/* Copyright 2015 Stanford University, NVIDIA Corporation
 *
 * Licensed under the Apache License, Version 2.0 (the "License");
 * you may not use this file except in compliance with the License.
 * You may obtain a copy of the License at
 *
 *     http://www.apache.org/licenses/LICENSE-2.0
 *
 * Unless required by applicable law or agreed to in writing, software
 * distributed under the License is distributed on an "AS IS" BASIS,
 * WITHOUT WARRANTIES OR CONDITIONS OF ANY KIND, either express or implied.
 * See the License for the specific language governing permissions and
 * limitations under the License.
 */

#include "lowlevel_dma.h"
#include "accessor.h"
#include "realm/threads.h"
#include <errno.h>
#include <aio.h>
// included for file memory data transfer
#include <unistd.h>
#include <linux/aio_abi.h>
#include <sys/syscall.h>


#include <queue>

#define CHECK_PTHREAD(cmd) do { \
  int ret = (cmd); \
  if(ret != 0) { \
    fprintf(stderr, "PTHREAD: %s = %d (%s)\n", #cmd, ret, strerror(ret)); \
    exit(1); \
  } \
} while(0)

using namespace LegionRuntime::Accessor;

#ifdef LEGION_LOGGING
#include "legion_logging.h"

using namespace LegionRuntime::HighLevel::LegionLogging;
#endif

#include "atomics.h"

#include "realm/timers.h"
#include "realm/serialize.h"

using namespace Realm::Serialization;

namespace LegionRuntime {
  namespace LowLevel {

    typedef Realm::GASNetMemory GASNetMemory;
    typedef Realm::DiskMemory DiskMemory;
    typedef Realm::FileMemory FileMemory;
    typedef Realm::Thread Thread;
    typedef Realm::ThreadLaunchParameters ThreadLaunchParameters;
    typedef Realm::CoreReservation CoreReservation;
    typedef Realm::CoreReservationParameters CoreReservationParameters;

    Logger::Category log_dma("dma");
#ifdef EVENT_GRAPH_TRACE
    extern Logger::Category log_event_graph;
    extern Event find_enclosing_termination_event(void);
#endif

    typedef std::pair<Memory, Memory> MemPair;
    typedef std::pair<RegionInstance, RegionInstance> InstPair;
    typedef std::map<InstPair, OASVec> OASByInst;
    typedef std::map<MemPair, OASByInst *> OASByMem;

    class DmaRequest;

    class DmaRequestQueue {
    public:
      DmaRequestQueue(Realm::CoreReservationSet& crs);

      void enqueue_request(DmaRequest *r);

      DmaRequest *dequeue_request(bool sleep = true);

      void shutdown_queue(void);

      void start_workers(int count);

      void worker_thread_loop(void);

    protected:
      GASNetHSL queue_mutex;
      GASNetCondVar queue_condvar;
      std::map<int, std::list<DmaRequest *> *> queues;
      int queue_sleepers;
      bool shutdown_flag;
      CoreReservation core_rsrv;
      std::vector<Thread *> worker_threads;
    };

  ////////////////////////////////////////////////////////////////////////
  //
  // class DmaRequest
  //

    DmaRequest::DmaRequest(int _priority, Event _after_copy) 
      : Operation(_after_copy, Realm::ProfilingRequestSet()),
	state(STATE_INIT), priority(_priority)
    {
    }

    DmaRequest::DmaRequest(int _priority, Event _after_copy,
			   const Realm::ProfilingRequestSet &reqs)
      : Realm::Operation(_after_copy, reqs), state(STATE_INIT),
	priority(_priority)
    {
    }

    DmaRequest::~DmaRequest(void)
    {
    }


  ////////////////////////////////////////////////////////////////////////
  //
  // class DmaRequest::Waiter
  //

    DmaRequest::Waiter::Waiter(void)
    {
    }

    DmaRequest::Waiter::~Waiter(void)
    {
    }


    // dma requests come in two flavors:
    // 1) CopyRequests, which are per memory pair, and
    // 2) ReduceRequests, which have to be handled monolithically

    class CopyRequest : public DmaRequest {
    public:
      CopyRequest(const void *data, size_t datalen,
		  Event _before_copy,
		  Event _after_copy,
		  int _priority);

      CopyRequest(const Domain& _domain,
		  OASByInst *_oas_by_inst,
		  Event _before_copy,
		  Event _after_copy,
		  int _priority,
                  const Realm::ProfilingRequestSet &reqs);

      virtual ~CopyRequest(void);

      size_t compute_size(void) const;
      void serialize(void *buffer);

      virtual bool check_readiness(bool just_check, DmaRequestQueue *rq);

      void perform_dma_mask(MemPairCopier *mpc);

      template <unsigned DIM>
      void perform_dma_rect(MemPairCopier *mpc);

      virtual void perform_dma(void);

      virtual bool handler_safe(void) { return(false); }

      Domain domain;
      OASByInst *oas_by_inst;
      Event before_copy;
      Waiter waiter; // if we need to wait on events
    };

    class ReduceRequest : public DmaRequest {
    public:
      ReduceRequest(const void *data, size_t datalen,
		    ReductionOpID _redop_id,
		    bool _red_fold,
		    Event _before_copy,
		    Event _after_copy,
		    int _priority);

      ReduceRequest(const Domain& _domain,
		    const std::vector<Domain::CopySrcDstField>& _srcs,
		    const Domain::CopySrcDstField& _dst,
		    bool _inst_lock_needed,
		    ReductionOpID _redop_id,
		    bool _red_fold,
		    Event _before_copy,
		    Event _after_copy,
		    int _priority,
                    const Realm::ProfilingRequestSet &reqs);

      virtual ~ReduceRequest(void);

      size_t compute_size(void);
      void serialize(void *buffer);

      virtual bool check_readiness(bool just_check, DmaRequestQueue *rq);

      void perform_dma_mask(MemPairCopier *mpc);

      template <unsigned DIM>
      void perform_dma_rect(MemPairCopier *mpc);

      virtual void perform_dma(void);

      virtual bool handler_safe(void) { return(false); }

      Domain domain;
      std::vector<Domain::CopySrcDstField> srcs;
      Domain::CopySrcDstField dst;
      bool inst_lock_needed;
      Event inst_lock_event;
      ReductionOpID redop_id;
      bool red_fold;
      Event before_copy;
      Waiter waiter; // if we need to wait on events
    };

    class FillRequest : public DmaRequest {
    public:
      FillRequest(const void *data, size_t msglen,
                  RegionInstance inst,
                  unsigned offset, unsigned size,
                  Event _before_fill, 
                  Event _after_fill,
                  int priority);
      FillRequest(const Domain &_domain,
                  const Domain::CopySrcDstField &_dst,
                  const void *fill_value, size_t fill_size,
                  Event _before_fill,
                  Event _after_fill,
                  int priority,
                  const Realm::ProfilingRequestSet &reqs);
      virtual ~FillRequest(void);

      size_t compute_size(void);
      void serialize(void *buffer);

      virtual bool check_readiness(bool just_check, DmaRequestQueue *rq);

      virtual void perform_dma(void);

      virtual bool handler_safe(void) { return(false); }

      template<int DIM>
      void perform_dma_rect(MemoryImpl *mem_impl);

      size_t optimize_fill_buffer(RegionInstanceImpl *impl, int &fill_elmts);

      Domain domain;
      Domain::CopySrcDstField dst;
      void *fill_buffer;
      size_t fill_size;
      Event before_fill;
      Waiter waiter;
    };

    DmaRequestQueue::DmaRequestQueue(Realm::CoreReservationSet& crs)
      : queue_condvar(queue_mutex)
      , core_rsrv("DMA request queue", crs, CoreReservationParameters())
    {
      queue_sleepers = 0;
      shutdown_flag = false;
    }

    void DmaRequestQueue::shutdown_queue(void)
    {
      queue_mutex.lock();

      assert(queues.empty());

      // set the shutdown flag and wake up any sleepers
      shutdown_flag = true;

      queue_condvar.broadcast();
      queue_mutex.unlock();

      // reap all the threads
      for(std::vector<Thread *>::iterator it = worker_threads.begin();
	  it != worker_threads.end();
	  it++) {
	(*it)->join();
	delete (*it);
      }
      worker_threads.clear();
    }

    void DmaRequestQueue::enqueue_request(DmaRequest *r)
    {
      // Record that it is ready
      r->mark_ready();
      queue_mutex.lock();

      // there's a queue per priority level
      // priorities are negated so that the highest logical priority comes first
      int p = -r->priority;
      std::map<int, std::list<DmaRequest *> *>::iterator it = queues.find(p);
      if(it == queues.end()) {
	// nothing at this priority level - make a new list
	std::list<DmaRequest *> *l = new std::list<DmaRequest *>;
	l->push_back(r);
	queues[p] = l;
      } else {
	// push ourselves onto the back of the existing queue
	it->second->push_back(r);
      }

      // if anybody was sleeping, wake them up
      if(queue_sleepers > 0) {
	queue_sleepers = 0;
	queue_condvar.broadcast();
      }

      queue_mutex.unlock();
    }

    DmaRequest *DmaRequestQueue::dequeue_request(bool sleep /*= true*/)
    {
      queue_mutex.lock();

      // quick check - are there any requests at all?
      while(queues.empty()) {
	if(!sleep || shutdown_flag) {
	  queue_mutex.unlock();
	  return 0;
	}

	// sleep until there are, or until shutdown
	queue_sleepers++;
	queue_condvar.wait();
      }

      // grab the first request from the highest-priority queue there is
      // priorities are negated so that the highest logical priority comes first
      std::map<int, std::list<DmaRequest *> *>::iterator it = queues.begin();
      assert(!it->second->empty());
      DmaRequest *r = it->second->front();
      it->second->pop_front();
      // if queue is empty, delete from list
      if(it->second->empty()) {
	delete it->second;
	queues.erase(it);
      }

      queue_mutex.unlock();
      
      return r;
    } 

    CopyRequest::CopyRequest(const void *data, size_t datalen,
			     Event _before_copy,
			     Event _after_copy,
			     int _priority)
      : DmaRequest(_priority, _after_copy),
	oas_by_inst(0),
	before_copy(_before_copy)
    {
      const IDType *idata = (const IDType *)data;

      idata = domain.deserialize(idata);

      oas_by_inst = new OASByInst;

      size_t num_pairs = *idata++;

      for (unsigned idx = 0; idx < num_pairs; idx++) {
	RegionInstance src_inst = ID((IDType)*idata++).convert<RegionInstance>();
	RegionInstance dst_inst = ID((IDType)*idata++).convert<RegionInstance>();
	InstPair ip(src_inst, dst_inst);

        // If either one of the instances is in GPU memory increase priority
        if (priority == 0)
        {
          MemoryImpl::MemoryKind src_kind = get_runtime()->get_memory_impl(get_runtime()->get_instance_impl(src_inst)->memory)->kind;
          if (src_kind == MemoryImpl::MKIND_GPUFB)
            priority = 1;
          else
          {
            MemoryImpl::MemoryKind dst_kind = get_runtime()->get_memory_impl(get_runtime()->get_instance_impl(dst_inst)->memory)->kind;
            if (dst_kind == MemoryImpl::MKIND_GPUFB)
              priority = 1;
          }
        }

	OASVec& oasvec = (*oas_by_inst)[ip];

	unsigned count = *idata++;
	for(unsigned i = 0; i < count; i++) {
	  OffsetsAndSize oas;
	  oas.src_offset = *idata++;
	  oas.dst_offset = *idata++;
	  oas.size = *idata++;
	  oasvec.push_back(oas);
	}
      }
      // Unpack any profiling requests 
      // TODO: unbreak once the serialization stuff is repaired
      //const void *result = requests.deserialize(idata);
      //Realm::Operation::reconstruct_measurements();
      // better have consumed exactly the right amount of data
      //assert((((unsigned long)result) - ((unsigned long)data)) == datalen);
      size_t request_size = *reinterpret_cast<const size_t*>(idata);
      idata += sizeof(size_t) / sizeof(IDType);
      FixedBufferDeserializer deserializer(idata, request_size);
      deserializer >> requests;
      Realm::Operation::reconstruct_measurements();

      log_dma.info("dma request %p deserialized - " IDFMT "[%zd]->" IDFMT "[%zd]:%d (+%zd) (" IDFMT ") " IDFMT "/%d " IDFMT "/%d",
		   this,
		   oas_by_inst->begin()->first.first.id, 
		   oas_by_inst->begin()->second[0].src_offset,
		   oas_by_inst->begin()->first.second.id, 
		   oas_by_inst->begin()->second[0].dst_offset,
		   oas_by_inst->begin()->second[0].size,
		   oas_by_inst->begin()->second.size() - 1,
		   domain.is_id,
		   before_copy.id, before_copy.gen,
		   get_finish_event().id, get_finish_event().gen);
    }

    CopyRequest::CopyRequest(const Domain& _domain,
			     OASByInst *_oas_by_inst,
			     Event _before_copy,
			     Event _after_copy,
			     int _priority,
                             const Realm::ProfilingRequestSet &reqs)
      : DmaRequest(_priority, _after_copy, reqs),
	domain(_domain), oas_by_inst(_oas_by_inst),
	before_copy(_before_copy)
    {
      log_dma.info("dma request %p created - " IDFMT "[%zd]->" IDFMT "[%zd]:%d (+%zd) (" IDFMT ") " IDFMT "/%d " IDFMT "/%d",
		   this,
		   oas_by_inst->begin()->first.first.id, 
		   oas_by_inst->begin()->second[0].src_offset,
		   oas_by_inst->begin()->first.second.id, 
		   oas_by_inst->begin()->second[0].dst_offset,
		   oas_by_inst->begin()->second[0].size,
		   oas_by_inst->begin()->second.size() - 1,
		   domain.is_id,
		   before_copy.id, before_copy.gen,
		   get_finish_event().id, get_finish_event().gen);

#ifdef LEGION_LOGGING
      log_timing_event(Processor::NO_PROC, after_copy, COPY_INIT);
#endif
    }
 
    CopyRequest::~CopyRequest(void)
    {
      delete oas_by_inst;
    }

    size_t CopyRequest::compute_size(void) const
    {
      size_t result = domain.compute_size();
      result += sizeof(IDType); // number of requests;
      for(OASByInst::iterator it2 = oas_by_inst->begin(); it2 != oas_by_inst->end(); it2++) {
        OASVec& oasvec = it2->second;
        result += (3 + oasvec.size() * 3) * sizeof(IDType);
      }
      // TODO: unbreak once the serialization stuff is repaired
      //result += requests.compute_size();
      ByteCountSerializer counter;
      counter << requests;
      result += sizeof(size_t) + counter.bytes_used();
      return result;
    }

    void CopyRequest::serialize(void *buffer)
    {
      // domain info goes first
      IDType *msgptr = domain.serialize((IDType *)buffer);

      *msgptr++ = oas_by_inst->size();

      // now OAS vectors
      for(OASByInst::iterator it2 = oas_by_inst->begin(); it2 != oas_by_inst->end(); it2++) {
	RegionInstance src_inst = it2->first.first;
	RegionInstance dst_inst = it2->first.second;
	OASVec& oasvec = it2->second;

	*msgptr++ = src_inst.id;
	*msgptr++ = dst_inst.id;
	*msgptr++ = oasvec.size();
	for(OASVec::iterator it3 = oasvec.begin(); it3 != oasvec.end(); it3++) {
	  *msgptr++ = it3->src_offset;
	  *msgptr++ = it3->dst_offset;
	  *msgptr++ = it3->size;
	}
      }
      // TODO: unbreak once the serialization stuff is repaired
      //requests.serialize(msgptr); 
      // We sent this message remotely, so we need to clear the profiling
      // so it doesn't get sent accidentally
      ByteCountSerializer counter;
      counter << requests;
      *reinterpret_cast<size_t*>(msgptr) = counter.bytes_used();
      msgptr += sizeof(size_t) / sizeof(IDType);
      FixedBufferSerializer serializer(msgptr, counter.bytes_used());
      serializer << requests;
      clear_profiling();
    }

    void DmaRequest::Waiter::sleep_on_event(Event e, 
					    Reservation l /*= Reservation::NO_RESERVATION*/)
    {
      current_lock = l;
      EventImpl::add_waiter(e, this);
    }

    bool DmaRequest::Waiter::event_triggered(void)
    {
      log_dma.info("request %p triggered in state %d (lock = " IDFMT ")",
		   req, req->state, current_lock.id);

      if(current_lock.exists()) {
	current_lock.release();
	current_lock = Reservation::NO_RESERVATION;
      }

      // this'll enqueue the DMA if it can, or wait on another event if it 
      //  can't
      req->check_readiness(false, queue);

      // don't delete us!
      return false;
    }

    void DmaRequest::Waiter::print_info(FILE *f)
    {
      fprintf(f,"dma request %p: after " IDFMT "/%d\n", 
	      req, req->get_finish_event().id, req->get_finish_event().gen);
    }

    bool CopyRequest::check_readiness(bool just_check, DmaRequestQueue *rq)
    {
      if(state == STATE_INIT)
	state = STATE_METADATA_FETCH;

      // remember which queue we're going to be assigned to if we sleep
      waiter.req = this;
      waiter.queue = rq;

      // make sure our node has all the meta data it needs, but don't take more than one lock
      //  at a time
      if(state == STATE_METADATA_FETCH) {
	// index space first
	if(domain.get_dim() == 0) {
	  IndexSpaceImpl *is_impl = get_runtime()->get_index_space_impl(domain.get_index_space());
	  if(!is_impl->locked_data.valid) {
	    log_dma.info("dma request %p - no index space metadata yet", this);
	    if(just_check) return false;

	    Event e = is_impl->lock.acquire(1, false);
	    if(e.has_triggered()) {
	      log_dma.info("request %p - index space metadata invalid - instant trigger", this);
	      is_impl->lock.release();
	    } else {
	      log_dma.info("request %p - index space metadata invalid - sleeping on lock " IDFMT "", this, is_impl->lock.me.id);
	      waiter.sleep_on_event(e, is_impl->lock.me);
	      return false;
	    }
	  }

          // we need more than just the metadata - we also need the valid mask
          {
            Event e = is_impl->request_valid_mask();
            if(!e.has_triggered()) {
              log_dma.info("request %p - valid mask needed for index space " IDFMT " - sleeping on event " IDFMT "/%d", this, domain.get_index_space().id, e.id, e.gen);
	      waiter.sleep_on_event(e);
              return false;
            }
          }
	}

	// now go through all instance pairs
	for(OASByInst::iterator it = oas_by_inst->begin(); it != oas_by_inst->end(); it++) {
	  RegionInstanceImpl *src_impl = get_runtime()->get_instance_impl(it->first.first);
	  RegionInstanceImpl *dst_impl = get_runtime()->get_instance_impl(it->first.second);

	  {
	    Event e = src_impl->request_metadata();
	    if(!e.has_triggered()) {
	      if(just_check) {
		log_dma.info("dma request %p - no src instance (" IDFMT ") metadata yet", this, src_impl->me.id);
		return false;
	      }
	      log_dma.info("request %p - src instance metadata invalid - sleeping on event " IDFMT "/%d", this, e.id, e.gen);
	      waiter.sleep_on_event(e);
	      return false;
	    }
	  }

	  {
	    Event e = dst_impl->request_metadata();
	    if(!e.has_triggered()) {
	      if(just_check) {
		log_dma.info("dma request %p - no dst instance (" IDFMT ") metadata yet", this, dst_impl->me.id);
		return false;
	      }
	      log_dma.info("request %p - dst instance metadata invalid - sleeping on event " IDFMT "/%d", this, e.id, e.gen);
	      waiter.sleep_on_event(e);
	      return false;
	    }
	  }
	}

	// if we got all the way through, we've got all the metadata we need
	state = STATE_BEFORE_EVENT;
      }

      // make sure our functional precondition has occurred
      if(state == STATE_BEFORE_EVENT) {
	// has the before event triggered?  if not, wait on it
	if(before_copy.has_triggered()) {
	  log_dma.info("request %p - before event triggered", this);
	  state = STATE_READY;
	} else {
	  log_dma.info("request %p - before event not triggered", this);
	  if(just_check) return false;

	  log_dma.info("request %p - sleeping on before event", this);
	  waiter.sleep_on_event(before_copy);
	  return false;
	}
      }

      if(state == STATE_READY) {
	log_dma.info("request %p ready", this);
	if(just_check) return true;

	state = STATE_QUEUED;
	assert(rq != 0);
	log_dma.info("request %p enqueued", this);

#ifdef LEGION_LOGGING
	log_timing_event(Processor::NO_PROC, after_copy, COPY_READY);
#endif

	// once we're enqueued, we may be deleted at any time, so no more
	//  references
	rq->enqueue_request(this);
	return true;
      }

      if(state == STATE_QUEUED)
	return true;

      assert(0);
      return false;
    }

    namespace RangeExecutors {
      class Memcpy {
      public:
	Memcpy(void *_dst_base, const void *_src_base, size_t _elmt_size)
	  : dst_base((char *)_dst_base), src_base((const char *)_src_base),
	    elmt_size(_elmt_size) {}

	template <class T>
	Memcpy(T *_dst_base, const T *_src_base)
	  : dst_base((char *)_dst_base), src_base((const char *)_src_base),
	    elmt_size(sizeof(T)) {}

	void do_span(int offset, int count)
	{
	  off_t byte_offset = offset * elmt_size;
	  size_t byte_count = count * elmt_size;
	  memcpy(dst_base + byte_offset,
		 src_base + byte_offset,
		 byte_count);
	}

      protected:
	char *dst_base;
	const char *src_base;
	size_t elmt_size;
      };

      class GasnetPut {
      public:
	GasnetPut(MemoryImpl *_tgt_mem, off_t _tgt_offset,
		  const void *_src_ptr, size_t _elmt_size)
	  : tgt_mem(_tgt_mem), tgt_offset(_tgt_offset),
	    src_ptr((const char *)_src_ptr), elmt_size(_elmt_size) {}

        virtual ~GasnetPut(void) { }

	void do_span(int offset, int count)
	{
	  off_t byte_offset = offset * elmt_size;
	  size_t byte_count = count * elmt_size;
	
	  tgt_mem->put_bytes(tgt_offset + byte_offset,
			     src_ptr + byte_offset,
			     byte_count);
	}

      protected:
	MemoryImpl *tgt_mem;
	off_t tgt_offset;
	const char *src_ptr;
	size_t elmt_size;
      };

      class GasnetPutBatched {
      public:
	GasnetPutBatched(MemoryImpl *_tgt_mem, off_t _tgt_offset,
			 const void *_src_ptr,
			 size_t _elmt_size)
	  : tgt_mem((GASNetMemory *)_tgt_mem), tgt_offset(_tgt_offset),
	    src_ptr((const char *)_src_ptr), elmt_size(_elmt_size) {}

	void do_span(int offset, int count)
	{
	  off_t byte_offset = offset * elmt_size;
	  size_t byte_count = count * elmt_size;
	
	  offsets.push_back(tgt_offset + byte_offset);
	  srcs.push_back(src_ptr + byte_offset);
	  sizes.push_back(byte_count);
	}

	void finish(void)
	{
	  if(offsets.size() > 0) {
	    DetailedTimer::ScopedPush sp(TIME_SYSTEM);
	    tgt_mem->put_batch(offsets.size(),
			       &offsets[0],
			       &srcs[0],
			       &sizes[0]);
	  }
	}

      protected:
	GASNetMemory *tgt_mem;
	off_t tgt_offset;
	const char *src_ptr;
	size_t elmt_size;
	std::vector<off_t> offsets;
	std::vector<const void *> srcs;
	std::vector<size_t> sizes;
      };

      class GasnetPutReduce : public GasnetPut {
      public:
	GasnetPutReduce(MemoryImpl *_tgt_mem, off_t _tgt_offset,
			const ReductionOpUntyped *_redop, bool _redfold,
			const void *_src_ptr, size_t _elmt_size)
	  : GasnetPut(_tgt_mem, _tgt_offset, _src_ptr, _elmt_size),
	    redop(_redop), redfold(_redfold) {}

        virtual ~GasnetPutReduce(void) { }

	void do_span(int offset, int count)
	{
	  assert(redfold == false);
	  off_t tgt_byte_offset = offset * redop->sizeof_lhs;
	  off_t src_byte_offset = offset * elmt_size;
	  assert(elmt_size == redop->sizeof_rhs);

	  char buffer[1024];
	  assert(redop->sizeof_lhs <= 1024);

	  for(int i = 0; i < count; i++) {
	    tgt_mem->get_bytes(tgt_offset + tgt_byte_offset,
			       buffer,
			       redop->sizeof_lhs);

	    redop->apply(buffer, src_ptr + src_byte_offset, 1, true);
	      
	    tgt_mem->put_bytes(tgt_offset + tgt_byte_offset,
			       buffer,
			       redop->sizeof_lhs);
	  }
	}

      protected:
	const ReductionOpUntyped *redop;
	bool redfold;
      };

      class GasnetPutRedList : public GasnetPut {
      public:
	GasnetPutRedList(MemoryImpl *_tgt_mem, off_t _tgt_offset,
			 ReductionOpID _redopid,
			 const ReductionOpUntyped *_redop,
			 const void *_src_ptr, size_t _elmt_size)
	  : GasnetPut(_tgt_mem, _tgt_offset, _src_ptr, _elmt_size),
	    redopid(_redopid), redop(_redop) {}

        virtual ~GasnetPutRedList(void) { }

	void do_span(int offset, int count)
	{
	  if(count == 0) return;
	  assert(offset == 0); // too lazy to do pointer math on _src_ptr
	  unsigned *ptrs = new unsigned[count];
	  redop->get_list_pointers(ptrs, src_ptr, count);

	  // now figure out how many reductions go to each node
	  unsigned *nodecounts = new unsigned[gasnet_nodes()];
	  for(unsigned i = 0; i < gasnet_nodes(); i++)
	    nodecounts[i] = 0;

	  for(int i = 0; i < count; i++) {
	    off_t elem_offset = tgt_offset + ptrs[i] * redop->sizeof_lhs;
	    int home_node = tgt_mem->get_home_node(elem_offset, redop->sizeof_lhs);
	    assert(home_node >= 0);
	    ptrs[i] = home_node;
	    nodecounts[home_node]++;
	  }

	  size_t max_entries_per_msg = (1 << 20) / redop->sizeof_list_entry;
	  char *entry_buffer = new char[max_entries_per_msg * redop->sizeof_list_entry];

	  for(unsigned i = 0; i < gasnet_nodes(); i++) {
	    unsigned pos = 0;
	    for(int j = 0; j < count; j++) {
	      //printf("S: [%d] = %d\n", j, ptrs[j]);
	      if(ptrs[j] != i) continue;

	      memcpy(entry_buffer + (pos * redop->sizeof_list_entry),
		     ((const char *)src_ptr) + (j * redop->sizeof_list_entry),
		     redop->sizeof_list_entry);
	      pos++;

	      if(pos == max_entries_per_msg) {
		if(i == gasnet_mynode()) {
		  tgt_mem->apply_reduction_list(tgt_offset, redop, pos,
						entry_buffer);
		} else {
		  do_remote_apply_red_list(i, tgt_mem->me, tgt_offset,
					   redopid, 
					   entry_buffer, pos * redop->sizeof_list_entry, 0);
		}
		pos = 0;
	      }
	    }
	    if(pos > 0) {
	      if(i == gasnet_mynode()) {
		tgt_mem->apply_reduction_list(tgt_offset, redop, pos,
					      entry_buffer);
	      } else {
		do_remote_apply_red_list(i, tgt_mem->me, tgt_offset,
					 redopid, 
					 entry_buffer, pos * redop->sizeof_list_entry, 0);
	      }
	    }
	  }

	  delete[] entry_buffer;
	  delete[] ptrs;
	  delete[] nodecounts;
	}

      protected:
	ReductionOpID redopid;
	const ReductionOpUntyped *redop;
      };

      class GasnetGet {
      public:
	GasnetGet(void *_tgt_ptr,
		  MemoryImpl *_src_mem, off_t _src_offset,
		  size_t _elmt_size)
	  : tgt_ptr((char *)_tgt_ptr), src_mem(_src_mem),
	    src_offset(_src_offset), elmt_size(_elmt_size) {}

	void do_span(int offset, int count)
	{
	  off_t byte_offset = offset * elmt_size;
	  size_t byte_count = count * elmt_size;
	
	  DetailedTimer::ScopedPush sp(TIME_SYSTEM);
	  src_mem->get_bytes(src_offset + byte_offset,
			     tgt_ptr + byte_offset,
			     byte_count);
	}

      protected:
	char *tgt_ptr;
	MemoryImpl *src_mem;
	off_t src_offset;
	size_t elmt_size;
      };

      class GasnetGetBatched {
      public:
	GasnetGetBatched(void *_tgt_ptr,
			 MemoryImpl *_src_mem, off_t _src_offset,
			 size_t _elmt_size)
	  : tgt_ptr((char *)_tgt_ptr), src_mem((GASNetMemory *)_src_mem),
	    src_offset(_src_offset), elmt_size(_elmt_size) {}

	void do_span(int offset, int count)
	{
	  off_t byte_offset = offset * elmt_size;
	  size_t byte_count = count * elmt_size;
	
	  offsets.push_back(src_offset + byte_offset);
	  dsts.push_back(tgt_ptr + byte_offset);
	  sizes.push_back(byte_count);
	}

	void finish(void)
	{
	  if(offsets.size() > 0) {
	    DetailedTimer::ScopedPush sp(TIME_SYSTEM);
	    src_mem->get_batch(offsets.size(),
			       &offsets[0],
			       &dsts[0],
			       &sizes[0]);
	  }
	}

      protected:
	char *tgt_ptr;
	GASNetMemory *src_mem;
	off_t src_offset;
	size_t elmt_size;
	std::vector<off_t> offsets;
	std::vector<void *> dsts;
	std::vector<size_t> sizes;
      };

      class GasnetGetAndPut {
      public:
	GasnetGetAndPut(MemoryImpl *_tgt_mem, off_t _tgt_offset,
			MemoryImpl *_src_mem, off_t _src_offset,
			size_t _elmt_size)
	  : tgt_mem(_tgt_mem), tgt_offset(_tgt_offset),
	    src_mem(_src_mem), src_offset(_src_offset), elmt_size(_elmt_size) {}

	static const size_t CHUNK_SIZE = 16384;

	void do_span(int offset, int count)
	{
	  off_t byte_offset = offset * elmt_size;
	  size_t byte_count = count * elmt_size;

	  while(byte_count > CHUNK_SIZE) {
	    src_mem->get_bytes(src_offset + byte_offset, chunk, CHUNK_SIZE);
	    tgt_mem->put_bytes(tgt_offset + byte_offset, chunk, CHUNK_SIZE);
	    byte_offset += CHUNK_SIZE;
	    byte_count -= CHUNK_SIZE;
	  }
	  if(byte_count > 0) {
	    src_mem->get_bytes(src_offset + byte_offset, chunk, byte_count);
	    tgt_mem->put_bytes(tgt_offset + byte_offset, chunk, byte_count);
	  }
	}

      protected:
	MemoryImpl *tgt_mem;
	off_t tgt_offset;
	MemoryImpl *src_mem;
	off_t src_offset;
	size_t elmt_size;
	char chunk[CHUNK_SIZE];
      };

#ifdef DEAD_DMA_CODE
      class RemoteWrite {
      public:
	RemoteWrite(Memory _tgt_mem, off_t _tgt_offset,
		    const void *_src_ptr, size_t _elmt_size,
		    Event _event)
	  : tgt_mem(_tgt_mem), tgt_offset(_tgt_offset),
	    src_ptr((const char *)_src_ptr), elmt_size(_elmt_size),
	    event(_event), span_count(0) {}

	void do_span(int offset, int count)
	{
	  // if this isn't the first span, push the previous one out before
	  //  we overwrite it
	  if(span_count > 0)
	    really_do_span(false);

	  span_count++;
	  prev_offset = offset;
	  prev_count = count;
	}

	Event finish(void)
	{
	  log_dma.debug("remote write done with %d spans", span_count);
	  // if we got any spans, the last one is still waiting to go out
	  if(span_count > 0) {
	    really_do_span(true);
	    return Event::NO_EVENT; // recipient will trigger the event
	  }

	  return event;
	}

      protected:
	void really_do_span(bool last)
	{
	  off_t byte_offset = prev_offset * elmt_size;
	  size_t byte_count = prev_count * elmt_size;

	  // if we don't have an event for our completion, we need one now
	  if(!event.exists())
	    event = GenEventImpl::create_genevent()->current_event();

	  DetailedTimer::ScopedPush sp(TIME_SYSTEM);
	  do_remote_write(tgt_mem, tgt_offset + byte_offset,
			  src_ptr + byte_offset, byte_count,
			  0, last ? event : Event::NO_EVENT);
	}

	Memory tgt_mem;
	off_t tgt_offset;
	const char *src_ptr;
	size_t elmt_size;
	Event event;
	int span_count;
	int prev_offset, prev_count;
      };
#endif

    }; // namespace RangeExecutors

    // helper function to figure out which field we're in
    void find_field_start(const std::vector<size_t>& field_sizes, off_t byte_offset,
				 size_t size, off_t& field_start, int& field_size)
    {
      off_t start = 0;
      for(std::vector<size_t>::const_iterator it = field_sizes.begin();
	  it != field_sizes.end();
	  it++) {
	assert((*it) > 0);
	if(byte_offset < (off_t)(*it)) {
	  assert((byte_offset + size) <= (*it));
	  field_start = start;
	  field_size = (*it);
	  return;
	}
	start += (*it);
	byte_offset -= (*it);
      }
      assert(0);
    }

    class RemoteWriteInstPairCopier : public InstPairCopier {
    public:
      RemoteWriteInstPairCopier(RegionInstance src_inst, RegionInstance dst_inst,
                                OASVec &_oas_vec)
	: src_acc(src_inst.get_accessor()), dst_acc(dst_inst.get_accessor()),
          oas_vec(_oas_vec)
      {}

      virtual ~RemoteWriteInstPairCopier(void) { }

      virtual void copy_field(int src_index, int dst_index, int elem_count,
                              unsigned offset_index)
      {
        unsigned src_offset = oas_vec[offset_index].src_offset;
        unsigned dst_offset = oas_vec[offset_index].dst_offset;
        unsigned bytes = oas_vec[offset_index].size;
	char buffer[1024];

	for(int i = 0; i < elem_count; i++) {
	  src_acc.read_untyped(ptr_t(src_index + i), buffer, bytes, src_offset);
          if(0 && i == 0) {
            printf("remote write: (%d:%d->%d:%d) %d bytes:",
                   src_index + i, src_offset, dst_index + i, dst_offset, bytes);
            for(unsigned j = 0; j < bytes; j++)
              printf(" %02x", (unsigned char)(buffer[j]));
            printf("\n");
          }
	  dst_acc.write_untyped(ptr_t(dst_index + i), buffer, bytes, dst_offset);
	}
      }

      virtual void flush(void) {}

    protected:
      RegionAccessor<AccessorType::Generic> src_acc;
      RegionAccessor<AccessorType::Generic> dst_acc;
      OASVec &oas_vec;
    };

  ////////////////////////////////////////////////////////////////////////
  //
  // class MemPairCopier
  //

    MemPairCopier::MemPairCopier(void) 
      : total_reqs(0), total_bytes(0)
    { 
    }

    MemPairCopier::~MemPairCopier(void)
    {
    }

    // default behavior of flush is just to report bytes (maybe)
    void MemPairCopier::flush(DmaRequest *req)
    {
#ifdef EVENT_GRAPH_TRACE
      log_event_graph.debug("Copy Size: (" IDFMT ",%d) %ld",
			    after_copy.id, after_copy.gen, total_bytes);
      report_bytes(after_copy);
#endif
    }

    void MemPairCopier::record_bytes(size_t bytes)
    {
      total_reqs++;
      total_bytes += bytes;
    }


  ////////////////////////////////////////////////////////////////////////
  //
  // class MemPairCopierFactory
  //

    MemPairCopierFactory::MemPairCopierFactory(const std::string& _name)
      : name(_name)
    {
    }

    MemPairCopierFactory::~MemPairCopierFactory(void)
    {
    }

    const std::string& MemPairCopierFactory::get_name(void) const
    {
      return name;
    }


    class BufferedMemPairCopier : public MemPairCopier {
    public:
      BufferedMemPairCopier(Memory _src_mem, Memory _dst_mem, size_t _buffer_size = 32768)
	: buffer_size(_buffer_size)
      {
	src_mem = get_runtime()->get_memory_impl(_src_mem);
	dst_mem = get_runtime()->get_memory_impl(_dst_mem);
	buffer = new char[buffer_size];
      }

      virtual ~BufferedMemPairCopier(void)
      {
	delete[] buffer;
      }

      virtual InstPairCopier *inst_pair(RegionInstance src_inst, RegionInstance dst_inst,
                                        OASVec &oas_vec)
      {
	return new SpanBasedInstPairCopier<BufferedMemPairCopier>(this, src_inst, 
                                                          dst_inst, oas_vec);
      }

      void copy_span(off_t src_offset, off_t dst_offset, size_t bytes)
      {
	//printf("buffered copy of %zd bytes (" IDFMT ":%zd -> " IDFMT ":%zd)\n", bytes, src_mem->me.id, src_offset, dst_mem->me.id, dst_offset);
	while(bytes > buffer_size) {
	  src_mem->get_bytes(src_offset, buffer, buffer_size);
	  dst_mem->put_bytes(dst_offset, buffer, buffer_size);
	  src_offset += buffer_size;
	  dst_offset += buffer_size;
	  bytes -= buffer_size;
          record_bytes(buffer_size);
	}
	if(bytes > 0) {
	  src_mem->get_bytes(src_offset, buffer, bytes);
	  dst_mem->put_bytes(dst_offset, buffer, bytes);
          record_bytes(bytes);
	}
      }

      // default behavior of 2D copy is to unroll to 1D copies
      void copy_span(off_t src_offset, off_t dst_offset, size_t bytes,
		     off_t src_stride, off_t dst_stride, size_t lines)
      {
	while(lines-- > 0) {
	  copy_span(src_offset, dst_offset, bytes);
	  src_offset += src_stride;
	  dst_offset += dst_stride;
	}
      }

    protected:
      size_t buffer_size;
      MemoryImpl *src_mem, *dst_mem;
      char *buffer;
    };
     
    class MemcpyMemPairCopier : public MemPairCopier {
    public:
      MemcpyMemPairCopier(Memory _src_mem, Memory _dst_mem)
      {
	MemoryImpl *src_impl = get_runtime()->get_memory_impl(_src_mem);
	src_base = (const char *)(src_impl->get_direct_ptr(0, src_impl->size));
	assert(src_base);

	MemoryImpl *dst_impl = get_runtime()->get_memory_impl(_dst_mem);
	dst_base = (char *)(dst_impl->get_direct_ptr(0, dst_impl->size));
	assert(dst_base);
      }

      virtual ~MemcpyMemPairCopier(void) { }

      virtual InstPairCopier *inst_pair(RegionInstance src_inst, RegionInstance dst_inst,
                                        OASVec &oas_vec)
      {
	return new SpanBasedInstPairCopier<MemcpyMemPairCopier>(this, src_inst, 
                                                          dst_inst, oas_vec);
      }

      void copy_span(off_t src_offset, off_t dst_offset, size_t bytes)
      {
	//printf("memcpy of %zd bytes\n", bytes);
	memcpy(dst_base + dst_offset, src_base + src_offset, bytes);
        record_bytes(bytes);
      }

      // default behavior of 2D copy is to unroll to 1D copies
      void copy_span(off_t src_offset, off_t dst_offset, size_t bytes,
		     off_t src_stride, off_t dst_stride, size_t lines)
      {
	while(lines-- > 0) {
	  copy_span(src_offset, dst_offset, bytes);
	  src_offset += src_stride;
	  dst_offset += dst_stride;
	}
      }

    protected:
      const char *src_base;
      char *dst_base;
    };

    class LocalReductionMemPairCopier : public MemPairCopier {
    public:
      LocalReductionMemPairCopier(Memory _src_mem, Memory _dst_mem,
				  ReductionOpID redop_id, bool _fold)
      {
	MemoryImpl *src_impl = get_runtime()->get_memory_impl(_src_mem);
	src_base = (const char *)(src_impl->get_direct_ptr(0, src_impl->size));
	assert(src_base);

	MemoryImpl *dst_impl = get_runtime()->get_memory_impl(_dst_mem);
	dst_base = (char *)(dst_impl->get_direct_ptr(0, dst_impl->size));
	assert(dst_base);

	redop = get_runtime()->reduce_op_table[redop_id];
	fold = _fold;
      }

      virtual ~LocalReductionMemPairCopier(void) { }

      virtual InstPairCopier *inst_pair(RegionInstance src_inst, RegionInstance dst_inst,
                                        OASVec &oas_vec)
      {
	return new SpanBasedInstPairCopier<LocalReductionMemPairCopier>(this, src_inst, 
									dst_inst, oas_vec);
      }

      void copy_span(off_t src_offset, off_t dst_offset, size_t bytes)
      {
	//printf("reduction of %zd bytes\n", bytes);
	assert((bytes % redop->sizeof_rhs) == 0);
	if(fold)
	  redop->fold(dst_base + dst_offset, src_base + src_offset,
		      bytes / redop->sizeof_rhs, false /*non-exclusive*/);
	else
	  redop->apply(dst_base + dst_offset, src_base + src_offset,
		       bytes / redop->sizeof_rhs, false /*non-exclusive*/);
      }

      // default behavior of 2D copy is to unroll to 1D copies
      void copy_span(off_t src_offset, off_t dst_offset, size_t bytes,
		     off_t src_stride, off_t dst_stride, size_t lines)
      {
	// two cases here:
	// 1) if bytes == sizeof_rhs, we can use the apply/fold_strided calls
	if(bytes == redop->sizeof_rhs) {
	  if(fold)
	    redop->fold_strided(dst_base + dst_offset, src_base + src_offset,
				src_stride, dst_stride, lines, false /*non-exclusive*/);
	  else
	    redop->apply_strided(dst_base + dst_offset, src_base + src_offset,
				 src_stride, dst_stride, lines, false /*non-exclusive*/);
	  return;
	}

	// 2) with multiple elements per line, have to do a apply/fold call per line
	while(lines-- > 0) {
	  copy_span(src_offset, dst_offset, bytes);
	  src_offset += src_stride;
	  dst_offset += dst_stride;
	}
      }

    protected:
      const char *src_base;
      char *dst_base;
      const ReductionOpUntyped *redop;
      bool fold;
    };

    class BufferedReductionMemPairCopier : public MemPairCopier {
    public:
      BufferedReductionMemPairCopier(Memory _src_mem, Memory _dst_mem,
				     ReductionOpID redop_id, bool _fold,
				     size_t _buffer_size = 1024) // in elements
	: buffer_size(_buffer_size)
      {
	src_mem = get_runtime()->get_memory_impl(_src_mem);
	dst_mem = get_runtime()->get_memory_impl(_dst_mem);
	redop = get_runtime()->reduce_op_table[redop_id];
	fold = _fold;

	src_buffer = new char[buffer_size * redop->sizeof_rhs];
	dst_buffer = new char[buffer_size * (fold ? redop->sizeof_rhs : redop->sizeof_lhs)];
      }

      virtual ~BufferedReductionMemPairCopier(void)
      {
	delete[] src_buffer;
	delete[] dst_buffer;
      }

      virtual InstPairCopier *inst_pair(RegionInstance src_inst, RegionInstance dst_inst,
                                        OASVec &oas_vec)
      {
	return new SpanBasedInstPairCopier<BufferedReductionMemPairCopier>(this, src_inst, 
									   dst_inst, oas_vec);
      }

      void copy_span(off_t src_offset, off_t dst_offset, size_t bytes)
      {
	//printf("buffered copy of %zd bytes (" IDFMT ":%zd -> " IDFMT ":%zd)\n", bytes, src_mem->me.id, src_offset, dst_mem->me.id, dst_offset);
	size_t dst_size = fold ? redop->sizeof_rhs : redop->sizeof_lhs;

	assert((bytes % redop->sizeof_rhs) == 0);
	size_t elems = bytes / redop->sizeof_rhs;

	while(elems > 0) {
	  // figure out how many elements we can do at a time
	  size_t count = (elems > buffer_size) ? buffer_size : elems;

	  // fetch source and dest data into buffers
	  src_mem->get_bytes(src_offset, src_buffer, count * redop->sizeof_rhs);
	  dst_mem->get_bytes(dst_offset, dst_buffer, count * dst_size);

	  // apply reduction to local buffers
	  if(fold)
	    redop->fold(dst_buffer, src_buffer, count, true /*exclusive*/);
	  else
	    redop->apply(dst_buffer, src_buffer, count, true /*exclusive*/);

	  dst_mem->put_bytes(dst_offset, dst_buffer, count * dst_size);

	  src_offset += count * redop->sizeof_rhs;
	  dst_offset += count * dst_size;
	  elems -= count;
	}
      }

      // default behavior of 2D copy is to unroll to 1D copies
      void copy_span(off_t src_offset, off_t dst_offset, size_t bytes,
		     off_t src_stride, off_t dst_stride, size_t lines)
      {
	while(lines-- > 0) {
	  copy_span(src_offset, dst_offset, bytes);
	  src_offset += src_stride;
	  dst_offset += dst_stride;
	}
      }

    protected:
      size_t buffer_size;
      MemoryImpl *src_mem, *dst_mem;
      char *src_buffer;
      char *dst_buffer;
      const ReductionOpUntyped *redop;
      bool fold;
    };
     
#if 0
    // a MemPairCopier that keeps a list of events for component copies and doesn't trigger
    //  the completion event until they're all done
    class DelayedMemPairCopierX : public MemPairCopier {
    public:
      DelayedMemPairCopierX(void) {}

      virtual ~DelayedMemPairCopierX(void) {}
      
      virtual void flush(Event after_copy)
      {
	// create a merged event for all the copies and used that to perform a delayed trigger
	//  of the after_copy event (if it exists)
	if(after_copy.exists()) {
	  if(events.size() > 0) {
	    Event merged = GenEventImpl::merge_events(events);

	    // deferred trigger based on this merged event
	    get_runtime()->get_genevent_impl(after_copy)->trigger(after_copy.gen, gasnet_mynode(), merged);
	  } else {
	    // no actual copies occurred, so manually trigger event ourselves
	    get_runtime()->get_genevent_impl(after_copy)->trigger(after_copy.gen, gasnet_mynode());
	  }
	} else {
	  if(events.size() > 0) {
	    // we don't have an event we can use to signal completion, so wait on the events ourself
	    for(std::set<Event>::const_iterator it = events.begin();
		it != events.end();
		it++)
	      (*it).wait();
	  } else {
	    // nothing happened and we don't need to tell anyone - life is simple
	  }
	}
#ifdef EVENT_GRAPH_TRACE
        report_bytes(after_copy);
#endif
      }

    protected:
      std::set<Event> events;
    };
#endif
     
    static unsigned rdma_sequence_no = 1;

    class RemoteWriteMemPairCopier : public MemPairCopier {
    public:
      RemoteWriteMemPairCopier(Memory _src_mem, Memory _dst_mem)
      {
	src_mem = get_runtime()->get_memory_impl(_src_mem);
	src_base = (const char *)(src_mem->get_direct_ptr(0, src_mem->size));
	assert(src_base);

	dst_mem = get_runtime()->get_memory_impl(_dst_mem);
#ifdef TIME_REMOTE_WRITES
        span_time = 0;
        gather_time = 0;
#endif
	sequence_id = __sync_fetch_and_add(&rdma_sequence_no, 1);
	num_writes = 0;
      }

      virtual ~RemoteWriteMemPairCopier(void)
      {
      }

      virtual InstPairCopier *inst_pair(RegionInstance src_inst, RegionInstance dst_inst,
                                        OASVec &oas_vec)
      {
	return new SpanBasedInstPairCopier<RemoteWriteMemPairCopier>(this, src_inst, 
                                                              dst_inst, oas_vec);
      }

      struct PendingGather {
	off_t dst_start;
	off_t dst_size;
	SpanList src_spans;
      };

      // this is no longer limited by LMB size, so try for large blocks when
      //  possible
      static const size_t TARGET_XFER_SIZE = 4 << 20;

      void copy_span(off_t src_offset, off_t dst_offset, size_t bytes)
      {
	//printf("remote write of %zd bytes (" IDFMT ":%zd -> " IDFMT ":%zd)\n", bytes, src_mem->me.id, src_offset, dst_mem->me.id, dst_offset);
#ifdef TIME_REMOTE_WRITES
        unsigned long long start = TimeStamp::get_current_time_in_micros();
#endif
        record_bytes(bytes);
	if(bytes >= TARGET_XFER_SIZE) {
	  // large enough that we can transfer it by itself
#ifdef DEBUG_REMOTE_WRITES
	  printf("remote write of %zd bytes (" IDFMT ":%zd -> " IDFMT ":%zd)\n", bytes, src_mem->me.id, src_offset, dst_mem->me.id, dst_offset);
#endif
	  num_writes += do_remote_write(dst_mem->me, dst_offset, src_base + src_offset, bytes, 
					sequence_id, false /* no copy */);
	} else {
	  // see if this can be added to an existing gather
	  PendingGather *g;
	  std::map<off_t, PendingGather *>::iterator it = gathers.find(dst_offset);
	  if(it != gathers.end()) {
	    g = it->second;
	    gathers.erase(it); // remove from the existing location - we'll re-add it (probably) with the updated offset
	  } else {
	    // nope, start a new one
	    g = new PendingGather;
	    g->dst_start = dst_offset;
	    g->dst_size = 0;
	  }

	  // sanity checks
	  assert((g->dst_start + g->dst_size) == dst_offset);

	  // now see if this particular span is disjoint or can be tacked on to the end of the last one
	  if(g->src_spans.size() > 0) {
	    SpanListEntry& last_span = g->src_spans.back();
	    if(((char *)(last_span.first) + last_span.second) == (src_base + src_offset)) {
	      // append
	      last_span.second += bytes;
	    } else {
	      g->src_spans.push_back(std::make_pair(src_base + src_offset, bytes));
	    }
	  } else {
	    // first span
	    g->src_spans.push_back(std::make_pair(src_base + src_offset, bytes));
	  }
	  g->dst_size += bytes;

	  // is this span big enough to push now?
	  if((size_t)g->dst_size >= TARGET_XFER_SIZE) {
	    // yes, copy it
	    copy_gather(g);
	    delete g;
	  } else {
	    // no, put it back in the pending list, keyed by the next dst_offset that'll match it
	    gathers.insert(std::make_pair(g->dst_start + g->dst_size, g));
	  }
	}
#ifdef TIME_REMOTE_WRITES
        unsigned long long stop = TimeStamp::get_current_time_in_micros();
        span_time += (stop - start);
#endif
      }

      void copy_span(off_t src_offset, off_t dst_offset, size_t bytes,
		     off_t src_stride, off_t dst_stride, size_t lines)
      {
	// case 1: although described as 2D, both src and dst coalesce
	if(((size_t)src_stride == bytes) && ((size_t)dst_stride == bytes)) {
	  copy_span(src_offset, dst_offset, bytes * lines);
	  return;
	}

	// case 2: if dst coalesces, we'll let the RDMA code do the gather for us -
	//  this won't merge with any other copies though
	if((size_t)dst_stride == bytes) {
#ifdef NEW2D_DEBUG
	  printf("GATHER copy\n");
#endif
	  num_writes += do_remote_write(dst_mem->me, dst_offset,
					src_base + src_offset, bytes, src_stride, lines,
					sequence_id, false /* no copy */);
          record_bytes(bytes * lines);
	  return;
	}
	
	// default is to unroll the lines here, and let the PendingGather code try to
	//  put things back in bigger pieces
	while(lines-- > 0) {
	  copy_span(src_offset, dst_offset, bytes);
	  src_offset += src_stride;
	  dst_offset += dst_stride;
	}
      }

      void copy_gather(const PendingGather *g)
      {
#ifdef TIME_REMOTE_WRITES
        unsigned long long start = TimeStamp::get_current_time_in_micros();
#endif
        // special case: if there's only one source span, it's not actually
        //   a gather (so we don't need to make a copy)
        if(g->src_spans.size() == 1) {
          const SpanListEntry& span = *(g->src_spans.begin());
#ifdef DEBUG_REMOTE_WRITES
	  printf("remote write of %zd bytes (singleton " IDFMT ":%zd -> " IDFMT ":%zd)\n", span.second, src_mem->me.id, (char *)span.first - src_base, dst_mem->me.id, g->dst_start);
          printf("  datb[%p]: %08x %08x %08x %08x %08x %08x %08x %08x\n",
                 span.first,
                 ((unsigned *)(span.first))[0], ((unsigned *)(span.first))[1],
                 ((unsigned *)(span.first))[2], ((unsigned *)(span.first))[3],
                 ((unsigned *)(span.first))[4], ((unsigned *)(span.first))[5],
                 ((unsigned *)(span.first))[6], ((unsigned *)(span.first))[7]);
#endif
	  // TODO: handle case where single write can include event trigger in message
	  //num_writes += do_remote_write(dst_mem->me, g->dst_start, span.first, span.second, trigger, false /* no copy */);
	  num_writes += do_remote_write(dst_mem->me, g->dst_start, span.first, span.second, 
					sequence_id, false /* no copy */);
          return;
        }

	// general case: do_remote_write knows how to take a span list now, so let it
	//  handle the actual gathering
#ifdef DEBUG_REMOTE_WRITES
	printf("remote write of %zd bytes (gather -> " IDFMT ":%zd), trigger=" IDFMT "/%d\n", g->dst_size, dst_mem->me.id, g->dst_start, trigger.id, trigger.gen);
#endif
	// TODO: handle case where single write can include event trigger in message
	num_writes += do_remote_write(dst_mem->me, g->dst_start, 
				      g->src_spans, g->dst_size,
				      sequence_id, false /* no copy - data won't change til copy event triggers */);
#ifdef TIME_REMOTE_WRITES
        unsigned long long stop = TimeStamp::get_current_time_in_micros();
        gather_time += (stop - start);
#endif
      }

      virtual void flush(DmaRequest *req)
      {
#ifdef TIME_REMOTE_WRITES
        size_t total_gathers = gathers.size();
        size_t total_spans = 0;
        for (std::map<off_t,PendingGather*>::const_iterator it = gathers.begin();
              it != gathers.end(); it++)
        {
          total_spans += it->second->src_spans.size();
        }
        unsigned long long start = TimeStamp::get_current_time_in_micros();
#endif

	// do we have any pending gathers to push out?
        while(!gathers.empty()) {
	  std::map<off_t, PendingGather *>::iterator it = gathers.begin();
	  PendingGather *g = it->second;
	  gathers.erase(it);

	  copy_gather(g);
	  delete g;
	}

        // if we did any remote writes, we need a fence, and the DMA request
	//  needs to know about it
        if(total_reqs > 0) {
          Realm::RemoteWriteFence *fence = new Realm::RemoteWriteFence(req);
          req->add_async_work_item(fence);
          do_remote_fence(dst_mem->me, sequence_id, num_writes, fence);
        }

#ifdef TIME_REMOTE_WRITES
        unsigned long long stop = TimeStamp::get_current_time_in_micros();
        gather_time += (stop - start);
        printf("Remote Write: span time: %lld  gather time %lld "
                "total gathers %ld total spans %d\n", 
                span_time, gather_time, total_gathers, total_spans);
#endif

        MemPairCopier::flush(req);
      }

    protected:
      MemoryImpl *src_mem, *dst_mem;
      const char *src_base;
      std::map<off_t, PendingGather *> gathers;
#ifdef TIME_REMOTE_WRITES
      unsigned long long span_time;
      unsigned long long gather_time;
#endif
      unsigned sequence_id, num_writes;
    };
     
    class RemoteReduceMemPairCopier : public MemPairCopier {
    public:
      RemoteReduceMemPairCopier(Memory _src_mem, Memory _dst_mem,
				ReductionOpID _redop_id, bool _fold)
      {
	src_mem = get_runtime()->get_memory_impl(_src_mem);
	src_base = (const char *)(src_mem->get_direct_ptr(0, src_mem->size));
	assert(src_base);

	dst_mem = get_runtime()->get_memory_impl(_dst_mem);

	redop_id = _redop_id;
	redop = get_runtime()->reduce_op_table[redop_id];
	fold = _fold;

	sequence_id = __sync_fetch_and_add(&rdma_sequence_no, 1);
	num_writes = 0;
      }

      virtual ~RemoteReduceMemPairCopier(void)
      {
      }

      virtual InstPairCopier *inst_pair(RegionInstance src_inst, RegionInstance dst_inst,
                                        OASVec &oas_vec)
      {
	return new SpanBasedInstPairCopier<RemoteReduceMemPairCopier>(this, src_inst, 
								      dst_inst, oas_vec);
      }

      void copy_span(off_t src_offset, off_t dst_offset, size_t bytes)
      {
	//printf("remote write of %zd bytes (" IDFMT ":%zd -> " IDFMT ":%zd)\n", bytes, src_mem->me.id, src_offset, dst_mem->me.id, dst_offset);
#ifdef TIME_REMOTE_WRITES
        unsigned long long start = TimeStamp::get_current_time_in_micros();
#endif

#ifdef DEBUG_REMOTE_WRITES
	printf("remote reduce of %zd bytes (" IDFMT ":%zd -> " IDFMT ":%zd)\n", bytes, src_mem->me.id, src_offset, dst_mem->me.id, dst_offset);
#endif
	num_writes += do_remote_reduce(dst_mem->me, dst_offset, redop_id, fold,
				       src_base + src_offset, bytes / redop->sizeof_rhs,
				       redop->sizeof_rhs, redop->sizeof_lhs,
				       sequence_id, false /* no copy */);

        record_bytes(bytes);
      }

      void copy_span(off_t src_offset, off_t dst_offset, size_t bytes,
		     off_t src_stride, off_t dst_stride, size_t lines)
      {
	// TODO: figure out 2D coalescing for reduction case (sizes may not match)
	//if((src_stride == bytes) && (dst_stride == bytes)) {
	//  copy_span(src_offset, dst_offset, bytes * lines);
	//  return;
	//}
	
	// default is to unroll the lines here
	while(lines-- > 0) {
	  copy_span(src_offset, dst_offset, bytes);
	  src_offset += src_stride;
	  dst_offset += dst_stride;
	}
      }

      virtual void flush(DmaRequest *req)
      {
        // if we did any remote writes, we need a fence, and the DMA request
	//  needs to know about it
        if(total_reqs > 0) {
          Realm::RemoteWriteFence *fence = new Realm::RemoteWriteFence(req);
          req->add_async_work_item(fence);
          do_remote_fence(dst_mem->me, sequence_id, num_writes, fence);
        }

        MemPairCopier::flush(req);
      }

    protected:
      MemoryImpl *src_mem, *dst_mem;
      const char *src_base;
      unsigned sequence_id, num_writes;
      ReductionOpID redop_id;
      const ReductionOpUntyped *redop;
      bool fold;
    };

    // MemPairCopier from disk memory to cpu memory
    class DisktoCPUMemPairCopier : public MemPairCopier {
    public:
      DisktoCPUMemPairCopier(int _fd, Memory _dst_mem)
      {
        MemoryImpl *dst_impl = get_runtime()->get_memory_impl(_dst_mem);
        dst_base = (char *)(dst_impl->get_direct_ptr(0, dst_impl->size));
        assert(dst_base);
        fd = _fd;
      }

      virtual ~DisktoCPUMemPairCopier(void)
      {
      }

      virtual InstPairCopier *inst_pair(RegionInstance src_inst, RegionInstance dst_inst,
                                        OASVec &osa_vec)
      {
        return new SpanBasedInstPairCopier<DisktoCPUMemPairCopier>(this, src_inst,
                                           dst_inst, osa_vec);
      }

      void copy_span(off_t src_offset, off_t dst_offset, size_t bytes)
      {
        aiocb cb;
        memset(&cb, 0, sizeof(cb));
        cb.aio_nbytes = bytes;
        cb.aio_fildes = fd;
        cb.aio_offset = src_offset;
        cb.aio_buf = dst_base + dst_offset;
        assert(aio_read(&cb) != -1);
        while (aio_error(&cb) == EINPROGRESS) {}
        assert((size_t)aio_return(&cb) == bytes);
      }

      void copy_span(off_t src_offset, off_t dst_offset, size_t bytes,
                     off_t src_stride, off_t dst_stride, size_t lines)
      {
        while(lines-- > 0) {
          copy_span(src_offset, dst_offset, bytes);
          src_offset += src_stride;
          dst_offset += dst_stride;
        }
      }
    protected:
      char *dst_base;
      int fd; // file descriptor
    };

    // MemPairCopier from disk memory to cpu memory
    class DiskfromCPUMemPairCopier : public MemPairCopier {
    public:
      DiskfromCPUMemPairCopier(Memory _src_mem, int _fd)
      { 
	MemoryImpl *src_impl = get_runtime()->get_memory_impl(_src_mem);
        src_base = (char *)(src_impl->get_direct_ptr(0, src_impl->size));
        assert(src_base);
        fd = _fd;
      }

      virtual ~DiskfromCPUMemPairCopier(void)
      {
      }

      virtual InstPairCopier *inst_pair(RegionInstance src_inst, RegionInstance dst_inst,
                                        OASVec &osa_vec)
      {
        return new SpanBasedInstPairCopier<DiskfromCPUMemPairCopier>(this, src_inst,
                                           dst_inst, osa_vec);
      }

      void copy_span(off_t src_offset, off_t dst_offset, size_t bytes)
      {
        aiocb cb;
        memset(&cb, 0, sizeof(cb));
        cb.aio_nbytes = bytes;
        cb.aio_fildes = fd;
        cb.aio_offset = dst_offset;
        cb.aio_buf = src_base + src_offset;
        assert(aio_write(&cb) != -1);
        while (aio_error(&cb) == EINPROGRESS) {}
        assert((size_t)aio_return(&cb) == bytes);
      }

      void copy_span(off_t src_offset, off_t dst_offset, size_t bytes,
                     off_t src_stride, off_t dst_stride, size_t lines)
      {
        while(lines-- > 0) {
          copy_span(src_offset, dst_offset, bytes);
          src_offset += src_stride;
          dst_offset += dst_stride;
        }
      }
    protected:
      char *src_base;
      int fd; // file descriptor
    };

    inline int io_setup(unsigned nr, aio_context_t *ctxp)
    {
      return syscall(__NR_io_setup, nr, ctxp);
    }

    inline int io_destroy(aio_context_t ctx)
    {
      return syscall(__NR_io_destroy, ctx);
    }

    inline int io_submit(aio_context_t ctx, long nr, struct iocb **iocbpp)
    {
      return syscall(__NR_io_submit, ctx, nr, iocbpp);
    }

    inline int io_getevents(aio_context_t ctx, long min_nr, long max_nr,
                            struct io_event *events, struct timespec *timeout)
    {
      return syscall(__NR_io_getevents, ctx, min_nr, max_nr, events, timeout);
    }

    class FilefromCPUMemPairCopier : public MemPairCopier {
    public:
      class FileWriteCopier : public InstPairCopier
      {
      public:
        enum {max_nr = 1};
        FileWriteCopier(int _fd, char* _base, RegionInstance src_inst,
                        RegionInstance dst_inst, OASVec &oas_vec)
        {
          ctx = 0;
          int ret = io_setup(max_nr, &ctx);
          assert(ret >= 0);
          memset(&cb, 0, sizeof(cb));
          cb.aio_lio_opcode = IOCB_CMD_PWRITE;
          cb.aio_fildes = _fd;
          inst_copier = new SpanBasedInstPairCopier<FileWriteCopier>(this, src_inst, dst_inst, oas_vec);
          src_base = _base;
        }

        ~FileWriteCopier(void)
        {
          delete inst_copier;
          io_destroy(ctx);
        }

        virtual void copy_field(int src_index, int dst_index, int elem_count,
                                unsigned offset_index)
        {
          inst_copier->copy_field(src_index, dst_index, elem_count, offset_index);
        }

        virtual void copy_all_fields(int src_index, int dst_index, int elem_count)
        {
          inst_copier->copy_all_fields(src_index, dst_index, elem_count);
        }

        virtual void copy_all_fields(int src_index, int dst_index, int count_per_line,
  				   int src_stride, int dst_stride, int lines)
        {
          inst_copier->copy_all_fields(src_index, dst_index, count_per_line, src_stride, dst_stride, lines);
        }

        virtual void flush(void)
        {
          inst_copier->flush();
        }

        void copy_span(off_t src_offset, off_t dst_offset, size_t bytes)
        {
          cb.aio_buf = (uint64_t)(src_base + src_offset);
          cb.aio_offset = dst_offset;
          cb.aio_nbytes = bytes;
          cbs[0] = &cb;
          int ret = io_submit(ctx, max_nr, cbs);
          if (ret < 0) {
            perror("io_submit error");
          }
          int nr = io_getevents(ctx, max_nr, max_nr, events, NULL);
          if (nr < 0)
            perror("io_getevents error");
          assert(nr == max_nr);
          assert(events[0].res == (int64_t) bytes);
        }
        void copy_span(off_t src_offset, off_t dst_offset, size_t bytes,
                       off_t src_stride, off_t dst_stride, size_t lines)
        {
          while(lines-- > 0) {
            copy_span(src_offset, dst_offset, bytes);
            src_offset += src_stride;
            dst_offset += dst_stride;
          }
        }

      protected:
        aio_context_t ctx;
        struct iocb cb;
        struct iocb *cbs[max_nr];
        char *src_base;
        struct io_event events[max_nr];
        InstPairCopier* inst_copier;
      };

      FilefromCPUMemPairCopier(Memory _src_mem, Memory _dst_mem)
      {
        MemoryImpl *src_impl = get_runtime()->get_memory_impl(_src_mem);
        src_base = (char *)(src_impl->get_direct_ptr(0, src_impl->size));
        dst_mem = (FileMemory*) get_runtime()->get_memory_impl(_dst_mem);
      }

      virtual ~FilefromCPUMemPairCopier(void) {}

      virtual InstPairCopier *inst_pair(RegionInstance src_inst, RegionInstance dst_inst,
                                        OASVec &oas_vec)
      {
        ID id(dst_inst);
        unsigned index = id.index_l();
        int fd = dst_mem->get_file_des(index);
        return new FileWriteCopier(fd, src_base, src_inst, dst_inst, oas_vec);
      }

    protected:
      char *src_base;
      FileMemory *dst_mem;
    };

    class FiletoCPUMemPairCopier : public MemPairCopier {
    public:
      class FileReadCopier : public InstPairCopier
      {
      public:
        enum {max_nr = 1};
    	FileReadCopier(int _fd, char* _base, RegionInstance src_inst,
                       RegionInstance dst_inst, OASVec &oas_vec)
        {
          ctx = 0;
          int ret = io_setup(max_nr, &ctx);
          assert(ret >= 0);
          memset(&cb, 0, sizeof(cb));
          cb.aio_lio_opcode = IOCB_CMD_PREAD;
          cb.aio_fildes = _fd;
          inst_copier = new SpanBasedInstPairCopier<FileReadCopier>(this, src_inst, dst_inst, oas_vec);
          dst_base = _base;
        }

        ~FileReadCopier(void)
        {
          delete inst_copier;
          io_destroy(ctx);
        }

        virtual void copy_field(int src_index, int dst_index, int elem_count,
                                unsigned offset_index)
        {
          inst_copier->copy_field(src_index, dst_index, elem_count, offset_index);
        }

        virtual void copy_all_fields(int src_index, int dst_index, int elem_count)
        {
          inst_copier->copy_all_fields(src_index, dst_index, elem_count);
        }

        virtual void copy_all_fields(int src_index, int dst_index, int count_per_line,
  				   int src_stride, int dst_stride, int lines)
        {
          inst_copier->copy_all_fields(src_index, dst_index, count_per_line, src_stride, dst_stride, lines);
        }

        virtual void flush(void)
        {
          inst_copier->flush();
        }

        void copy_span(off_t src_offset, off_t dst_offset, size_t bytes)
        {
          cb.aio_buf = (uint64_t)(dst_base + dst_offset);
          cb.aio_offset = src_offset;
          cb.aio_nbytes = bytes;
          cbs[0] = &cb;
          int ret = io_submit(ctx, max_nr, cbs);
          if (ret < 0) {
            perror("io_submit error");
          }
          int nr = io_getevents(ctx, max_nr, max_nr, events, NULL);
          if (nr < 0)
            perror("io_getevents error");
          assert(nr == max_nr);
          assert(events[0].res == (int64_t) bytes);
        }
        void copy_span(off_t src_offset, off_t dst_offset, size_t bytes,
                       off_t src_stride, off_t dst_stride, size_t lines)
        {
          while(lines-- > 0) {
            copy_span(src_offset, dst_offset, bytes);
            src_offset += src_stride;
            dst_offset += dst_stride;
          }
        }

      protected:
        aio_context_t ctx;
        struct iocb cb;
        struct iocb *cbs[max_nr];
        char *dst_base;
        struct io_event events[max_nr];
        InstPairCopier* inst_copier;
      };

      FiletoCPUMemPairCopier(Memory _src_mem, Memory _dst_mem)
      {
        MemoryImpl *dst_impl = get_runtime()->get_memory_impl(_dst_mem);
        dst_base = (char *)(dst_impl->get_direct_ptr(0, dst_impl->size));
        src_mem = (FileMemory*) get_runtime()->get_memory_impl(_src_mem);
      }

      virtual ~FiletoCPUMemPairCopier(void) {}

      virtual InstPairCopier *inst_pair(RegionInstance src_inst, RegionInstance dst_inst,
                                        OASVec &oas_vec)
      {
        ID id(src_inst);
        unsigned index = id.index_l();
        int fd = src_mem->get_file_des(index);
        return new FileReadCopier(fd, dst_base, src_inst, dst_inst, oas_vec);
      }
    protected:
      char *dst_base;
      FileMemory *src_mem;
    };
     
    // most of the smarts from MemPairCopier::create_copier are now captured in the various factories

    class MemcpyMemPairCopierFactory : public MemPairCopierFactory {
    public:
      MemcpyMemPairCopierFactory(void)
	: MemPairCopierFactory("memcpy")
      {}

      virtual bool can_perform_copy(Memory src_mem, Memory dst_mem,
				    ReductionOpID redop_id, bool fold)
      {
	// non-reduction copies between anything SYSMEM and/or ZC
	//  (TODO: really should be anything with a direct CPU pointer, but GPUFBMemory
	//  returns non-null for that right now...)
	if(redop_id != 0)
	  return false;

	MemoryImpl *src_impl = get_runtime()->get_memory_impl(src_mem);
	MemoryImpl::MemoryKind src_kind = src_impl->kind;
	
	if((src_kind != MemoryImpl::MKIND_SYSMEM) &&
	   (src_kind != MemoryImpl::MKIND_ZEROCOPY))
	  return false;

	MemoryImpl *dst_impl = get_runtime()->get_memory_impl(dst_mem);
	MemoryImpl::MemoryKind dst_kind = dst_impl->kind;
	
	if((dst_kind != MemoryImpl::MKIND_SYSMEM) &&
	   (dst_kind != MemoryImpl::MKIND_ZEROCOPY))
	  return false;

	return true;
      }

      virtual MemPairCopier *create_copier(Memory src_mem, Memory dst_mem,
					   ReductionOpID redop_id, bool fold)
      {
	return new MemcpyMemPairCopier(src_mem, dst_mem);
      }
    };


    void create_builtin_dma_channels(Realm::RuntimeImpl *r)
    {
      r->add_dma_channel(new MemcpyMemPairCopierFactory);
    }

    MemPairCopier *MemPairCopier::create_copier(Memory src_mem, Memory dst_mem,
						ReductionOpID redop_id /*= 0*/,
						bool fold /*= false*/)
    {
      // try to use new DMA channels first
      const std::vector<MemPairCopierFactory *>& channels = get_runtime()->get_dma_channels();
      for(std::vector<MemPairCopierFactory *>::const_iterator it = channels.begin();
	  it != channels.end();
	  it++) {
	if((*it)->can_perform_copy(src_mem, dst_mem, redop_id, fold)) {
	  // impls and kinds are just for logging now
	  MemoryImpl *src_impl = get_runtime()->get_memory_impl(src_mem);
	  MemoryImpl *dst_impl = get_runtime()->get_memory_impl(dst_mem);

	  MemoryImpl::MemoryKind src_kind = src_impl->kind;
	  MemoryImpl::MemoryKind dst_kind = dst_impl->kind;

	  log_dma.info("copier: " IDFMT "(%d) -> " IDFMT "(%d) = %s",
		       src_mem.id, src_kind, dst_mem.id, dst_kind, (*it)->get_name().c_str());
	  return (*it)->create_copier(src_mem, dst_mem, redop_id, fold);
	}
      }

      // old style - various options in here are being turned into assert(0)'s as they are 
      //  replaced by DMA channel-provided copiers

      MemoryImpl *src_impl = get_runtime()->get_memory_impl(src_mem);
      MemoryImpl *dst_impl = get_runtime()->get_memory_impl(dst_mem);

      MemoryImpl::MemoryKind src_kind = src_impl->kind;
      MemoryImpl::MemoryKind dst_kind = dst_impl->kind;

      log_dma.info("copier: " IDFMT "(%d) -> " IDFMT "(%d)", src_mem.id, src_kind, dst_mem.id, dst_kind);

      if(redop_id == 0) {
	// can we perform simple memcpy's?
	if(((src_kind == MemoryImpl::MKIND_SYSMEM) || (src_kind == MemoryImpl::MKIND_ZEROCOPY)) &&
	   ((dst_kind == MemoryImpl::MKIND_SYSMEM) || (dst_kind == MemoryImpl::MKIND_ZEROCOPY))) {
	  assert(0);
	  //return new MemcpyMemPairCopier(src_mem, dst_mem);
	}

        // can we perform transfer between disk and cpu memory
        if (((src_kind == MemoryImpl::MKIND_SYSMEM) || (src_kind == MemoryImpl::MKIND_ZEROCOPY)) &&
            (dst_kind == MemoryImpl::MKIND_DISK)) {
          // printf("Create DiskfromCPUMemPairCopier\n");
          int fd = ((DiskMemory *)dst_impl)->fd;
          return new DiskfromCPUMemPairCopier(src_mem, fd);
        }

        if ((src_kind == MemoryImpl::MKIND_DISK) &&
            ((dst_kind == MemoryImpl::MKIND_SYSMEM) || (dst_kind == MemoryImpl::MKIND_ZEROCOPY))) {
          // printf("Create DisktoCPUMemPairCopier\n");
          int fd = ((DiskMemory *)src_impl)->fd;
          return new DisktoCPUMemPairCopier(fd, dst_mem);
        }

        // can we perform transfer between cpu and file memory
        if (((src_kind == MemoryImpl::MKIND_SYSMEM) || (src_kind == MemoryImpl::MKIND_ZEROCOPY)) &&
            (dst_kind == MemoryImpl::MKIND_FILE)) {
<<<<<<< HEAD
          printf("Create FilefromCPUMemPairCopier\n");
=======
          //printf("Create FilefromCPUMemPairCopier\n");
>>>>>>> a985e8f0
          return new FilefromCPUMemPairCopier(src_mem, dst_mem);
        }

        if ((src_kind == MemoryImpl::MKIND_FILE) &&
            ((dst_kind == MemoryImpl::MKIND_SYSMEM) || (dst_kind == MemoryImpl::MKIND_ZEROCOPY))) {
<<<<<<< HEAD
          printf("Create FiletoCPUMemPairCopier\n");
=======
          //printf("Create FiletoCPUMemPairCopier\n");
>>>>>>> a985e8f0
          return new FiletoCPUMemPairCopier(src_mem, dst_mem);
        }

	// GPU FB-related copies should be handled by module-provided dma channels now
	if((src_kind == MemoryImpl::MKIND_GPUFB) || (dst_kind == MemoryImpl::MKIND_GPUFB)) {
	  assert(0);
	}

	// try as many things as we can think of
	if((dst_kind == MemoryImpl::MKIND_REMOTE) ||
	   (dst_kind == MemoryImpl::MKIND_RDMA)) {
	  assert(src_kind != MemoryImpl::MKIND_REMOTE);
	  return new RemoteWriteMemPairCopier(src_mem, dst_mem);
	}

	// fallback
	return new BufferedMemPairCopier(src_mem, dst_mem);
      } else {
	// reduction case
	// can we perform simple memcpy's?
	if(((src_kind == MemoryImpl::MKIND_SYSMEM) || (src_kind == MemoryImpl::MKIND_ZEROCOPY)) &&
	   ((dst_kind == MemoryImpl::MKIND_SYSMEM) || (dst_kind == MemoryImpl::MKIND_ZEROCOPY))) {
	  return new LocalReductionMemPairCopier(src_mem, dst_mem, redop_id, fold);
	}

	// reductions to a remote memory get shipped over there to be applied
	if((dst_kind == MemoryImpl::MKIND_REMOTE) ||
	   (dst_kind == MemoryImpl::MKIND_RDMA)) {
	  assert(src_kind != MemoryImpl::MKIND_REMOTE);
	  return new RemoteReduceMemPairCopier(src_mem, dst_mem, redop_id, fold);
	}

	// fallback is pretty damn slow
	log_dma.warning("using a buffering copier for reductions (" IDFMT " -> " IDFMT ")",
			src_mem.id, dst_mem.id);
	return new BufferedReductionMemPairCopier(src_mem, dst_mem, redop_id, fold);
      }
    }

    template <unsigned DIM>
    static unsigned compress_strides(const Rect<DIM> &r,
				     const Point<1> in1[DIM], const Point<1> in2[DIM],
				     Point<DIM>& extents,
				     Point<1> out1[DIM], Point<1> out2[DIM])
    {
      // sort the dimensions by the first set of strides for maximum gathering goodness
      unsigned stride_order[DIM];
      for(unsigned i = 0; i < DIM; i++) stride_order[i] = i;
      // yay, bubble sort!
      for(unsigned i = 0; i < DIM; i++)
	for(unsigned j = 0; j < i; j++)
	  if(in1[stride_order[j]] > in1[stride_order[j+1]]) {
	    int t = stride_order[j];
	    stride_order[j] = stride_order[j+1];
	    stride_order[j+1] = t;
	  }

      int curdim = -1;
      int exp1 = 0, exp2 = 0;

      // now go through dimensions, collapsing each if it matches the expected stride for
      //  both sets (can't collapse for first)
      for(unsigned i = 0; i < DIM; i++) {
	unsigned d = stride_order[i];
	unsigned e = r.dim_size(d);
	if(i && (exp1 == in1[d][0]) && (exp2 == in2[d][0])) {
	  // collapse and grow extent
	  extents.x[curdim] *= e;
	  exp1 *= e;
	  exp2 *= e;
	} else {
	  // no match - create a new dimension
	  curdim++;
	  extents.x[curdim] = e;
	  exp1 = in1[d][0] * e;
	  exp2 = in2[d][0] * e;
	  out1[curdim] = in1[d];
	  out2[curdim] = in2[d];
	}
      }

      return curdim+1;
    }

    void CopyRequest::perform_dma_mask(MemPairCopier *mpc)
    {
      IndexSpaceImpl *ispace = get_runtime()->get_index_space_impl(domain.get_index_space());
      assert(ispace->valid_mask_complete);

      // this is the SOA-friendly loop nesting
      for(OASByInst::iterator it = oas_by_inst->begin(); it != oas_by_inst->end(); it++) {
	RegionInstance src_inst = it->first.first;
	RegionInstance dst_inst = it->first.second;
	OASVec& oasvec = it->second;

	InstPairCopier *ipc = mpc->inst_pair(src_inst, dst_inst, oasvec);

	// index space instances use 1D linearizations for translation
	Arrays::Mapping<1, 1> *src_linearization = get_runtime()->get_instance_impl(src_inst)->metadata.linearization.get_mapping<1>();
	Arrays::Mapping<1, 1> *dst_linearization = get_runtime()->get_instance_impl(dst_inst)->metadata.linearization.get_mapping<1>();

	// does the destination instance space's index space match what we're copying?  if so,
	//  it's ok to copy extra elements (to decrease sparsity) because they're unused in
	//  the destination
	assert(get_runtime()->get_instance_impl(dst_inst)->metadata.is_valid());
	int rlen_target;
	if(ispace->me == get_runtime()->get_instance_impl(dst_inst)->metadata.is) {
	  rlen_target = 32768 / 4; // aim for ~32KB transfers at least
	} else {
	  rlen_target = 1;
	}
	
	ElementMask::Enumerator *e = ispace->valid_mask->enumerate_enabled();
	int rstart, rlen;
	while(e->get_next(rstart, rlen)) {
	  // do we want to copy extra elements to fill in some holes?
	  while(rlen < rlen_target) {
	    // see where the next valid elements are
	    int rstart2, rlen2;
	    // if none, stop
	    if(!e->peek_next(rstart2, rlen2)) break;
	    // or if they don't even start until outside the window, stop
	    if(rstart2 > (rstart + rlen_target)) break;
	    // ok, include the next valid element(s) and any invalid ones in between
	    //printf("bloating from %d to %d\n", rlen, rstart2 + rlen2 - rstart);
	    rlen = rstart2 + rlen2 - rstart;
	    // and actually take the next range from the enumerator
	    e->get_next(rstart2, rlen2);
	  }

	  int sstart = src_linearization->image(rstart);
	  int dstart = dst_linearization->image(rstart);
#ifdef DEBUG_LOW_LEVEL
	  assert(src_linearization->image_is_dense(Rect<1>(rstart, rstart + rlen - 1)));
	  assert(dst_linearization->image_is_dense(Rect<1>(rstart, rstart + rlen - 1)));
#endif
	  //printf("X: %d+%d %d %d\n", rstart, rlen, sstart, dstart);

	  for (unsigned idx = 0; idx < oasvec.size(); idx++)
	    ipc->copy_field(sstart, dstart, rlen, idx);
	}
        delete e;
	delete ipc;
      }
    }

    template <unsigned DIM>
    void CopyRequest::perform_dma_rect(MemPairCopier *mpc)
    {
      Arrays::Rect<DIM> orig_rect = domain.get_rect<DIM>();

      // this is the SOA-friendly loop nesting
      for(OASByInst::iterator it = oas_by_inst->begin(); it != oas_by_inst->end(); it++) {
	RegionInstance src_inst = it->first.first;
	RegionInstance dst_inst = it->first.second;
	OASVec& oasvec = it->second;

	InstPairCopier *ipc = mpc->inst_pair(src_inst, dst_inst, oasvec);

	RegionInstanceImpl *src_impl = get_runtime()->get_instance_impl(src_inst);
	RegionInstanceImpl *dst_impl = get_runtime()->get_instance_impl(dst_inst);
	
	assert(src_impl->metadata.is_valid());
	assert(dst_impl->metadata.is_valid());

	Arrays::Mapping<DIM, 1> *src_linearization = src_impl->metadata.linearization.get_mapping<DIM>();
	Arrays::Mapping<DIM, 1> *dst_linearization = dst_impl->metadata.linearization.get_mapping<DIM>();

	// see what linear subrects we can get - again, iterate over destination first for gathering
	for(typename Arrays::Mapping<DIM, 1>::LinearSubrectIterator lso(orig_rect, *dst_linearization); lso; lso++) {
	  for(typename Arrays::Mapping<DIM, 1>::LinearSubrectIterator lsi(lso.subrect, *src_linearization); lsi; lsi++) {
	    // see if we can compress the strides for a more efficient copy
	    Point<1> src_cstrides[DIM], dst_cstrides[DIM];
	    Point<DIM> extents;
	    int cdim = compress_strides(lsi.subrect, lso.strides, lsi.strides,
					extents, dst_cstrides, src_cstrides);

#ifdef NEW2D_DEBUG
	    printf("ORIG: (%d,%d,%d)->(%d,%d,%d)\n",
		   orig_rect.lo[0], orig_rect.lo[1], orig_rect.lo[2],
		   orig_rect.hi[0], orig_rect.hi[1], orig_rect.hi[2]);
	    printf("DST:  (%d,%d,%d)->(%d,%d,%d)  %d+(%d,%d,%d)\n",
		   lso.subrect.lo[0], lso.subrect.lo[1], lso.subrect.lo[2],
		   lso.subrect.hi[0], lso.subrect.hi[1], lso.subrect.hi[2],
		   lso.image_lo[0],
		   lso.strides[0][0], lso.strides[1][0], lso.strides[2][0]);
	    printf("SRC:  (%d,%d,%d)->(%d,%d,%d)  %d+(%d,%d,%d)\n",
		   lsi.subrect.lo[0], lsi.subrect.lo[1], lsi.subrect.lo[2],
		   lsi.subrect.hi[0], lsi.subrect.hi[1], lsi.subrect.hi[2],
		   lsi.image_lo[0],
		   lsi.strides[0][0], lsi.strides[1][0], lsi.strides[2][0]);
	    printf("CMP:  %d (%d,%d,%d) +(%d,%d,%d) +(%d,%d,%d)\n",
		   cdim,
		   extents[0], extents[1], extents[2],
		   dst_cstrides[0][0], dst_cstrides[1][0], dst_cstrides[2][0],
		   src_cstrides[0][0], src_cstrides[1][0], src_cstrides[2][0]);
#endif
	    if((cdim == 1) && (dst_cstrides[0][0] == 1) && (src_cstrides[0][0] == 1)) {
	      // all the dimension(s) collapse to a 1-D extent in both source and dest, so one big copy
	      ipc->copy_all_fields(lsi.image_lo[0], lso.image_lo[0], extents[0]);
	      continue;
	    }

	    if((cdim == 2) && (dst_cstrides[0][0] == 1) && (src_cstrides[0][0] == 1)) {
	      // source and/or destination need a 2-D description
	      ipc->copy_all_fields(lsi.image_lo[0], lso.image_lo[0], extents[0],
				   src_cstrides[1][0], dst_cstrides[1][0], extents[1]);
	      continue;
	    }

	    // fall through - just identify dense (sub)subrects and copy them

	    // iterate by output rectangle first - this gives us a chance to gather data when linearizations
	    //  don't match up
	    for(Arrays::GenericDenseSubrectIterator<Arrays::Mapping<DIM, 1> > dso(lsi.subrect, *dst_linearization); dso; dso++) {
	      // dense subrect in dst might not be dense in src
	      for(Arrays::GenericDenseSubrectIterator<Arrays::Mapping<DIM, 1> > dsi(dso.subrect, *src_linearization); dsi; dsi++) {
		Rect<1> irect = dsi.image;
		// rectangle in output must be recalculated
		Rect<DIM> subrect_check;
		Rect<1> orect = dst_linearization->image_dense_subrect(dsi.subrect, subrect_check);
		assert(dsi.subrect == subrect_check);

		//for(OASVec::iterator it2 = oasvec.begin(); it2 != oasvec.end(); it2++)
		for (unsigned idx = 0; idx < oasvec.size(); idx++)
		  ipc->copy_field(irect.lo, orect.lo, irect.hi[0] - irect.lo[0] + 1, idx);
		//it2->src_offset, it2->dst_offset, it2->size);
	      }
	    }
	  }
	}

        // Dammit Sean stop leaking things!
        delete ipc;
      }
    }

#ifdef LEGION_LOGGING
    class CopyCompletionLogger : public EventWaiter {
    public:
      CopyCompletionLogger(Event _event) : event(_event) {}

      virtual ~CopyCompletionLogger(void) { }

      virtual bool event_triggered(void)
      {
	log_timing_event(Processor::NO_PROC, event, COPY_END);
	return true;
      }

      virtual void print_info(FILE *f)
      {
	fprintf(f,"copy completion logger - " IDFMT "/%d\n", event.id, event.gen);
      }

    protected:
      Event event;
    };
#endif

    void CopyRequest::perform_dma(void)
    {
      log_dma.info("request %p executing", this);

#ifdef LEGION_LOGGING
      log_timing_event(Processor::NO_PROC, after_copy, COPY_BEGIN);

      // the copy might not actually finish in this thread, so set up an event waiter
      //  to log the completion
      EventImpl::add_waiter(after_copy, new CopyCompletionLogger(after_copy));
#endif
      DetailedTimer::ScopedPush sp(TIME_COPY);

      // create a copier for the memory used by all of these instance pairs
      Memory src_mem = get_runtime()->get_instance_impl(oas_by_inst->begin()->first.first)->memory;
      Memory dst_mem = get_runtime()->get_instance_impl(oas_by_inst->begin()->first.second)->memory;

      MemPairCopier *mpc = MemPairCopier::create_copier(src_mem, dst_mem);

      switch(domain.get_dim()) {
      case 0:
	{
	  // iterate over valid ranges of an index space
	  perform_dma_mask(mpc);
	  break;
	}

	// rectangle cases
      case 1: perform_dma_rect<1>(mpc); break;
      case 2: perform_dma_rect<2>(mpc); break;
      case 3: perform_dma_rect<3>(mpc); break;

      default: assert(0);
      };

      log_dma.info("dma request %p finished - " IDFMT "[%zd]->" IDFMT "[%zd]:%d (+%zd) (" IDFMT ") " IDFMT "/%d " IDFMT "/%d",
		   this,
		   oas_by_inst->begin()->first.first.id, 
		   oas_by_inst->begin()->second[0].src_offset,
		   oas_by_inst->begin()->first.second.id, 
		   oas_by_inst->begin()->second[0].dst_offset,
		   oas_by_inst->begin()->second[0].size,
		   oas_by_inst->begin()->second.size() - 1,
		   domain.is_id,
		   before_copy.id, before_copy.gen,
		   get_finish_event().id, get_finish_event().gen);

      mpc->flush(this);

      if(measurements.wants_measurement<Realm::ProfilingMeasurements::OperationMemoryUsage>()) {
        const InstPair &pair = oas_by_inst->begin()->first; 

        Realm::ProfilingMeasurements::OperationMemoryUsage usage;
        usage.source = pair.first.get_location();
        usage.target = pair.second.get_location();
        usage.size = mpc->get_total_bytes();
        measurements.add_measurement(usage);
      }

      // if(after_copy.exists())
      // 	after_copy.impl()->trigger(after_copy.gen, gasnet_mynode());

      delete mpc;

#ifdef EVEN_MORE_DEAD_DMA_CODE
      RegionInstanceImpl *src_impl = src.impl();
      RegionInstanceImpl *tgt_impl = target.impl();

      // we should have already arranged to have access to this data, so
      //  assert if we don't
      StaticAccess<RegionInstanceImpl> src_data(src_impl, true);
      StaticAccess<RegionInstanceImpl> tgt_data(tgt_impl, true);

      // code path for copies to/from reduction-only instances not done yet
      // are we doing a reduction?
      const ReductionOpUntyped *redop = ((src_data->redopid >= 0) ?
					   get_runtime()->reduce_op_table[src_data->redopid] :
					   0);
      bool red_fold = (tgt_data->redopid >= 0);
      // if destination is a reduction, source must be also and must match
      assert(tgt_data->redopid == src_data->redopid);

      // for now, a reduction list instance can only be copied back to a
      //  non-reduction instance
      bool red_list = (src_data->redopid >= 0) && (src_data->red_list_size >= 0);
      if(red_list)
	assert(tgt_data->redopid < 0);

      MemoryImpl *src_mem = src_impl->memory.impl();
      MemoryImpl *tgt_mem = tgt_impl->memory.impl();

      // get valid masks from region to limit copy to correct data
      IndexSpaceImpl *is_impl = is.impl();
      //RegionMetaDataUntyped::Impl *src_reg = src_data->region.impl();
      //RegionMetaDataUntyped::Impl *tgt_reg = tgt_data->region.impl();

      log_dma.info("copy: " IDFMT "->" IDFMT " (" IDFMT "/%p)",
		    src.id, target.id, is.id, is_impl->valid_mask);

      // if we're missing the valid mask at this point, we've screwed up
      if(!is_impl->valid_mask_complete) {
	assert(is_impl->valid_mask_complete);
      }

      log_dma.debug("performing copy " IDFMT " (%d) -> " IDFMT " (%d) - %zd bytes (%zd)", src.id, src_mem->kind, target.id, tgt_mem->kind, bytes_to_copy, elmt_size);

      switch(src_mem->kind) {
      case MemoryImpl::MKIND_SYSMEM:
      case MemoryImpl::MKIND_ZEROCOPY:
	{
	  const void *src_ptr = src_mem->get_direct_ptr(src_data->alloc_offset, bytes_to_copy);
	  assert(src_ptr != 0);

	  switch(tgt_mem->kind) {
	  case MemoryImpl::MKIND_SYSMEM:
	  case MemoryImpl::MKIND_ZEROCOPY:
	    {
	      void *tgt_ptr = tgt_mem->get_direct_ptr(tgt_data->alloc_offset, bytes_to_copy);
	      assert(tgt_ptr != 0);

	      assert(!redop);
	      RangeExecutors::Memcpy rexec(tgt_ptr,
					   src_ptr,
					   elmt_size);
	      ElementMask::forall_ranges(rexec, *is_impl->valid_mask);
	    }
	    break;

	  case MemoryImpl::MKIND_GLOBAL:
	    {
	      if(redop) {
		if(red_list) {
		  RangeExecutors::GasnetPutRedList rexec(tgt_mem, tgt_data->alloc_offset,
							 src_data->redopid, redop,
							 src_ptr, redop->sizeof_list_entry);
		  size_t count;
		  src_mem->get_bytes(src_data->count_offset, &count,
				     sizeof(size_t));
		  if(count > 0) {
		    rexec.do_span(0, count);
		    count = 0;
		    src_mem->put_bytes(src_data->count_offset, &count,
				       sizeof(size_t));
		  }
		} else {
		  RangeExecutors::GasnetPutReduce rexec(tgt_mem, tgt_data->alloc_offset,
							redop, red_fold,
							src_ptr, elmt_size);
		  ElementMask::forall_ranges(rexec, *is_impl->valid_mask);
		}
	      } else {
#define USE_BATCHED_GASNET_XFERS
#ifdef USE_BATCHED_GASNET_XFERS
		RangeExecutors::GasnetPutBatched rexec(tgt_mem, tgt_data->alloc_offset,
						       src_ptr, elmt_size);
#else
		RangeExecutors::GasnetPut rexec(tgt_mem, tgt_data->alloc_offset,
						src_ptr, elmt_size);
#endif
		ElementMask::forall_ranges(rexec, *is_impl->valid_mask);

#ifdef USE_BATCHED_GASNET_XFERS
		rexec.finish();
#endif
	      }
	    }
	    break;

	  case MemoryImpl::MKIND_GPUFB:
	    {
	      // all GPU operations are deferred, so we need an event if
	      //  we don't already have one created
	      assert(!redop);
	      if(!after_copy.exists())
		after_copy = Event::Impl::create_event();
	      ((GPUFBMemory *)tgt_mem)->gpu->copy_to_fb(tgt_data->alloc_offset,
							src_ptr,
							is_impl->valid_mask,
							elmt_size,
							Event::NO_EVENT,
							after_copy);
	      return;
	    }
	    break;

	  case MemoryImpl::MKIND_REMOTE:
	    {
	      // use active messages to push data to other node
	      RangeExecutors::RemoteWrite rexec(tgt_impl->memory,
						tgt_data->alloc_offset,
						src_ptr, elmt_size,
						after_copy);

	      ElementMask::forall_ranges(rexec, *is_impl->valid_mask);

	      // if no copies actually occur, we'll get the event back
	      // from the range executor and we have to trigger it ourselves
	      Event finish_event = rexec.finish();
	      if(finish_event.exists()) {
		log_dma.info("triggering event " IDFMT "/%d after empty remote copy",
			     finish_event.id, finish_event.gen);
		assert(finish_event == after_copy);
		get_runtime()->get_singleevent_impl(finish_event)->trigger(finish_event.gen, gasnet_mynode());
	      }
	      
	      return;
	    }

	  default:
	    assert(0);
	  }
	}
	break;

      case MemoryImpl::MKIND_GLOBAL:
	{
	  switch(tgt_mem->kind) {
	  case MemoryImpl::MKIND_SYSMEM:
	  case MemoryImpl::MKIND_ZEROCOPY:
	    {
	      void *tgt_ptr = tgt_mem->get_direct_ptr(tgt_data->alloc_offset, bytes_to_copy);
	      assert(tgt_ptr != 0);

	      assert(!redop);
#ifdef USE_BATCHED_GASNET_XFERS
	      RangeExecutors::GasnetGetBatched rexec(tgt_ptr, src_mem, 
						     src_data->alloc_offset, elmt_size);
#else
	      RangeExecutors::GasnetGet rexec(tgt_ptr, src_mem, 
					      src_data->alloc_offset, elmt_size);
#endif
	      ElementMask::forall_ranges(rexec, *is_impl->valid_mask);

#ifdef USE_BATCHED_GASNET_XFERS
	      rexec.finish();
#endif
	    }
	    break;

	  case MemoryImpl::MKIND_GLOBAL:
	    {
	      assert(!redop);
	      RangeExecutors::GasnetGetAndPut rexec(tgt_mem, tgt_data->alloc_offset,
						    src_mem, src_data->alloc_offset,
						    elmt_size);
	      ElementMask::forall_ranges(rexec, *is_impl->valid_mask);
	    }
	    break;

	  case MemoryImpl::MKIND_GPUFB:
	    {
	      assert(!redop);
	      // all GPU operations are deferred, so we need an event if
	      //  we don't already have one created
	      if(!after_copy.exists())
		after_copy = Event::Impl::create_event();
	      ((GPUFBMemory *)tgt_mem)->gpu->copy_to_fb_generic(tgt_data->alloc_offset,
								src_mem,
								src_data->alloc_offset,
								is_impl->valid_mask,
								elmt_size,
								Event::NO_EVENT,
								after_copy);
	      return;
	    }
	    break;

	  default:
	    assert(0);
	  }
	}
	break;

      case MemoryImpl::MKIND_GPUFB:
	{
	  switch(tgt_mem->kind) {
	  case MemoryImpl::MKIND_SYSMEM:
	  case MemoryImpl::MKIND_ZEROCOPY:
	    {
	      void *tgt_ptr = tgt_mem->get_direct_ptr(tgt_data->alloc_offset, bytes_to_copy);
	      assert(tgt_ptr != 0);

	      assert(!redop);
	      // all GPU operations are deferred, so we need an event if
	      //  we don't already have one created
	      if(!after_copy.exists())
		after_copy = Event::Impl::create_event();
	      ((GPUFBMemory *)src_mem)->gpu->copy_from_fb(tgt_ptr, src_data->alloc_offset,
							  is_impl->valid_mask,
							  elmt_size,
							  Event::NO_EVENT,
							  after_copy);
	      return;
	    }
	    break;

	  case MemoryImpl::MKIND_GLOBAL:
	    {
	      assert(!redop);
	      // all GPU operations are deferred, so we need an event if
	      //  we don't already have one created
	      if(!after_copy.exists())
		after_copy = Event::Impl::create_event();
	      ((GPUFBMemory *)src_mem)->gpu->copy_from_fb_generic(tgt_mem,
								  tgt_data->alloc_offset,
								  src_data->alloc_offset,
								  is_impl->valid_mask,
								  elmt_size,
								  Event::NO_EVENT,
								  after_copy);
	      return;
	    }
	    break;

	  case MemoryImpl::MKIND_GPUFB:
	    {
	      // only support copies within the same FB for now
	      assert(src_mem == tgt_mem);
	      assert(!redop);
	      // all GPU operations are deferred, so we need an event if
	      //  we don't already have one created
	      if(!after_copy.exists())
		after_copy = Event::Impl::create_event();
	      ((GPUFBMemory *)src_mem)->gpu->copy_within_fb(tgt_data->alloc_offset,
							    src_data->alloc_offset,
							    is_impl->valid_mask,
							    elmt_size,
							    Event::NO_EVENT,
							    after_copy);
	      return;
	    }
	    break;

	  default:
	    assert(0);
	  }
	}
	break;

      default:
	assert(0);
      }

      log_dma.debug("finished copy " IDFMT " (%d) -> " IDFMT " (%d) - %zd bytes (%zd), event=" IDFMT "/%d", src.id, src_mem->kind, target.id, tgt_mem->kind, bytes_to_copy, elmt_size, after_copy.id, after_copy.gen);
#endif
    } 

    ReduceRequest::ReduceRequest(const void *data, size_t datalen,
				 ReductionOpID _redop_id,
				 bool _red_fold,
				 Event _before_copy,
				 Event _after_copy,
				 int _priority)
      : DmaRequest(_priority, _after_copy),
	inst_lock_event(Event::NO_EVENT),
	redop_id(_redop_id), red_fold(_red_fold),
	before_copy(_before_copy)
    {
      const IDType *idata = (const IDType *)data;

      idata = domain.deserialize(idata);

      priority = 0;

      // get sources
      int n_srcs = *idata++;
      for(int i = 0; i < n_srcs; i++) {
	Domain::CopySrcDstField f;
	f.inst.id = *idata++;
	f.offset = *idata++;
	f.size = *idata++;
	srcs.push_back(f);
      }

      // single dst field
      dst.inst.id = *idata++;
      dst.offset = *idata++;
      dst.size = *idata++;

      inst_lock_needed = *idata++;

      // Unpack any requests that we have
      // TODO: unbreak once the serialization stuff is repaired
      //const void *result = requests.deserialize(idata);
      //Realm::Operation::reconstruct_measurements();
      // better have consumed exactly the right amount of data
      //assert((((unsigned long long)result) - ((unsigned long long)data)) == datalen);
      size_t request_size = *reinterpret_cast<const size_t*>(idata);
      idata += sizeof(size_t) / sizeof(IDType);
      FixedBufferDeserializer deserializer(idata, request_size);
      deserializer >> requests;
      Realm::Operation::reconstruct_measurements();

      log_dma.info("dma request %p deserialized - " IDFMT "[%d]->" IDFMT "[%d]:%d (+%zd) %s %d (" IDFMT ") " IDFMT "/%d " IDFMT "/%d",
		   this,
		   srcs[0].inst.id, srcs[0].offset,
		   dst.inst.id, dst.offset, dst.size,
		   srcs.size() - 1,
		   (red_fold ? "fold" : "apply"),
		   redop_id,
		   domain.is_id,
		   before_copy.id, before_copy.gen,
		   get_finish_event().id, get_finish_event().gen);
    }

    ReduceRequest::ReduceRequest(const Domain& _domain,
				 const std::vector<Domain::CopySrcDstField>& _srcs,
				 const Domain::CopySrcDstField& _dst,
				 bool _inst_lock_needed,
				 ReductionOpID _redop_id,
				 bool _red_fold,
				 Event _before_copy,
				 Event _after_copy,
				 int _priority, 
                                 const Realm::ProfilingRequestSet &reqs)
      : DmaRequest(_priority, _after_copy, reqs),
	domain(_domain),
	dst(_dst), 
	inst_lock_needed(_inst_lock_needed), inst_lock_event(Event::NO_EVENT),
	redop_id(_redop_id), red_fold(_red_fold),
	before_copy(_before_copy)
    {
      srcs.insert(srcs.end(), _srcs.begin(), _srcs.end());

      log_dma.info("dma request %p created - " IDFMT "[%d]->" IDFMT "[%d]:%d (+%zd) %s %d (" IDFMT ") " IDFMT "/%d " IDFMT "/%d",
		   this,
		   srcs[0].inst.id, srcs[0].offset,
		   dst.inst.id, dst.offset, dst.size,
		   srcs.size() - 1,
		   (red_fold ? "fold" : "apply"),
		   redop_id,
		   domain.is_id,
		   before_copy.id, before_copy.gen,
		   get_finish_event().id, get_finish_event().gen);

#ifdef LEGION_LOGGING
      log_timing_event(Processor::NO_PROC, after_copy, COPY_INIT);
#endif
    }

    ReduceRequest::~ReduceRequest(void)
    {
    }

    size_t ReduceRequest::compute_size(void)
    {
      size_t result = domain.compute_size();
      result += (4 + 3 * srcs.size()) * sizeof(IDType);
      result += sizeof(IDType); // for inst_lock_needed
      // TODO: unbreak once the serialization stuff is repaired
      //result += requests.compute_size();
      ByteCountSerializer counter;
      counter << requests;
      result += sizeof(size_t) + counter.bytes_used();
      return result;
    }

    void ReduceRequest::serialize(void *buffer)
    {
      // domain info goes first
      IDType *msgptr = domain.serialize((IDType *)buffer);

      // now source fields
      *msgptr++ = srcs.size();
      for(std::vector<Domain::CopySrcDstField>::const_iterator it = srcs.begin();
	  it != srcs.end();
	  it++) {
	*msgptr++ = it->inst.id;
	*msgptr++ = it->offset;
	*msgptr++ = it->size;
      }

      // and the dest field
      *msgptr++ = dst.inst.id;
      *msgptr++ = dst.offset;
      *msgptr++ = dst.size;

      *msgptr++ = inst_lock_needed;

      // TODO: unbreak once the serialization stuff is repaired
      //requests.serialize(msgptr);
      // We sent this request remotely so we need to clear it's profiling
      ByteCountSerializer counter;
      counter << requests;
      *reinterpret_cast<size_t*>(msgptr) = counter.bytes_used();
      msgptr += sizeof(size_t) / sizeof(IDType);
      FixedBufferSerializer serializer(msgptr, counter.bytes_used());
      serializer << requests;
      clear_profiling();
    }

    bool ReduceRequest::check_readiness(bool just_check, DmaRequestQueue *rq)
    {
      if(state == STATE_INIT)
	state = STATE_METADATA_FETCH;

      // remember which queue we're going to be assigned to if we sleep
      waiter.req = this;
      waiter.queue = rq;

      // make sure our node has all the meta data it needs, but don't take more than one lock
      //  at a time
      if(state == STATE_METADATA_FETCH) {
	// index space first
	if(domain.get_dim() == 0) {
	  IndexSpaceImpl *is_impl = get_runtime()->get_index_space_impl(domain.get_index_space());
	  if(!is_impl->locked_data.valid) {
	    log_dma.info("dma request %p - no index space metadata yet", this);
	    if(just_check) return false;

	    Event e = is_impl->lock.acquire(1, false);
	    if(e.has_triggered()) {
	      log_dma.info("request %p - index space metadata invalid - instant trigger", this);
	      is_impl->lock.release();
	    } else {
	      log_dma.info("request %p - index space metadata invalid - sleeping on lock " IDFMT "", this, is_impl->lock.me.id);
	      waiter.sleep_on_event(e, is_impl->lock.me);
	      return false;
	    }
	  }

          // we need more than just the metadata - we also need the valid mask
          {
            Event e = is_impl->request_valid_mask();
            if(!e.has_triggered()) {
              log_dma.info("request %p - valid mask needed for index space " IDFMT " - sleeping on event " IDFMT "/%d", this, domain.get_index_space().id, e.id, e.gen);
	      waiter.sleep_on_event(e);
              return false;
            }
          }
	}

	// now go through all source instance pairs
	for(std::vector<Domain::CopySrcDstField>::iterator it = srcs.begin();
	    it != srcs.end();
	    it++) {
	  RegionInstanceImpl *src_impl = get_runtime()->get_instance_impl(it->inst);

	  {
	    Event e = src_impl->request_metadata();
	    if(!e.has_triggered()) {
	      if(just_check) {
		log_dma.info("dma request %p - no src instance (" IDFMT ") metadata yet", this, src_impl->me.id);
		return false;
	      }
	      log_dma.info("request %p - src instance metadata invalid - sleeping on event " IDFMT "/%d", this, e.id, e.gen);
	      waiter.sleep_on_event(e);
	      return false;
	    }
	  }
	}

	{
	  RegionInstanceImpl *dst_impl = get_runtime()->get_instance_impl(dst.inst);

	  {
	    Event e = dst_impl->request_metadata();
	    if(!e.has_triggered()) {
	      if(just_check) {
		log_dma.info("dma request %p - no dst instance (" IDFMT ") metadata yet", this, dst_impl->me.id);
		return false;
	      }
	      log_dma.info("request %p - dst instance metadata invalid - sleeping on event " IDFMT "/%d", this, e.id, e.gen);
	      waiter.sleep_on_event(e);
	      return false;
	    }
	  }
	}

	// if we got all the way through, we've got all the metadata we need
	state = STATE_BEFORE_EVENT;
      }

      // make sure our functional precondition has occurred
      if(state == STATE_BEFORE_EVENT) {
	// has the before event triggered?  if not, wait on it
	if(before_copy.has_triggered()) {
	  log_dma.info("request %p - before event triggered", this);
	  if(inst_lock_needed) {
	    // request an exclusive lock on the instance to protect reductions
	    inst_lock_event = get_runtime()->get_instance_impl(dst.inst)->lock.acquire(0, true /*excl*/);
	    state = STATE_INST_LOCK;
	    log_dma.info("request %p - instance lock acquire event " IDFMT "/%d",
			 this, inst_lock_event.id, inst_lock_event.gen);
	  } else {
	    // go straight to ready
	    state = STATE_READY;
	  }
	} else {
	  log_dma.info("request %p - before event not triggered", this);
	  if(just_check) return false;

	  log_dma.info("request %p - sleeping on before event", this);
	  waiter.sleep_on_event(before_copy);
	  return false;
	}
      }

      if(state == STATE_INST_LOCK) {
	if(inst_lock_event.has_triggered()) {
	  log_dma.info("request %p - instance lock acquired", this);
	  state = STATE_READY;
	} else {
	  log_dma.info("request %p - instance lock - sleeping on event " IDFMT "/%d", this, inst_lock_event.id, inst_lock_event.gen);
	  waiter.sleep_on_event(inst_lock_event);
	  return false;
	}
      }

      if(state == STATE_READY) {
	log_dma.info("request %p ready", this);
	if(just_check) return true;

	state = STATE_QUEUED;
	assert(rq != 0);
	log_dma.info("request %p enqueued", this);

#ifdef LEGION_LOGGING
	log_timing_event(Processor::NO_PROC, after_copy, COPY_READY);
#endif

	// once we're enqueued, we may be deleted at any time, so no more
	//  references
	rq->enqueue_request(this);
	return true;
      }

      if(state == STATE_QUEUED)
	return true;

      assert(0);
    }

    template <unsigned DIM>
    void ReduceRequest::perform_dma_rect(MemPairCopier *mpc)
    {
      Arrays::Rect<DIM> orig_rect = domain.get_rect<DIM>();

      const ReductionOpUntyped *redop = get_runtime()->reduce_op_table[redop_id];

      // single source field for now
      assert(srcs.size() == 1);

      // manufacture an OASVec for the copier
      OASVec oasvec(1);
      oasvec[0].src_offset = srcs[0].offset;
      oasvec[0].dst_offset = dst.offset;
      oasvec[0].size = redop->sizeof_rhs;

      RegionInstance src_inst = srcs[0].inst;
      RegionInstance dst_inst = dst.inst;

      InstPairCopier *ipc = mpc->inst_pair(src_inst, dst_inst, oasvec);

      RegionInstanceImpl *src_impl = get_runtime()->get_instance_impl(src_inst);
      RegionInstanceImpl *dst_impl = get_runtime()->get_instance_impl(dst_inst);

      assert(src_impl->metadata.is_valid());
      assert(dst_impl->metadata.is_valid());

      Arrays::Mapping<DIM, 1> *src_linearization = src_impl->metadata.linearization.get_mapping<DIM>();
      Arrays::Mapping<DIM, 1> *dst_linearization = dst_impl->metadata.linearization.get_mapping<DIM>();

      // see what linear subrects we can get - again, iterate over destination first for gathering
      for(typename Arrays::Mapping<DIM, 1>::LinearSubrectIterator lso(orig_rect, *dst_linearization); lso; lso++) {
	for(typename Arrays::Mapping<DIM, 1>::LinearSubrectIterator lsi(lso.subrect, *src_linearization); lsi; lsi++) {
	  // see if we can compress the strides for a more efficient copy
	  Point<1> src_cstrides[DIM], dst_cstrides[DIM];
	  Point<DIM> extents;
	  int cdim = compress_strides(lsi.subrect, lso.strides, lsi.strides,
				      extents, dst_cstrides, src_cstrides);

#ifdef NEW2D_DEBUG
	  printf("ORIG: (%d,%d,%d)->(%d,%d,%d)\n",
		 orig_rect.lo[0], orig_rect.lo[1], orig_rect.lo[2],
		 orig_rect.hi[0], orig_rect.hi[1], orig_rect.hi[2]);
	  printf("DST:  (%d,%d,%d)->(%d,%d,%d)  %d+(%d,%d,%d)\n",
		 lso.subrect.lo[0], lso.subrect.lo[1], lso.subrect.lo[2],
		 lso.subrect.hi[0], lso.subrect.hi[1], lso.subrect.hi[2],
		 lso.image_lo[0],
		 lso.strides[0][0], lso.strides[1][0], lso.strides[2][0]);
	  printf("SRC:  (%d,%d,%d)->(%d,%d,%d)  %d+(%d,%d,%d)\n",
		 lsi.subrect.lo[0], lsi.subrect.lo[1], lsi.subrect.lo[2],
		 lsi.subrect.hi[0], lsi.subrect.hi[1], lsi.subrect.hi[2],
		 lsi.image_lo[0],
		 lsi.strides[0][0], lsi.strides[1][0], lsi.strides[2][0]);
	  printf("CMP:  %d (%d,%d,%d) +(%d,%d,%d) +(%d,%d,%d)\n",
		 cdim,
		 extents[0], extents[1], extents[2],
		 dst_cstrides[0][0], dst_cstrides[1][0], dst_cstrides[2][0],
		 src_cstrides[0][0], src_cstrides[1][0], src_cstrides[2][0]);
#endif
	  if((cdim == 1) && (dst_cstrides[0][0] == 1) && (src_cstrides[0][0] == 1)) {
	    // all the dimension(s) collapse to a 1-D extent in both source and dest, so one big copy
	    ipc->copy_all_fields(lsi.image_lo[0], lso.image_lo[0], extents[0]);
	    continue;
	  }

	  if((cdim == 2) && (dst_cstrides[0][0] == 1) && (src_cstrides[0][0] == 1)) {
	    // source and/or destination need a 2-D description
	    ipc->copy_all_fields(lsi.image_lo[0], lso.image_lo[0], extents[0],
				 src_cstrides[1][0], dst_cstrides[1][0], extents[1]);
	    continue;
	  }

	  // fall through - just identify dense (sub)subrects and copy them
	  
	  // iterate by output rectangle first - this gives us a chance to gather data when linearizations
	  //  don't match up
	  for(Arrays::GenericDenseSubrectIterator<Arrays::Mapping<DIM, 1> > dso(lsi.subrect, *dst_linearization); dso; dso++) {
	    // dense subrect in dst might not be dense in src
	    for(Arrays::GenericDenseSubrectIterator<Arrays::Mapping<DIM, 1> > dsi(dso.subrect, *src_linearization); dsi; dsi++) {
	      Rect<1> irect = dsi.image;
	      // rectangle in output must be recalculated
	      Rect<DIM> subrect_check;
	      Rect<1> orect = dst_linearization->image_dense_subrect(dsi.subrect, subrect_check);
	      assert(dsi.subrect == subrect_check);
	      
	      //for(OASVec::iterator it2 = oasvec.begin(); it2 != oasvec.end(); it2++)
	      for (unsigned idx = 0; idx < oasvec.size(); idx++)
		ipc->copy_field(irect.lo, orect.lo, irect.hi[0] - irect.lo[0] + 1, idx);
	      //it2->src_offset, it2->dst_offset, it2->size);
	    }
	  }
	}
      }
      
      delete ipc;
    }

    void ReduceRequest::perform_dma(void)
    {
      log_dma.info("request %p executing", this);

#ifdef LEGION_LOGGING
      log_timing_event(Processor::NO_PROC, after_copy, COPY_BEGIN);

      // the copy might not actually finish in this thread, so set up an event waiter
      //  to log the completion
      EventImpl::add_waiter(after_copy, new CopyCompletionLogger(after_copy));
#endif
      DetailedTimer::ScopedPush sp(TIME_COPY);

      // code assumes a single source field for now
      assert(srcs.size() == 1);

      Memory src_mem = get_runtime()->get_instance_impl(srcs[0].inst)->memory;
      Memory dst_mem = get_runtime()->get_instance_impl(dst.inst)->memory;
      MemoryImpl::MemoryKind src_kind = get_runtime()->get_memory_impl(src_mem)->kind;
      MemoryImpl::MemoryKind dst_kind = get_runtime()->get_memory_impl(dst_mem)->kind;

      const ReductionOpUntyped *redop = get_runtime()->reduce_op_table[redop_id];

      //printf("kinds: " IDFMT "=%d " IDFMT "=%d\n", src_mem.id, src_mem.impl()->kind, dst_mem.id, dst_mem.impl()->kind);

      // we have the same jumble of memory type and layout permutations here - again we'll
      //  solve a few of them point-wise and then try to unify later
      size_t total_bytes = 0;
      if(domain.get_dim() == 0) {
	// index space
	IndexSpaceImpl *ispace = get_runtime()->get_index_space_impl(domain.get_index_space());
	assert(ispace->valid_mask_complete);

	if((src_kind == MemoryImpl::MKIND_SYSMEM) ||
	   (src_kind == MemoryImpl::MKIND_ZEROCOPY) ||
	   (src_kind == MemoryImpl::MKIND_RDMA)) {
	  void *src_base = 0;
	  size_t src_stride = 0;
	  bool src_ok = get_runtime()->get_instance_impl(srcs[0].inst)->get_strided_parameters(src_base, src_stride,
											       srcs[0].offset);
	  assert(src_ok);

	  switch(dst_kind) {
	  case MemoryImpl::MKIND_SYSMEM:
	  case MemoryImpl::MKIND_ZEROCOPY:
	    {
	      void *dst_base = 0;
	      size_t dst_stride = 0;
	      bool dst_ok = get_runtime()->get_instance_impl(dst.inst)->get_strided_parameters(dst_base, dst_stride,
											       dst.offset);
	      assert(dst_ok);

	      // if source and dest are ok, we can just walk the index space's spans
	      ElementMask::Enumerator *e = ispace->valid_mask->enumerate_enabled();
	      int rstart, rlen;
	      while(e->get_next(rstart, rlen)) {
		if(red_fold)
		  redop->fold_strided(((char *)dst_base) + (rstart * dst_stride),
				      ((const char *)src_base) + (rstart * src_stride),
				      dst_stride, src_stride, rlen,
				      false /*not exclusive*/);
		else
		  redop->apply_strided(((char *)dst_base) + (rstart * dst_stride),
				       ((const char *)src_base) + (rstart * src_stride),
				       dst_stride, src_stride, rlen,
				       false /*not exclusive*/);
	      }

              delete e;
	      break;
	    }

	  case MemoryImpl::MKIND_REMOTE:
	  case MemoryImpl::MKIND_RDMA:
            {
	      // we need to figure out how to calculate offsets in the destination memory
	      RegionInstanceImpl *dst_impl = get_runtime()->get_instance_impl(dst.inst);

	      assert(dst_impl->metadata.is_valid());

	      off_t dst_field_start;
	      int dst_field_size;
	      find_field_start(dst_impl->metadata.field_sizes, dst.offset, dst.size, dst_field_start, dst_field_size);
	      assert(dst.size == (size_t)dst_field_size);

	      // index space instances use 1D linearizations for translation
	      Arrays::Mapping<1, 1> *dst_linearization = dst_impl->metadata.linearization.get_mapping<1>();

	      ElementMask::Enumerator *e = ispace->valid_mask->enumerate_enabled();
	      int rstart, rlen;

	      // get an RDMA sequence number so we can have the far side trigger the event once all reductions have been
	      //  applied
	      unsigned sequence_id = __sync_fetch_and_add(&rdma_sequence_no, 1);
	      unsigned rdma_count = 0;

	      // for a reduction from a fold instance, it's always ok to copy unused elements, since they'll have an
	      //  identity value stored for them
	      int rlen_target = 32768 / dst_field_size;

	      while(e->get_next(rstart, rlen)) {
		// do we want to copy extra elements to fill in some holes?
		while(rlen < rlen_target) {
		  // see where the next valid elements are
		  int rstart2, rlen2;
		  // if none, stop
		  if(!e->peek_next(rstart2, rlen2)) break;
		  // or if they don't even start until outside the window, stop
		  if(rstart2 > (rstart + rlen_target)) break;
		  // ok, include the next valid element(s) and any invalid ones in between
		  //printf("bloating from %d to %d\n", rlen, rstart2 + rlen2 - rstart);
		  rlen = rstart2 + rlen2 - rstart;
		  // and actually take the next range from the enumerator
		  e->get_next(rstart2, rlen2);
		}

		// translate the index space point to the dst instance's linearization
		int dstart = dst_linearization->image(rstart);

		// now do an offset calculation for the destination
		off_t dst_offset;
		off_t dst_stride;
		if(dst_impl->metadata.block_size > 1) {
		  // straddling a block boundary is complicated
		  assert((dstart / dst_impl->metadata.block_size) == ((dstart + rlen - 1) / dst_impl->metadata.block_size));
		  dst_offset = calc_mem_loc(dst_impl->metadata.alloc_offset, dst_field_start, dst_field_size,
					    dst_impl->metadata.elmt_size, dst_impl->metadata.block_size, dstart);
		  dst_stride = dst_field_size;
		} else {
		  // easy case
		  dst_offset = dst_impl->metadata.alloc_offset + (dstart * dst_impl->metadata.elmt_size) + dst_field_start;
		  dst_stride = dst_impl->metadata.elmt_size;
		}

		rdma_count += do_remote_reduce(dst_mem, dst_offset, redop_id, red_fold,
					       ((const char *)src_base) + (rstart * src_stride),
					       rlen, src_stride, dst_stride,
					       sequence_id);
	      }

	      // if we did any actual reductions, send a fence, otherwise trigger here
	      if(rdma_count > 0) {
                Realm::RemoteWriteFence *fence = new Realm::RemoteWriteFence(this);
                this->add_async_work_item(fence);
		do_remote_fence(dst_mem, sequence_id, rdma_count, fence);
	      }
              delete e;
	      break;
            }

	  case MemoryImpl::MKIND_GLOBAL:
	    {
	      // make sure we've requested a lock on the dst instance
	      assert(inst_lock_needed);

	      // we need to figure out how to calculate offsets in the destination memory
	      RegionInstanceImpl *dst_impl = get_runtime()->get_instance_impl(dst.inst);

	      assert(dst_impl->metadata.is_valid());

	      off_t dst_field_start;
	      int dst_field_size;
	      find_field_start(dst_impl->metadata.field_sizes, dst.offset, dst.size, dst_field_start, dst_field_size);
	      assert(dst.size == (size_t)dst_field_size);

	      // index space instances use 1D linearizations for translation
	      Arrays::Mapping<1, 1> *dst_linearization = dst_impl->metadata.linearization.get_mapping<1>();

	      // if source and dest are ok, we can just walk the index space's spans
	      ElementMask::Enumerator *e = ispace->valid_mask->enumerate_enabled();
	      int rstart, rlen;
	      while(e->get_next(rstart, rlen)) {
		// translate the index space point to the dst instance's linearization
		int dstart = dst_linearization->image(rstart);

		// now do an offset calculation for the destination
		off_t dst_offset;
		off_t dst_stride;
		if(dst_impl->metadata.block_size > 1) {
		  // straddling a block boundary is complicated
		  assert((dstart / dst_impl->metadata.block_size) == ((dstart + rlen - 1) / dst_impl->metadata.block_size));
		  dst_offset = calc_mem_loc(dst_impl->metadata.alloc_offset, dst_field_start, dst_field_size,
					    dst_impl->metadata.elmt_size, dst_impl->metadata.block_size, dstart);
		  dst_stride = dst_field_size;
		} else {
		  // easy case
		  dst_offset = dst_impl->metadata.alloc_offset + (dstart * dst_impl->metadata.elmt_size) + dst_field_start;
		  dst_stride = dst_impl->metadata.elmt_size;
		}

		// get a temporary buffer in local memory
		// this may have extra data if stride > field_size, but that's
		//  ok - we'll write back whatever we read
		void *buffer = malloc(dst_stride * rlen);

		get_runtime()->get_memory_impl(dst_mem)->get_bytes(dst_offset, buffer, dst_stride * rlen);

		if(red_fold)
		  redop->fold_strided(buffer,
				      ((const char *)src_base) + (rstart * src_stride),
				      dst_stride, src_stride, rlen,
				      true /*exclusive*/);
		else
		  redop->apply_strided(buffer,
				       ((const char *)src_base) + (rstart * src_stride),
				       dst_stride, src_stride, rlen,
				       true /*exclusive*/);

		get_runtime()->get_memory_impl(dst_mem)->put_bytes(dst_offset, buffer, dst_stride * rlen);

		// release the temp buffer
		free(buffer);
	      }

	      // also release the instance lock
	      dst_impl->lock.release();

              delete e;

	      break;
	    }

	  default:
	    assert(0);
	  }
	}
        // TODO: we don't track the size of reduction on unstructred index spaces
        total_bytes = 0;
      } else {
	MemPairCopier *mpc = MemPairCopier::create_copier(src_mem, dst_mem, redop_id, red_fold);

	switch(domain.get_dim()) {
	case 1: perform_dma_rect<1>(mpc); break;
	case 2: perform_dma_rect<2>(mpc); break;
	case 3: perform_dma_rect<3>(mpc); break;
	default: assert(0);
	}

	mpc->flush(this);
        total_bytes = mpc->get_total_bytes();

	// if an instance lock was taken, release it after copy completes
	if(inst_lock_needed)
	  get_runtime()->get_instance_impl(dst.inst)->lock.me.release(get_finish_event());

	delete mpc;
      }

      log_dma.info("dma request %p finished - " IDFMT "[%d]->" IDFMT "[%d]:%d (+%zd) %s %d (" IDFMT ") " IDFMT "/%d " IDFMT "/%d",
		   this,
		   srcs[0].inst.id, srcs[0].offset,
		   dst.inst.id, dst.offset, dst.size,
		   srcs.size() - 1,
		   (red_fold ? "fold" : "apply"),
		   redop_id,
		   domain.is_id,
		   before_copy.id, before_copy.gen,
		   get_finish_event().id, get_finish_event().gen);

      if(measurements.wants_measurement<Realm::ProfilingMeasurements::OperationMemoryUsage>()) {
        Realm::ProfilingMeasurements::OperationMemoryUsage usage;  
        // Not precise, but close enough for now
        usage.source = srcs[0].inst.get_location();
        usage.target = dst.inst.get_location();
        usage.size = total_bytes;
        measurements.add_measurement(usage);
      }
    }

    FillRequest::FillRequest(const void *data, size_t datalen,
                             RegionInstance inst,
                             unsigned offset, unsigned size,
                             Event _before_fill, Event _after_fill,
                             int _priority)
      : DmaRequest(_priority, _after_fill), before_fill(_before_fill)
    {
      dst.inst = inst;
      dst.offset = offset;
      dst.size = size;

      const IDType *idata = (const IDType *)data;

      idata = domain.deserialize(idata);

      size_t elmts = *idata++;

      fill_size = dst.size;
      fill_buffer = malloc(fill_size);
      memcpy(fill_buffer, idata, fill_size);

      idata += elmts;

      // TODO: unbreak once the serialization stuff is repaired
      //const void *result = requests.deserialize(idata);
      //Realm::Operation::reconstruct_measurements();

      // better have consumed exactly the right amount of data
      //assert((((unsigned long)result) - ((unsigned long)data)) == datalen);
    }

    FillRequest::FillRequest(const Domain &d, 
                             const Domain::CopySrcDstField &_dst,
                             const void *_fill_value, size_t _fill_size,
                             Event _before_fill, Event _after_fill, int _priority,
                             const Realm::ProfilingRequestSet &reqs)
      : DmaRequest(_priority, _after_fill, reqs), domain(d), dst(_dst),
        before_fill(_before_fill)
    {
      fill_size = _fill_size;
      fill_buffer = malloc(fill_size);
      memcpy(fill_buffer, _fill_value, fill_size);
    }

    FillRequest::~FillRequest(void)
    {
      // clean up our mess
      free(fill_buffer);
    }

    size_t FillRequest::compute_size(void)
    {
      size_t result = domain.compute_size();
      size_t elmts = (fill_size + sizeof(IDType) - 1)/sizeof(IDType);
      result += ((elmts+1) * sizeof(IDType)); // +1 for fill size in bytes
      // TODO: unbreak once the serialization stuff is repaired
      //result += requests.compute_size();
      return result;
    }

    void FillRequest::serialize(void *buffer)
    {
      IDType *msgptr = domain.serialize((IDType *)buffer);
      
      assert(dst.size == fill_size);
      size_t elmts = (fill_size + sizeof(IDType) - 1)/sizeof(IDType);
      *msgptr++ = elmts;
      memcpy(msgptr, fill_buffer, fill_size);
      msgptr += elmts;

      // TODO: unbreak once the serialization stuff is repaired
      //requests.serialize(msgptr);
      // We sent this message remotely, so we need to clear the profiling
      // so it doesn't get sent accidentally
      clear_profiling();
    }

    bool FillRequest::check_readiness(bool just_check, DmaRequestQueue *rq)
    {
      if(state == STATE_INIT)
	state = STATE_METADATA_FETCH;

      // remember which queue we're going to be assigned to if we sleep
      waiter.req = this;
      waiter.queue = rq;

      // make sure our node has all the meta data it needs, but don't take more than one lock
      //  at a time
      if(state == STATE_METADATA_FETCH) {
        // index space first
	if(domain.get_dim() == 0) {
	  IndexSpaceImpl *is_impl = get_runtime()->get_index_space_impl(domain.get_index_space());
	  if(!is_impl->locked_data.valid) {
	    log_dma.info("dma request %p - no index space metadata yet", this);
	    if(just_check) return false;

	    Event e = is_impl->lock.acquire(1, false);
	    if(e.has_triggered()) {
	      log_dma.info("request %p - index space metadata invalid - instant trigger", this);
	      is_impl->lock.release();
	    } else {
	      log_dma.info("request %p - index space metadata invalid - sleeping on lock " IDFMT "", this, is_impl->lock.me.id);
	      waiter.sleep_on_event(e, is_impl->lock.me);
	      return false;
	    }
	  }

          // we need more than just the metadata - we also need the valid mask
          {
            Event e = is_impl->request_valid_mask();
            if(!e.has_triggered()) {
              log_dma.info("request %p - valid mask needed for index space " IDFMT " - sleeping on event " IDFMT "/%d", this, domain.get_index_space().id, e.id, e.gen);
	      waiter.sleep_on_event(e);
              return false;
            }
          }
	}
        // No need to check the instance, we are on its local node 
        state = STATE_BEFORE_EVENT;
      }

      // make sure our functional precondition has occurred
      if(state == STATE_BEFORE_EVENT) {
	// has the before event triggered?  if not, wait on it
	if(before_fill.has_triggered()) {
	  log_dma.info("request %p - before event triggered", this);
	  state = STATE_READY;
	} else {
	  log_dma.info("request %p - before event not triggered", this);
	  if(just_check) return false;

	  log_dma.info("request %p - sleeping on before event", this);
	  waiter.sleep_on_event(before_fill);
	  return false;
	}
      }

      if(state == STATE_READY) {
	log_dma.info("request %p ready", this);
	if(just_check) return true;

	state = STATE_QUEUED;
	assert(rq != 0);
	log_dma.info("request %p enqueued", this);

	// once we're enqueued, we may be deleted at any time, so no more
	//  references
	rq->enqueue_request(this);
	return true;
      }

      if(state == STATE_QUEUED)
	return true;

      assert(0);
      return false;
    }

    void FillRequest::perform_dma(void)
    {
      // First switch on the memory type
      MemoryImpl *mem_impl = get_runtime()->get_memory_impl(dst.inst.get_location());

      MemoryImpl::MemoryKind mem_kind = mem_impl->kind;
      if ((mem_kind == MemoryImpl::MKIND_SYSMEM) ||
          (mem_kind == MemoryImpl::MKIND_ZEROCOPY) ||
          (mem_kind == MemoryImpl::MKIND_RDMA))
      {
        switch (domain.get_dim()) {
          case 0:
            {
              // Iterate over all the points and get the 
              IndexSpaceImpl *ispace = get_runtime()->get_index_space_impl(domain.get_index_space());
              assert(ispace->valid_mask_complete);
              RegionInstanceImpl *inst_impl = get_runtime()->get_instance_impl(dst.inst);
              off_t field_start; int field_size;
              find_field_start(inst_impl->metadata.field_sizes, dst.offset,
                               dst.size, field_start, field_size);
              assert(field_size <= int(fill_size));
              int fill_elmts = 1;
              // Optimize our buffer for the target instance
              size_t fill_elmts_size = optimize_fill_buffer(inst_impl, fill_elmts);
              Arrays::Mapping<1, 1> *dst_linearization = 
                inst_impl->metadata.linearization.get_mapping<1>();
              ElementMask::Enumerator *e = ispace->valid_mask->enumerate_enabled();
              int rstart, elem_count;
              while(e->get_next(rstart, elem_count)) {
                int dst_index = dst_linearization->image(rstart); 
                int done = 0;
                while (done < elem_count) {
                  int dst_in_this_block = inst_impl->metadata.block_size - 
                              ((dst_index + done) % inst_impl->metadata.block_size);
                  int todo = min(elem_count, dst_in_this_block);
                  off_t dst_start = calc_mem_loc(inst_impl->metadata.alloc_offset,
                                                 field_start, field_size, 
                                                 inst_impl->metadata.elmt_size,
                                                 inst_impl->metadata.block_size,
                                                 dst_index + done);
                  // Record how many we've done
                  done += todo;
                  // Now do as many bulk transfers as we can
                  while (todo >= fill_elmts) {
                    mem_impl->put_bytes(dst_start, fill_buffer, fill_elmts_size);
                    dst_start += fill_elmts_size;
                    todo -= fill_elmts;
                  }
                  // Handle any remainder elemts
                  if (todo > 0) {
                    mem_impl->put_bytes(dst_start, fill_buffer, todo*fill_size);
                  }
                }
              }
              delete e;
              break;
            }
          case 1:
            {
              perform_dma_rect<1>(mem_impl);
              break;
            }
          case 2:
            {
              perform_dma_rect<2>(mem_impl); 
              break;
            }
          case 3:
            {
              perform_dma_rect<3>(mem_impl); 
              break;
            }
          default:
            assert(false);
        }
      } else {
        // TODO: Implement GASNet, Disk, and Framebuffer
      }

      if(measurements.wants_measurement<Realm::ProfilingMeasurements::OperationMemoryUsage>()) {
        Realm::ProfilingMeasurements::OperationMemoryUsage usage;
        usage.source = Memory::NO_MEMORY;
        usage.target = dst.inst.get_location();
        measurements.add_measurement(usage);
      }
    }

    template<int DIM>
    void FillRequest::perform_dma_rect(MemoryImpl *mem_impl)
    {
      RegionInstanceImpl *inst_impl = get_runtime()->get_instance_impl(dst.inst);
      off_t field_start; int field_size;
      find_field_start(inst_impl->metadata.field_sizes, dst.offset,
                       dst.size, field_start, field_size);
      assert(field_size <= (int)fill_size);
      typename Arrays::Mapping<DIM, 1> *dst_linearization = 
        inst_impl->metadata.linearization.get_mapping<DIM>();
      typename Arrays::Rect<DIM> rect = domain.get_rect<DIM>();
      int fill_elmts = 1;
      // Optimize our buffer for the target instance
      size_t fill_elmts_size = optimize_fill_buffer(inst_impl, fill_elmts);
      for (typename Arrays::Mapping<DIM, 1>::LinearSubrectIterator lso(rect, 
            *dst_linearization); lso; lso++) {
        int dst_index = lso.image_lo[0];
        int elem_count = lso.subrect.volume();
        int done = 0; 
        while (done < elem_count) {
          int dst_in_this_block = inst_impl->metadata.block_size - 
                      ((dst_index + done) % inst_impl->metadata.block_size);
          int todo = min(elem_count, dst_in_this_block);
          off_t dst_start = calc_mem_loc(inst_impl->metadata.alloc_offset,
                                         field_start, field_size, 
                                         inst_impl->metadata.elmt_size,
                                         inst_impl->metadata.block_size,
                                         dst_index + done);
          // Record how many we've done
          done += todo;
          // Now do as many bulk transfers as we can
          while (todo >= fill_elmts) {
            mem_impl->put_bytes(dst_start, fill_buffer, fill_elmts_size); 
            dst_start += fill_elmts_size;
            todo -= fill_elmts;
          }
          // Handle any remainder elemts
          if (todo > 0) {
            mem_impl->put_bytes(dst_start, fill_buffer, todo*fill_size);
          }
        }
      }
    }

    size_t FillRequest::optimize_fill_buffer(RegionInstanceImpl *inst_impl, int &fill_elmts)
    {
      const size_t max_size = 1024; 
      // Only do this optimization for "small" fields
      // which are less than half a page
      if (fill_size <= max_size)
      {
        // If we have a single-field instance or we have a set 
        // of contiguous elmts then make a bulk buffer to use
        if ((inst_impl->metadata.elmt_size == fill_size) ||
            (inst_impl->metadata.block_size > 1)) 
        {
          fill_elmts = min(inst_impl->metadata.block_size,2*max_size/fill_size);
          size_t fill_elmts_size = fill_elmts * fill_size;
          char *next_buffer = (char*)malloc(fill_elmts_size);
          char *next_ptr = next_buffer;
          for (int idx = 0; idx < fill_elmts; idx++) {
            memcpy(next_ptr, fill_buffer, fill_size);
            next_ptr += fill_size;
          }
          // Free the old buffer and replace it
          free(fill_buffer);
          fill_buffer = next_buffer;
          return fill_elmts_size;
        }
      }
      return fill_size;
    }

#if 0
    class CopyCompletionProfiler : public EventWaiter, public Realm::Operation::AsyncWorkItem {
      public:
        CopyCompletionProfiler(DmaRequest* _req)
	  : Realm::Operation::AsyncWorkItem(_req), req(_req)
        { }

        virtual ~CopyCompletionProfiler(void) { }

        virtual bool event_triggered(void)
        {
          mark_finished();
          return false;
        }

        virtual void print_info(FILE *f)
        {
          fprintf(f, "copy completion profiler - " IDFMT "/%d\n",
              req->get_finish_event().id, req->get_finish_event().gen);
        }

        virtual void request_cancellation(void)
        {
	  // ignored for now
	}

      protected:
        DmaRequest* req;
    };
#endif

    // for now we use a single queue for all (local) dmas
    static DmaRequestQueue *dma_queue = 0;

    void DmaRequestQueue::worker_thread_loop(void)
    {
      log_dma.info("dma worker thread created");

      while(!shutdown_flag) {
	// get a request, sleeping as necessary
	DmaRequest *r = dequeue_request(true);

	if(r) {
          r->mark_started();

          // this will automatically add any necessary AsyncWorkItem's
	  r->perform_dma();

	  r->mark_finished();
	}
      }

      log_dma.info("dma worker thread terminating");
    }

    void DmaRequestQueue::start_workers(int count)
    {
      ThreadLaunchParameters tlp;

      for(int i = 0; i < count; i++) {
	Thread *t = Thread::create_kernel_thread<DmaRequestQueue,
						 &DmaRequestQueue::worker_thread_loop>(this,
										       tlp,
										       core_rsrv,
										       0 /* default scheduler*/);
	worker_threads.push_back(t);
      }
    }
    
    void start_dma_worker_threads(int count, Realm::CoreReservationSet& crs)
    {
      dma_queue = new DmaRequestQueue(crs);
      dma_queue->start_workers(count);
    }

    void stop_dma_worker_threads(void)
    {
      dma_queue->shutdown_queue();
      delete dma_queue;
      dma_queue = 0;
    }

  };
};

namespace Realm {

  using namespace LegionRuntime::LowLevel;

    Event Domain::fill(const std::vector<CopySrcDstField> &dsts,
                       const void *fill_value, size_t fill_value_size,
                       Event wait_on /*= Event::NO_EVENT*/) const
    {
      Realm::ProfilingRequestSet reqs;
      return Domain::fill(dsts, reqs, fill_value, fill_value_size, wait_on);
    }

    Event Domain::fill(const std::vector<CopySrcDstField> &dsts,
                       const Realm::ProfilingRequestSet &requests,
                       const void *fill_value, size_t fill_value_size,
                       Event wait_on /*= Event::NO_EVENT*/) const
    {
      std::set<Event> finish_events; 
      for (std::vector<CopySrcDstField>::const_iterator it = dsts.begin();
            it != dsts.end(); it++)
      {
        Event ev = GenEventImpl::create_genevent()->current_event();
        FillRequest *r = new FillRequest(*this, *it, fill_value,
                                         fill_value_size, wait_on,
                                         ev, 0/*priority*/, requests);
        Memory mem = it->inst.get_location();
        int node = ID(mem).node();
        if (((unsigned)node) == gasnet_mynode()) {
          r->check_readiness(false, dma_queue);
        } else {
          RemoteFillArgs args;
          args.inst = it->inst;
          args.offset = it->offset;
          args.size = it->size;
          args.before_fill = wait_on;
          args.after_fill = ev;
          //args.priority = 0;

          size_t msglen = r->compute_size();
          void *msgdata = malloc(msglen);

          r->serialize(msgdata);

          RemoteFillMessage::request(node, args, msgdata, msglen, PAYLOAD_FREE);
        }
        finish_events.insert(ev);
      }
      return GenEventImpl::merge_events(finish_events);
    }
    
    Event Domain::copy(RegionInstance src_inst, RegionInstance dst_inst,
		       size_t elem_size, Event wait_on,
		       ReductionOpID redop_id, bool red_fold) const
    {
      assert(0);
      std::vector<CopySrcDstField> srcs, dsts;
      srcs.push_back(CopySrcDstField(src_inst, 0, elem_size));
      dsts.push_back(CopySrcDstField(dst_inst, 0, elem_size));
      return copy(srcs, dsts, wait_on, redop_id, red_fold);
    }

};

namespace LegionRuntime {
  namespace LowLevel {

    static int select_dma_node(Memory src_mem, Memory dst_mem,
			       ReductionOpID redop_id, bool red_fold)
    {
      int src_node = ID(src_mem).node();
      int dst_node = ID(dst_mem).node();

      bool src_is_rdma = get_runtime()->get_memory_impl(src_mem)->kind == MemoryImpl::MKIND_GLOBAL;
      bool dst_is_rdma = get_runtime()->get_memory_impl(dst_mem)->kind == MemoryImpl::MKIND_GLOBAL;

      if(src_is_rdma) {
	if(dst_is_rdma) {
	  // gasnet -> gasnet - blech
	  log_dma.warning("WARNING: gasnet->gasnet copy being serialized on local node (%d)", gasnet_mynode());
	  return gasnet_mynode();
	} else {
	  // gathers by the receiver
	  return dst_node;
	}
      } else {
	if(dst_is_rdma) {
	  // writing to gasnet is also best done by the sender
	  return src_node;
	} else {
	  // if neither side is gasnet, favor the sender (which may be the same as the target)
	  return src_node;
	}
      }
    }

    void handle_remote_copy(RemoteCopyArgs args, const void *data, size_t msglen)
    {
      DetailedTimer::ScopedPush sp(TIME_LOW_LEVEL);

      // is this a copy or a reduction (they deserialize differently)
      if(args.redop_id == 0) {
	// a copy
	CopyRequest *r = new CopyRequest(data, msglen,
					 args.before_copy,
					 args.after_copy,
					 args.priority);

	r->check_readiness(false, dma_queue);
      } else {
	// a reduction
	ReduceRequest *r = new ReduceRequest(data, msglen,
					     args.redop_id,
					     args.red_fold,
					     args.before_copy,
					     args.after_copy,
					     args.priority);

	r->check_readiness(false, dma_queue);
      }
    }

    void handle_remote_fill(RemoteFillArgs args, const void *data, size_t msglen)
    {
      FillRequest *r = new FillRequest(data, msglen,
                                       args.inst,
                                       args.offset,
                                       args.size,
                                       args.before_fill,
                                       args.after_fill,
                                       0 /* no room for args.priority */);
      r->check_readiness(false, dma_queue);
    }

    template <typename T> T min(T a, T b) { return (a < b) ? a : b; }

  };
};

namespace Realm {

    Event Domain::copy(const std::vector<CopySrcDstField>& srcs,
		       const std::vector<CopySrcDstField>& dsts,
		       Event wait_on,
		       ReductionOpID redop_id, bool red_fold) const
    {
      Realm::ProfilingRequestSet reqs;
      return Domain::copy(srcs, dsts, reqs, wait_on, redop_id, red_fold);
    }

    Event Domain::copy(const std::vector<CopySrcDstField>& srcs,
		       const std::vector<CopySrcDstField>& dsts,
                       const Realm::ProfilingRequestSet &requests,
		       Event wait_on,
		       ReductionOpID redop_id, bool red_fold) const
    {
      if(redop_id == 0) {
	// not a reduction, so sort fields by src/dst mem pairs

	OASByMem oas_by_mem;

	std::vector<CopySrcDstField>::const_iterator src_it = srcs.begin();
	std::vector<CopySrcDstField>::const_iterator dst_it = dsts.begin();
	unsigned src_suboffset = 0;
	unsigned dst_suboffset = 0;
	while((src_it != srcs.end()) && (dst_it != dsts.end())) {
	  InstPair ip(src_it->inst, dst_it->inst);
	  MemPair mp(get_runtime()->get_instance_impl(src_it->inst)->memory,
		     get_runtime()->get_instance_impl(dst_it->inst)->memory);

	  // printf("I:(%x/%x) M:(%x/%x) sub:(%d/%d) src=(%d/%d) dst=(%d/%d)\n",
	  //        ip.first.id, ip.second.id, mp.first.id, mp.second.id,
	  //        src_suboffset, dst_suboffset,
	  //        src_it->offset, src_it->size, 
	  //        dst_it->offset, dst_it->size);

	  OASByInst *oas_by_inst;
	  OASByMem::iterator it = oas_by_mem.find(mp);
	  if(it != oas_by_mem.end()) {
	    oas_by_inst = it->second;
	  } else {
	    oas_by_inst = new OASByInst;
	    oas_by_mem[mp] = oas_by_inst;
	  }
	  OASVec& oasvec = (*oas_by_inst)[ip];

	  OffsetsAndSize oas;
	  oas.src_offset = src_it->offset + src_suboffset;
	  oas.dst_offset = dst_it->offset + dst_suboffset;
	  oas.size = min(src_it->size - src_suboffset, dst_it->size - dst_suboffset);
	  oasvec.push_back(oas);

	  src_suboffset += oas.size;
	  assert(src_suboffset <= src_it->size);
	  if(src_suboffset == src_it->size) {
	    src_it++;
	    src_suboffset = 0;
	  }
	  dst_suboffset += oas.size;
	  assert(dst_suboffset <= dst_it->size);
	  if(dst_suboffset == dst_it->size) {
	    dst_it++;
	    dst_suboffset = 0;
	  }
	}
	// make sure we used up both
	assert(src_it == srcs.end());
	assert(dst_it == dsts.end());

	// now do a copy for each memory pair
	std::set<Event> finish_events;

	log_dma.info("copy: %zd distinct src/dst mem pairs, is=" IDFMT "", oas_by_mem.size(), is_id);

	for(OASByMem::const_iterator it = oas_by_mem.begin(); it != oas_by_mem.end(); it++) {
	  Memory src_mem = it->first.first;
	  Memory dst_mem = it->first.second;
	  OASByInst *oas_by_inst = it->second;

	  Event ev = GenEventImpl::create_genevent()->current_event();
#ifdef EVENT_GRAPH_TRACE
          Event enclosing = find_enclosing_termination_event();
          log_event_graph.info("Copy Request: (" IDFMT ",%d) (" IDFMT ",%d) "
                                "(" IDFMT ",%d) " IDFMT " " IDFMT "",
                                ev.id, ev.gen, wait_on.id, wait_on.gen,
                                enclosing.id, enclosing.gen,
                                src_mem.id, dst_mem.id);
#endif

	  int priority = 0;
	  if (get_runtime()->get_memory_impl(src_mem)->kind == MemoryImpl::MKIND_GPUFB)
	    priority = 1;
	  else if (get_runtime()->get_memory_impl(dst_mem)->kind == MemoryImpl::MKIND_GPUFB)
	    priority = 1;

	  CopyRequest *r = new CopyRequest(*this, oas_by_inst, 
					   wait_on, ev, priority, requests);

	  // ask which node should perform the copy
	  int dma_node = select_dma_node(src_mem, dst_mem, redop_id, red_fold);
	  log_dma.info("copy: srcmem=" IDFMT " dstmem=" IDFMT " node=%d", src_mem.id, dst_mem.id, dma_node);
	  
	  if(((unsigned)dma_node) == gasnet_mynode()) {
	    log_dma.info("performing copy on local node");
	  
	    r->check_readiness(false, dma_queue);

	    finish_events.insert(ev);
	  } else {
	    RemoteCopyArgs args;
	    args.redop_id = 0;
	    args.red_fold = false;
	    args.before_copy = wait_on;
	    args.after_copy = ev;
	    args.priority = priority;

            size_t msglen = r->compute_size();
            void *msgdata = malloc(msglen);

            r->serialize(msgdata);

	    log_dma.info("performing copy on remote node (%d), event=" IDFMT "/%d", dma_node, args.after_copy.id, args.after_copy.gen);
	    RemoteCopyMessage::request(dma_node, args, msgdata, msglen, PAYLOAD_FREE);
	  
	    finish_events.insert(ev);

	    // done with the local copy of the request
	    delete r;
	  }
	}

	// final event is merge of all individual copies' events
	return GenEventImpl::merge_events(finish_events);
      } else {
	// we're doing a reduction - the semantics require that all source fields be pulled
	//  together and applied as a "structure" to the reduction op

	// figure out where the source data is
	int src_node = -1;

	for(std::vector<CopySrcDstField>::const_iterator src_it = srcs.begin();
	    src_it != srcs.end();
	    src_it++)
	{
	  int n = ID(src_it->inst).node();
	  if((src_node != -1) && (src_node != n)) {
	    // for now, don't handle case where source data is split across nodes
	    assert(0);
	  }
	  src_node = n;
	}

	assert(dsts.size() == 1);

	// some destinations (e.g. GASNET) need a lock taken to ensure
	//  reductions are applied atomically
	MemoryImpl::MemoryKind dst_kind = get_runtime()->get_memory_impl(get_runtime()->get_instance_impl(dsts[0].inst)->memory)->kind;
	bool inst_lock_needed = (dst_kind == MemoryImpl::MKIND_GLOBAL);

	Event ev = GenEventImpl::create_genevent()->current_event();

	ReduceRequest *r = new ReduceRequest(*this, 
					     srcs, dsts[0],
					     inst_lock_needed,
					     redop_id, red_fold,
					     wait_on, ev,
					     0 /*priority*/, requests);

	if(((unsigned)src_node) == gasnet_mynode()) {
	  log_dma.info("performing reduction on local node");
	  
	  r->check_readiness(false, dma_queue);
	} else {
	  RemoteCopyArgs args;
	  args.redop_id = redop_id;
	  args.red_fold = red_fold;
	  args.before_copy = wait_on;
	  args.after_copy = ev;
	  args.priority = 0 /*priority*/;

          size_t msglen = r->compute_size();
          void *msgdata = malloc(msglen);
          r->serialize(msgdata);

	  log_dma.info("performing reduction on remote node (%d), event=" IDFMT "/%d",
		       src_node, args.after_copy.id, args.after_copy.gen);
	  RemoteCopyMessage::request(src_node, args, msgdata, msglen, PAYLOAD_FREE);
	  // done with the local copy of the request
	  delete r;
	}

	return ev;
      }
    } 

    Event Domain::copy(const std::vector<CopySrcDstField>& srcs,
		       const std::vector<CopySrcDstField>& dsts,
		       const ElementMask& mask,
		       Event wait_on,
		       ReductionOpID redop_id, bool red_fold) const
    {
      assert(redop_id == 0);

      assert(0);
      log_dma.warning("ignoring copy\n");
      return Event::NO_EVENT;
    }

    Event Domain::copy_indirect(const CopySrcDstField& idx,
				const std::vector<CopySrcDstField>& srcs,
				const std::vector<CopySrcDstField>& dsts,
				Event wait_on,
				ReductionOpID redop_id, bool red_fold) const
    {
      assert(redop_id == 0);

      assert(0);
    }

    Event Domain::copy_indirect(const CopySrcDstField& idx,
				const std::vector<CopySrcDstField>& srcs,
				const std::vector<CopySrcDstField>& dsts,
				const ElementMask& mask,
				Event wait_on,
				ReductionOpID redop_id, bool red_fold) const
    {
      assert(redop_id == 0);

      assert(0);
    }

};<|MERGE_RESOLUTION|>--- conflicted
+++ resolved
@@ -2180,21 +2180,13 @@
         // can we perform transfer between cpu and file memory
         if (((src_kind == MemoryImpl::MKIND_SYSMEM) || (src_kind == MemoryImpl::MKIND_ZEROCOPY)) &&
             (dst_kind == MemoryImpl::MKIND_FILE)) {
-<<<<<<< HEAD
-          printf("Create FilefromCPUMemPairCopier\n");
-=======
           //printf("Create FilefromCPUMemPairCopier\n");
->>>>>>> a985e8f0
           return new FilefromCPUMemPairCopier(src_mem, dst_mem);
         }
 
         if ((src_kind == MemoryImpl::MKIND_FILE) &&
             ((dst_kind == MemoryImpl::MKIND_SYSMEM) || (dst_kind == MemoryImpl::MKIND_ZEROCOPY))) {
-<<<<<<< HEAD
-          printf("Create FiletoCPUMemPairCopier\n");
-=======
           //printf("Create FiletoCPUMemPairCopier\n");
->>>>>>> a985e8f0
           return new FiletoCPUMemPairCopier(src_mem, dst_mem);
         }
 
