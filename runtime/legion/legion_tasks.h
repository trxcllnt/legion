--- conflicted
+++ resolved
@@ -578,13 +578,9 @@
       virtual bool pack_task(Serializer &rez, AddressSpaceID target) = 0;
       virtual bool unpack_task(Deserializer &derez, Processor current,
                                std::set<RtEvent> &ready_events) = 0; 
-<<<<<<< HEAD
       virtual void pack_as_shard_task(Serializer &rez, 
                                       AddressSpaceID target) = 0;
-      virtual void perform_inlining(void) = 0;
-=======
       virtual void perform_inlining(TaskContext *enclosing) = 0;
->>>>>>> 4cc44737
     public:
       virtual void handle_future(const void *res, 
                                  size_t res_size, bool owned) = 0; 
@@ -823,12 +819,8 @@
       virtual bool pack_task(Serializer &rez, AddressSpaceID target);
       virtual bool unpack_task(Deserializer &derez, Processor current,
                                std::set<RtEvent> &ready_events);
-<<<<<<< HEAD
       virtual void pack_as_shard_task(Serializer &rez, AddressSpaceID target);
-      virtual void perform_inlining(void);
-=======
       virtual void perform_inlining(TaskContext *enclosing);
->>>>>>> 4cc44737
       virtual bool is_top_level_task(void) const { return top_level_task; }
       virtual void end_inline_task(const void *result, 
                                    size_t result_size, bool owned);
@@ -916,12 +908,8 @@
       virtual bool pack_task(Serializer &rez, AddressSpaceID target);
       virtual bool unpack_task(Deserializer &derez, Processor current,
                                std::set<RtEvent> &ready_events);
-<<<<<<< HEAD
       virtual void pack_as_shard_task(Serializer &rez, AddressSpaceID target);
-      virtual void perform_inlining(void);
-=======
       virtual void perform_inlining(TaskContext *enclosing);
->>>>>>> 4cc44737
       virtual std::map<PhysicalManager*,std::pair<unsigned,bool> >*
                                        get_acquired_instances_ref(void);
     public:
@@ -1018,7 +1006,7 @@
                                std::set<RtEvent> &ready_events); 
       virtual void pack_as_shard_task(Serializer &rez, AddressSpaceID target);
       RtEvent unpack_shard_task(Deserializer &derez);
-      virtual void perform_inlining(void);
+      virtual void perform_inlining(TaskContext *enclosing);
     public:
       virtual void handle_future(const void *res, 
                                  size_t res_size, bool owned); 
