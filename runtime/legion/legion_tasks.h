/* Copyright 2020 Stanford University, NVIDIA Corporation
 *
 * Licensed under the Apache License, Version 2.0 (the "License");
 * you may not use this file except in compliance with the License.
 * You may obtain a copy of the License at
 *
 *     http://www.apache.org/licenses/LICENSE-2.0
 *
 * Unless required by applicable law or agreed to in writing, software
 * distributed under the License is distributed on an "AS IS" BASIS,
 * WITHOUT WARRANTIES OR CONDITIONS OF ANY KIND, either express or implied.
 * See the License for the specific language governing permissions and
 * limitations under the License.
 */


#ifndef __LEGION_TASKS_H__
#define __LEGION_TASKS_H__

#include "legion.h"
#include "legion/runtime.h"
#include "legion/legion_ops.h"
#include "legion/region_tree.h"
#include "legion/legion_mapping.h"
#include "legion/legion_utilities.h"
#include "legion/legion_allocation.h"

namespace Legion {
  namespace Internal { 

    /**
     * \class ExternalTask
     * An extention of the external-facing Task to help
     * with packing and unpacking them
     */
    class ExternalTask : public Task, public ExternalMappable {
    public:
      ExternalTask(void);
    public:
      void pack_external_task(Serializer &rez, AddressSpaceID target) const;
      void unpack_external_task(Deserializer &derez, Runtime *runtime,
                                ReferenceMutator *mutator);
    public:
      virtual void set_context_index(size_t index) = 0;
    protected:
      AllocManager *arg_manager;
    };

    /**
     * \class TaskRegions
     * This is a helper class for accessing the region requirements of a task
     */
    class TaskRequirements {
    public:
      TaskRequirements(Task &t) : task(t) { }
    public:
      inline size_t size(void) const 
        { return task.regions.size() + task.output_regions.size(); }
      inline bool is_output_created(unsigned idx) const
        { if (idx < task.regions.size()) return false;
          return (task.output_regions[idx-task.regions.size()].flags &
                        LEGION_CREATED_OUTPUT_REQUIREMENT_FLAG); }
      inline RegionRequirement& operator[](unsigned idx)
        { return (idx < task.regions.size()) ? task.regions[idx] :
                        task.output_regions[idx - task.regions.size()]; }
      inline const RegionRequirement& operator[](unsigned idx) const
        { return (idx < task.regions.size()) ? task.regions[idx] : 
                        task.output_regions[idx - task.regions.size()]; }
    private:
      Task &task;
    };

    /**
     * \class TaskOp
     * This is the base task operation class for all
     * kinds of tasks in the system.
     */
    class TaskOp : public ExternalTask, public MemoizableOp<SpeculativeOp> {
    public:
      enum TaskKind {
        INDIVIDUAL_TASK_KIND,
        POINT_TASK_KIND,
        INDEX_TASK_KIND,
        SLICE_TASK_KIND,
        SHARD_TASK_KIND,
      };
    public:
      struct TriggerTaskArgs : public LgTaskArgs<TriggerTaskArgs> {
      public:
        static const LgTaskID TASK_ID = LG_TRIGGER_TASK_ID;
      public:
        TriggerTaskArgs(TaskOp *t)
          : LgTaskArgs<TriggerTaskArgs>(t->get_unique_op_id()), op(t) { }
      public:
        TaskOp *const op;
      };
      struct DeferDistributeArgs : public LgTaskArgs<DeferDistributeArgs> {
      public:
        static const LgTaskID TASK_ID = LG_DEFER_DISTRIBUTE_TASK_ID;
      public:
        DeferDistributeArgs(TaskOp *op)
          : LgTaskArgs<DeferDistributeArgs>(op->get_unique_op_id()),
            proxy_this(op) { }
      public:
        TaskOp *const proxy_this;
      };
      struct DeferMappingArgs : public LgTaskArgs<DeferMappingArgs> {
      public:
        static const LgTaskID TASK_ID = LG_DEFER_PERFORM_MAPPING_TASK_ID;
      public:
        DeferMappingArgs(TaskOp *op, MustEpochOp *owner,
                         RtUserEvent done, unsigned cnt,
                         std::vector<unsigned> *performed,
                         std::vector<ApEvent> *eff)
          : LgTaskArgs<DeferMappingArgs>(op->get_unique_op_id()),
            proxy_this(op), must_op(owner), done_event(done),
            invocation_count(cnt), performed_regions(performed),
            effects(eff) { }
      public:
        TaskOp *const proxy_this;
        MustEpochOp *const must_op;
        const RtUserEvent done_event;
        const unsigned invocation_count;
        std::vector<unsigned> *const performed_regions;
        std::vector<ApEvent> *const effects;
      };
      struct DeferLaunchArgs : public LgTaskArgs<DeferLaunchArgs> {
      public:
        static const LgTaskID TASK_ID = LG_DEFER_LAUNCH_TASK_ID;
      public:
        DeferLaunchArgs(TaskOp *op)
          : LgTaskArgs<DeferLaunchArgs>(op->get_unique_op_id()),
            proxy_this(op) { }
      public:
        TaskOp *const proxy_this;
      };
      struct DeferredFutureSetArgs : public LgTaskArgs<DeferredFutureSetArgs> {
      public:
        static const LgTaskID TASK_ID = LG_DEFERRED_FUTURE_SET_ID;
      public:
        DeferredFutureSetArgs(FutureImpl *tar, FutureImpl *res, TaskOp *t)
          : LgTaskArgs<DeferredFutureSetArgs>(t->get_unique_op_id()),
            target(tar), result(res), task_op(t) { }
      public:
        FutureImpl *const target;
        FutureImpl *const result;
        TaskOp *const task_op;
      };
      struct DeferredFutureMapSetArgs :
        public LgTaskArgs<DeferredFutureMapSetArgs> {
      public:
        static const LgTaskID TASK_ID = LG_DEFERRED_FUTURE_MAP_SET_ID;
      public:
        DeferredFutureMapSetArgs(FutureMapImpl *map, FutureImpl *res,
                                 Domain d, TaskOp *t)
          : LgTaskArgs<DeferredFutureMapSetArgs>(t->get_unique_op_id()),
            future_map(map), result(res), domain(d), task_op(t) { }
      public:
        FutureMapImpl *const future_map;
        FutureImpl *const result;
        const Domain domain;
        TaskOp *const task_op;
      };
      struct DeferredEnqueueArgs : public LgTaskArgs<DeferredEnqueueArgs> {
      public:
        static const LgTaskID TASK_ID = LG_DEFERRED_ENQUEUE_TASK_ID;
      public:
        DeferredEnqueueArgs(ProcessorManager *man, TaskOp *t)
          : LgTaskArgs<DeferredEnqueueArgs>(t->get_unique_op_id()),
            manager(man), task(t) { }
      public:
        ProcessorManager *const manager;
        TaskOp *const task;
      };
    public:
      TaskOp(Runtime *rt);
      virtual ~TaskOp(void);
    public:
      virtual UniqueID get_unique_id(void) const;
      virtual size_t get_context_index(void) const;
      virtual void set_context_index(size_t index);
      virtual bool has_parent_task(void) const;
      virtual const Task* get_parent_task(void) const;
      virtual const char* get_task_name(void) const;
      virtual bool is_reducing_future(void) const;
      virtual void pack_remote_operation(Serializer &rez, AddressSpaceID target,
                                         std::set<RtEvent> &applied) const;
      virtual void pack_profiling_requests(Serializer &rez,
                                           std::set<RtEvent> &applied) const;
    public:
      bool is_remote(void) const;
      inline bool is_stolen(void) const { return (steal_count > 0); }
      inline bool is_origin_mapped(void) const { return map_origin; }
      inline bool is_replicated(void) const { return replicate; }
      int get_depth(void) const;
    public:
      void set_current_proc(Processor current);
      inline void set_origin_mapped(bool origin) { map_origin = origin; }
      inline void set_replicated(bool repl) { replicate = repl; }
      inline void set_target_proc(Processor next) { target_proc = next; }
    protected:
      void activate_task(void);
      void deactivate_task(void);
    public:
      void set_must_epoch(MustEpochOp *epoch, unsigned index,
                          bool do_registration);
    public:
      void pack_base_task(Serializer &rez, AddressSpaceID target);
      void unpack_base_task(Deserializer &derez,
                            std::set<RtEvent> &ready_events);
      void pack_base_external_task(Serializer &rez, AddressSpaceID target);
      void unpack_base_external_task(Deserializer &derez,
                                     ReferenceMutator *mutator);
    public:
      void mark_stolen(void);
      void initialize_base_task(InnerContext *ctx, bool track,
            const std::vector<StaticDependence> *dependences,
            const Predicate &p, Processor::TaskFuncID tid);
      void check_empty_field_requirements(void);
      size_t check_future_size(FutureImpl *impl);
    public:
      bool select_task_options(bool prioritize);
    public:
      virtual void activate(void) = 0;
      virtual void deactivate(void) = 0;
      virtual const char* get_logging_name(void) const;
      virtual OpKind get_operation_kind(void) const;
      virtual size_t get_region_count(void) const;
      virtual Mappable* get_mappable(void);
      virtual bool invalidates_physical_trace_template(bool &exec_fence) const
        { exec_fence = false; return !regions.empty(); }
    public:
      virtual void trigger_dependence_analysis(void) = 0;
      virtual void trigger_complete(void);
      virtual void trigger_commit(void);
    public:
      virtual bool query_speculate(bool &value, bool &mapping_only);
      virtual void resolve_true(bool speculated, bool launched);
      virtual void resolve_false(bool speculated, bool launched) = 0;
    public:
      virtual void select_sources(const unsigned index,
                                  const InstanceRef &target,
                                  const InstanceSet &sources,
                                  std::vector<unsigned> &ranking);
      virtual void update_atomic_locks(const unsigned index,
                                       Reservation lock, bool exclusive);
      virtual unsigned find_parent_index(unsigned idx);
      virtual VersionInfo& get_version_info(unsigned idx);
      virtual const VersionInfo& get_version_info(unsigned idx) const;
      virtual RegionTreePath& get_privilege_path(unsigned idx);
      virtual ApEvent compute_sync_precondition(const TraceInfo *info) const;
      virtual std::map<PhysicalManager*,unsigned>*
                                            get_acquired_instances_ref(void);
    public:
      virtual void early_map_task(void) = 0;
      virtual bool distribute_task(void) = 0;
      virtual RtEvent perform_mapping(MustEpochOp *owner = NULL,
                                      const DeferMappingArgs *args = NULL) = 0;
      virtual void launch_task(bool inline_task = false) = 0;
      virtual bool is_stealable(void) const = 0;
      virtual bool is_output_global(unsigned idx) const { return false; }
      virtual bool is_output_valid(unsigned idx) const { return false; }
    public:
      virtual TaskKind get_task_kind(void) const = 0;
    public:
      // Returns true if the task should be deactivated
      virtual bool pack_task(Serializer &rez, AddressSpaceID target) = 0;
      virtual bool unpack_task(Deserializer &derez, Processor current,
                               std::set<RtEvent> &ready_events) = 0;
      virtual void perform_inlining(VariantImpl *variant,
                    const std::deque<InstanceSet> &parent_regions) = 0;
    public:
      RtEvent defer_distribute_task(RtEvent precondition);
      RtEvent defer_perform_mapping(RtEvent precondition, MustEpochOp *op,
                                    const DeferMappingArgs *args,
                                    unsigned invocation_count,
                                    std::vector<unsigned> *performed = NULL,
                                    std::vector<ApEvent> *effects = NULL);
      RtEvent defer_launch_task(RtEvent precondition);
    protected:
      void enqueue_ready_task(bool use_target_processor,
                              RtEvent wait_on = RtEvent::NO_RT_EVENT);
    public:
      // Tell the parent context that this task is in a ready queue
      void activate_outstanding_task(void);
      void deactivate_outstanding_task(void);
    public:
      void perform_privilege_checks(void);
    public:
      void find_early_mapped_region(unsigned idx, InstanceSet &ref);
      void clone_task_op_from(TaskOp *rhs, Processor p,
                              bool stealable, bool duplicate_args);
      void update_grants(const std::vector<Grant> &grants);
      void update_arrival_barriers(const std::vector<PhaseBarrier> &barriers);
      void compute_point_region_requirements(void);
      void complete_point_projection(void);
      bool prepare_steal(void);
    public:
      void compute_parent_indexes(TaskContext *alt_context = NULL);
      void perform_intra_task_alias_analysis(bool is_tracing,
          LegionTrace *trace, std::vector<RegionTreePath> &privilege_paths);
    public:
      // From Memoizable
      virtual const RegionRequirement& get_requirement(unsigned idx) const
        { return logical_regions[idx]; }
    public: // helper for mapping, here because of inlining
      void validate_variant_selection(MapperManager *local_mapper,
                          VariantImpl *impl, Processor::Kind kind, 
                          const std::deque<InstanceSet> &physical_instances,
                          const char *call_name) const;
    public:
      // These methods get called once the task has executed
      // and all the children have either mapped, completed,
      // or committed.
      void trigger_children_complete(void);
      void trigger_children_committed(void);
    protected:
      // Tasks have two requirements to complete:
      // - all speculation must be resolved
      // - all children must be complete
      virtual void trigger_task_complete(void) = 0;
      // Tasks have two requirements to commit:
      // - all commit dependences must be satisfied (trigger_commit)
      // - all children must commit (children_committed)
      virtual void trigger_task_commit(void) = 0;
    protected:
      TaskRequirements                          logical_regions;
      // Early mapped regions
      std::map<unsigned/*idx*/,InstanceSet>     early_mapped_regions;
      // A map of any locks that we need to take for this task
      std::map<Reservation,bool/*exclusive*/>   atomic_locks;
      // Set of acquired instances for this task
      std::map<PhysicalManager*,unsigned/*ref count*/> acquired_instances;
    protected:
      std::vector<unsigned>                     parent_req_indexes;
      // The version infos for this task
      LegionVector<VersionInfo>::aligned        version_infos;
    protected:
      bool complete_received;
      bool commit_received;
    protected:
      bool options_selected;
      bool memoize_selected;
      bool map_origin;
      bool request_valid_instances;
      bool replicate;
    protected:
      // For managing predication
      PredEvent true_guard;
      PredEvent false_guard;
    private:
      mutable bool is_local;
      mutable bool local_cached;
    protected:
      bool children_complete;
      bool children_commit;
    protected:
      MapperManager *mapper;
    public:
      // Index for this must epoch op
      unsigned must_epoch_index;
    public:
      // Static methods
      static void process_unpack_task(Runtime *rt, Deserializer &derez);
      static void process_remote_replay(Runtime *rt, Deserializer &derez);
    public:
      static void log_requirement(UniqueID uid, unsigned idx,
                                 const RegionRequirement &req);
    };

    /**
     * \class RemoteTaskOp
     * This is a remote copy of a TaskOp to be used
     * for mapper calls and other operations
     */
    class RemoteTaskOp : public ExternalTask, public RemoteOp {
    public:
      RemoteTaskOp(Runtime *rt, Operation *ptr, AddressSpaceID src);
      RemoteTaskOp(const RemoteTaskOp &rhs);
      virtual ~RemoteTaskOp(void);
    public:
      RemoteTaskOp& operator=(const RemoteTaskOp &rhs);
    public:
      virtual UniqueID get_unique_id(void) const;
      virtual size_t get_context_index(void) const;
      virtual int get_depth(void) const;
      virtual bool has_parent_task(void) const;
      virtual const Task* get_parent_task(void) const;
      virtual const char* get_task_name(void) const;
      virtual void set_context_index(size_t index);
    public:
      virtual const char* get_logging_name(void) const;
      virtual OpKind get_operation_kind(void) const;
      virtual void select_sources(const unsigned index,
                                  const InstanceRef &target,
                                  const InstanceSet &sources,
                                  std::vector<unsigned> &ranking);
      virtual void pack_remote_operation(Serializer &rez, AddressSpaceID target,
                                         std::set<RtEvent> &applied) const;
      virtual void unpack(Deserializer &derez, ReferenceMutator &mutator);
    };

    /**
     * \class SingleTask
     * This is the parent type for each of the single class
     * kinds of classes.  It also serves as the type that
     * represents a context for each application level task.
     */
    class SingleTask : public TaskOp {
    public:
      struct MisspeculationTaskArgs :
        public LgTaskArgs<MisspeculationTaskArgs> {
      public:
        static const LgTaskID TASK_ID = LG_MISSPECULATE_TASK_ID;
      public:
        MisspeculationTaskArgs(SingleTask *t)
          : LgTaskArgs<MisspeculationTaskArgs>(t->get_unique_op_id()),
            task(t) { }
      public:
        SingleTask *const task;
      };
    public:
      SingleTask(Runtime *rt);
      virtual ~SingleTask(void);
    protected:
      void activate_single(void);
      void deactivate_single(void);
    public:
      virtual void trigger_dependence_analysis(void) = 0;
    public:
      // These two functions are only safe to call after
      // the task has had its variant selected
      bool is_leaf(void) const;
      bool is_inner(void) const;
      bool is_created_region(unsigned index) const;
      void update_no_access_regions(void);
      void clone_single_from(SingleTask *task);
    public:
      inline void clone_virtual_mapped(std::vector<bool> &target) const
        { target = virtual_mapped; }
      inline void clone_parent_req_indexes(std::vector<unsigned> &target) const
        { target = parent_req_indexes; }
      inline const std::deque<InstanceSet>&
        get_physical_instances(void) const { return physical_instances; }
      inline const std::vector<bool>& get_no_access_regions(void) const
        { return no_access_regions; }
      inline VariantID get_selected_variant(void) const
        { return selected_variant; }
      inline const std::set<RtEvent>& get_map_applied_conditions(void) const
        { return map_applied_conditions; }
      inline RtEvent get_profiling_reported(void) const
        { return profiling_reported; }
    public:
      RtEvent perform_versioning_analysis(const bool post_mapper);
      void initialize_map_task_input(Mapper::MapTaskInput &input,
                                     Mapper::MapTaskOutput &output,
                                     MustEpochOp *must_epoch_owner,
                                     std::vector<InstanceSet> &valid_instances);
      void finalize_map_task_output(Mapper::MapTaskInput &input,
                                    Mapper::MapTaskOutput &output,
                                    MustEpochOp *must_epoch_owner,
                                    std::vector<InstanceSet> &valid_instances);
    protected:
      void prepare_output_instance(InstanceSet &instance_set,
                                   const RegionRequirement &req,
                                   Memory target,
                                   const LayoutConstraintSet &constraints);
      void finalize_output_regions(void);
    public:
      void replay_map_task_output(void);
      virtual InnerContext* create_implicit_context(void);
      void set_shard_manager(ShardManager *manager);
    protected: // mapper helper call
      void validate_target_processors(const std::vector<Processor> &prcs) const;
    protected:
      void invoke_mapper(MustEpochOp *must_epoch_owner);
      void invoke_mapper_replicated(MustEpochOp *must_epoch_owner);
      RtEvent map_all_regions(MustEpochOp *must_epoch_owner,
                              const DeferMappingArgs *defer_args);
      void perform_post_mapping(const TraceInfo &trace_info);
      void replicate_task(void);
    protected:
      void pack_single_task(Serializer &rez, AddressSpaceID target);
      void unpack_single_task(Deserializer &derez,
                              std::set<RtEvent> &ready_events);
      void send_remote_context(AddressSpaceID target, RemoteTask *dst);
    public:
      virtual void pack_profiling_requests(Serializer &rez,
                                           std::set<RtEvent> &applied) const;
      virtual void add_copy_profiling_request(const PhysicalTraceInfo &info,
                               Realm::ProfilingRequestSet &requests, bool fill);
      virtual void handle_profiling_response(const ProfilingResponseBase *base,
                                      const Realm::ProfilingResponse &respone,
                                      const void *orig, size_t orig_length);
      virtual void handle_profiling_update(int count);
      void finalize_single_task_profiling(void);
    public:
      virtual void activate(void) = 0;
      virtual void deactivate(void) = 0;
      virtual bool is_top_level_task(void) const { return false; }
#ifdef DEBUG_LEGION
      virtual bool is_implicit_top_level_task(void) const { return false; }
#endif
      virtual bool is_shard_task(void) const { return false; }
      virtual SingleTask* get_origin_task(void) const = 0;
    public:
      virtual void resolve_false(bool speculated, bool launched) = 0;
      virtual void launch_task(bool inline_task = false);
      virtual void early_map_task(void) = 0;
      virtual bool distribute_task(void) = 0;
      virtual RtEvent perform_mapping(MustEpochOp *owner = NULL,
                                      const DeferMappingArgs *args = NULL) = 0;
      // For tasks that are sharded off by control replication
      virtual void shard_off(RtEvent mapped_precondition);
      virtual bool is_stealable(void) const = 0;
    public:
      virtual TaskKind get_task_kind(void) const = 0;
    public:
      // Override these methods from operation class
      virtual void trigger_mapping(void);
    protected:
      friend class ShardManager;
      virtual void trigger_task_complete(void) = 0;
      virtual void trigger_task_commit(void) = 0;
    public:
      virtual bool pack_task(Serializer &rez, AddressSpaceID target) = 0;
      virtual bool unpack_task(Deserializer &derez, Processor current,
                               std::set<RtEvent> &ready_events) = 0; 
      virtual void perform_inlining(VariantImpl *variant,
                    const std::deque<InstanceSet> &parent_regions);
    public:
      virtual void handle_future(const void *res, size_t res_size,
                                 bool owned, FutureFunctor *functor,
                                 Processor future_proc) = 0;
      virtual void handle_post_mapped(bool deferral,
                          RtEvent pre = RtEvent::NO_RT_EVENT) = 0;
      virtual void handle_misspeculation(void) = 0;
    public:
      // From Memoizable
      virtual bool is_memoizable_task(void) const { return true; }
      virtual ApEvent get_memo_completion(void) const;
      virtual void replay_mapping_output(void) { replay_map_task_output(); }
      virtual void set_effects_postcondition(ApEvent postcondition);
    public:
      void handle_remote_profiling_response(Deserializer &derez);
      static void process_remote_profiling_response(Deserializer &derez);
    public:
      void trigger_children_complete(ApEvent all_children_complete);
    protected:
<<<<<<< HEAD
      virtual InnerContext* initialize_inner_execution_context(VariantImpl *v);
      virtual EquivalenceSet* create_initial_equivalence_set(unsigned idx);
=======
      virtual InnerContext* initialize_inner_execution_context(VariantImpl *v,
                                                            bool inline_task);
>>>>>>> 449dd4f4
    protected:
      // Boolean for each region saying if it is virtual mapped
      std::vector<bool>                           virtual_mapped;
      // Regions which are NO_ACCESS or have no privilege fields
      std::vector<bool>                           no_access_regions; 
    protected:
      std::vector<Processor>                      target_processors;
      // Hold the result of the mapping 
      std::deque<InstanceSet>                     physical_instances;
      std::vector<std::vector<PhysicalManager*> > source_instances;
    protected: // Mapper choices 
      std::set<unsigned>                          untracked_valid_regions;
      VariantID                                   selected_variant;
      TaskPriority                                task_priority;
      bool                                        perform_postmap;
    protected:
      // origin-mapped cases need to know if they've been mapped or not yet
      bool                                  first_mapping;
      std::set<RtEvent>                     intra_space_mapping_dependences;
      // Events that must be triggered before we are done mapping
      std::set<RtEvent>                     map_applied_conditions;
      RtUserEvent                           deferred_complete_mapping;
      // The single task termination event encapsulates the exeuction of the
      // task being done and all child operations and their effects being done
      // It does NOT encapsulate the 'effects_complete' of this task
      // Only the actual operation completion event captures that
      ApUserEvent                           single_task_termination;
      // Event recording when all "effects" are complete
      // The effects of the task include the following:
      // 1. the execution of the task
      // 2. the execution of all child ops of the task
      // 3. all copy-out operations of child ops
      // 4. all copy-out operations of the task itself
      // Note that this definition is recursive
      ApEvent                               task_effects_complete;
    protected:
      TaskContext*                          execution_context;
      TraceInfo*                            remote_trace_info;
      // For replication of this task
      ShardManager*                         shard_manager;
    protected:
      std::map<AddressSpaceID,RemoteTask*>  remote_instances;
    protected:
      mutable bool leaf_cached, is_leaf_result;
      mutable bool inner_cached, is_inner_result;
    protected:
      // Profiling information
      struct SingleProfilingInfo : public Mapping::Mapper::TaskProfilingInfo {
      public:
        void *buffer;
        size_t buffer_size;
      };
      std::vector<ProfilingMeasurementID>      task_profiling_requests;
      std::vector<ProfilingMeasurementID>      copy_profiling_requests;
      std::vector<SingleProfilingInfo>                  profiling_info;
      RtUserEvent                                   profiling_reported;
      int                                           profiling_priority;
      int                               outstanding_profiling_requests;
      int                               outstanding_profiling_reported;
#ifdef DEBUG_LEGION
    protected:
      // For checking that premapped instances didn't change during mapping
      std::map<unsigned/*index*/,
               std::vector<Mapping::PhysicalInstance> > premapped_instances;
#endif
    };

    /**
     * \class MultiTask
     * This is the parent type for each of the multi-task
     * kinds of classes.
     */
    class MultiTask : public TaskOp {
    public:
      class OutputOptions {
      public:
        OutputOptions(void) : store(0) { }
        OutputOptions(bool global, bool valid)
          : store((global ? 1 : 0) | (valid ? 2 : 0)) { } 
      public:
        inline bool global_indexing(void) const { return (store & 1); }
        inline bool valid_requirement(void) const { return (store & 2); }
      private:
        unsigned char store;
      };
    public:
      MultiTask(Runtime *rt);
      virtual ~MultiTask(void);
    protected:
      void activate_multi(void);
      void deactivate_multi(void);
    public:
      bool is_sliced(void) const;
      void slice_index_space(void);
      void trigger_slices(void);
      void clone_multi_from(MultiTask *task, IndexSpace is, Processor p,
                            bool recurse, bool stealable);
    public:
      virtual void activate(void) = 0;
      virtual void deactivate(void) = 0;
      virtual bool is_reducing_future(void) const { return (redop > 0); }
    public:
      virtual void trigger_dependence_analysis(void) = 0;
    public:
      virtual void resolve_false(bool speculated, bool launched) = 0;
      virtual void early_map_task(void) = 0;
      virtual bool distribute_task(void) = 0;
      virtual RtEvent perform_mapping(MustEpochOp *owner = NULL,
                                      const DeferMappingArgs *args = NULL) = 0;
      virtual void launch_task(bool inline_task = false) = 0;
      virtual bool is_stealable(void) const = 0;
      virtual void map_and_launch(void) = 0;
    public:
      virtual TaskKind get_task_kind(void) const = 0;
    public:
      virtual void trigger_mapping(void);
    protected:
      virtual void trigger_task_complete(void) = 0;
      virtual void trigger_task_commit(void) = 0;
    public:
      virtual bool pack_task(Serializer &rez, AddressSpaceID target) = 0;
      virtual bool unpack_task(Deserializer &derez, Processor current,
                               std::set<RtEvent> &ready_events) = 0;
      virtual void perform_inlining(VariantImpl *variant,
                    const std::deque<InstanceSet> &parent_regions) = 0;
    public:
      virtual SliceTask* clone_as_slice_task(IndexSpace is,
                      Processor p, bool recurse, bool stealable) = 0;
      virtual void handle_future(const DomainPoint &point, const void *result,
                                 size_t result_size, bool owner,
                                 FutureFunctor *functor, Processor proc) = 0;
      virtual void register_must_epoch(void) = 0;
    public:
      // Methods for supporting intra-index-space mapping dependences
      virtual RtEvent find_intra_space_dependence(const DomainPoint &point) = 0;
      virtual void record_intra_space_dependence(const DomainPoint &point,
                                                 const DomainPoint &next,
                                                 RtEvent point_mapped) = 0;
    public:
      void pack_multi_task(Serializer &rez, AddressSpaceID target);
      void unpack_multi_task(Deserializer &derez,
                             std::set<RtEvent> &ready_events);
    public:
      void initialize_reduction_state(void);
      void fold_reduction_future(const void *result, size_t result_size,
                                 bool owner, bool exclusive);
    protected:
      std::list<SliceTask*> slices;
      bool sliced;
    protected:
      IndexSpaceNode *launch_space; // global set of points
      IndexSpace internal_space; // local set of points
      FutureMap future_map;
      ReductionOpID redop;
      bool deterministic_redop;
      const ReductionOp *reduction_op;
      FutureMap point_arguments;
      std::vector<FutureMap> point_futures;
      std::vector<OutputOptions> output_region_options;
      // For handling reductions of types with serdez methods
      const SerdezRedopFns *serdez_redop_fns;
      size_t reduction_state_size;
      void *reduction_state;
      // Temporary storage for future results
      std::map<DomainPoint,std::pair<void*,size_t> > temporary_futures;
      // used for detecting cases where we've already mapped a mutli task
      // on the same node but moved it to a different processor
      bool first_mapping;
    protected:
      bool children_complete_invoked;
      bool children_commit_invoked;
    protected:
      Future predicate_false_future;
      void *predicate_false_result;
      size_t predicate_false_size;
    protected:
      std::map<DomainPoint,RtEvent> intra_space_dependences;
    };

    /**
     * \class IndividualTask
     * This class serves as the basis for all individual task
     * launch calls performed by the runtime.
     */
    class IndividualTask : public SingleTask,
                           public LegionHeapify<IndividualTask> {
    public:
      static const AllocationType alloc_type = INDIVIDUAL_TASK_ALLOC;
    public:
      IndividualTask(Runtime *rt);
      IndividualTask(const IndividualTask &rhs);
      virtual ~IndividualTask(void);
    public:
      IndividualTask& operator=(const IndividualTask &rhs);
    public:
      virtual void activate(void);
      virtual void deactivate(void);
    protected:
      void activate_individual_task(void);
      void deactivate_individual_task(void);
      virtual SingleTask* get_origin_task(void) const { return orig_task; }
    public:
      Future initialize_task(InnerContext *ctx,
                             const TaskLauncher &launcher,
                             bool track = true, bool top_level=false,
                             bool implicit_top_level = false,
                             std::vector<OutputRequirement> *outputs = NULL);
      void initialize_must_epoch(MustEpochOp *epoch, unsigned index,
                                 bool do_registration);
      void perform_base_dependence_analysis(void);
    protected:
      void create_output_regions(std::vector<OutputRequirement> &outputs);
    public:
      virtual bool has_prepipeline_stage(void) const
        { return need_prepipeline_stage; }
      virtual void trigger_prepipeline_stage(void);
      virtual void trigger_dependence_analysis(void);
      virtual void trigger_ready(void);
      virtual void report_interfering_requirements(unsigned idx1,unsigned idx2); 
    public:
      virtual void resolve_false(bool speculated, bool launched);
      virtual void early_map_task(void);
      virtual bool distribute_task(void);
      virtual RtEvent perform_mapping(MustEpochOp *owner = NULL,
                                      const DeferMappingArgs *args = NULL);
      virtual void perform_inlining(VariantImpl *variant,
                    const std::deque<InstanceSet> &parent_regions);
      virtual bool is_stealable(void) const;
<<<<<<< HEAD
      virtual bool can_early_complete(ApUserEvent &chain_event);
=======
      virtual VersionInfo& get_version_info(unsigned idx);
      virtual const VersionInfo& get_version_info(unsigned idx) const;
>>>>>>> 449dd4f4
      virtual RegionTreePath& get_privilege_path(unsigned idx);
    public:
      virtual bool is_output_valid(unsigned idx) const;
    public:
      virtual TaskKind get_task_kind(void) const;
    public:
      virtual void trigger_task_complete(void);
      virtual void trigger_task_commit(void);
    public:
      virtual void handle_future(const void *res, size_t res_size,
                                 bool owned, FutureFunctor *functor,
                                 Processor future_proc);
      virtual void handle_post_mapped(bool deferral, 
                          RtEvent pre = RtEvent::NO_RT_EVENT);
      virtual void handle_misspeculation(void);
    public:
      virtual void record_reference_mutation_effect(RtEvent event);
    public:
      virtual bool pack_task(Serializer &rez, AddressSpaceID target);
      virtual bool unpack_task(Deserializer &derez, Processor current,
                               std::set<RtEvent> &ready_events);
      virtual bool is_top_level_task(void) const { return top_level_task; }
#ifdef DEBUG_LEGION
      virtual bool is_implicit_top_level_task(void) const 
        { return implicit_top_level_task; }
#endif
    protected:
      void pack_remote_versions(Serializer &rez);
      void pack_remote_complete(Serializer &rez, RtEvent precondition);
      void pack_remote_commit(Serializer &rez);
      void unpack_remote_complete(Deserializer &derez);
      void unpack_remote_commit(Deserializer &derez);
    public:
      // From MemoizableOp
      virtual void trigger_replay(void);
      virtual void complete_replay(ApEvent completion_event);
    public:
      static void process_unpack_remote_complete(Deserializer &derez);
      static void process_unpack_remote_commit(Deserializer &derez);
    protected: 
      Future result; 
      std::vector<RegionTreePath> privilege_paths;
    protected:
      std::vector<bool> valid_output_regions;
    protected:
      // Information for remotely executing task
      IndividualTask *orig_task; // Not a valid pointer when remote
      UniqueID remote_unique_id;
      UniqueID remote_owner_uid;
    protected:
      Future predicate_false_future;
      void *predicate_false_result;
      size_t predicate_false_size;
    protected:
      bool sent_remotely;
    protected:
      friend class Internal;
      // Special field for the top level task
      bool top_level_task;
      bool implicit_top_level_task;
      bool local_function_task;
      // Whether we have to do intra-task alias analysis
      bool need_intra_task_alias_analysis;
    };

    /**
     * \class PointTask
     * A point task is a single point of an index space task
     * launch.  It will primarily be managed by its enclosing
     * slice task owner.
     */
    class PointTask : public SingleTask, public ProjectionPoint,
                      public LegionHeapify<PointTask> {
    public:
      static const AllocationType alloc_type = POINT_TASK_ALLOC;
    public:
      PointTask(Runtime *rt);
      PointTask(const PointTask &rhs);
      virtual ~PointTask(void);
    public:
      PointTask& operator=(const PointTask &rhs);
    public:
      virtual void activate(void);
      virtual void deactivate(void);
      virtual SingleTask* get_origin_task(void) const { return orig_task; }
      virtual bool is_reducing_future(void) const;
    public:
      virtual void trigger_dependence_analysis(void);
      virtual void report_interfering_requirements(unsigned idx1,unsigned idx2);
    public:
      virtual void resolve_false(bool speculated, bool launched);
      virtual void early_map_task(void);
      virtual bool distribute_task(void);
      virtual RtEvent perform_mapping(MustEpochOp *owner = NULL,
                                      const DeferMappingArgs *args = NULL);
      virtual void shard_off(RtEvent mapped_precondition);
      virtual bool is_stealable(void) const;
      virtual VersionInfo& get_version_info(unsigned idx);
      virtual const VersionInfo& get_version_info(unsigned idx) const;
      virtual bool is_output_global(unsigned idx) const; 
      virtual bool is_output_valid(unsigned idx) const;
    public:
      virtual TaskKind get_task_kind(void) const;
    public:
      virtual void trigger_task_complete(void);
      virtual void trigger_task_commit(void);
    public:
      virtual bool pack_task(Serializer &rez, AddressSpaceID target);
      virtual bool unpack_task(Deserializer &derez, Processor current,
                               std::set<RtEvent> &ready_events);
    public:
      virtual void handle_future(const void *res, size_t res_size,
                                 bool owned, FutureFunctor *functor,
                                 Processor future_proc);
      virtual void handle_post_mapped(bool deferral,
                          RtEvent pre = RtEvent::NO_RT_EVENT);
      virtual void handle_misspeculation(void);
    public:
      // ProjectionPoint methods
      virtual const DomainPoint& get_domain_point(void) const;
      virtual void set_projection_result(unsigned idx, LogicalRegion result);
    public:
      void initialize_point(SliceTask *owner, const DomainPoint &point,
                            const FutureMap &point_arguments,
                            const std::vector<FutureMap> &point_futures);
    public:
      virtual void record_reference_mutation_effect(RtEvent event);
    public:
      // From MemoizableOp
      virtual void trigger_replay(void);
      virtual void complete_replay(ApEvent completion_event);
    public:
      // From Memoizable
      virtual TraceLocalID get_trace_local_id(void) const;
    public:
      // For collective instance creation
      virtual CollectiveManager* find_or_create_collective_instance(
                                  MappingCallKind mapper_call, unsigned index,
                                  const LayoutConstraintSet &constraints,
                                  const std::vector<LogicalRegion> &regions,
                                  Memory::Kind kind, size_t *footprint,
                                  LayoutConstraintKind *unsat_kind,
                                  unsigned *unsat_index,
                                  DomainPoint &collective_point);
      virtual bool finalize_collective_instance(MappingCallKind mapper_call,
                                                unsigned index, bool success);
      virtual void report_total_collective_instance_calls(MappingCallKind call,
                                                          unsigned total_calls);
    public:
      void record_intra_space_dependences(unsigned index,
             const std::vector<DomainPoint> &dependences);
      bool has_remaining_inlining_dependences(
            std::map<PointTask*,unsigned> &remaining,
            std::map<RtEvent,std::vector<PointTask*> > &event_deps) const;
    protected:
      friend class SliceTask;
      PointTask                   *orig_task;
      SliceTask                   *slice_owner;
    protected:
      std::map<AddressSpaceID,RemoteTask*> remote_instances;
    };

    /**
     * \class ShardTask
     * A shard task is copy of a single task that is used for
     * executing a single copy of a control replicated task.
     * It implements the functionality of a single task so that 
     * we can use it mostly transparently for the execution of 
     * a single shard.
     */
    class ShardTask : public SingleTask {
    public:
      ShardTask(Runtime *rt, ShardManager *manager, 
                ShardID shard_id, Processor target);
      ShardTask(const ShardTask &rhs);
      virtual ~ShardTask(void);
    public:
      ShardTask& operator=(const ShardTask &rhs);
    public:
      virtual void activate(void); 
      virtual void deactivate(void);
      virtual SingleTask* get_origin_task(void) const 
        { assert(false); return NULL; }
      virtual bool is_shard_task(void) const { return true; }
      virtual bool is_top_level_task(void) const; 
      virtual bool is_reducing_future(void) const { return true; }
    public:
      // From MemoizableOp
      virtual void trigger_replay(void);
    public:
      virtual void trigger_dependence_analysis(void);
      virtual void resolve_false(bool speculated, bool launched);
      virtual void early_map_task(void);
      virtual bool distribute_task(void);
      virtual RtEvent perform_must_epoch_version_analysis(MustEpochOp *own);
      virtual RtEvent perform_mapping(MustEpochOp *owner = NULL,
                                      const DeferMappingArgs *args = NULL);
      virtual bool is_stealable(void) const;
      virtual bool can_early_complete(ApUserEvent &chain_event);
      virtual std::map<PhysicalManager*,unsigned>*
                                       get_acquired_instances_ref(void);
    public:
      virtual ApEvent get_task_completion(void) const;
      virtual TaskKind get_task_kind(void) const;
    public:
      // Override these methods from operation class
      virtual void trigger_mapping(void); 
    protected:
      virtual void trigger_task_complete(void);
      virtual void trigger_task_commit(void);
    public:
      virtual void perform_physical_traversal(unsigned idx,
                                RegionTreeContext ctx, InstanceSet &valid);
      virtual bool pack_task(Serializer &rez, AddressSpaceID target);
      virtual bool unpack_task(Deserializer &derez, Processor current,
                               std::set<RtEvent> &ready_events); 
      virtual void perform_inlining(VariantImpl *variant,
              const std::deque<InstanceSet> &parent_regions);
    public:
      virtual void handle_future(const void *res, size_t res_size, 
                                 bool owned, FutureFunctor *functor,
                                 Processor future_proc); 
      virtual void handle_post_mapped(bool deferral,
                          RtEvent pre = RtEvent::NO_RT_EVENT);
      virtual void handle_misspeculation(void);
    protected:
<<<<<<< HEAD
      virtual InnerContext* initialize_inner_execution_context(VariantImpl *v);
      virtual EquivalenceSet* create_initial_equivalence_set(unsigned idx);
=======
      virtual InnerContext* initialize_inner_execution_context(VariantImpl *v,
                                                            bool inline_task);
>>>>>>> 449dd4f4
    public:
      virtual InnerContext* create_implicit_context(void);
    public:
      void launch_shard(void);
      void extract_event_preconditions(const std::deque<InstanceSet> &insts);
      void return_resources(ResourceTracker *target,
                            std::set<RtEvent> &preconditions);
      void report_leaks_and_duplicates(std::set<RtEvent> &preconditions);
      void handle_collective_message(Deserializer &derez);
      void handle_future_map_request(Deserializer &derez);
      void handle_disjoint_complete_request(Deserializer &derez);
      void handle_intra_space_dependence(Deserializer &derez);
      void handle_resource_update(Deserializer &derez,
                                  std::set<RtEvent> &applied);
      void handle_created_region_contexts(Deserializer &derez,
                                          std::set<RtEvent> &applied);
      void handle_trace_update(Deserializer &derez, AddressSpaceID source);
      ApBarrier handle_find_trace_shard_event(size_t temp_index, ApEvent event,
                                              ShardID remote_shard);
    public:
      InstanceView* create_instance_top_view(PhysicalManager *manager,
                                             AddressSpaceID source);
      void initialize_implicit_task(InnerContext *context, TaskID tid,
                                    MapperID mid, Processor proxy);
      void complete_startup_initialization(void);
    public:
      const ShardID shard_id;
    protected:
      UniqueID remote_owner_uid;
      RtBarrier shard_barrier;
    };

    /**
     * \class IndexTask
     * An index task is used to represent an index space task
     * launch performed by the runtime.  It will only live
     * on the node on which it was created.  Eventually the
     * mapper will slice the index space, and the corresponding
     * slice tasks for the index space will be distributed around
     * the machine and eventually returned to this index space task.
     */
    class IndexTask : public CollectiveInstanceCreator<MultiTask>,
                      public LegionHeapify<IndexTask> {
    public:
      static const AllocationType alloc_type = INDEX_TASK_ALLOC;
    public:
      IndexTask(Runtime *rt);
      IndexTask(const IndexTask &rhs);
      virtual ~IndexTask(void);
    public:
      IndexTask& operator=(const IndexTask &rhs);
    public:
      FutureMap initialize_task(InnerContext *ctx,
                                const IndexTaskLauncher &launcher,
                                IndexSpace launch_space,
                                bool track = true,
                                std::vector<OutputRequirement> *outputs = NULL);
      Future initialize_task(InnerContext *ctx,
                             const IndexTaskLauncher &launcher,
                             IndexSpace launch_space,
                             ReductionOpID redop,
                             bool deterministic,
                             bool track = true,
                             std::vector<OutputRequirement> *outputs = NULL);
      void initialize_predicate(const Future &pred_future,
                                const TaskArgument &pred_arg);
      void initialize_must_epoch(MustEpochOp *epoch, unsigned index,
                                 bool do_registration);
      void perform_base_dependence_analysis(void);
    protected:
      void create_output_regions(std::vector<OutputRequirement> &outputs,
                                 IndexSpace launch_space);
    public:
      virtual void activate(void);
      virtual void deactivate(void);
    protected:
      void activate_index_task(void);
      void deactivate_index_task(void);
    protected:
      virtual void finalize_output_regions(void);
    public:
      virtual bool has_prepipeline_stage(void) const
        { return need_prepipeline_stage; }
      virtual void trigger_prepipeline_stage(void);
      virtual void trigger_dependence_analysis(void);
      virtual void report_interfering_requirements(unsigned idx1,unsigned idx2);
      virtual RegionTreePath& get_privilege_path(unsigned idx);
    public:
      virtual void resolve_false(bool speculated, bool launched);
      virtual void early_map_task(void);
      virtual bool distribute_task(void);
      virtual RtEvent perform_mapping(MustEpochOp *owner = NULL,
                                      const DeferMappingArgs *args = NULL);
      virtual void launch_task(bool inline_task = false);
      virtual bool is_stealable(void) const;
      virtual void map_and_launch(void);
    public:
      virtual TaskKind get_task_kind(void) const;
    protected:
      virtual void trigger_task_complete(void);
      virtual void trigger_task_commit(void);
    public:
      virtual bool pack_task(Serializer &rez, AddressSpaceID target);
      virtual bool unpack_task(Deserializer &derez, Processor current,
                               std::set<RtEvent> &ready_events);
<<<<<<< HEAD
      virtual void perform_inlining(TaskContext *enclosing);
      virtual void end_inline_task(const void *result, size_t result_size,
                                   bool owned, FutureFunctor *functor);
=======
      virtual void perform_inlining(VariantImpl *variant,
                    const std::deque<InstanceSet> &parent_regions);
      virtual VersionInfo& get_version_info(unsigned idx);
      virtual const VersionInfo& get_version_info(unsigned idx) const;
>>>>>>> 449dd4f4
    public:
      virtual SliceTask* clone_as_slice_task(IndexSpace is,
                  Processor p, bool recurse, bool stealable);
    public:
      virtual void handle_future(const DomainPoint &point, const void *result,
                                 size_t result_size, bool owner,
                                 FutureFunctor *functor, Processor future_proc);
    public:
      virtual void pack_profiling_requests(Serializer &rez,
                                           std::set<RtEvent> &applied) const;
      virtual void add_copy_profiling_request(const PhysicalTraceInfo &info,
                               Realm::ProfilingRequestSet &requests, bool fill);
      virtual void handle_profiling_response(const ProfilingResponseBase *base,
                                      const Realm::ProfilingResponse &respone,
                                      const void *orig, size_t orig_length);
      virtual void handle_profiling_update(int count);
    public:
      virtual void register_must_epoch(void);
    public:
      // Make this a virtual method so for control replication we can 
      // create a different type of future map for the task
      virtual FutureMapImpl* create_future_map(TaskContext *ctx,
                    IndexSpace launch_space, IndexSpace shard_space);
    public:
      // Methods for supporting intra-index-space mapping dependences
      virtual RtEvent find_intra_space_dependence(const DomainPoint &point);
      virtual void record_intra_space_dependence(const DomainPoint &point,
                                                 const DomainPoint &next,
                                                 RtEvent point_mapped);
    public:
      virtual void record_reference_mutation_effect(RtEvent event);
    public:
      void early_map_regions(std::set<RtEvent> &applied_conditions,
                             const std::vector<unsigned> &must_premap);
      void record_origin_mapped_slice(SliceTask *local_slice);
    protected:
      // Callback for control replication to perform reduction for sizes
      // and provide an event for when the result is ready
      virtual RtEvent prepare_index_task_complete(void);
    public:
      void return_slice_mapped(unsigned points, RtEvent applied_condition,
                               ApEvent slice_complete);
      void return_slice_complete(unsigned points, RtEvent applied_condition,
         const std::map<unsigned,std::map<DomainPoint,size_t> > &output_sizes);
      void return_slice_commit(unsigned points, RtEvent applied_condition);
    public:
      void unpack_slice_mapped(Deserializer &derez, AddressSpaceID source);
      void unpack_slice_complete(Deserializer &derez);
      void unpack_slice_commit(Deserializer &derez);
    public:
      // From MemoizableOp
      virtual void trigger_replay(void);
    public:
      // From CollectiveInstanceCreator
      virtual IndexSpaceNode *get_collective_space(void) const
        { return launch_space; }
    public:
      static void process_slice_mapped(Deserializer &derez,
                                       AddressSpaceID source);
      static void process_slice_complete(Deserializer &derez);
      static void process_slice_commit(Deserializer &derez);
      static void process_slice_find_intra_dependence(Deserializer &derez);
      static void process_slice_record_intra_dependence(Deserializer &derez);
    protected:
      friend class SliceTask;
      Future reduction_future;
      unsigned total_points;
      unsigned mapped_points;
      unsigned complete_points;
      unsigned committed_points;
      RtUserEvent future_map_ready;
    protected:
      std::vector<RegionTreePath> privilege_paths;
      std::set<SliceTask*> origin_mapped_slices;
    protected:
      std::set<RtEvent> map_applied_conditions;
      std::set<ApEvent> complete_effects;
      std::set<RtEvent> complete_preconditions;
      std::set<RtEvent> commit_preconditions;
    protected:
      std::map<DomainPoint,RtUserEvent> pending_intra_space_dependences;
    protected:
      // Profiling information
      struct IndexProfilingInfo : public Mapping::Mapper::TaskProfilingInfo {
      public:
        void *buffer;
        size_t buffer_size;
      };
      std::vector<ProfilingMeasurementID>      task_profiling_requests;
      std::vector<ProfilingMeasurementID>      copy_profiling_requests;
      std::vector<IndexProfilingInfo>                   profiling_info;
      RtUserEvent                                   profiling_reported;
      int                                           profiling_priority;
      int                               outstanding_profiling_requests;
      int                               outstanding_profiling_reported;
    protected:
      // Whether we have to do intra-task alias analysis
      bool need_intra_task_alias_analysis;
#ifdef DEBUG_LEGION
    protected:
      // For checking aliasing of points in debug mode only
      std::set<std::pair<unsigned,unsigned> > interfering_requirements;
      std::map<DomainPoint,std::vector<LogicalRegion> > point_requirements;
    public:
      void check_point_requirements(
          const std::map<DomainPoint,std::vector<LogicalRegion> > &point_reqs);
#endif
    protected:
      // Sizes of subspaces for globally indexed output regions
      std::map<unsigned,std::map<DomainPoint,size_t> > all_output_sizes;
    };

    /**
     * \class SliceTask
     * A slice task is a (possibly whole) fraction of an index
     * space task launch.  Once slice task object is made for
     * each slice created by the mapper when (possibly recursively)
     * slicing up the domain of the index space task launch.
     */
    class SliceTask : public MultiTask, public ResourceTracker,
                      public LegionHeapify<SliceTask> {
    public:
      static const AllocationType alloc_type = SLICE_TASK_ALLOC;
    public:
      enum CollectiveInstMessage {
        SLICE_COLLECTIVE_FIND_OR_CREATE,
        SLICE_COLLECTIVE_FINALIZE,
        SLICE_COLLECTIVE_REPORT,
      };
    public:
      SliceTask(Runtime *rt);
      SliceTask(const SliceTask &rhs);
      virtual ~SliceTask(void);
    public:
      SliceTask& operator=(const SliceTask &rhs);
    public:
      inline UniqueID get_remote_owner_uid(void) const 
        { return remote_owner_uid; }
    public:
      virtual void activate(void);
      virtual void deactivate(void);
    public:
      virtual void trigger_dependence_analysis(void);
    public:
      virtual void resolve_false(bool speculated, bool launched);
      virtual void early_map_task(void);
      virtual bool distribute_task(void);
      virtual VersionInfo& get_version_info(unsigned idx);
      virtual const VersionInfo& get_version_info(unsigned idx) const;
      virtual RtEvent perform_mapping(MustEpochOp *owner = NULL,
                                      const DeferMappingArgs *args = NULL);
      virtual void launch_task(bool inline_task = false);
      virtual bool is_stealable(void) const;
      virtual void map_and_launch(void);
      virtual bool is_output_global(unsigned idx) const;
      virtual bool is_output_valid(unsigned idx) const;
    public:
      virtual TaskKind get_task_kind(void) const;
    public:
      virtual bool pack_task(Serializer &rez, AddressSpaceID target);
      virtual bool unpack_task(Deserializer &derez, Processor current,
                               std::set<RtEvent> &ready_events);
      virtual void perform_inlining(VariantImpl *variant,
                    const std::deque<InstanceSet> &parent_regions);
    public:
      virtual SliceTask* clone_as_slice_task(IndexSpace is,
                  Processor p, bool recurse, bool stealable);
      virtual void handle_future(const DomainPoint &point, const void *result,
                                 size_t result_size, bool owner,
                                 FutureFunctor *functor, Processor future_proc);
    public:
      virtual void register_must_epoch(void);
      PointTask* clone_as_point_task(const DomainPoint &point);
      size_t enumerate_points(void);
      const void* get_predicate_false_result(size_t &result_size);
    public:
      void check_target_processors(void) const;
      void update_target_processor(void);
      void expand_replay_slices(std::list<SliceTask*> &slices);
      void find_profiling_reported(std::set<RtEvent> &preconditions);
    protected:
      virtual void trigger_task_complete(void);
      virtual void trigger_task_commit(void);
    public:
      virtual void record_reference_mutation_effect(RtEvent event);
    public:
      void return_privileges(TaskContext *point_context,
                             std::set<RtEvent> &preconditions);
      void record_point_mapped(RtEvent child_mapped, ApEvent child_complete,
          std::map<PhysicalManager*,unsigned> &child_acquired);
      void record_point_complete(RtEvent child_complete);
      void record_point_committed(RtEvent commit_precondition =
                                  RtEvent::NO_RT_EVENT);
    public:
      void record_output_sizes(const DomainPoint &point,
                               const std::vector<OutputRegion> &output_regions);
    protected:
      void trigger_slice_mapped(void);
      void trigger_slice_complete(void);
      void trigger_slice_commit(void);
    protected:
      void pack_remote_mapped(Serializer &rez, RtEvent applied_condition,
                              ApEvent all_points_complete);
      void pack_remote_complete(Serializer &rez, RtEvent applied_condition);
      void pack_remote_commit(Serializer &rez, RtEvent applied_condition);
    public:
      static void handle_slice_return(Runtime *rt, Deserializer &derez);
    public: // Privilege tracker methods
      virtual void receive_resources(size_t return_index,
              std::map<LogicalRegion,unsigned> &created_regions,
              std::vector<LogicalRegion> &deleted_regions,
              std::set<std::pair<FieldSpace,FieldID> > &created_fields,
              std::vector<std::pair<FieldSpace,FieldID> > &deleted_fields,
              std::map<FieldSpace,unsigned> &created_field_spaces,
              std::map<FieldSpace,std::set<LogicalRegion> > &latent_spaces,
              std::vector<FieldSpace> &deleted_field_spaces,
              std::map<IndexSpace,unsigned> &created_index_spaces,
              std::vector<std::pair<IndexSpace,bool> > &deleted_index_spaces,
              std::map<IndexPartition,unsigned> &created_partitions,
              std::vector<std::pair<IndexPartition,bool> > &deleted_partitions,
              std::set<RtEvent> &preconditions);
    public:
      // From MemoizableOp
      virtual void trigger_replay(void);
      virtual void complete_replay(ApEvent instance_ready_event);
    public:
      // Methods for supporting intra-index-space mapping dependences
      virtual RtEvent find_intra_space_dependence(const DomainPoint &point);
      virtual void record_intra_space_dependence(const DomainPoint &point,
                                                 const DomainPoint &next,
                                                 RtEvent point_mapped);
    public:
      // For collective instance creation
      virtual CollectiveManager* find_or_create_collective_instance(
                                  MappingCallKind mapper_call, unsigned index,
                                  const LayoutConstraintSet &constraints,
                                  const std::vector<LogicalRegion> &regions,
                                  Memory::Kind kind, size_t *footprint,
                                  LayoutConstraintKind *unsat_kind,
                                  unsigned *unsat_index,
                                  DomainPoint &collective_point);
      virtual bool finalize_collective_instance(MappingCallKind mapper_call,
                                                unsigned index, bool success);
      virtual void report_total_collective_instance_calls(MappingCallKind call,
                                                          unsigned total_calls);
      static void handle_collective_instance_request(Deserializer &derez,
                                       AddressSpaceID source, Runtime *rutime);
      static void handle_collective_instance_response(Deserializer &derez,
                                                      Runtime *runtime);
    protected:
      friend class IndexTask;
      friend class PointTask;
      friend class ReplMustEpochOp;
      std::vector<PointTask*> points;
    protected:
      unsigned num_unmapped_points;
      unsigned num_uncomplete_points;
      unsigned num_uncommitted_points;
    protected:
      IndexTask *index_owner;
      UniqueID remote_unique_id;
      bool origin_mapped;
      UniqueID remote_owner_uid;
      TraceInfo *remote_trace_info;
    protected:
      std::set<RtEvent> map_applied_conditions;
      std::set<ApEvent> point_completions;
      std::set<RtEvent> complete_preconditions;
      std::set<RtEvent> commit_preconditions;
    protected:
      std::set<std::pair<DomainPoint,DomainPoint> > unique_intra_space_deps;
    protected:
      // Sizes of subspaces for globally indexed output regions
      std::map<unsigned,std::map<DomainPoint,size_t> > all_output_sizes;
    };

  }; // namespace Internal
}; // namespace Legion

#endif // __LEGION_TASKS_H__<|MERGE_RESOLUTION|>--- conflicted
+++ resolved
@@ -547,13 +547,9 @@
     public:
       void trigger_children_complete(ApEvent all_children_complete);
     protected:
-<<<<<<< HEAD
-      virtual InnerContext* initialize_inner_execution_context(VariantImpl *v);
-      virtual EquivalenceSet* create_initial_equivalence_set(unsigned idx);
-=======
       virtual InnerContext* initialize_inner_execution_context(VariantImpl *v,
                                                             bool inline_task);
->>>>>>> 449dd4f4
+      virtual EquivalenceSet* create_initial_equivalence_set(unsigned idx);
     protected:
       // Boolean for each region saying if it is virtual mapped
       std::vector<bool>                           virtual_mapped;
@@ -782,12 +778,6 @@
       virtual void perform_inlining(VariantImpl *variant,
                     const std::deque<InstanceSet> &parent_regions);
       virtual bool is_stealable(void) const;
-<<<<<<< HEAD
-      virtual bool can_early_complete(ApUserEvent &chain_event);
-=======
-      virtual VersionInfo& get_version_info(unsigned idx);
-      virtual const VersionInfo& get_version_info(unsigned idx) const;
->>>>>>> 449dd4f4
       virtual RegionTreePath& get_privilege_path(unsigned idx);
     public:
       virtual bool is_output_valid(unsigned idx) const;
@@ -1014,13 +1004,9 @@
                           RtEvent pre = RtEvent::NO_RT_EVENT);
       virtual void handle_misspeculation(void);
     protected:
-<<<<<<< HEAD
-      virtual InnerContext* initialize_inner_execution_context(VariantImpl *v);
-      virtual EquivalenceSet* create_initial_equivalence_set(unsigned idx);
-=======
       virtual InnerContext* initialize_inner_execution_context(VariantImpl *v,
                                                             bool inline_task);
->>>>>>> 449dd4f4
+      virtual EquivalenceSet* create_initial_equivalence_set(unsigned idx);
     public:
       virtual InnerContext* create_implicit_context(void);
     public:
@@ -1126,16 +1112,8 @@
       virtual bool pack_task(Serializer &rez, AddressSpaceID target);
       virtual bool unpack_task(Deserializer &derez, Processor current,
                                std::set<RtEvent> &ready_events);
-<<<<<<< HEAD
-      virtual void perform_inlining(TaskContext *enclosing);
-      virtual void end_inline_task(const void *result, size_t result_size,
-                                   bool owned, FutureFunctor *functor);
-=======
       virtual void perform_inlining(VariantImpl *variant,
                     const std::deque<InstanceSet> &parent_regions);
-      virtual VersionInfo& get_version_info(unsigned idx);
-      virtual const VersionInfo& get_version_info(unsigned idx) const;
->>>>>>> 449dd4f4
     public:
       virtual SliceTask* clone_as_slice_task(IndexSpace is,
                   Processor p, bool recurse, bool stealable);
