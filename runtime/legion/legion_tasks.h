/* Copyright 2019 Stanford University, NVIDIA Corporation
 *
 * Licensed under the Apache License, Version 2.0 (the "License");
 * you may not use this file except in compliance with the License.
 * You may obtain a copy of the License at
 *
 *     http://www.apache.org/licenses/LICENSE-2.0
 *
 * Unless required by applicable law or agreed to in writing, software
 * distributed under the License is distributed on an "AS IS" BASIS,
 * WITHOUT WARRANTIES OR CONDITIONS OF ANY KIND, either express or implied.
 * See the License for the specific language governing permissions and
 * limitations under the License.
 */


#ifndef __LEGION_TASKS_H__
#define __LEGION_TASKS_H__

#include "legion.h"
#include "legion/runtime.h"
#include "legion/legion_ops.h"
#include "legion/region_tree.h"
#include "legion/legion_mapping.h"
#include "legion/legion_utilities.h"
#include "legion/legion_allocation.h"

namespace Legion {
  namespace Internal {

    /**
     * \class ResourceTracker 
     * A helper class for tracking which privileges an 
     * operation owns. This is inherited by multi-tasks
     * for aggregating the privilege results of their
     * children as well as task contexts for tracking
     * which privileges have been accrued or deleted
     * as part of the execution of the task.
     */
    class ResourceTracker {
    public:
      ResourceTracker(void);
      ResourceTracker(const ResourceTracker &rhs);
      virtual ~ResourceTracker(void);
    public:
      ResourceTracker& operator=(const ResourceTracker &rhs);
    public:
      virtual void register_region_creations(
                     std::set<LogicalRegion> &regions) = 0;
      virtual void register_region_deletions(
                     std::vector<LogicalRegion> &regions,
                     std::set<RtEvent> &preconditions) = 0;
    public:
      virtual void register_field_creations(
            std::set<std::pair<FieldSpace,FieldID> > &fields) = 0;
      virtual void register_field_deletions(
            std::vector<std::pair<FieldSpace,FieldID> > &fields,
            std::set<RtEvent> &preconditions) = 0;
    public:
      virtual void register_field_space_creations(
                          std::set<FieldSpace> &spaces) = 0;
      virtual void register_latent_field_spaces(
                          std::map<FieldSpace,unsigned> &spaces) = 0;
      virtual void register_field_space_deletions(
                          std::vector<FieldSpace> &spaces,
                          std::set<RtEvent> &preconditions) = 0;
    public:
      virtual void register_index_space_creations(
                          std::set<IndexSpace> &spaces) = 0;
      virtual void register_index_space_deletions(
                          std::vector<IndexSpace> &spaces,
                          std::set<RtEvent> &preconditions) = 0;
    public:
      virtual void register_index_partition_creations(
                          std::set<IndexPartition> &parts) = 0;
      virtual void register_index_partition_deletions(
                          std::vector<IndexPartition> &parts,
                          std::set<RtEvent> &preconditions) = 0;
    public:
      void return_resources(ResourceTracker *target,
                            std::set<RtEvent> &preconditions);
      void pack_resources_return(Serializer &rez, AddressSpaceID target);
      static RtEvent unpack_resources_return(Deserializer &derez,
                                             ResourceTracker *target);
    protected:
      std::set<LogicalRegion>                       created_regions;
      std::map<LogicalRegion,bool>                  local_regions;
      std::set<std::pair<FieldSpace,FieldID> >      created_fields;
      std::map<std::pair<FieldSpace,FieldID>,bool>  local_fields;
      std::set<FieldSpace>                          created_field_spaces;
      std::set<IndexSpace>                          created_index_spaces;
      std::set<IndexPartition>                      created_index_partitions;
    protected:
      std::vector<LogicalRegion>                    deleted_regions;
      std::vector<std::pair<FieldSpace,FieldID> >   deleted_fields;
      std::vector<FieldSpace>                       deleted_field_spaces;
      std::map<FieldSpace,unsigned>                 latent_field_spaces;
      std::vector<IndexSpace>                       deleted_index_spaces;
      std::vector<IndexPartition>                   deleted_index_partitions;
    };

    /**
     * \class ExternalTask
     * An extention of the external-facing Task to help
     * with packing and unpacking them
     */
    class ExternalTask : public Task, public ExternalMappable {
    public:
      ExternalTask(void);
    public:
      void pack_external_task(Serializer &rez, AddressSpaceID target) const;
      void unpack_external_task(Deserializer &derez, Runtime *runtime,
                                ReferenceMutator *mutator);
    public:
      virtual void set_context_index(size_t index) = 0;
    protected:
      AllocManager *arg_manager;
    };

    /**
     * \class TaskOp
     * This is the base task operation class for all
     * kinds of tasks in the system.  
     */
    class TaskOp : public ExternalTask, public MemoizableOp<SpeculativeOp> {
    public:
      enum TaskKind {
        INDIVIDUAL_TASK_KIND,
        POINT_TASK_KIND,
        INDEX_TASK_KIND,
        SLICE_TASK_KIND,
      };
    public:
      struct TriggerTaskArgs : public LgTaskArgs<TriggerTaskArgs> {
      public:
        static const LgTaskID TASK_ID = LG_TRIGGER_TASK_ID;
      public:
        TriggerTaskArgs(TaskOp *t)
          : LgTaskArgs<TriggerTaskArgs>(t->get_unique_op_id()), op(t) { }
      public:
        TaskOp *const op;
      };
      struct DeferDistributeArgs : public LgTaskArgs<DeferDistributeArgs> {
      public:
        static const LgTaskID TASK_ID = LG_DEFER_DISTRIBUTE_TASK_ID;
      public:
        DeferDistributeArgs(TaskOp *op)
          : LgTaskArgs<DeferDistributeArgs>(op->get_unique_op_id()),
            proxy_this(op) { }
      public:
        TaskOp *const proxy_this;
      };
      struct DeferMappingArgs : public LgTaskArgs<DeferMappingArgs> {
      public:
        static const LgTaskID TASK_ID = LG_DEFER_PERFORM_MAPPING_TASK_ID;
      public:
        DeferMappingArgs(TaskOp *op, MustEpochOp *owner,
                         RtUserEvent done, unsigned cnt,
                         std::vector<unsigned> *performed,
                         std::vector<ApEvent> *eff)
          : LgTaskArgs<DeferMappingArgs>(op->get_unique_op_id()),
            proxy_this(op), must_op(owner), done_event(done), 
            invocation_count(cnt), performed_regions(performed), 
            effects(eff) { }
      public:
        TaskOp *const proxy_this;
        MustEpochOp *const must_op;
        const RtUserEvent done_event;
        const unsigned invocation_count;
        std::vector<unsigned> *const performed_regions;
        std::vector<ApEvent> *const effects;
      };
      struct DeferLaunchArgs : public LgTaskArgs<DeferLaunchArgs> {
      public:
        static const LgTaskID TASK_ID = LG_DEFER_LAUNCH_TASK_ID;
      public:
        DeferLaunchArgs(TaskOp *op)
          : LgTaskArgs<DeferLaunchArgs>(op->get_unique_op_id()), 
            proxy_this(op) { }
      public:
        TaskOp *const proxy_this;
      };
      struct DeferredFutureSetArgs : public LgTaskArgs<DeferredFutureSetArgs> {
      public:
        static const LgTaskID TASK_ID = LG_DEFERRED_FUTURE_SET_ID;
      public:
        DeferredFutureSetArgs(FutureImpl *tar, FutureImpl *res, TaskOp *t)
          : LgTaskArgs<DeferredFutureSetArgs>(t->get_unique_op_id()),
            target(tar), result(res), task_op(t) { }
      public:
        FutureImpl *const target;
        FutureImpl *const result;
        TaskOp *const task_op;
      };
      struct DeferredFutureMapSetArgs : 
        public LgTaskArgs<DeferredFutureMapSetArgs> {
      public:
        static const LgTaskID TASK_ID = LG_DEFERRED_FUTURE_MAP_SET_ID;
      public:
        DeferredFutureMapSetArgs(FutureMapImpl *map, FutureImpl *res,
                                 Domain d, TaskOp *t)
          : LgTaskArgs<DeferredFutureMapSetArgs>(t->get_unique_op_id()),
            future_map(map), result(res), domain(d), task_op(t) { }
      public:
        FutureMapImpl *const future_map;
        FutureImpl *const result;
        const Domain domain;
        TaskOp *const task_op;
      };
      struct DeferredEnqueueArgs : public LgTaskArgs<DeferredEnqueueArgs> {
      public:
        static const LgTaskID TASK_ID = LG_DEFERRED_ENQUEUE_TASK_ID;
      public:
        DeferredEnqueueArgs(ProcessorManager *man, TaskOp *t)
          : LgTaskArgs<DeferredEnqueueArgs>(t->get_unique_op_id()),
            manager(man), task(t) { }
      public:
        ProcessorManager *const manager;
        TaskOp *const task;
      };
    public:
      TaskOp(Runtime *rt);
      virtual ~TaskOp(void);
    public:
      virtual UniqueID get_unique_id(void) const;
      virtual size_t get_context_index(void) const;
      virtual void set_context_index(size_t index);
      virtual const char* get_task_name(void) const;
      virtual void pack_remote_operation(Serializer &rez,
                                         AddressSpaceID target) const;
      virtual void pack_profiling_requests(Serializer &rez) const;
    public:
      bool is_remote(void) const;
      inline bool is_stolen(void) const { return (steal_count > 0); }
      inline bool is_origin_mapped(void) const { return map_origin; }
      int get_depth(void) const;
    public:
      void set_current_proc(Processor current);
      inline void set_origin_mapped(bool origin) { map_origin = origin; }
      inline void set_target_proc(Processor next) { target_proc = next; } 
    protected:
      void activate_task(void);
      void deactivate_task(void); 
    public:
      void set_must_epoch(MustEpochOp *epoch, unsigned index, 
                          bool do_registration);
    public:
      void pack_base_task(Serializer &rez, AddressSpaceID target);
      void unpack_base_task(Deserializer &derez, 
                            std::set<RtEvent> &ready_events);
      void pack_base_external_task(Serializer &rez, AddressSpaceID target);
      void unpack_base_external_task(Deserializer &derez,
                                     ReferenceMutator *mutator); 
    public:
      void mark_stolen(void);
      void initialize_base_task(InnerContext *ctx, bool track, 
            const std::vector<StaticDependence> *dependences,
            const Predicate &p, Processor::TaskFuncID tid);
      void check_empty_field_requirements(void);
      size_t check_future_size(FutureImpl *impl);
    public:
      bool select_task_options(void);
    public:
      virtual void activate(void) = 0;
      virtual void deactivate(void) = 0;
      virtual const char* get_logging_name(void) const;
      virtual OpKind get_operation_kind(void) const;
      virtual size_t get_region_count(void) const;
      virtual Mappable* get_mappable(void);
    public:
      virtual void trigger_dependence_analysis(void) = 0;
      virtual void trigger_complete(void);
      virtual void trigger_commit(void);
    public:
      virtual bool query_speculate(bool &value, bool &mapping_only);
      virtual void resolve_true(bool speculated, bool launched);
      virtual void resolve_false(bool speculated, bool launched) = 0;
    public:
      virtual void select_sources(const InstanceRef &target,
                                  const InstanceSet &sources,
                                  std::vector<unsigned> &ranking);
      virtual void update_atomic_locks(Reservation lock, bool exclusive);
      virtual unsigned find_parent_index(unsigned idx);
      virtual VersionInfo& get_version_info(unsigned idx);
      virtual const VersionInfo& get_version_info(unsigned idx) const;
      virtual RegionTreePath& get_privilege_path(unsigned idx);
      virtual ApEvent compute_sync_precondition(const TraceInfo *info) const;
    public:
      virtual void early_map_task(void) = 0;
      virtual bool distribute_task(void) = 0;
      virtual RtEvent perform_mapping(MustEpochOp *owner = NULL,
                                      const DeferMappingArgs *args = NULL) = 0;
      virtual void launch_task(void) = 0;
      virtual bool is_stealable(void) const = 0;
    public:
      virtual ApEvent get_task_completion(void) const = 0;
      virtual TaskKind get_task_kind(void) const = 0;
    public:
      // Returns true if the task should be deactivated
      virtual bool pack_task(Serializer &rez, AddressSpaceID target) = 0;
      virtual bool unpack_task(Deserializer &derez, Processor current,
                               std::set<RtEvent> &ready_events) = 0;
      virtual void perform_inlining(void) = 0;
    public:
      virtual void end_inline_task(const void *result, 
                                   size_t result_size, bool owned);
    public:
      RtEvent defer_distribute_task(RtEvent precondition);
      RtEvent defer_perform_mapping(RtEvent precondition, MustEpochOp *op,
                                    const DeferMappingArgs *args,
                                    unsigned invocation_count,
                                    std::vector<unsigned> *performed = NULL,
                                    std::vector<ApEvent> *effects = NULL);
      RtEvent defer_launch_task(RtEvent precondition);
    protected:
      void enqueue_ready_task(bool use_target_processor,
                              RtEvent wait_on = RtEvent::NO_RT_EVENT);
    public:
      // Tell the parent context that this task is in a ready queue
      void activate_outstanding_task(void);
      void deactivate_outstanding_task(void); 
    public:
      void perform_privilege_checks(void);
    public:
      void find_early_mapped_region(unsigned idx, InstanceSet &ref);
      void clone_task_op_from(TaskOp *rhs, Processor p, 
                              bool stealable, bool duplicate_args);
      void update_grants(const std::vector<Grant> &grants);
      void update_arrival_barriers(const std::vector<PhaseBarrier> &barriers);
      void compute_point_region_requirements(void);
      void complete_point_projection(void);
      void early_map_regions(std::set<RtEvent> &applied_conditions,
                             const std::vector<unsigned> &must_premap);
      bool prepare_steal(void);
    public:
      void compute_parent_indexes(void);
      void perform_intra_task_alias_analysis(bool is_tracing,
          LegionTrace *trace, std::vector<RegionTreePath> &privilege_paths);
    public:
      // From Memoizable
      virtual const RegionRequirement& get_requirement(unsigned idx) const
        { return regions[idx]; }
    public:
      // These methods get called once the task has executed
      // and all the children have either mapped, completed,
      // or committed.
      void trigger_children_complete(void);
      void trigger_children_committed(void);
    protected:
      // Tasks have two requirements to complete:
      // - all speculation must be resolved
      // - all children must be complete
      virtual void trigger_task_complete(void) = 0;
      // Tasks have two requirements to commit:
      // - all commit dependences must be satisfied (trigger_commit)
      // - all children must commit (children_committed)
      virtual void trigger_task_commit(void) = 0;
    protected:
      // Early mapped regions
      std::map<unsigned/*idx*/,InstanceSet>     early_mapped_regions;
      // A map of any locks that we need to take for this task
      std::map<Reservation,bool/*exclusive*/>   atomic_locks;
      // Post condition effects for copies out
      std::set<ApEvent>                         effects_postconditions;
    protected:
      std::vector<unsigned>                     parent_req_indexes; 
    protected:
      bool complete_received;
      bool commit_received;
    protected:
      bool options_selected;
      bool memoize_selected;
      bool map_origin;
      bool request_valid_instances;
    protected:
      // For managing predication
      PredEvent true_guard;
      PredEvent false_guard;
    private:
      mutable bool is_local;
      mutable bool local_cached;
    protected:
      bool children_complete;
      bool children_commit; 
    protected:
      MapperManager *mapper;
    private:
      unsigned current_mapping_index;
    public:
      inline void set_current_mapping_index(unsigned index) 
        { current_mapping_index = index; }
    public:
      // Index for this must epoch op
      unsigned must_epoch_index;
    public:
      // Static methods
      static void process_unpack_task(Runtime *rt,
                                      Deserializer &derez); 
    public:
      static void log_requirement(UniqueID uid, unsigned idx,
                                 const RegionRequirement &req);
    };

    /**
     * \class RemoteTaskOp
     * This is a remote copy of a TaskOp to be used
     * for mapper calls and other operations
     */
    class RemoteTaskOp : public ExternalTask, public RemoteOp {
    public:
      RemoteTaskOp(Runtime *rt, Operation *ptr, AddressSpaceID src);
      RemoteTaskOp(const RemoteTaskOp &rhs);
      virtual ~RemoteTaskOp(void);
    public:
      RemoteTaskOp& operator=(const RemoteTaskOp &rhs);
    public:
      virtual UniqueID get_unique_id(void) const;
      virtual size_t get_context_index(void) const;
      virtual int get_depth(void) const;
      virtual const char* get_task_name(void) const;
      virtual void set_context_index(size_t index);
    public:
      virtual const char* get_logging_name(void) const;
      virtual OpKind get_operation_kind(void) const;
      virtual void select_sources(const InstanceRef &target,
                                  const InstanceSet &sources,
                                  std::vector<unsigned> &ranking);
      virtual void pack_remote_operation(Serializer &rez,
                                         AddressSpaceID target) const;
      virtual void unpack(Deserializer &derez, ReferenceMutator &mutator);
    };

    /**
     * \class SingleTask
     * This is the parent type for each of the single class
     * kinds of classes.  It also serves as the type that
     * represents a context for each application level task.
     */
    class SingleTask : public TaskOp {
    public:
      struct MisspeculationTaskArgs :
        public LgTaskArgs<MisspeculationTaskArgs> {
      public:
        static const LgTaskID TASK_ID = LG_MISSPECULATE_TASK_ID;
      public:
        MisspeculationTaskArgs(SingleTask *t)
          : LgTaskArgs<MisspeculationTaskArgs>(t->get_unique_op_id()),
            task(t) { }
      public:
        SingleTask *const task;
      };
    public:
      SingleTask(Runtime *rt);
      virtual ~SingleTask(void);
    protected:
      void activate_single(void);
      void deactivate_single(void);
    public:
      virtual void trigger_dependence_analysis(void) = 0; 
    public:
      // These two functions are only safe to call after
      // the task has had its variant selected
      bool is_leaf(void) const;
      bool is_inner(void) const;
      bool is_created_region(unsigned index) const;
      void update_no_access_regions(void);
    public:
      inline void clone_virtual_mapped(std::vector<bool> &target) const
        { target = virtual_mapped; }
      inline void clone_parent_req_indexes(std::vector<unsigned> &target) const
        { target = parent_req_indexes; }
      inline const std::deque<InstanceSet>&
        get_physical_instances(void) const { return physical_instances; }
      inline const std::vector<bool>& get_no_access_regions(void) const
        { return no_access_regions; }
      inline VariantID get_selected_variant(void) const 
        { return selected_variant; }
    public:
      RtEvent perform_versioning_analysis(const bool post_mapper);
      void initialize_map_task_input(Mapper::MapTaskInput &input,
                                     Mapper::MapTaskOutput &output,
                                     MustEpochOp *must_epoch_owner,
                                     std::vector<InstanceSet> &valid_instances);
      void finalize_map_task_output(Mapper::MapTaskInput &input,
                                    Mapper::MapTaskOutput &output,
                                    MustEpochOp *must_epoch_owner,
                                    std::vector<InstanceSet> &valid_instances); 
      void replay_map_task_output(void);
      InnerContext* create_implicit_context(void);
    protected: // mapper helper calls
      void validate_target_processors(const std::vector<Processor> &prcs) const;
      void validate_variant_selection(MapperManager *local_mapper,
                    VariantImpl *impl, const char *call_name) const;
    protected:
      void invoke_mapper(MustEpochOp *must_epoch_owner);
      RtEvent map_all_regions(ApEvent user_event, MustEpochOp *must_epoch_owner,
                              const DeferMappingArgs *defer_args);
      void perform_post_mapping(const TraceInfo &trace_info);
    protected:
      void pack_single_task(Serializer &rez, AddressSpaceID target);
      void unpack_single_task(Deserializer &derez, 
                              std::set<RtEvent> &ready_events);
    public:
      virtual void pack_profiling_requests(Serializer &rez) const;
      virtual void add_copy_profiling_request(
                                      Realm::ProfilingRequestSet &requests);
      virtual void handle_profiling_response(
                                const Realm::ProfilingResponse &respone);
      virtual void handle_profiling_update(int count);
    public:
      virtual void activate(void) = 0;
      virtual void deactivate(void) = 0;
      virtual bool is_top_level_task(void) const { return false; }
    public:
      virtual void resolve_false(bool speculated, bool launched) = 0;
      virtual void launch_task(void);
      virtual void early_map_task(void) = 0;
      virtual bool distribute_task(void) = 0; 
      virtual RtEvent perform_mapping(MustEpochOp *owner = NULL,
                                      const DeferMappingArgs *args = NULL) = 0;
      virtual bool is_stealable(void) const = 0;
      virtual bool can_early_complete(ApUserEvent &chain_event) = 0; 
    public:
      virtual ApEvent get_task_completion(void) const = 0;
      virtual TaskKind get_task_kind(void) const = 0;
    public:
      virtual void send_remote_context(AddressSpaceID target, 
                                       RemoteTask *dst) = 0;
    public:
      // Override these methods from operation class
      virtual void trigger_mapping(void); 
    protected:
      virtual void trigger_task_complete(void) = 0;
      virtual void trigger_task_commit(void) = 0;
    public:
<<<<<<< HEAD
      virtual bool pack_task(Serializer &rez, Processor target) = 0;
=======
      virtual void perform_physical_traversal(unsigned idx,
                                RegionTreeContext ctx, InstanceSet &valid) = 0;
      virtual bool pack_task(Serializer &rez, AddressSpaceID target) = 0;
>>>>>>> a868c693
      virtual bool unpack_task(Deserializer &derez, Processor current,
                               std::set<RtEvent> &ready_events) = 0; 
      virtual void perform_inlining(void) = 0;
    public:
      virtual void handle_future(const void *res, 
                                 size_t res_size, bool owned) = 0; 
      virtual void handle_post_mapped(RtEvent pre = RtEvent::NO_RT_EVENT) = 0;
      virtual void handle_misspeculation(void) = 0;
    public:
      // From Memoizable
      virtual bool is_memoizable_task(void) const { return true; }
      virtual ApEvent get_memo_completion(bool replay)
        { const ApEvent result = get_task_completion();
          if (replay) replay_map_task_output();
          return result; }
    protected:
      // Boolean for each region saying if it is virtual mapped
      std::vector<bool>                     virtual_mapped;
      // Regions which are NO_ACCESS or have no privilege fields
      std::vector<bool>                     no_access_regions;
      // The version infos for this operation
      LegionVector<VersionInfo>::aligned    version_infos;
    protected:
      std::vector<Processor>                target_processors;
      // Hold the result of the mapping 
      std::deque<InstanceSet>               physical_instances;
    protected: // Mapper choices 
      std::set<unsigned>                    untracked_valid_regions;
      VariantID                             selected_variant;
      TaskPriority                          task_priority;
      bool                                  perform_postmap;
    protected:
      // Events that must be triggered before we are done mapping
      std::set<RtEvent>                     map_applied_conditions; 
      RtUserEvent                           deferred_complete_mapping;
    protected:
      TaskContext*                          execution_context;
    protected:
      mutable bool leaf_cached, is_leaf_result;
      mutable bool inner_cached, is_inner_result;
    protected:
      // Profiling information
      std::vector<ProfilingMeasurementID> task_profiling_requests;
      std::vector<ProfilingMeasurementID> copy_profiling_requests;
      int                                      profiling_priority;
      mutable int                  outstanding_profiling_requests;
      mutable RtUserEvent                      profiling_reported;
#ifdef DEBUG_LEGION
    protected:
      // For checking that premapped instances didn't change during mapping
      std::map<unsigned/*index*/,
               std::vector<Mapping::PhysicalInstance> > premapped_instances;
#endif
    };

    /**
     * \class MultiTask
     * This is the parent type for each of the multi-task
     * kinds of classes.
     */
    class MultiTask : public TaskOp {
    public:
      MultiTask(Runtime *rt);
      virtual ~MultiTask(void);
    protected:
      void activate_multi(void);
      void deactivate_multi(void);
    public:
      bool is_sliced(void) const;
      void slice_index_space(void);
      void trigger_slices(void);
      void clone_multi_from(MultiTask *task, IndexSpace is, Processor p,
                            bool recurse, bool stealable);
    public:
      virtual void activate(void) = 0;
      virtual void deactivate(void) = 0;
    public:
      virtual void trigger_dependence_analysis(void) = 0;
    public:
      virtual void resolve_false(bool speculated, bool launched) = 0;
      virtual void early_map_task(void) = 0;
      virtual bool distribute_task(void) = 0;
      virtual RtEvent perform_mapping(MustEpochOp *owner = NULL,
                                      const DeferMappingArgs *args = NULL) = 0;
      virtual void launch_task(void) = 0;
      virtual bool is_stealable(void) const = 0;
      virtual void map_and_launch(void) = 0;
    public:
      virtual ApEvent get_task_completion(void) const = 0;
      virtual TaskKind get_task_kind(void) const = 0;
    public:
      virtual void trigger_mapping(void);
    protected:
      virtual void trigger_task_complete(void) = 0;
      virtual void trigger_task_commit(void) = 0;
    public:
      virtual bool pack_task(Serializer &rez, AddressSpaceID target) = 0;
      virtual bool unpack_task(Deserializer &derez, Processor current,
                               std::set<RtEvent> &ready_events) = 0;
      virtual void perform_inlining(void) = 0;
    public:
      virtual SliceTask* clone_as_slice_task(IndexSpace is,
          Processor p, bool recurse, bool stealable,
          long long scale_denominator) = 0;
      virtual void handle_future(const DomainPoint &point, const void *result,
                                 size_t result_size, bool owner) = 0;
      virtual void register_must_epoch(void) = 0;
    public:
      void pack_multi_task(Serializer &rez, AddressSpaceID target);
      void unpack_multi_task(Deserializer &derez,
                             std::set<RtEvent> &ready_events);
    public:
      void initialize_reduction_state(void);
      void fold_reduction_future(const void *result, size_t result_size,
                                 bool owner, bool exclusive); 
    protected:
      std::list<SliceTask*> slices;
      bool sliced;
    protected:
      IndexSpaceNode *launch_space; // global set of points
      IndexSpace internal_space; // local set of points
      ReductionOpID redop;
      bool deterministic_redop;
      const ReductionOp *reduction_op;
      FutureMap point_arguments;
      // For handling reductions of types with serdez methods
      const SerdezRedopFns *serdez_redop_fns;
      size_t reduction_state_size;
      void *reduction_state; 
      // Temporary storage for future results
      std::map<DomainPoint,std::pair<void*,size_t> > temporary_futures;
    protected:
      bool children_complete_invoked;
      bool children_commit_invoked;
    protected:
      Future predicate_false_future;
      void *predicate_false_result;
      size_t predicate_false_size;
    };

    /**
     * \class IndividualTask
     * This class serves as the basis for all individual task
     * launch calls performed by the runtime.
     */
    class IndividualTask : public SingleTask, 
                           public LegionHeapify<IndividualTask> {
    public:
      static const AllocationType alloc_type = INDIVIDUAL_TASK_ALLOC;
    public:
      IndividualTask(Runtime *rt);
      IndividualTask(const IndividualTask &rhs);
      virtual ~IndividualTask(void);
    public:
      IndividualTask& operator=(const IndividualTask &rhs);
    public:
      virtual void activate(void);
      virtual void deactivate(void);
    public:
      Future initialize_task(InnerContext *ctx,
                             const TaskLauncher &launcher, 
                             bool track = true, bool top_level=false);
    public:
      virtual bool has_prepipeline_stage(void) const
        { return need_prepipeline_stage; }
      virtual void trigger_prepipeline_stage(void);
      virtual void trigger_dependence_analysis(void);
      virtual void trigger_ready(void);
      virtual void report_interfering_requirements(unsigned idx1,unsigned idx2);
      virtual std::map<PhysicalManager*,std::pair<unsigned,bool> >*
                                       get_acquired_instances_ref(void);
    public:
      virtual void resolve_false(bool speculated, bool launched);
      virtual void early_map_task(void);
      virtual bool distribute_task(void);
      virtual RtEvent perform_mapping(MustEpochOp *owner = NULL,
                                      const DeferMappingArgs *args = NULL);
      virtual bool is_stealable(void) const;
      virtual bool can_early_complete(ApUserEvent &chain_event);
      virtual VersionInfo& get_version_info(unsigned idx);
      virtual const VersionInfo& get_version_info(unsigned idx) const;
      virtual RegionTreePath& get_privilege_path(unsigned idx);
    public:
      virtual ApEvent get_task_completion(void) const;
      virtual TaskKind get_task_kind(void) const;
    public:
      virtual void send_remote_context(AddressSpaceID target, 
                                       RemoteTask *dst);
    public:
      virtual void trigger_task_complete(void);
      virtual void trigger_task_commit(void);
    public:
      virtual void handle_future(const void *res, 
                                 size_t res_size, bool owned);
      virtual void handle_post_mapped(RtEvent pre = RtEvent::NO_RT_EVENT);
      virtual void handle_misspeculation(void);
    public:
      virtual void record_reference_mutation_effect(RtEvent event);
    public:
<<<<<<< HEAD
      virtual bool pack_task(Serializer &rez, Processor target);
=======
      virtual void perform_physical_traversal(unsigned idx,
                                RegionTreeContext ctx, InstanceSet &valid);
      virtual bool pack_task(Serializer &rez, AddressSpaceID target);
>>>>>>> a868c693
      virtual bool unpack_task(Deserializer &derez, Processor current,
                               std::set<RtEvent> &ready_events);
      virtual void perform_inlining(void);
      virtual bool is_top_level_task(void) const { return top_level_task; }
      virtual void end_inline_task(const void *result, 
                                   size_t result_size, bool owned);
    protected:
      void pack_remote_complete(Serializer &rez);
      void pack_remote_commit(Serializer &rez);
      void unpack_remote_complete(Deserializer &derez);
      void unpack_remote_commit(Deserializer &derez);
    public:
      // From MemoizableOp
      virtual void replay_analysis(void);
      virtual void complete_replay(ApEvent completion_event);
    public:
      static void process_unpack_remote_complete(Deserializer &derez);
      static void process_unpack_remote_commit(Deserializer &derez);
    protected: 
      void *future_store;
      size_t future_size;
      Future result; 
      std::set<Operation*>        child_operations;
      std::vector<RegionTreePath> privilege_paths;
    protected:
      // Information for remotely executing task
      IndividualTask *orig_task; // Not a valid pointer when remote
      ApEvent remote_completion_event;
      UniqueID remote_unique_id;
      UniqueID remote_owner_uid;
    protected:
      Future predicate_false_future;
      void *predicate_false_result;
      size_t predicate_false_size;
    protected:
      bool sent_remotely;
    protected:
      friend class Internal;
      // Special field for the top level task
      bool top_level_task;
      // Whether we have to do intra-task alias analysis
      bool need_intra_task_alias_analysis;
    protected:
      std::map<AddressSpaceID,RemoteTask*> remote_instances;
    protected:
      std::map<PhysicalManager*,
        std::pair<unsigned/*ref count*/,bool/*created*/> > acquired_instances;
    };

    /**
     * \class PointTask
     * A point task is a single point of an index space task
     * launch.  It will primarily be managed by its enclosing
     * slice task owner.
     */
    class PointTask : public SingleTask, public ProjectionPoint,  
                      public LegionHeapify<PointTask> {
    public:
      static const AllocationType alloc_type = POINT_TASK_ALLOC;
    public:
      PointTask(Runtime *rt);
      PointTask(const PointTask &rhs);
      virtual ~PointTask(void);
    public:
      PointTask& operator=(const PointTask &rhs);
    public:
      virtual void activate(void);
      virtual void deactivate(void);
    public:
      virtual void trigger_dependence_analysis(void);
      virtual void report_interfering_requirements(unsigned idx1,unsigned idx2);
    public:
      virtual void resolve_false(bool speculated, bool launched);
      virtual void early_map_task(void);
      virtual bool distribute_task(void);
      virtual RtEvent perform_mapping(MustEpochOp *owner = NULL,
                                      const DeferMappingArgs *args = NULL);
      virtual bool is_stealable(void) const;
      virtual bool can_early_complete(ApUserEvent &chain_event);
      virtual VersionInfo& get_version_info(unsigned idx);
      virtual const VersionInfo& get_version_info(unsigned idx) const;
    public:
      virtual ApEvent get_task_completion(void) const;
      virtual TaskKind get_task_kind(void) const;
    public:
      virtual void send_remote_context(AddressSpaceID target, 
                                       RemoteTask *dst);
    public:
      virtual void trigger_task_complete(void);
      virtual void trigger_task_commit(void);
    public:
<<<<<<< HEAD
      virtual bool pack_task(Serializer &rez, Processor target);
=======
      virtual void perform_physical_traversal(unsigned idx,
                                RegionTreeContext ctx, InstanceSet &valid);
      virtual bool pack_task(Serializer &rez, AddressSpaceID target);
>>>>>>> a868c693
      virtual bool unpack_task(Deserializer &derez, Processor current,
                               std::set<RtEvent> &ready_events);
      virtual void perform_inlining(void);
      virtual std::map<PhysicalManager*,std::pair<unsigned,bool> >*
                                       get_acquired_instances_ref(void);
    public:
      virtual void handle_future(const void *res, 
                                 size_t res_size, bool owned);
      virtual void handle_post_mapped(RtEvent pre = RtEvent::NO_RT_EVENT);
      virtual void handle_misspeculation(void);
    public:
      // ProjectionPoint methods
      virtual const DomainPoint& get_domain_point(void) const;
      virtual void set_projection_result(unsigned idx, LogicalRegion result);
    public:
      void initialize_point(SliceTask *owner, const DomainPoint &point,
                            const FutureMap &point_arguments);
      void send_back_created_state(AddressSpaceID target);
    public:
      virtual void record_reference_mutation_effect(RtEvent event);
    public:
      // From MemoizableOp
      virtual void replay_analysis(void);
      virtual void complete_replay(ApEvent completion_event);
    public:
      // From Memoizable
      virtual TraceLocalID get_trace_local_id() const;
    protected:
      friend class SliceTask;
      SliceTask                   *slice_owner;
      ApUserEvent                 point_termination;
      ApUserEvent                 deferred_effects;
    protected:
      std::map<AddressSpaceID,RemoteTask*> remote_instances;
    };

    /**
     * \class IndexTask
     * An index task is used to represent an index space task
     * launch performed by the runtime.  It will only live
     * on the node on which it was created.  Eventually the
     * mapper will slice the index space, and the corresponding
     * slice tasks for the index space will be distributed around
     * the machine and eventually returned to this index space task.
     */
    class IndexTask : public MultiTask,
                      public LegionHeapify<IndexTask> {
    public:
      static const AllocationType alloc_type = INDEX_TASK_ALLOC;
    public:
      IndexTask(Runtime *rt);
      IndexTask(const IndexTask &rhs);
      virtual ~IndexTask(void);
    public:
      IndexTask& operator=(const IndexTask &rhs);
    public:
      FutureMap initialize_task(InnerContext *ctx,
                                const IndexTaskLauncher &launcher,
                                IndexSpace launch_space,
                                bool track = true);
      Future initialize_task(InnerContext *ctx,
                             const IndexTaskLauncher &launcher,
                             IndexSpace launch_space,
                             ReductionOpID redop,
                             bool deterministic,
                             bool track = true);
      void initialize_predicate(const Future &pred_future,
                                const TaskArgument &pred_arg);
    public:
      virtual void activate(void);
      virtual void deactivate(void);
    public:
      virtual bool has_prepipeline_stage(void) const
        { return need_prepipeline_stage; }
      virtual void trigger_prepipeline_stage(void);
      virtual void trigger_dependence_analysis(void);
      virtual void report_interfering_requirements(unsigned idx1,unsigned idx2);
      virtual RegionTreePath& get_privilege_path(unsigned idx);
    public:
      virtual void resolve_false(bool speculated, bool launched);
      virtual void early_map_task(void);
      virtual bool distribute_task(void);
      virtual RtEvent perform_mapping(MustEpochOp *owner = NULL,
                                      const DeferMappingArgs *args = NULL);
      virtual void launch_task(void);
      virtual bool is_stealable(void) const;
      virtual void map_and_launch(void);
    public:
      virtual ApEvent get_task_completion(void) const;
      virtual TaskKind get_task_kind(void) const;
    protected:
      virtual void trigger_task_complete(void);
      virtual void trigger_task_commit(void);
    public:
      virtual bool pack_task(Serializer &rez, AddressSpaceID target);
      virtual bool unpack_task(Deserializer &derez, Processor current,
                               std::set<RtEvent> &ready_events);
      virtual void perform_inlining(void);
      virtual void end_inline_task(const void *result, 
                                   size_t result_size, bool owned);
      virtual VersionInfo& get_version_info(unsigned idx);
      virtual std::map<PhysicalManager*,std::pair<unsigned,bool> >*
                                       get_acquired_instances_ref(void);
    public:
      virtual SliceTask* clone_as_slice_task(IndexSpace is,
          Processor p, bool recurse, bool stealable,
          long long scale_denominator);
    public:
      virtual void handle_future(const DomainPoint &point, const void *result,
                                 size_t result_size, bool owner);
    public:
      virtual void register_must_epoch(void);
    public:
      virtual void record_reference_mutation_effect(RtEvent event);
    public:
      void record_origin_mapped_slice(SliceTask *local_slice);
    public:
      void return_slice_mapped(unsigned points, long long denom,
                               RtEvent applied_condition, 
                               ApEvent restrict_postcondition);
      void return_slice_complete(unsigned points,
                                 RtEvent applied_condition,
                                 ApEvent slice_postcondition);
      void return_slice_commit(unsigned points, RtEvent applied_condition);
    public:
      void unpack_slice_mapped(Deserializer &derez, AddressSpaceID source);
      void unpack_slice_complete(Deserializer &derez);
      void unpack_slice_commit(Deserializer &derez); 
    public:
      // From MemoizableOp
      virtual void replay_analysis(void);
    public:
      static void process_slice_mapped(Deserializer &derez, 
                                       AddressSpaceID source);
      static void process_slice_complete(Deserializer &derez);
      static void process_slice_commit(Deserializer &derez);
    protected:
      friend class SliceTask;
      FutureMap future_map;
      Future reduction_future;
      // The fraction used to keep track of what part of
      // the sliced index spaces we have seen
      Fraction<long long> slice_fraction;
      unsigned total_points;
      unsigned mapped_points;
      unsigned complete_points;
      unsigned committed_points;
    protected:
      LegionMap<unsigned/*idx*/,VersionInfo>::aligned version_infos;
      std::vector<RegionTreePath> privilege_paths;
      std::deque<SliceTask*> origin_mapped_slices;
    protected:
      std::set<RtEvent> map_applied_conditions;
      std::set<RtEvent> complete_preconditions;
      std::set<RtEvent> commit_preconditions;
      std::map<PhysicalManager*,std::pair<unsigned,bool> > acquired_instances;
    protected:
      // Whether we have to do intra-task alias analysis
      bool need_intra_task_alias_analysis;
#ifdef DEBUG_LEGION
    protected:
      // For checking aliasing of points in debug mode only
      std::set<std::pair<unsigned,unsigned> > interfering_requirements;
    public:
      void check_point_requirements(
          const std::map<DomainPoint,std::vector<LogicalRegion> > &point_reqs);
#endif
    };

    /**
     * \class SliceTask
     * A slice task is a (possibly whole) fraction of an index
     * space task launch.  Once slice task object is made for
     * each slice created by the mapper when (possibly recursively)
     * slicing up the domain of the index space task launch.
     */
    class SliceTask : public MultiTask, public ResourceTracker,
                      public LegionHeapify<SliceTask> {
    public:
      static const AllocationType alloc_type = SLICE_TASK_ALLOC;
    public:
      SliceTask(Runtime *rt);
      SliceTask(const SliceTask &rhs);
      virtual ~SliceTask(void);
    public:
      SliceTask& operator=(const SliceTask &rhs);
    public:
      virtual void activate(void);
      virtual void deactivate(void);
    public:
      virtual void trigger_dependence_analysis(void);
    public:
      virtual void resolve_false(bool speculated, bool launched);
      virtual void early_map_task(void);
      virtual bool distribute_task(void);
      virtual RtEvent perform_mapping(MustEpochOp *owner = NULL,
                                      const DeferMappingArgs *args = NULL);
      virtual void launch_task(void);
      virtual bool is_stealable(void) const;
      virtual void map_and_launch(void);
    public:
      virtual ApEvent get_task_completion(void) const;
      virtual TaskKind get_task_kind(void) const;
    public:
      virtual bool pack_task(Serializer &rez, AddressSpaceID target);
      virtual bool unpack_task(Deserializer &derez, Processor current,
                               std::set<RtEvent> &ready_events);
      virtual void perform_inlining(void);
    public:
      virtual SliceTask* clone_as_slice_task(IndexSpace is,
          Processor p, bool recurse, bool stealable,
          long long scale_denominator);
      virtual void handle_future(const DomainPoint &point, const void *result,
                                 size_t result_size, bool owner);
    public:
      virtual void register_must_epoch(void);
      PointTask* clone_as_point_task(const DomainPoint &point);
      void enumerate_points(void);
      const void* get_predicate_false_result(size_t &result_size);
    public:
      std::map<PhysicalManager*,std::pair<unsigned,bool> >* 
                                     get_acquired_instances_ref(void);
      void check_target_processors(void) const;
      void update_target_processor(void);
    protected:
      virtual void trigger_task_complete(void);
      virtual void trigger_task_commit(void);
    public:
      virtual void record_reference_mutation_effect(RtEvent event);
    public:
      void return_privileges(TaskContext *point_context,
                             std::set<RtEvent> &preconditions);
      void record_child_mapped(RtEvent child_mapped, 
                               ApEvent restrict_postcondition);
      void record_child_complete(RtEvent child_complete);
      void record_child_committed(RtEvent commit_precondition = 
                                  RtEvent::NO_RT_EVENT);
    protected:
      void trigger_slice_mapped(void);
      void trigger_slice_complete(void);
      void trigger_slice_commit(void);
    protected:
      void pack_remote_mapped(Serializer &rez, RtEvent applied_condition);
      void pack_remote_complete(Serializer &rez, RtEvent applied_condition,
                                ApEvent slice_postcondition); 
      void pack_remote_commit(Serializer &rez, RtEvent applied_condition);
    public:
      static void handle_slice_return(Runtime *rt, Deserializer &derez);
    public: // Privilege tracker methods
      virtual void register_region_creations(
                     std::set<LogicalRegion> &regions);
      virtual void register_region_deletions(
                     std::vector<LogicalRegion> &regions,
                     std::set<RtEvent> &preconditions);
      virtual void register_field_creations(
            std::set<std::pair<FieldSpace,FieldID> > &fields);
      virtual void register_field_deletions(
            std::vector<std::pair<FieldSpace,FieldID> > &fields,
            std::set<RtEvent> &preconditions);
      virtual void register_field_space_creations(
                          std::set<FieldSpace> &spaces);
      virtual void register_latent_field_spaces(
                          std::map<FieldSpace,unsigned> &spaces);
      virtual void register_field_space_deletions(
                          std::vector<FieldSpace> &spaces,
                          std::set<RtEvent> &preconditions);
      virtual void register_index_space_creations(
                          std::set<IndexSpace> &spaces);
      virtual void register_index_space_deletions(
                          std::vector<IndexSpace> &spaces,
                          std::set<RtEvent> &preconditions);
      virtual void register_index_partition_creations(
                          std::set<IndexPartition> &parts);
      virtual void register_index_partition_deletions(
                          std::vector<IndexPartition> &parts,
                          std::set<RtEvent> &preconditions);
    public:
      // From MemoizableOp
      virtual void replay_analysis(void);
    protected:
      friend class IndexTask;
      friend class PointTask;
      std::vector<PointTask*> points;
    protected:
      unsigned num_unmapped_points;
      unsigned num_uncomplete_points;
      unsigned num_uncommitted_points;
    protected:
      // For knowing which fraction of the
      // domain we have (1/denominator)
      long long denominator;
      IndexTask *index_owner;
      ApEvent index_complete;
      UniqueID remote_unique_id;
      bool origin_mapped;
      UniqueID remote_owner_uid;
    protected: 
      std::map<PhysicalManager*,std::pair<unsigned,bool> > acquired_instances;
      std::set<RtEvent> map_applied_conditions;
      std::set<ApEvent> effects_postconditions;
      std::set<RtEvent> complete_preconditions;
      std::set<RtEvent> commit_preconditions;
    };

  }; // namespace Internal 
}; // namespace Legion

#endif // __LEGION_TASKS_H__<|MERGE_RESOLUTION|>--- conflicted
+++ resolved
@@ -533,13 +533,7 @@
       virtual void trigger_task_complete(void) = 0;
       virtual void trigger_task_commit(void) = 0;
     public:
-<<<<<<< HEAD
-      virtual bool pack_task(Serializer &rez, Processor target) = 0;
-=======
-      virtual void perform_physical_traversal(unsigned idx,
-                                RegionTreeContext ctx, InstanceSet &valid) = 0;
       virtual bool pack_task(Serializer &rez, AddressSpaceID target) = 0;
->>>>>>> a868c693
       virtual bool unpack_task(Deserializer &derez, Processor current,
                                std::set<RtEvent> &ready_events) = 0; 
       virtual void perform_inlining(void) = 0;
@@ -739,13 +733,7 @@
     public:
       virtual void record_reference_mutation_effect(RtEvent event);
     public:
-<<<<<<< HEAD
-      virtual bool pack_task(Serializer &rez, Processor target);
-=======
-      virtual void perform_physical_traversal(unsigned idx,
-                                RegionTreeContext ctx, InstanceSet &valid);
       virtual bool pack_task(Serializer &rez, AddressSpaceID target);
->>>>>>> a868c693
       virtual bool unpack_task(Deserializer &derez, Processor current,
                                std::set<RtEvent> &ready_events);
       virtual void perform_inlining(void);
@@ -837,13 +825,7 @@
       virtual void trigger_task_complete(void);
       virtual void trigger_task_commit(void);
     public:
-<<<<<<< HEAD
-      virtual bool pack_task(Serializer &rez, Processor target);
-=======
-      virtual void perform_physical_traversal(unsigned idx,
-                                RegionTreeContext ctx, InstanceSet &valid);
       virtual bool pack_task(Serializer &rez, AddressSpaceID target);
->>>>>>> a868c693
       virtual bool unpack_task(Deserializer &derez, Processor current,
                                std::set<RtEvent> &ready_events);
       virtual void perform_inlining(void);
