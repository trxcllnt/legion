--- conflicted
+++ resolved
@@ -616,12 +616,8 @@
   LEGION_FATAL_SHIM_MAPPER_SUPPORT = 2006,
   LEGION_FATAL_UNKNOWN_FIELD_ID = 2007,
   LEGION_FATAL_RESTRICTED_SIMULTANEOUS = 2008,
-<<<<<<< HEAD
   LEGION_FATAL_INCONSISTENT_PHI_VIEW = 2009, 
-=======
-  LEGION_FATAL_EXCEEDED_LIBRARY_ID_OFFSET = 2009,
-  
->>>>>>> dadd70e4
+  LEGION_FATAL_EXCEEDED_LIBRARY_ID_OFFSET = 2010,
   
 }  legion_error_t;
 
