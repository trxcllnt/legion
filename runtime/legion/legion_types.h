/* Copyright 2017 Stanford University, NVIDIA Corporation
 *
 * Licensed under the Apache License, Version 2.0 (the "License");
 * you may not use this file except in compliance with the License.
 * You may obtain a copy of the License at
 *
 *     http://www.apache.org/licenses/LICENSE-2.0
 *
 * Unless required by applicable law or agreed to in writing, software
 * distributed under the License is distributed on an "AS IS" BASIS,
 * WITHOUT WARRANTIES OR CONDITIONS OF ANY KIND, either express or implied.
 * See the License for the specific language governing permissions and
 * limitations under the License.
 */

#ifndef __LEGION_TYPES_H__
#define __LEGION_TYPES_H__

/**
 * \file legion_types.h
 */

#include <cstdio>
#include <cstdlib>
#include <cassert>
#include <cstring>
#include <stdint.h>

#include "limits.h"

#include <map>
#include <set>
#include <list>
#include <deque>
#include <vector>
#include <typeinfo>

#include "legion_config.h"
#include "legion_template_help.h"

// Make sure we have the appropriate defines in place for including realm
// SJT: too late to define this here...
//define REALM_USE_LEGION_LAYOUT_CONSTRAINTS
#include "realm.h"
#include "dynamic_templates.h"

#if __cplusplus >= 201402L
#define LEGION_DEPRECATED(x) [[deprecated(x)]]
#else
#define LEGION_DEPRECATED(x)
#endif

namespace BindingLib { class Utility; } // BindingLib namespace

namespace Legion { 

  typedef ::legion_error_t LegionErrorType;
  typedef ::legion_privilege_mode_t PrivilegeMode;
  typedef ::legion_allocate_mode_t AllocateMode;
  typedef ::legion_coherence_property_t CoherenceProperty;
  typedef ::legion_region_flags_t RegionFlags;
  typedef ::legion_projection_type_t ProjectionType;
  typedef ::legion_partition_kind_t PartitionKind;
  typedef ::legion_external_resource_t ExternalResource;
  typedef ::legion_timing_measurement_t TimingMeasurement;
  typedef ::legion_dependence_type_t DependenceType;
  typedef ::legion_file_mode_t LegionFileMode;
  typedef ::legion_execution_constraint_t ExecutionConstraintKind;
  typedef ::legion_layout_constraint_t LayoutConstraintKind;
  typedef ::legion_equality_kind_t EqualityKind;
  typedef ::legion_dimension_kind_t DimensionKind;
  typedef ::legion_isa_kind_t ISAKind;
  typedef ::legion_resource_constraint_t ResourceKind;
  typedef ::legion_launch_constraint_t LaunchKind;
  typedef ::legion_specialized_constraint_t SpecializedKind;

  // Forward declarations for user level objects
  // legion.h
  class IndexSpace;
  template<int DIM, typename T> class IndexSpaceT;
  class IndexPartition;
  template<int DIM, typename T> class IndexPartitionT;
  class FieldSpace;
  class LogicalRegion;
  template<int DIM, typename T> class LogicalRegionT;
  class LogicalPartition;
  template<int DIM, typename T> class LogicalPartitionT;
  class IndexAllocator;
  class FieldAllocator;
  class TaskArgument;
  class ArgumentMap;
  class Lock;
  struct LockRequest;
  class Grant;
  class PhaseBarrier;
  struct RegionRequirement;
  struct IndexSpaceRequirement;
  struct FieldSpaceRequirement;
  struct TaskLauncher;
  struct IndexTaskLauncher;
  typedef IndexTaskLauncher IndexLauncher; // for backwards compatibility
  struct InlineLauncher;
  struct CopyLauncher;
  struct AcquireLauncher;
  struct ReleaseLauncher;
  struct FillLauncher;
  struct LayoutConstraintRegistrar;
  struct TaskVariantRegistrar;
  struct TaskGeneratorArguments;
  class Future;
  class FutureMap;
  class Predicate;
  class PhysicalRegion;
  class IndexIterator;
  template<typename T> struct ColoredPoints; 
  struct InputArgs;
  class ProjectionFunctor;
  class ShardingFunctor;
  class Task;
  class Copy;
  class InlineMapping;
  class Acquire;
  class Release;
  class Close;
  class Fill;
  class Partition;
  class Runtime;
  class MPILegionHandshake;
  // For backwards compatibility
  typedef Runtime HighLevelRuntime;
  // Helper for saving instantiated template functions
  struct SerdezRedopFns;

  // Forward declarations for compiler level objects
  // legion.h
  class ColoringSerializer;
  class DomainColoringSerializer;

  // Forward declarations for wrapper tasks
  // legion.h
  class LegionTaskWrapper;
  class LegionSerialization;

  // Forward declarations for C wrapper objects
  // legion_c_util.h
  class TaskResult;
  class CObjectWrapper;

  // legion_domain.h
  class DomainPoint;
  class Domain;
  class IndexSpaceAllocator;

  // legion_utilities.h
  struct RegionUsage;
  class AutoLock;
  class ImmovableAutoLock;
  class Serializer;
  class Deserializer;
  class LgEvent; // base event type for legion
  class ApEvent; // application event
  class ApUserEvent; // application user event
  class ApBarrier; // application barrier
  class RtEvent; // runtime event
  class RtUserEvent; // runtime user event
  class RtBarrier;
  template<typename T> class Fraction;
  template<typename T, unsigned int MAX, 
           unsigned SHIFT, unsigned MASK> class BitMask;
  template<typename T, unsigned int MAX,
           unsigned SHIFT, unsigned MASK> class TLBitMask;
#ifdef __SSE2__
  template<unsigned int MAX> class SSEBitMask;
  template<unsigned int MAX> class SSETLBitMask;
#endif
#ifdef __AVX__
  template<unsigned int MAX> class AVXBitMask;
  template<unsigned int MAX> class AVXTLBitMask;
#endif
  template<typename T, unsigned LOG2MAX> class BitPermutation;
  template<typename IT, typename DT, bool BIDIR = false> class IntegerSet;

  // legion_constraint.h
  class ISAConstraint;
  class ProcessorConstraint;
  class ResourceConstraint;
  class LaunchConstraint;
  class ColocationConstraint;
  class ExecutionConstraintSet;

  class SpecializedConstraint;
  class MemoryConstraint;
  class FieldConstraint;
  class OrderingConstraint;
  class SplittingConstraint;
  class DimensionConstraint;
  class AlignmentConstraint;
  class OffsetConstraint;
  class PointerConstraint;
  class LayoutConstraintSet;
  class TaskLayoutConstraintSet;

  namespace Mapping {
    class PhysicalInstance;
    class MapperEvent;
    class ProfilingRequestSet;
    class Mapper;
    class MapperRuntime;
    class DefaultMapper;
    class ShimMapper;
    class TestMapper;
    class DebugMapper;
    class ReplayMapper;

    // The following types are effectively overlaid on the Realm versions
    // to allow for Legion-specific profiling measurements
    enum ProfilingMeasurementID {
      PMID_LEGION_FIRST = Realm::PMID_REALM_LAST,
      PMID_RUNTIME_OVERHEAD,
    };
  };
  
  namespace Internal { 

    enum OpenState {
      NOT_OPEN                = 0,
      OPEN_READ_ONLY          = 1,
      OPEN_READ_WRITE         = 2, // unknown dirty information below
      OPEN_SINGLE_REDUCE      = 3, // only one open child with reductions below
      OPEN_MULTI_REDUCE       = 4, // multiple open children with same reduction
      // Only projection states below here
      OPEN_READ_ONLY_PROJ     = 5, // read-only projection
      OPEN_READ_WRITE_PROJ    = 6, // read-write projection
      OPEN_READ_WRITE_PROJ_DISJOINT_SHALLOW = 7, // depth=0, children disjoint
      OPEN_REDUCE_PROJ        = 8, // reduction-only projection
      OPEN_REDUCE_PROJ_DIRTY  = 9, // same as above but already open dirty 
    }; 

    // Internal reduction operators
    // Currently we don't use any, but 0 is reserved
    enum {
      REDOP_ID_AVAILABLE    = 1,
    };

    // Runtime task numbering 
    enum {
      LG_DUMMY_BARRIER_ID     = Realm::Processor::TASK_ID_PROCESSOR_NOP,
      INIT_TASK_ID            = Realm::Processor::TASK_ID_PROCESSOR_INIT,
      SHUTDOWN_TASK_ID        = Realm::Processor::TASK_ID_PROCESSOR_SHUTDOWN,
      LG_TASK_ID              = Realm::Processor::TASK_ID_FIRST_AVAILABLE,
      LG_LEGION_PROFILING_ID  = Realm::Processor::TASK_ID_FIRST_AVAILABLE+1,
      LG_MAPPER_PROFILING_ID  = Realm::Processor::TASK_ID_FIRST_AVAILABLE+2,
      LG_LAUNCH_TOP_LEVEL_ID  = Realm::Processor::TASK_ID_FIRST_AVAILABLE+3,
      LG_MPI_INTEROP_ID       = Realm::Processor::TASK_ID_FIRST_AVAILABLE+4,
      LG_MPI_SYNC_ID          = Realm::Processor::TASK_ID_FIRST_AVAILABLE+5,
      TASK_ID_AVAILABLE       = Realm::Processor::TASK_ID_FIRST_AVAILABLE+6,
    };

    // Realm dependent partitioning kinds
    enum DepPartOpKind {
      DEP_PART_UNION = 0, // a single union
      DEP_PART_UNIONS = 1, // many parallel unions
      DEP_PART_UNION_REDUCTION = 2, // union reduction to a single space
      DEP_PART_INTERSECTION = 3, // a single intersection
      DEP_PART_INTERSECTIONS = 4, // many parallel intersections
      DEP_PART_INTERSECTION_REDUCTION = 5, // intersection reduction to a space
      DEP_PART_DIFFERENCE = 6, // a single difference
      DEP_PART_DIFFERENCES = 7, // many parallel differences
      DEP_PART_EQUAL = 8, // an equal partition operation
      DEP_PART_BY_FIELD = 9, // create a partition from a field
      DEP_PART_BY_IMAGE = 10, // create partition by image
      DEP_PART_BY_IMAGE_RANGE = 11, // create partition by image range
      DEP_PART_BY_PREIMAGE = 12, // create partition by preimage
      DEP_PART_BY_PREIMAGE_RANGE = 13, // create partition by preimage range
      DEP_PART_ASSOCIATION = 14, // create an association
    };

    // Enumeration of Legion runtime tasks
    enum LgTaskID {
      LG_SCHEDULER_ID,
      LG_POST_END_ID,
      LG_DEFERRED_READY_TRIGGER_ID,
      LG_DEFERRED_EXECUTION_TRIGGER_ID,
      LG_DEFERRED_RESOLUTION_TRIGGER_ID,
      LG_DEFERRED_COMMIT_TRIGGER_ID,
      LG_DEFERRED_POST_MAPPED_ID,
      LG_DEFERRED_EXECUTE_ID,
      LG_DEFERRED_COMPLETE_ID,
      LG_DEFERRED_COMMIT_ID,
      LG_DEFERRED_COLLECT_ID,
      LG_PRE_PIPELINE_ID,
      LG_TRIGGER_DEPENDENCE_ID,
      LG_TRIGGER_COMPLETE_ID,
      LG_TRIGGER_OP_ID,
      LG_TRIGGER_TASK_ID,
      LG_DEFERRED_RECYCLE_ID,
      LG_DEFERRED_SLICE_ID,
      LG_MUST_INDIV_ID,
      LG_MUST_INDEX_ID,
      LG_MUST_MAP_ID,
      LG_MUST_DIST_ID,
      LG_MUST_LAUNCH_ID,
      LG_DEFERRED_FUTURE_SET_ID,
      LG_DEFERRED_FUTURE_MAP_SET_ID,
      LG_RESOLVE_FUTURE_PRED_ID,
      LG_CONTRIBUTE_COLLECTIVE_ID,
      LG_TOP_FINISH_TASK_ID,
      LG_MAPPER_TASK_ID,
      LG_DISJOINTNESS_TASK_ID,
      LG_PART_INDEPENDENCE_TASK_ID,
      LG_SPACE_INDEPENDENCE_TASK_ID,
      LG_DECREMENT_PENDING_TASK_ID,
      LG_SEND_VERSION_STATE_UPDATE_TASK_ID,
      LG_UPDATE_VERSION_STATE_REDUCE_TASK_ID,
      LG_ADD_TO_DEP_QUEUE_TASK_ID,
      LG_WINDOW_WAIT_TASK_ID,
      LG_ISSUE_FRAME_TASK_ID,
      LG_CONTINUATION_TASK_ID,
      LG_MAPPER_CONTINUATION_TASK_ID,
      LG_FINISH_MAPPER_CONTINUATION_TASK_ID,
      LG_TASK_IMPL_SEMANTIC_INFO_REQ_TASK_ID,
      LG_INDEX_SPACE_SEMANTIC_INFO_REQ_TASK_ID,
      LG_INDEX_PART_SEMANTIC_INFO_REQ_TASK_ID,
      LG_FIELD_SPACE_SEMANTIC_INFO_REQ_TASK_ID,
      LG_FIELD_SEMANTIC_INFO_REQ_TASK_ID,
      LG_REGION_SEMANTIC_INFO_REQ_TASK_ID,
      LG_PARTITION_SEMANTIC_INFO_REQ_TASK_ID,
      LG_SELECT_TUNABLE_TASK_ID,
      LG_DEFERRED_ENQUEUE_OP_ID,
      LG_DEFERRED_ENQUEUE_TASK_ID,
      LG_DEFER_MAPPER_MESSAGE_TASK_ID,
      LG_DEFER_COMPOSITE_VIEW_REF_TASK_ID,
      LG_DEFER_COMPOSITE_VIEW_REGISTRATION_TASK_ID,
      LG_DEFER_COMPOSITE_VIEW_INVALIDATION_TASK_ID,
      LG_DEFER_COMPOSITE_NODE_REF_TASK_ID,
      LG_DEFER_COMPOSITE_NODE_CAPTURE_TASK_ID,
      LG_CONVERT_VIEW_TASK_ID,
      LG_UPDATE_VIEW_REFERENCES_TASK_ID,
      LG_REMOVE_VERSION_STATE_REF_TASK_ID,
      LG_DEFER_RESTRICTED_MANAGER_TASK_ID,
      LG_REMOTE_VIEW_CREATION_TASK_ID,
      LG_DEFER_DISTRIBUTE_TASK_ID,
      LG_DEFER_PERFORM_MAPPING_TASK_ID,
      LG_DEFER_LAUNCH_TASK_ID,
      LG_DEFER_MAP_AND_LAUNCH_TASK_ID,
      LG_ADD_VERSIONING_SET_REF_TASK_ID,
      LG_VERSION_STATE_CAPTURE_DIRTY_TASK_ID,
      LG_DEFER_MATERIALIZED_VIEW_TASK_ID,
      LG_MISSPECULATE_TASK_ID,
      LG_DEFER_PHI_VIEW_REF_TASK_ID,
      LG_DEFER_PHI_VIEW_REGISTRATION_TASK_ID,
      LG_CONTROL_REP_LAUNCH_TASK_ID,
      LG_CONTROL_REP_DELETE_TASK_ID,
      LG_RECLAIM_FUTURE_MAP_TASK_ID,
      LG_MESSAGE_ID, // These two must be the last two
      LG_RETRY_SHUTDOWN_TASK_ID,
      LG_LAST_TASK_ID, // This one should always be last
    };

    /**
     * \class LgTaskArgs
     * The base class for all Legion Task arguments
     */
    template<typename T>
    struct LgTaskArgs {
    public:
      LgTaskArgs(void)
        : lg_task_id(T::TASK_ID) { }
    public:
      const LgTaskID lg_task_id;
    };

    // Make this a macro so we can keep it close to 
    // declaration of the task IDs themselves
#define LG_TASK_DESCRIPTIONS(name)                               \
      const char *name[LG_LAST_TASK_ID] = {                      \
        "Scheduler",                                              \
        "Post-Task Execution",                                    \
        "Deferred Ready Trigger",                                 \
        "Deferred Execution Trigger",                             \
        "Deferred Resolution Trigger",                            \
        "Deferred Commit Trigger",                                \
        "Deferred Post Mapped",                                   \
        "Deferred Execute",                                       \
        "Deferred Complete",                                      \
        "Deferred Commit",                                        \
        "Garbage Collection",                                     \
        "Prepipeline Stage",                                      \
        "Logical Dependence Analysis",                            \
        "Trigger Complete",                                       \
        "Operation Physical Dependence Analysis",                 \
        "Task Physical Dependence Analysis",                      \
        "Deferred Recycle",                                       \
        "Deferred Slice",                                         \
        "Must Individual Task Dependence Analysis",               \
        "Must Index Task Dependence Analysis",                    \
        "Must Task Physical Dependence Analysis",                 \
        "Must Task Distribution",                                 \
        "Must Task Launch",                                       \
        "Deferred Future Set",                                    \
        "Deferred Future Map Set",                                \
        "Resolve Future Predicate",                               \
        "Contribute Collective",                                  \
        "Top Finish",                                             \
        "Mapper Task",                                            \
        "Disjointness Test",                                      \
        "Partition Independence Test",                            \
        "Index Space Independence Test",                          \
        "Decrement Pending Task",                                 \
        "Send Version State Update",                              \
        "Update Version State Reduce",                            \
        "Add to Dependence Queue",                                \
        "Window Wait",                                            \
        "Issue Frame",                                            \
        "Legion Continuation",                                    \
        "Mapper Continuation",                                    \
        "Finish Mapper Continuation",                             \
        "Task Impl Semantic Request",                             \
        "Index Space Semantic Request",                           \
        "Index Partition Semantic Request",                       \
        "Field Space Semantic Request",                           \
        "Field Semantic Request",                                 \
        "Region Semantic Request",                                \
        "Partition Semantic Request",                             \
        "Select Tunable",                                         \
        "Deferred Enqueue Op",                                    \
        "Deferred Enqueue Task",                                  \
        "Deferred Mapper Message",                                \
        "Deferred Composite View Ref",                            \
        "Deferred Composite View Registration",                   \
        "Deferred Composite View Invalidation",                   \
        "Deferred Composite Node Ref",                            \
        "Deferred Composite Node Capture",                        \
        "Convert View for Version State",                         \
        "Update View References for Version State",               \
        "Deferred Remove Version State Valid Ref",                \
        "Deferred Restricted Manager GC Ref",                     \
        "Remote View Creation",                                   \
        "Defer Task Distribution",                                \
        "Defer Task Perform Mapping",                             \
        "Defer Task Launch",                                      \
        "Defer Task Map and Launch",                              \
        "Defer Versioning Set Reference",                         \
        "Version State Capture Dirty",                            \
        "Defer Materialized View Creation",                       \
        "Handle Mapping Misspeculation",                          \
        "Defer Phi View Reference",                               \
        "Defer Phi View Registration",                            \
        "Control Replication Launch",                             \
        "Control Replciation Delete",                             \
        "Reclaim Future Map",                                     \
        "Remote Message",                                         \
        "Retry Shutdown",                                         \
      };

    enum MappingCallKind {
      GET_MAPPER_NAME_CALL,
      GET_MAPER_SYNC_MODEL_CALL,
      SELECT_TASK_OPTIONS_CALL,
      PREMAP_TASK_CALL,
      SLICE_TASK_CALL,
      MAP_TASK_CALL,
      MAP_REPLICATE_TASK_CALL,
      SELECT_VARIANT_CALL,
      POSTMAP_TASK_CALL,
      TASK_SELECT_SOURCES_CALL,
      TASK_CREATE_TEMPORARY_CALL,
      TASK_SPECULATE_CALL,
      TASK_REPORT_PROFILING_CALL,
      TASK_SELECT_SHARDING_FUNCTOR_CALL,
      MAP_INLINE_CALL,
      INLINE_SELECT_SOURCES_CALL,
      INLINE_CREATE_TEMPORARY_CALL,
      INLINE_REPORT_PROFILING_CALL,
      MAP_COPY_CALL,
      COPY_SELECT_SOURCES_CALL,
      COPY_CREATE_TEMPORARY_CALL,
      COPY_SPECULATE_CALL,
      COPY_REPORT_PROFILING_CALL,
      COPY_SELECT_SHARDING_FUNCTOR_CALL,
      MAP_CLOSE_CALL,
      CLOSE_SELECT_SOURCES_CALL,
      CLOSE_CREATE_TEMPORARY_CALL,
      CLOSE_REPORT_PROFILING_CALL,
      CLOSE_SELECT_SHARDING_FUNCTOR_CALL,
      MAP_ACQUIRE_CALL,
      ACQUIRE_SPECULATE_CALL,
      ACQUIRE_REPORT_PROFILING_CALL,
      ACQUIRE_SELECT_SHARDING_FUNCTOR_CALL,
      MAP_RELEASE_CALL,
      RELEASE_SELECT_SOURCES_CALL,
      RELEASE_CREATE_TEMPORARY_CALL,
      RELEASE_SPECULATE_CALL,
      RELEASE_REPORT_PROFILING_CALL,
      RELEASE_SELECT_SHARDING_FUNCTOR_CALL,
      SELECT_PARTITION_PROJECTION_CALL,
      MAP_PARTITION_CALL,
      PARTITION_SELECT_SOURCES_CALL,
      PARTITION_CREATE_TEMPORARY_CALL,
      PARTITION_REPORT_PROFILING_CALL,
      PARTITION_SELECT_SHARDING_FUNCTOR_CALL,
      FILL_SELECT_SHARDING_FUNCTOR_CALL,
      CONFIGURE_CONTEXT_CALL,
      SELECT_TUNABLE_VALUE_CALL,
      MAP_MUST_EPOCH_CALL,
      MAP_DATAFLOW_GRAPH_CALL,
      SELECT_TASKS_TO_MAP_CALL,
      SELECT_STEAL_TARGETS_CALL,
      PERMIT_STEAL_REQUEST_CALL,
      HANDLE_MESSAGE_CALL,
      HANDLE_TASK_RESULT_CALL,
      LAST_MAPPER_CALL,
    };

#define MAPPER_CALL_NAMES(name)                     \
    const char *name[LAST_MAPPER_CALL] = {          \
      "get_mapper_name",                            \
      "get_mapper_sync_model",                      \
      "select_task_options",                        \
      "premap_task",                                \
      "slice_task",                                 \
      "map_task",                                   \
      "map_replicate_task",                         \
      "select_task_variant",                        \
      "postmap_task",                               \
      "select_task_sources",                        \
      "create task temporary",                      \
      "speculate (for task)",                       \
      "report profiling (for task)",                \
      "select sharding functor (for task)",         \
      "map_inline",                                 \
      "select_inline_sources",                      \
      "inline create temporary",                    \
      "report profiling (for inline)",              \
      "map_copy",                                   \
      "select_copy_sources",                        \
      "copy create temporary",                      \
      "speculate (for copy)",                       \
      "report_profiling (for copy)",                \
      "select sharding functor (for copy)",         \
      "map_close",                                  \
      "select_close_sources",                       \
      "close create temporary",                     \
      "report_profiling (for close)",               \
      "select sharding functor (for close)",        \
      "map_acquire",                                \
      "speculate (for acquire)",                    \
      "report_profiling (for acquire)",             \
      "select sharding functor (for acquire)",      \
      "map_release",                                \
      "select_release_sources",                     \
      "release create temporary",                   \
      "speculate (for release)",                    \
      "report_profiling (for release)",             \
      "select sharding functor (for release)",      \
      "select partition projection",                \
      "map_partition",                              \
      "select_partition_sources",                   \
      "partition create temporary",                 \
      "report_profiling (for partition)",           \
      "select sharding functor (for partition)",    \
      "select sharding functor (for fill)",         \
      "configure_context",                          \
      "select_tunable_value",                       \
      "map_must_epoch",                             \
      "map_dataflow_graph",                         \
      "select_tasks_to_map",                        \
      "select_steal_targets",                       \
      "permit_steal_request",                       \
      "handle_message",                             \
      "handle_task_result",                         \
    }

    // Methodology for assigning priorities to meta-tasks
    // The lowest priority is for the heavy lifting meta
    // tasks, so they go through the queue at low priority.
    // The deferred-throughput priority is for tasks that
    // have already gone through the queue once with 
    // throughput priority, but had to be deferred for
    // some reason and therefore shouldn't get stuck at
    // the back of the throughput queue again. Latency 
    // priority is for very small tasks which take a 
    // minimal amount of time to perform and therefore 
    // shouldn't get stuck behind the heavy meta-tasks. 
    // Resource priority means that this task holds a 
    // Realm resource (e.g. reservation) and therefore 
    // shouldn't be stuck behind anything.
    enum LgPriority {
      LG_THROUGHPUT_PRIORITY = 0,
      LG_DEFERRED_THROUGHPUT_PRIORITY = 1,
      LG_LATENCY_PRIORITY = 2,
      LG_RESPONSE_PRIORITY = 3,
      LG_RESOURCE_PRIORITY = 4,
    };

    enum VirtualChannelKind {
      DEFAULT_VIRTUAL_CHANNEL = 0,
      INDEX_SPACE_VIRTUAL_CHANNEL = 1,
      FIELD_SPACE_VIRTUAL_CHANNEL = 2,
      LOGICAL_TREE_VIRTUAL_CHANNEL = 3,
      MAPPER_VIRTUAL_CHANNEL = 4,
      SEMANTIC_INFO_VIRTUAL_CHANNEL = 5,
      LAYOUT_CONSTRAINT_VIRTUAL_CHANNEL = 6,
      CONTEXT_VIRTUAL_CHANNEL = 7,
      MANAGER_VIRTUAL_CHANNEL = 8,
      VIEW_VIRTUAL_CHANNEL = 9,
      UPDATE_VIRTUAL_CHANNEL = 10,
      VARIANT_VIRTUAL_CHANNEL = 11,
      VERSION_VIRTUAL_CHANNEL = 12,
      VERSION_MANAGER_VIRTUAL_CHANNEL = 13,
      ANALYSIS_VIRTUAL_CHANNEL = 14,
      FUTURE_VIRTUAL_CHANNEL = 15,
      COLLECTIVE_VIRTUAL_CHANNEL = 16,
      MAX_NUM_VIRTUAL_CHANNELS = 17, // this one must be last
    };

    enum MessageKind {
      TASK_MESSAGE,
      STEAL_MESSAGE,
      ADVERTISEMENT_MESSAGE,
      SEND_INDEX_SPACE_NODE,
      SEND_INDEX_SPACE_REQUEST,
      SEND_INDEX_SPACE_RETURN,
      SEND_INDEX_SPACE_SET,
      SEND_INDEX_SPACE_CHILD_REQUEST,
      SEND_INDEX_SPACE_CHILD_RESPONSE,
      SEND_INDEX_SPACE_COLORS_REQUEST,
      SEND_INDEX_SPACE_COLORS_RESPONSE,
      SEND_INDEX_PARTITION_NOTIFICATION,
      SEND_INDEX_PARTITION_NODE,
      SEND_INDEX_PARTITION_REQUEST,
      SEND_INDEX_PARTITION_RETURN,
      SEND_INDEX_PARTITION_CHILD_REQUEST,
      SEND_INDEX_PARTITION_CHILD_RESPONSE,
      SEND_FIELD_SPACE_NODE,
      SEND_FIELD_SPACE_REQUEST,
      SEND_FIELD_SPACE_RETURN,
      SEND_FIELD_ALLOC_REQUEST,
      SEND_FIELD_ALLOC_NOTIFICATION,
      SEND_FIELD_SPACE_TOP_ALLOC,
      SEND_FIELD_FREE,
      SEND_LOCAL_FIELD_ALLOC_REQUEST,
      SEND_LOCAL_FIELD_ALLOC_RESPONSE,
      SEND_LOCAL_FIELD_FREE,
      SEND_LOCAL_FIELD_UPDATE,
      SEND_TOP_LEVEL_REGION_REQUEST,
      SEND_TOP_LEVEL_REGION_RETURN,
      SEND_LOGICAL_REGION_NODE,
      INDEX_SPACE_DESTRUCTION_MESSAGE,
      INDEX_PARTITION_DESTRUCTION_MESSAGE,
      FIELD_SPACE_DESTRUCTION_MESSAGE,
      LOGICAL_REGION_DESTRUCTION_MESSAGE,
      LOGICAL_PARTITION_DESTRUCTION_MESSAGE,
      INDIVIDUAL_REMOTE_MAPPED,
      INDIVIDUAL_REMOTE_COMPLETE,
      INDIVIDUAL_REMOTE_COMMIT,
      SLICE_REMOTE_MAPPED,
      SLICE_REMOTE_COMPLETE,
      SLICE_REMOTE_COMMIT,
      DISTRIBUTED_REMOTE_REGISTRATION,
      DISTRIBUTED_VALID_UPDATE,
      DISTRIBUTED_GC_UPDATE,
      DISTRIBUTED_RESOURCE_UPDATE,
      DISTRIBUTED_CREATE_ADD,
      DISTRIBUTED_CREATE_REMOVE,
      DISTRIBUTED_UNREGISTER,
      SEND_ATOMIC_RESERVATION_REQUEST,
      SEND_ATOMIC_RESERVATION_RESPONSE,
      SEND_BACK_LOGICAL_STATE,
      SEND_MATERIALIZED_VIEW,
      SEND_COMPOSITE_VIEW,
      SEND_FILL_VIEW,
      SEND_PHI_VIEW,
      SEND_REDUCTION_VIEW,
      SEND_INSTANCE_MANAGER,
      SEND_REDUCTION_MANAGER,
      SEND_CREATE_TOP_VIEW_REQUEST,
      SEND_CREATE_TOP_VIEW_RESPONSE,
      SEND_SUBVIEW_DID_REQUEST,
      SEND_SUBVIEW_DID_RESPONSE,
      SEND_VIEW_REQUEST,
      SEND_VIEW_UPDATE_REQUEST,
      SEND_VIEW_UPDATE_RESPONSE,
      SEND_VIEW_REMOTE_UPDATE,
      SEND_VIEW_REMOTE_INVALIDATE,
      SEND_INSTANCE_VIEW_COPY_PRECONDITIONS,
      SEND_INSTANCE_VIEW_ADD_COPY,
      SEND_INSTANCE_VIEW_USER_PRECONDITIONS,
      SEND_INSTANCE_VIEW_ADD_USER,
      SEND_INSTANCE_VIEW_ADD_USER_FUSED,
      SEND_MANAGER_REQUEST,
      SEND_FUTURE_RESULT,
      SEND_FUTURE_SUBSCRIPTION,
      SEND_FUTURE_MAP_REQUEST,
      SEND_FUTURE_MAP_RESPONSE,
      SEND_REPL_FUTURE_MAP_REQUEST,
      SEND_REPL_FUTURE_MAP_RESPONSE,
      SEND_REPL_COMPOSITE_VIEW_REQUEST,
      SEND_REPL_COMPOSITE_VIEW_RESPONSE,
      SEND_MAPPER_MESSAGE,
      SEND_MAPPER_BROADCAST,
      SEND_TASK_IMPL_SEMANTIC_REQ,
      SEND_INDEX_SPACE_SEMANTIC_REQ,
      SEND_INDEX_PARTITION_SEMANTIC_REQ,
      SEND_FIELD_SPACE_SEMANTIC_REQ,
      SEND_FIELD_SEMANTIC_REQ,
      SEND_LOGICAL_REGION_SEMANTIC_REQ,
      SEND_LOGICAL_PARTITION_SEMANTIC_REQ,
      SEND_TASK_IMPL_SEMANTIC_INFO,
      SEND_INDEX_SPACE_SEMANTIC_INFO,
      SEND_INDEX_PARTITION_SEMANTIC_INFO,
      SEND_FIELD_SPACE_SEMANTIC_INFO,
      SEND_FIELD_SEMANTIC_INFO,
      SEND_LOGICAL_REGION_SEMANTIC_INFO,
      SEND_LOGICAL_PARTITION_SEMANTIC_INFO,
      SEND_REMOTE_CONTEXT_REQUEST,
      SEND_REMOTE_CONTEXT_RESPONSE,
      SEND_REMOTE_CONTEXT_FREE,
      SEND_VERSION_OWNER_REQUEST,
      SEND_VERSION_OWNER_RESPONSE,
      SEND_VERSION_STATE_REQUEST,
      SEND_VERSION_STATE_RESPONSE,
      SEND_VERSION_STATE_UPDATE_REQUEST,
      SEND_VERSION_STATE_UPDATE_RESPONSE,
      SEND_VERSION_STATE_VALID_NOTIFICATION,
      SEND_VERSION_MANAGER_ADVANCE,
      SEND_VERSION_MANAGER_INVALIDATE,
      SEND_VERSION_MANAGER_REQUEST,
      SEND_VERSION_MANAGER_RESPONSE,
      SEND_INSTANCE_REQUEST,
      SEND_INSTANCE_RESPONSE,
      SEND_GC_PRIORITY_UPDATE,
      SEND_NEVER_GC_RESPONSE,
      SEND_ACQUIRE_REQUEST,
      SEND_ACQUIRE_RESPONSE,
      SEND_VARIANT_REQUEST,
      SEND_VARIANT_RESPONSE,
      SEND_VARIANT_BROADCAST,
      SEND_CONSTRAINT_REQUEST,
      SEND_CONSTRAINT_RESPONSE,
      SEND_CONSTRAINT_RELEASE,
      SEND_CONSTRAINT_REMOVAL,
      SEND_TOP_LEVEL_TASK_REQUEST,
      SEND_TOP_LEVEL_TASK_COMPLETE,
      SEND_MPI_RANK_EXCHANGE,
      SEND_REPLICATE_LAUNCH,
      SEND_REPLICATE_DELETE,
      SEND_REPLICATE_POST_MAPPED,
      SEND_REPLICATE_TRIGGER_COMPLETE,
      SEND_REPLICATE_TRIGGER_COMMIT,
      SEND_CONTROL_REPLICATE_COLLECTIVE_MESSAGE,
      SEND_SHUTDOWN_NOTIFICATION,
      SEND_SHUTDOWN_RESPONSE,
      LAST_SEND_KIND, // This one must be last
    };

#define LG_MESSAGE_DESCRIPTIONS(name)                                 \
      const char *name[LAST_SEND_KIND] = {                            \
        "Task Message",                                               \
        "Steal Message",                                              \
        "Advertisement Message",                                      \
        "Send Index Space Node",                                      \
        "Send Index Space Request",                                   \
        "Send Index Space Return",                                    \
        "Send Index Space Set",                                       \
        "Send Index Space Child Request",                             \
        "Send Index Space Child Response",                            \
        "Send Index Space Colors Request",                            \
        "Send Index Space Colors Response",                           \
        "Send Index Partition Notification",                          \
        "Send Index Partition Node",                                  \
        "Send Index Partition Request",                               \
        "Send Index Partition Return",                                \
        "Send Index Partition Child Request",                         \
        "Send Index Partition Child Response",                        \
        "Send Field Space Node",                                      \
        "Send Field Space Request",                                   \
        "Send Field Space Return",                                    \
        "Send Field Alloc Request",                                   \
        "Send Field Alloc Notification",                              \
        "Send Field Space Top Alloc",                                 \
        "Send Field Free",                                            \
        "Send Local Field Alloc Request",                             \
        "Send Local Field Alloc Response",                            \
        "Send Local Field Free",                                      \
        "Send Local Field Update",                                    \
        "Send Top Level Region Request",                              \
        "Send Top Level Region Return",                               \
        "Send Logical Region Node",                                   \
        "Index Space Destruction",                                    \
        "Index Partition Destruction",                                \
        "Field Space Destruction",                                    \
        "Logical Region Destruction",                                 \
        "Logical Partition Destruction",                              \
        "Individual Remote Mapped",                                   \
        "Individual Remote Complete",                                 \
        "Individual Remote Commit",                                   \
        "Slice Remote Mapped",                                        \
        "Slice Remote Complete",                                      \
        "Slice Remote Commit",                                        \
        "Distributed Remote Registration",                            \
        "Distributed Valid Update",                                   \
        "Distributed GC Update",                                      \
        "Distributed Resource Update",                                \
        "Distributed Create Add",                                     \
        "Distributed Create Remove",                                  \
        "Distributed Unregister",                                     \
        "Send Atomic Reservation Request",                            \
        "Send Atomic Reservation Response",                           \
        "Send Back Logical State",                                    \
        "Send Materialized View",                                     \
        "Send Composite View",                                        \
        "Send Fill View",                                             \
        "Send Phi View",                                              \
        "Send Reduction View",                                        \
        "Send Instance Manager",                                      \
        "Send Reduction Manager",                                     \
        "Send Create Top View Request",                               \
        "Send Create Top View Response",                              \
        "Send Subview DID Request",                                   \
        "Send Subview DID Response",                                  \
        "Send View Request",                                          \
        "Send View Update Request",                                   \
        "Send View Update Response",                                  \
        "Send View Remote Update",                                    \
        "Send View Remote Invalidate",                                \
        "Send Instance View Copy Preconditions",                      \
        "Send Instance View Add Copy",                                \
        "Send Instance View User Preconditions",                      \
        "Send Instance View Add User",                                \
        "Send Instance View Add User Fused",                          \
        "Send Manager Request",                                       \
        "Send Future Result",                                         \
        "Send Future Subscription",                                   \
        "Send Future Map Future Request",                             \
        "Send Future Map Future Response",                            \
        "Send Replicate Future Map Request",                          \
        "Send Replicate Future Map Response",                         \
        "Send Replicate Composite View Request",                      \
        "Send Replicate Composite View Response",                     \
        "Send Mapper Message",                                        \
        "Send Mapper Broadcast",                                      \
        "Send Task Impl Semantic Req",                                \
        "Send Index Space Semantic Req",                              \
        "Send Index Partition Semantic Req",                          \
        "Send Field Space Semantic Req",                              \
        "Send Field Semantic Req",                                    \
        "Send Logical Region Semantic Req",                           \
        "Send Logical Partition Semantic Req",                        \
        "Send Task Impl Semantic Info",                               \
        "Send Index Space Semantic Info",                             \
        "Send Index Partition Semantic Info",                         \
        "Send Field Space Semantic Info",                             \
        "Send Field Semantic Info",                                   \
        "Send Logical Region Semantic Info",                          \
        "Send Logical Partition Semantic Info",                       \
        "Send Remote Context Request",                                \
        "Send Remote Context Response",                               \
        "Send Remote Context Free",                                   \
        "Send Version Owner Request",                                 \
        "Send Version Owner Response",                                \
        "Send Version State Request",                                 \
        "Send Version State Response",                                \
        "Send Version State Update Request",                          \
        "Send Version State Update Response",                         \
        "Send Version State Valid Notification",                      \
        "Send Version Manager Advance",                               \
        "Send Version Manager Invalidate",                            \
        "Send Version Manager Request",                               \
        "Send Version Manager Response",                              \
        "Send Instance Request",                                      \
        "Send Instance Response",                                     \
        "Send GC Priority Update",                                    \
        "Send Never GC Response",                                     \
        "Send Acquire Request",                                       \
        "Send Acquire Response",                                      \
        "Send Task Variant Request",                                  \
        "Send Task Variant Response",                                 \
        "Send Task Variant Broadcast",                                \
        "Send Constraint Request",                                    \
        "Send Constraint Response",                                   \
        "Send Constraint Release",                                    \
        "Send Constraint Removal",                                    \
        "Top Level Task Request",                                     \
        "Top Level Task Complete",                                    \
        "Send MPI Rank Exchange",                                     \
        "Send Replication Launch",                                    \
        "Send Replication Delete",                                    \
        "Send Replication Post Mapped",                               \
        "Send Replication Trigger Complete",                          \
        "Send Replication Trigger Commit",                            \
        "Send Control Replication Collective Message",                \
        "Send Shutdown Notification",                                 \
        "Send Shutdown Response",                                     \
      };

    enum RuntimeCallKind {
      PACK_BASE_TASK_CALL, 
      UNPACK_BASE_TASK_CALL,
      TASK_PRIVILEGE_CHECK_CALL,
      CLONE_TASK_CALL,
      COMPUTE_POINT_REQUIREMENTS_CALL,
      EARLY_MAP_REGIONS_CALL,
      INTRA_TASK_ALIASING_CALL,
      ACTIVATE_SINGLE_CALL,
      DEACTIVATE_SINGLE_CALL,
      SELECT_INLINE_VARIANT_CALL,
      INLINE_CHILD_TASK_CALL,
      PACK_SINGLE_TASK_CALL,
      UNPACK_SINGLE_TASK_CALL,
      PACK_REMOTE_CONTEXT_CALL,
      HAS_CONFLICTING_INTERNAL_CALL,
      FIND_CONFLICTING_CALL,
      FIND_CONFLICTING_INTERNAL_CALL,
      CHECK_REGION_DEPENDENCE_CALL,
      FIND_PARENT_REGION_REQ_CALL,
      FIND_PARENT_REGION_CALL,
      CHECK_PRIVILEGE_CALL,
      TRIGGER_SINGLE_CALL,
      INITIALIZE_MAP_TASK_CALL,
      FINALIZE_MAP_TASK_CALL,
      VALIDATE_VARIANT_SELECTION_CALL,
      MAP_ALL_REGIONS_CALL,
      INITIALIZE_REGION_TREE_CONTEXTS_CALL,
      INVALIDATE_REGION_TREE_CONTEXTS_CALL,
      CREATE_INSTANCE_TOP_VIEW_CALL,
      LAUNCH_TASK_CALL,
      ACTIVATE_MULTI_CALL,
      DEACTIVATE_MULTI_CALL,
      SLICE_INDEX_SPACE_CALL,
      CLONE_MULTI_CALL,
      MULTI_TRIGGER_EXECUTION_CALL,
      PACK_MULTI_CALL,
      UNPACK_MULTI_CALL,
      ACTIVATE_INDIVIDUAL_CALL,
      DEACTIVATE_INDIVIDUAL_CALL,
      INDIVIDUAL_PERFORM_MAPPING_CALL,
      INDIVIDUAL_RETURN_VIRTUAL_CALL,
      INDIVIDUAL_TRIGGER_COMPLETE_CALL,
      INDIVIDUAL_TRIGGER_COMMIT_CALL,
      INDIVIDUAL_POST_MAPPED_CALL,
      INDIVIDUAL_PACK_TASK_CALL,
      INDIVIDUAL_UNPACK_TASK_CALL,
      INDIVIDUAL_PACK_REMOTE_COMPLETE_CALL,
      INDIVIDUAL_UNPACK_REMOTE_COMPLETE_CALL,
      POINT_ACTIVATE_CALL,
      POINT_DEACTIVATE_CALL,
      POINT_TASK_COMPLETE_CALL,
      POINT_TASK_COMMIT_CALL,
      POINT_PACK_TASK_CALL,
      POINT_UNPACK_TASK_CALL,
      POINT_TASK_POST_MAPPED_CALL,
      REMOTE_TASK_ACTIVATE_CALL,
      REMOTE_TASK_DEACTIVATE_CALL,
      REMOTE_UNPACK_CONTEXT_CALL,
      INDEX_ACTIVATE_CALL,
      INDEX_DEACTIVATE_CALL,
      INDEX_COMPUTE_FAT_PATH_CALL,
      INDEX_EARLY_MAP_TASK_CALL,
      INDEX_DISTRIBUTE_CALL,
      INDEX_PERFORM_MAPPING_CALL,
      INDEX_COMPLETE_CALL,
      INDEX_COMMIT_CALL,
      INDEX_PERFORM_INLINING_CALL,
      INDEX_CLONE_AS_SLICE_CALL,
      INDEX_HANDLE_FUTURE,
      INDEX_RETURN_SLICE_MAPPED_CALL,
      INDEX_RETURN_SLICE_COMPLETE_CALL,
      INDEX_RETURN_SLICE_COMMIT_CALL,
      SLICE_ACTIVATE_CALL,
      SLICE_DEACTIVATE_CALL,
      SLICE_APPLY_VERSION_INFO_CALL,
      SLICE_DISTRIBUTE_CALL,
      SLICE_PERFORM_MAPPING_CALL,
      SLICE_LAUNCH_CALL,
      SLICE_MAP_AND_LAUNCH_CALL,
      SLICE_PACK_TASK_CALL,
      SLICE_UNPACK_TASK_CALL,
      SLICE_CLONE_AS_SLICE_CALL,
      SLICE_HANDLE_FUTURE_CALL,
      SLICE_CLONE_AS_POINT_CALL,
      SLICE_ENUMERATE_POINTS_CALL,
      SLICE_MAPPED_CALL,
      SLICE_COMPLETE_CALL,
      SLICE_COMMIT_CALL,
      REALM_SPAWN_META_CALL,
      REALM_SPAWN_TASK_CALL,
      REALM_CREATE_INSTANCE_CALL,
      REALM_ISSUE_COPY_CALL,
      REALM_ISSUE_FILL_CALL,
      REGION_TREE_LOGICAL_ANALYSIS_CALL,
      REGION_TREE_LOGICAL_FENCE_CALL,
      REGION_TREE_VERSIONING_ANALYSIS_CALL,
      REGION_TREE_ADVANCE_VERSION_NUMBERS_CALL,
      REGION_TREE_INITIALIZE_CONTEXT_CALL,
      REGION_TREE_INVALIDATE_CONTEXT_CALL,
      REGION_TREE_PREMAP_ONLY_CALL,
      REGION_TREE_PHYSICAL_REGISTER_ONLY_CALL,
      REGION_TREE_PHYSICAL_REGISTER_USERS_CALL,
      REGION_TREE_PHYSICAL_PERFORM_CLOSE_CALL,
      REGION_TREE_PHYSICAL_CLOSE_CONTEXT_CALL,
      REGION_TREE_PHYSICAL_COPY_ACROSS_CALL,
      REGION_TREE_PHYSICAL_REDUCE_ACROSS_CALL,
      REGION_TREE_PHYSICAL_CONVERT_MAPPING_CALL,
      REGION_TREE_PHYSICAL_FILL_FIELDS_CALL,
      REGION_TREE_PHYSICAL_ATTACH_FILE_CALL,
      REGION_TREE_PHYSICAL_DETACH_FILE_CALL,
      REGION_NODE_REGISTER_LOGICAL_USER_CALL,
      REGION_NODE_CLOSE_LOGICAL_NODE_CALL,
      REGION_NODE_SIPHON_LOGICAL_CHILDREN_CALL,
      REGION_NODE_SIPHON_LOGICAL_PROJECTION_CALL,
      REGION_NODE_PERFORM_LOGICAL_CLOSES_CALL,
      REGION_NODE_FIND_VALID_INSTANCE_VIEWS_CALL,
      REGION_NODE_FIND_VALID_REDUCTION_VIEWS_CALL,
      REGION_NODE_ISSUE_UPDATE_COPIES_CALL,
      REGION_NODE_SORT_COPY_INSTANCES_CALL,
      REGION_NODE_ISSUE_GROUPED_COPIES_CALL,
      REGION_NODE_ISSUE_UPDATE_REDUCTIONS_CALL,
      REGION_NODE_PREMAP_REGION_CALL,
      REGION_NODE_REGISTER_REGION_CALL,
      REGION_NODE_CLOSE_STATE_CALL,
      CURRENT_STATE_RECORD_VERSION_NUMBERS_CALL,
      CURRENT_STATE_ADVANCE_VERSION_NUMBERS_CALL,
      PHYSICAL_STATE_CAPTURE_STATE_CALL,
      PHYSICAL_STATE_APPLY_PATH_ONLY_CALL,
      PHYSICAL_STATE_APPLY_STATE_CALL,
      PHYSICAL_STATE_MAKE_LOCAL_CALL,
      VERSION_STATE_UPDATE_PATH_ONLY_CALL,
      VERSION_STATE_MERGE_PHYSICAL_STATE_CALL,
      VERSION_STATE_REQUEST_CHILDREN_CALL,
      VERSION_STATE_REQUEST_INITIAL_CALL,
      VERSION_STATE_REQUEST_FINAL_CALL,
      VERSION_STATE_SEND_STATE_CALL,
      VERSION_STATE_HANDLE_REQUEST_CALL,
      VERSION_STATE_HANDLE_RESPONSE_CALL,
      MATERIALIZED_VIEW_FIND_LOCAL_PRECONDITIONS_CALL,
      MATERIALIZED_VIEW_FIND_LOCAL_COPY_PRECONDITIONS_CALL,
      MATERIALIZED_VIEW_FILTER_PREVIOUS_USERS_CALL,
      MATERIALIZED_VIEW_FILTER_CURRENT_USERS_CALL,
      MATERIALIZED_VIEW_FILTER_LOCAL_USERS_CALL,
      COMPOSITE_VIEW_SIMPLIFY_CALL,
      COMPOSITE_VIEW_ISSUE_DEFERRED_COPIES_CALL,
      COMPOSITE_NODE_CAPTURE_PHYSICAL_STATE_CALL,
      COMPOSITE_NODE_SIMPLIFY_CALL,
      REDUCTION_VIEW_PERFORM_REDUCTION_CALL,
      REDUCTION_VIEW_PERFORM_DEFERRED_REDUCTION_CALL,
      REDUCTION_VIEW_PERFORM_DEFERRED_REDUCTION_ACROSS_CALL,
      REDUCTION_VIEW_FIND_COPY_PRECONDITIONS_CALL,
      REDUCTION_VIEW_FIND_USER_PRECONDITIONS_CALL,
      REDUCTION_VIEW_FILTER_LOCAL_USERS_CALL,
      LAST_RUNTIME_CALL_KIND, // This one must be last
    };

#define RUNTIME_CALL_DESCRIPTIONS(name)                               \
    const char *name[LAST_RUNTIME_CALL_KIND] = {                      \
      "Pack Base Task",                                               \
      "Unpack Base Task",                                             \
      "Task Privilege Check",                                         \
      "Clone Base Task",                                              \
      "Compute Point Requirements",                                   \
      "Early Map Regions",                                            \
      "Intra-Task Aliasing",                                          \
      "Activate Single",                                              \
      "Deactivate Single",                                            \
      "Select Inline Variant",                                        \
      "Inline Child Task",                                            \
      "Pack Single Task",                                             \
      "Unpack Single Task",                                           \
      "Pack Remote Context",                                          \
      "Has Conflicting Internal",                                     \
      "Find Conflicting",                                             \
      "Find Conflicting Internal",                                    \
      "Check Region Dependence",                                      \
      "Find Parent Region Requirement",                               \
      "Find Parent Region",                                           \
      "Check Privilege",                                              \
      "Trigger Single",                                               \
      "Initialize Map Task",                                          \
      "Finalized Map Task",                                           \
      "Validate Variant Selection",                                   \
      "Map All Regions",                                              \
      "Initialize Region Tree Contexts",                              \
      "Invalidate Region Tree Contexts",                              \
      "Create Instance Top View",                                     \
      "Launch Task",                                                  \
      "Activate Multi",                                               \
      "Deactivate Multi",                                             \
      "Slice Index Space",                                            \
      "Clone Multi Call",                                             \
      "Multi Trigger Execution",                                      \
      "Pack Multi",                                                   \
      "Unpack Multi",                                                 \
      "Activate Individual",                                          \
      "Deactivate Individual",                                        \
      "Individual Perform Mapping",                                   \
      "Individual Return Virtual",                                    \
      "Individual Trigger Complete",                                  \
      "Individual Trigger Commit",                                    \
      "Individual Post Mapped",                                       \
      "Individual Pack Task",                                         \
      "Individual Unpack Task",                                       \
      "Individual Pack Remote Complete",                              \
      "Individual Unpack Remote Complete",                            \
      "Activate Point",                                               \
      "Deactivate Point",                                             \
      "Point Task Complete",                                          \
      "Point Task Commit",                                            \
      "Point Task Pack",                                              \
      "Point Task Unpack",                                            \
      "Point Task Post Mapped",                                       \
      "Remote Task Activate",                                         \
      "Remote Task Deactivate",                                       \
      "Remote Unpack Context",                                        \
      "Index Activate",                                               \
      "Index Deactivate",                                             \
      "Index Compute Fat Path",                                       \
      "Index Early Map Task",                                         \
      "Index Distribute",                                             \
      "Index Perform Mapping",                                        \
      "Index Complete",                                               \
      "Index Commit",                                                 \
      "Index Perform Inlining",                                       \
      "Index Clone As Slice",                                         \
      "Index Handle Future",                                          \
      "Index Return Slice Mapped",                                    \
      "Index Return Slice Complete",                                  \
      "Index Return Slice Commit",                                    \
      "Slice Activate",                                               \
      "Slice Deactivate",                                             \
      "Slice Apply Version Info",                                     \
      "Slice Distribute",                                             \
      "Slice Perform Mapping",                                        \
      "Slice Launch",                                                 \
      "Slice Map and Launch",                                         \
      "Slice Pack Task",                                              \
      "Slice Unpack Task",                                            \
      "Slice Clone As Slice",                                         \
      "Slice Handle Future",                                          \
      "Slice Cone as Point",                                          \
      "Slice Enumerate Points",                                       \
      "Slice Mapped",                                                 \
      "Slice Complete",                                               \
      "Slice Commit",                                                 \
      "Realm Spawn Meta",                                             \
      "Realm Spawn Task",                                             \
      "Realm Create Instance",                                        \
      "Realm Issue Copy",                                             \
      "Realm Issue Fill",                                             \
      "Region Tree Logical Analysis",                                 \
      "Region Tree Logical Fence",                                    \
      "Region Tree Versioning Analysis",                              \
      "Region Tree Advance Version Numbers",                          \
      "Region Tree Initialize Context",                               \
      "Region Tree Invalidate Context",                               \
      "Region Tree Premap Only",                                      \
      "Region Tree Physical Register Only",                           \
      "Region Tree Physical Register Users",                          \
      "Region Tree Physical Perform Close",                           \
      "Region Tree Physical Close Context",                           \
      "Region Tree Physical Copy Across",                             \
      "Region Tree Physical Reduce Across",                           \
      "Region Tree Physical Convert Mapping",                         \
      "Region Tree Physical Fill Fields",                             \
      "Region Tree Physical Attach File",                             \
      "Region Tree Physical Detach File",                             \
      "Region Node Register Logical User",                            \
      "Region Node Close Logical Node",                               \
      "Region Node Siphon Logical Children",                          \
      "Region Node Siphon Logical Projection",                        \
      "Region Node Perform Logical Closes",                           \
      "Region Node Find Valid Instance Views",                        \
      "Region Node Find Valid Reduction Views",                       \
      "Region Node Issue Update Copies",                              \
      "Region Node Sort Copy Instances",                              \
      "Region Node Issue Grouped Copies",                             \
      "Region Node Issue Update Reductions",                          \
      "Region Node Premap Region",                                    \
      "Region Node Register Region",                                  \
      "Region Node Close State",                                      \
      "Logical State Record Verison Numbers",                         \
      "Logical State Advance Version Numbers",                        \
      "Physical State Capture State",                                 \
      "Physical State Apply Path Only",                               \
      "Physical State Apply State",                                   \
      "Physical State Make Local",                                    \
      "Version State Update Path Only",                               \
      "Version State Merge Physical State",                           \
      "Version State Request Children",                               \
      "Version State Request Initial",                                \
      "Version State Request Final",                                  \
      "Version State Send State",                                     \
      "Version State Handle Request",                                 \
      "Version State Handle Response",                                \
      "Materialized View Find Local Preconditions",                   \
      "Materialized View Find Local Copy Preconditions",              \
      "Materialized View Filter Previous Users",                      \
      "Materialized View Filter Current Users",                       \
      "Materialized View Filter Local Users",                         \
      "Composite View Simplify",                                      \
      "Composite View Issue Deferred Copies",                         \
      "Composite Node Capture Physical State",                        \
      "Composite Node Simplify",                                      \
      "Reduction View Perform Reduction",                             \
      "Reduction View Perform Deferred Reduction",                    \
      "Reduction View Perform Deferred Reduction Across",             \
      "Reduction View Find Copy Preconditions",                       \
      "Reduction View Find User Preconditions",                       \
      "Reduction View Filter Local Users",                            \
    };

    enum SemanticInfoKind {
      INDEX_SPACE_SEMANTIC,
      INDEX_PARTITION_SEMANTIC,
      FIELD_SPACE_SEMANTIC,
      FIELD_SEMANTIC,
      LOGICAL_REGION_SEMANTIC,
      LOGICAL_PARTITION_SEMANTIC,
      TASK_SEMANTIC,
    };

    // Forward declarations for runtime level objects
    // runtime.h
    class Collectable;
    class ArgumentMapImpl;
    class FutureImpl;
    class FutureMapImpl;
    class ReplFutureMapImpl;
    class PhysicalRegionImpl;
    class GrantImpl;
    class PredicateImpl;
    class MPILegionHandshakeImpl;
    class ProcessorManager;
    class MemoryManager;
    class VirtualChannel;
    class MessageManager;
    class ShutdownManager;
    class GarbageCollectionEpoch;
    class TaskImpl;
    class VariantImpl;
    class LayoutConstraints;
    class GeneratorImpl;
    class ProjectionFunction;
    class ShardingFunction;
    class Runtime;

    // legion_ops.h
    class Operation;
    class SpeculativeOp;
    class MapOp;
    class CopyOp;
    class IndexCopyOp;
    class PointCopyOp;
    class FenceOp;
    class FrameOp;
    class DeletionOp;
    class InternalOp;
    class OpenOp;
    class AdvanceOp;
    class CloseOp;
    class InterCloseOp;
    class IndexCloseOp;
    class PointCloseOp;
    class ReadCloseOp;
    class PostCloseOp;
    class VirtualCloseOp;
    class AcquireOp;
    class ReleaseOp;
    class DynamicCollectiveOp;
    class FuturePredOp;
    class NotPredOp;
    class AndPredOp;
    class OrPredOp;
    class MustEpochOp;
    class PendingPartitionOp;
    class DependentPartitionOp;
    class PointDepPartOp;
    class FillOp;
    class IndexFillOp;
    class PointFillOp;
    class AttachOp;
    class DetachOp;
    class TimingOp;
    class TaskOp;

    // legion_control.h
    class ReplIndividualTask;
    class ReplIndexTask;
    class ReplInterCloseOp;
    // No need for ReplFillOp
    class ReplIndexFillOp;
    class ReplCopyOp;
    class ReplIndexCopyOp;
    class ReplDeletionOp;
    class ReplPendingPartitionOp;
    class ReplDependentPartitionOp;
    class ReplMustEpochOp;
    class ReplTimingOp;

    // legion_tasks.h
    class ExternalTask;
    class SingleTask;
    class MultiTask;
    class IndividualTask;
    class PointTask;
    class ShardTask;
    class IndexTask;
    class SliceTask;
    class RemoteTask;

    // legion_context.h
    /**
     * \class ContextInterface
     * This is a pure virtual class so users don't try to use it. 
     * It defines the context interface that the task wrappers use 
     * for getting access to context data when running a task.
     */
    class TaskContext;
    class InnerContext;;
    class TopLevelContext;
    class ReplicateContext;
    class RemoteContext;
    class LeafContext;
    class InlineContext;
    class ContextInterface {
    public:
      virtual Task* get_task(void) = 0;
      virtual const std::vector<PhysicalRegion>& begin_task(void) = 0;
      virtual void end_task(const void *result, 
                            size_t result_size, bool owned) = 0;
      // This is safe because we see in legion_context.h that
      // TaskContext implements this interface and no one else
      // does. If only C++ implemented forward declarations of
      // inheritence then we wouldn't have this dumb problem
      // (mixin classes anyone?).
      inline TaskContext* as_context(void) 
        { return reinterpret_cast<TaskContext*>(this); }
    };
    // Nasty global variable for TLS support of figuring out
    // our context implicitly, this is experimental only
#ifdef ENABLE_LEGION_TLS
    extern __thread TaskContext *implicit_context;
#endif
    
    // legion_trace.h
    class LegionTrace;
    class StaticTrace;
    class DynamicTrace;
    class TraceCaptureOp;
    class TraceCompleteOp;

    // region_tree.h
    class RegionTreeForest;
    class IndexTreeNode;
    class IndexSpaceNode;
    template<int DIM, typename T> class IndexSpaceNodeT;
    class IndexPartNode;
    template<int DIM, typename T> class IndexPartNodeT;
    class FieldSpaceNode;
    class RegionTreeNode;
    class RegionNode;
    class PartitionNode;

    class RegionTreeContext;
    class RegionTreePath;
    class PathTraverser;
    class NodeTraverser;

    class ProjectionEpoch;
    class LogicalState;
    class PhysicalState;
    class VersionState;
    class VersionInfo;
    class RestrictInfo;
    class Restriction;
    class Acquisition;

    class Collectable;
    class Notifiable;
    class ReferenceMutator;
    class LocalReferenceMutator;
    class NeverReferenceMutator;
    class DistributedCollectable;
    class LayoutDescription;
    class PhysicalManager; // base class for instance and reduction
    class CopyAcrossHelper;
    class LogicalView; // base class for instance and reduction
    class InstanceManager;
    class InstanceKey;
    class InstanceView;
    class DeferredView;
    class MaterializedView;
    class CompositeBase;
    class CompositeView;
    class CompositeVersionInfo;
    class CompositeNode;
    class FillView;
    class PhiView;
    class MappingRef;
    class InstanceRef;
    class InstanceSet;
    class InnerTaskView;
    class ReductionManager;
    class ListReductionManager;
    class FoldReductionManager;
    class VirtualManager;
    class ReductionView;
    class InstanceBuilder;

    class RegionAnalyzer;
    class RegionMapper;

    struct EscapedUser;
    struct EscapedCopy;
    struct GenericUser;
    struct LogicalUser;
    struct PhysicalUser;
    struct TraceInfo;
    class ClosedNode;
    class LogicalCloser;
    class TreeCloseImpl;
    class TreeClose;
    struct CloseInfo; 
    struct FieldDataDescriptor;

    // legion_spy.h
    class TreeStateLogger;

    // legion_profiling.h
    class LegionProfiler;
    class LegionProfInstance;

    // mapper_manager.h
    class MappingCallInfo;
    class MapperManager;
    class SerializingManager;
    class ConcurrentManager;
    typedef Mapping::MapperEvent MapperEvent;
    typedef Mapping::ProfilingMeasurementID ProfilingMeasurementID;

    // legion_replication.h
    class ReplIndividualTask;
    class ReplIndexTask;
    class ReplFillOp;
    class ReplIndexFillOp;
    class ReplCopyOp;
    class ReplIndexCopyOp;
    class ReplDeletionOp;
    class ReplPendingPartitionOp;
    class ReplDependentPartitionOp;
    class ReplMustEpochOp;
    class ReplTimingOp;
    class ShardMapping;
    class ShardManager;
    class ShardCollective;
    class GatherCollective;
    class AllGatherCollective;
    class BarrierExchangeCollective;
    template<typename T> class ValueBroadcast;
    class CrossProductCollective;
    class ShardingGatherCollective;
    class FieldDescriptorExchange;
    class FieldDescriptorGather;
    class FutureBroadcast;
    class FutureExchange;
    class FutureNameExchange;
    class MustEpochProcessorBroadcast;
    class MustEpochMappingExchange;

#define FRIEND_ALL_RUNTIME_CLASSES                          \
    friend class Legion::Runtime;                           \
    friend class Internal::Runtime;                         \
    friend class Internal::PhysicalRegionImpl;              \
    friend class Internal::TaskImpl;                        \
    friend class Internal::ProcessorManager;                \
    friend class Internal::MemoryManager;                   \
    friend class Internal::Operation;                       \
    friend class Internal::SpeculativeOp;                   \
    friend class Internal::MapOp;                           \
    friend class Internal::CopyOp;                          \
    friend class Internal::IndexCopyOp;                     \
    friend class Internal::PointCopyOp;                     \
    friend class Internal::FenceOp;                         \
    friend class Internal::DynamicCollectiveOp;             \
    friend class Internal::FuturePredOp;                    \
    friend class Internal::DeletionOp;                      \
    friend class Internal::OpenOp;                          \
    friend class Internal::AdvanceOp;                       \
    friend class Internal::CloseOp;                         \
    friend class Internal::InterCloseOp;                    \
    friend class Internal::IndexCloseOp;                    \
    friend class Internal::PointCloseOp;                    \
    friend class Internal::ReadCloseOp;                     \
    friend class Internal::PostCloseOp;                     \
    friend class Internal::VirtualCloseOp;                  \
    friend class Internal::AcquireOp;                       \
    friend class Internal::ReleaseOp;                       \
    friend class Internal::PredicateImpl;                   \
    friend class Internal::NotPredOp;                       \
    friend class Internal::AndPredOp;                       \
    friend class Internal::OrPredOp;                        \
    friend class Internal::MustEpochOp;                     \
    friend class Internal::PendingPartitionOp;              \
    friend class Internal::DependentPartitionOp;            \
    friend class Internal::PointDepPartOp;                  \
    friend class Internal::FillOp;                          \
    friend class Internal::IndexFillOp;                     \
    friend class Internal::PointFillOp;                     \
    friend class Internal::AttachOp;                        \
    friend class Internal::DetachOp;                        \
    friend class Internal::TimingOp;                        \
    friend class Internal::ExternalTask;                    \
    friend class Internal::TaskOp;                          \
    friend class Internal::SingleTask;                      \
    friend class Internal::MultiTask;                       \
    friend class Internal::IndividualTask;                  \
    friend class Internal::PointTask;                       \
    friend class Internal::IndexTask;                       \
    friend class Internal::SliceTask;                       \
<<<<<<< HEAD
    friend class Internal::ReplIndividualTask;              \
    friend class Internal::ReplIndexTask;                   \
    friend class Internal::ReplFillOp;                      \
    friend class Internal::ReplIndexFillOp;                 \
    friend class Internal::ReplCopyOp;                      \
    friend class Internal::ReplIndexCopyOp;                 \
    friend class Internal::ReplDeletionOp;                  \
    friend class Internal::ReplPendingPartitionOp;          \
    friend class Internal::ReplDependentPartitionOp;        \
    friend class Internal::ReplMustEpochOp;                 \
    friend class Internal::ReplTimingOp;                    \
    friend class Internal::MinimalPoint;                    \
=======
>>>>>>> 4e5f310b
    friend class Internal::RegionTreeForest;                \
    friend class Internal::IndexSpaceNode;                  \
    friend class Internal::IndexPartNode;                   \
    friend class Internal::FieldSpaceNode;                  \
    friend class Internal::RegionTreeNode;                  \
    friend class Internal::RegionNode;                      \
    friend class Internal::PartitionNode;                   \
    friend class Internal::LogicalView;                     \
    friend class Internal::InstanceView;                    \
    friend class Internal::DeferredView;                    \
    friend class Internal::ReductionView;                   \
    friend class Internal::MaterializedView;                \
    friend class Internal::CompositeView;                   \
    friend class Internal::CompositeNode;                   \
    friend class Internal::FillView;                        \
    friend class Internal::LayoutDescription;               \
    friend class Internal::PhysicalManager;                 \
    friend class Internal::InstanceManager;                 \
    friend class Internal::ReductionManager;                \
    friend class Internal::ListReductionManager;            \
    friend class Internal::FoldReductionManager;            \
    friend class Internal::TreeStateLogger;                 \
    friend class Internal::MapperManager;                   \
    friend class Internal::InstanceRef;                     \
    friend class Internal::MPILegionHandshakeImpl;          \
    friend class Internal::ArgumentMapImpl;                 \
    friend class Internal::FutureMapImpl;                   \
    friend class Internal::ReplFutureMapImpl;               \
    friend class Internal::TaskContext;                     \
    friend class Internal::InnerContext;                    \
    friend class Internal::TopLevelContext;                 \
    friend class Internal::RemoteContext;                   \
    friend class Internal::LeafContext;                     \
    friend class Internal::InlineContext;                   \
    friend class Internal::ReplicateContext;                \
    friend class Internal::InstanceBuilder;                 \
    friend class Internal::FutureNameExchange;              \
    friend class Internal::MustEpochMappingExchange;        \
    friend class BindingLib::Utility;                       \
    friend class CObjectWrapper;                  

#define LEGION_EXTERN_LOGGER_DECLARATIONS      \
    extern Realm::Logger log_run;              \
    extern Realm::Logger log_task;             \
    extern Realm::Logger log_index;            \
    extern Realm::Logger log_field;            \
    extern Realm::Logger log_region;           \
    extern Realm::Logger log_inst;             \
    extern Realm::Logger log_variant;          \
    extern Realm::Logger log_allocation;       \
    extern Realm::Logger log_prof;             \
    extern Realm::Logger log_garbage;          \
    extern Realm::Logger log_spy;              \
    extern Realm::Logger log_shutdown;

  }; // Internal namespace

  // Typedefs that are needed everywhere
  typedef LegionRuntime::Accessor::ByteOffset ByteOffset;
  typedef Realm::Runtime RealmRuntime;
  typedef Realm::Machine Machine;
  typedef Realm::Memory Memory;
  typedef Realm::Processor Processor;
  typedef Realm::CodeDescriptor CodeDescriptor;
  typedef Realm::Reservation Reservation;
  typedef ::legion_reduction_op_id_t ReductionOpID;
  typedef Realm::ReductionOpUntyped ReductionOp;
  typedef ::legion_custom_serdez_id_t CustomSerdezID;
  typedef Realm::CustomSerdezUntyped SerdezOp;
  typedef Realm::Machine::ProcessorMemoryAffinity ProcessorMemoryAffinity;
  typedef Realm::Machine::MemoryMemoryAffinity MemoryMemoryAffinity;
  typedef Realm::DynamicTemplates::TagType TypeTag;
  typedef Realm::Logger Logger;
  typedef ::legion_lowlevel_coord_t coord_t;
  typedef std::map<CustomSerdezID, 
                   const Realm::CustomSerdezUntyped *> SerdezOpTable;
  typedef std::map<Realm::ReductionOpID, 
          const Realm::ReductionOpUntyped *> ReductionOpTable;
  typedef void (*SerdezInitFnptr)(const ReductionOp*, void *&, size_t&);
  typedef void (*SerdezFoldFnptr)(const ReductionOp*, void *&, 
                                  size_t&, const void*);
  typedef std::map<Realm::ReductionOpID, SerdezRedopFns> SerdezRedopTable;
  typedef ::legion_projection_type_t HandleType;
  typedef ::legion_address_space_t AddressSpace;
  typedef ::legion_task_priority_t TaskPriority;
  typedef ::legion_garbage_collection_priority_t GCPriority;
  typedef ::legion_color_t Color;
  typedef ::legion_field_id_t FieldID;
  typedef ::legion_trace_id_t TraceID;
  typedef ::legion_mapper_id_t MapperID;
  typedef ::legion_context_id_t ContextID;
  typedef ::legion_instance_id_t InstanceID;
  typedef ::legion_index_space_id_t IndexSpaceID;
  typedef ::legion_index_partition_id_t IndexPartitionID;
  typedef ::legion_index_tree_id_t IndexTreeID;
  typedef ::legion_field_space_id_t FieldSpaceID;
  typedef ::legion_generation_id_t GenerationID;
  typedef ::legion_type_handle TypeHandle;
  typedef ::legion_projection_id_t ProjectionID;
  typedef ::legion_sharding_id_t ShardingID;
  typedef ::legion_region_tree_id_t RegionTreeID;
  typedef ::legion_distributed_id_t DistributedID;
  typedef ::legion_address_space_id_t AddressSpaceID;
  typedef ::legion_tunable_id_t TunableID;
  typedef ::legion_local_variable_id_t LocalVariableID;
  typedef ::legion_generator_id_t GeneratorID;
  typedef ::legion_mapping_tag_id_t MappingTagID;
  typedef ::legion_semantic_tag_t SemanticTag;
  typedef ::legion_variant_id_t VariantID;
  typedef ::legion_unique_id_t UniqueID;
  typedef ::legion_version_id_t VersionID;
  typedef ::legion_projection_epoch_id_t ProjectionEpochID;
  typedef ::legion_task_id_t TaskID;
  typedef ::legion_layout_constraint_id_t LayoutConstraintID;
  typedef ::legion_replication_id_t ReplicationID;
  typedef ::legion_shard_id_t ShardID;
  typedef ::legion_internal_color_t LegionColor;
  typedef std::map<Color,ColoredPoints<ptr_t> > Coloring;
  typedef std::map<Color,Domain> DomainColoring;
  typedef std::map<Color,std::set<Domain> > MultiDomainColoring;
  typedef std::map<DomainPoint,ColoredPoints<ptr_t> > PointColoring;
  typedef std::map<DomainPoint,Domain> DomainPointColoring;
  typedef std::map<DomainPoint,std::set<Domain> > MultiDomainPointColoring;
  typedef void (*RegistrationCallbackFnptr)(Machine machine, 
                Runtime *rt, const std::set<Processor> &local_procs);
  typedef LogicalRegion (*RegionProjectionFnptr)(LogicalRegion parent, 
      const DomainPoint&, Runtime *rt);
  typedef LogicalRegion (*PartitionProjectionFnptr)(LogicalPartition parent, 
      const DomainPoint&, Runtime *rt);
  typedef bool (*PredicateFnptr)(const void*, size_t, 
      const std::vector<Future> futures);
  typedef void (*RealmFnptr)(const void*,size_t,
                             const void*,size_t,Processor);
  // Magical typedefs 
  // (don't forget to update ones in old HighLevel namespace in legion.inl)
  typedef Internal::TaskContext* Context;
  typedef Internal::ContextInterface* InternalContext;
  typedef Internal::GeneratorImpl* GeneratorContext;
  typedef void (*GeneratorFnptr)(GeneratorContext,
                                 const TaskGeneratorArguments&, Runtime*);
  // Anothing magical typedef
  namespace Mapping {
    typedef Internal::MappingCallInfo* MapperContext;
    typedef Internal::PhysicalManager* PhysicalInstanceImpl;
  };

  namespace Internal { 
    // The invalid color
    const LegionColor INVALID_COLOR = LLONG_MAX;
    // This is only needed internally
    typedef Realm::RegionInstance PhysicalInstance;
    typedef Realm::CopySrcDstField CopySrcDstField;
    typedef unsigned long long CollectiveID;
    // Helper for encoding templates
    struct NT_TemplateHelper : 
      public Realm::DynamicTemplates::ListProduct2<Realm::DIMCOUNTS, 
                                                   Realm::DIMTYPES> {
    typedef Realm::DynamicTemplates::ListProduct2<Realm::DIMCOUNTS, 
                                                  Realm::DIMTYPES> SUPER;
    public:
      template<int N, typename T>
      static inline TypeTag encode_tag(void) {
        return SUPER::template encode_tag<Realm::DynamicTemplates::Int<N>, T>();
      };
      template<int N, typename T>
      static inline void check_type(const TypeTag t) {
#ifdef DEBUG_LEGION
#ifndef NDEBUG
        const TypeTag t1 = encode_tag<N,T>();
#endif
        assert(t1 == t);
#endif
      }
      struct DimHelper {
      public:
        template<typename N, typename T>
        static inline void demux(int *result) { *result = N::N; }
      };
      static inline int get_dim(const TypeTag t) {
        int result = 0;
        SUPER::demux<DimHelper>(t, &result);
        return result; 
      }
    };
    // Pull some of the mapper types into the internal space
    typedef Mapping::Mapper Mapper;
    typedef Mapping::PhysicalInstance MappingInstance;
    // A little bit of logic here to figure out the 
    // kind of bit mask to use for FieldMask

// The folowing macros are used in the FieldMask instantiation of BitMask
// If you change one you probably have to change the others too
#define LEGION_FIELD_MASK_FIELD_TYPE          uint64_t 
#define LEGION_FIELD_MASK_FIELD_SHIFT         6
#define LEGION_FIELD_MASK_FIELD_MASK          0x3F
#define LEGION_FIELD_MASK_FIELD_ALL_ONES      0xFFFFFFFFFFFFFFFF

#if defined(__AVX__)
#if (MAX_FIELDS > 256)
    typedef AVXTLBitMask<MAX_FIELDS> FieldMask;
#elif (MAX_FIELDS > 128)
    typedef AVXBitMask<MAX_FIELDS> FieldMask;
#elif (MAX_FIELDS > 64)
    typedef SSEBitMask<MAX_FIELDS> FieldMask;
#else
    typedef BitMask<LEGION_FIELD_MASK_FIELD_TYPE,MAX_FIELDS,
                    LEGION_FIELD_MASK_FIELD_SHIFT,
                    LEGION_FIELD_MASK_FIELD_MASK> FieldMask;
#endif
#elif defined(__SSE2__)
#if (MAX_FIELDS > 128)
    typedef SSETLBitMask<MAX_FIELDS> FieldMask;
#elif (MAX_FIELDS > 64)
    typedef SSEBitMask<MAX_FIELDS> FieldMask;
#else
    typedef BitMask<LEGION_FIELD_MASK_FIELD_TYPE,MAX_FIELDS,
                    LEGION_FIELD_MASK_FIELD_SHIFT,
                    LEGION_FIELD_MASK_FIELD_MASK> FieldMask;
#endif
#else
#if (MAX_FIELDS > 64)
    typedef TLBitMask<LEGION_FIELD_MASK_FIELD_TYPE,MAX_FIELDS,
                      LEGION_FIELD_MASK_FIELD_SHIFT,
                      LEGION_FIELD_MASK_FIELD_MASK> FieldMask;
#else
    typedef BitMask<LEGION_FIELD_MASK_FIELD_TYPE,MAX_FIELDS,
                    LEGION_FIELD_MASK_FIELD_SHIFT,
                    LEGION_FIELD_MASK_FIELD_MASK> FieldMask;
#endif
#endif
    typedef BitPermutation<FieldMask,LEGION_FIELD_LOG2> FieldPermutation;
    typedef Fraction<unsigned long> InstFrac;
#undef LEGION_FIELD_MASK_FIELD_SHIFT
#undef LEGION_FIELD_MASK_FIELD_MASK

    // Similar logic as field masks for node masks

// The following macros are used in the NodeMask instantiation of BitMask
// If you change one you probably have to change the others too
#define LEGION_NODE_MASK_NODE_TYPE           uint64_t
#define LEGION_NODE_MASK_NODE_SHIFT          6
#define LEGION_NODE_MASK_NODE_MASK           0x3F
#define LEGION_NODE_MASK_NODE_ALL_ONES       0xFFFFFFFFFFFFFFFF

#if defined(__AVX__)
#if (MAX_NUM_NODES > 256)
    typedef AVXTLBitMask<MAX_NUM_NODES> NodeMask;
#elif (MAX_NUM_NODES > 128)
    typedef AVXBitMask<MAX_NUM_NODES> NodeMask;
#elif (MAX_NUM_NODES > 64)
    typedef SSEBitMask<MAX_NUM_NODES> NodeMask;
#else
    typedef BitMask<LEGION_NODE_MASK_NODE_TYPE,MAX_NUM_NODES,
                    LEGION_NODE_MASK_NODE_SHIFT,
                    LEGION_NODE_MASK_NODE_MASK> NodeMask;
#endif
#elif defined(__SSE2__)
#if (MAX_NUM_NODES > 128)
    typedef SSETLBitMask<MAX_NUM_NODES> NodeMask;
#elif (MAX_NUM_NODES > 64)
    typedef SSEBitMask<MAX_NUM_NODES> NodeMask;
#else
    typedef BitMask<LEGION_NODE_MASK_NODE_TYPE,MAX_NUM_NODES,
                    LEGION_NODE_MASK_NODE_SHIFT,
                    LEGION_NODE_MASK_NODE_MASK> NodeMask;
#endif
#else
#if (MAX_NUM_NODES > 64)
    typedef TLBitMask<LEGION_NODE_MASK_NODE_TYPE,MAX_NUM_NODES,
                      LEGION_NODE_MASK_NODE_SHIFT,
                      LEGION_NODE_MASK_NODE_MASK> NodeMask;
#else
    typedef BitMask<LEGION_NODE_MASK_NODE_TYPE,MAX_NUM_NODES,
                    LEGION_NODE_MASK_NODE_SHIFT,
                    LEGION_NODE_MASK_NODE_MASK> NodeMask;
#endif
#endif
    typedef IntegerSet<AddressSpaceID,NodeMask> NodeSet;

#undef LEGION_NODE_MASK_NODE_SHIFT
#undef LEGION_NODE_MASK_NODE_MASK

// The following macros are used in the ProcessorMask instantiation of BitMask
// If you change one you probably have to change the others too
#define LEGION_PROC_MASK_PROC_TYPE           uint64_t
#define LEGION_PROC_MASK_PROC_SHIFT          6
#define LEGION_PROC_MASK_PROC_MASK           0x3F
#define LEGION_PROC_MASK_PROC_ALL_ONES       0xFFFFFFFFFFFFFFFF

#if defined(__AVX__)
#if (MAX_NUM_PROCS > 256)
    typedef AVXTLBitMask<MAX_NUM_PROCS> ProcessorMask;
#elif (MAX_NUM_PROCS > 128)
    typedef AVXBitMask<MAX_NUM_PROCS> ProcessorMask;
#elif (MAX_NUM_PROCS > 64)
    typedef SSEBitMask<MAX_NUM_PROCS> ProcessorMask;
#else
    typedef BitMask<LEGION_PROC_MASK_PROC_TYPE,MAX_NUM_PROCS,
                    LEGION_PROC_MASK_PROC_SHIFT,
                    LEGION_PROC_MASK_PROC_MASK> ProcessorMask;
#endif
#elif defined(__SSE2__)
#if (MAX_NUM_PROCS > 128)
    typedef SSETLBitMask<MAX_NUM_PROCS> ProcessorMask;
#elif (MAX_NUM_PROCS > 64)
    typedef SSEBitMask<MAX_NUM_PROCS> ProcessorMask;
#else
    typedef BitMask<LEGION_PROC_MASK_PROC_TYPE,MAX_NUM_PROCS,
                    LEGION_PROC_MASK_PROC_SHIFT,
                    LEGION_PROC_MASK_PROC_MASK> ProcessorMask;
#endif
#else
#if (MAX_NUM_PROCS > 64)
    typedef TLBitMask<LEGION_PROC_MASK_PROC_TYPE,MAX_NUM_PROCS,
                      LEGION_PROC_MASK_PROC_SHIFT,
                      LEGION_PROC_MASK_PROC_MASK> ProcessorMask;
#else
    typedef BitMask<LEGION_PROC_MASK_PROC_TYPE,MAX_NUM_PROCS,
                    LEGION_PROC_MASK_PROC_SHIFT,
                    LEGION_PROC_MASK_PROC_MASK> ProcessorMask;
#endif
#endif

#undef PROC_SHIFT
#undef PROC_MASK
  }; // namespace Internal 

  // Legion derived event types
  class LgEvent : public Realm::Event {
  public:
    static const LgEvent NO_LG_EVENT;
  public:
    LgEvent(void) { id = 0; }
    LgEvent(const LgEvent &rhs) { id = rhs.id; }
    explicit LgEvent(const Realm::Event e) { id = e.id; }
  public:
    inline LgEvent& operator=(const LgEvent &rhs)
      { id = rhs.id; return *this; }
  public:
    inline void lg_wait(void) const
      {
#ifdef ENABLE_LEGION_TLS
        // Save the context locally
        TaskContext *local_ctx = Internal::implicit_context; 
        // Do the wait
        wait();
        // Write the context back
        Internal::implicit_context = local_ctx;
#else
        // Just do the normal wait call
        wait(); 
#endif
      }
  };

  class PredEvent : public LgEvent {
  public:
    static const PredEvent NO_PRED_EVENT;
  public:
    PredEvent(void) : LgEvent() { } 
    PredEvent(const PredEvent &rhs) { id = rhs.id; }
    explicit PredEvent(const Realm::UserEvent &e) : LgEvent(e) { }
  public:
    inline PredEvent& operator=(const PredEvent &rhs)
      { id = rhs.id; return *this; }
    inline operator Realm::UserEvent() const
      { Realm::UserEvent e; e.id = id; return e; }
  };

  class ApEvent : public LgEvent {
  public:
    static const ApEvent NO_AP_EVENT;
  public:
    ApEvent(void) : LgEvent() { }
    ApEvent(const ApEvent &rhs) { id = rhs.id; }
    explicit ApEvent(const Realm::Event &e) : LgEvent(e) { }
    explicit ApEvent(const PredEvent &e) { id = e.id; }
  public:
    inline ApEvent& operator=(const ApEvent &rhs)
      { id = rhs.id; return *this; }
    inline bool has_triggered_faultignorant(void) const
      { bool poisoned; return has_triggered_faultaware(poisoned); }
  };

  class ApUserEvent : public ApEvent {
  public:
    static const ApUserEvent NO_AP_USER_EVENT;
  public:
    ApUserEvent(void) : ApEvent() { }
    ApUserEvent(const ApUserEvent &rhs) : ApEvent(rhs) { }
    explicit ApUserEvent(const Realm::UserEvent &e) : ApEvent(e) { }
  public:
    inline ApUserEvent& operator=(const ApUserEvent &rhs)
      { id = rhs.id; return *this; }
    inline operator Realm::UserEvent() const
      { Realm::UserEvent e; e.id = id; return e; }
  };

  class ApBarrier : public ApEvent {
  public:
    static const ApBarrier NO_AP_BARRIER;
  public:
    ApBarrier(void) : ApEvent(), timestamp(0) { }
    ApBarrier(const ApBarrier &rhs) 
      : ApEvent(rhs), timestamp(rhs.timestamp) { }
    explicit ApBarrier(const Realm::Barrier &b) 
      : ApEvent(b), timestamp(b.timestamp) { }
  public:
    inline ApBarrier& operator=(const ApBarrier &rhs)
      { id = rhs.id; timestamp = rhs.timestamp; return *this; }
    inline operator Realm::Barrier() const
      { Realm::Barrier b; b.id = id; 
        b.timestamp = timestamp; return b; }
  public:
    inline bool get_result(void *value, size_t value_size) const
      { Realm::Barrier b; b.id = id;
        b.timestamp = timestamp; return b.get_result(value, value_size); }
    inline void destroy_barrier(void)
      { Realm::Barrier b; b.id = id;
        b.timestamp = timestamp; b.destroy_barrier(); }
  public:
    Realm::Barrier::timestamp_t timestamp;
  };

  class RtEvent : public LgEvent {
  public:
    static const RtEvent NO_RT_EVENT;
  public:
    RtEvent(void) : LgEvent() { }
    RtEvent(const RtEvent &rhs) { id = rhs.id; }
    explicit RtEvent(const Realm::Event &e) : LgEvent(e) { }
    explicit RtEvent(const PredEvent &e) { id = e.id; }
  public:
    inline RtEvent& operator=(const RtEvent &rhs)
      { id = rhs.id; return *this; }
  };

  class RtUserEvent : public RtEvent {
  public:
    static const RtUserEvent NO_RT_USER_EVENT;
  public:
    RtUserEvent(void) : RtEvent() { }
    RtUserEvent(const RtUserEvent &rhs) : RtEvent(rhs) { }
    explicit RtUserEvent(const Realm::UserEvent &e) : RtEvent(e) { }
  public:
    inline RtUserEvent& operator=(const RtUserEvent &rhs)
      { id = rhs.id; return *this; }
    inline operator Realm::UserEvent() const
      { Realm::UserEvent e; e.id = id; return e; }
  };

  class RtBarrier : public RtEvent {
  public:
    static const RtBarrier NO_RT_BARRIER;
  public:
    RtBarrier(void) : RtEvent(), timestamp(0) { }
    RtBarrier(const RtBarrier &rhs)
      : RtEvent(rhs), timestamp(rhs.timestamp) { }
    explicit RtBarrier(const Realm::Barrier &b)
      : RtEvent(b), timestamp(b.timestamp) { }
  public:
    inline RtBarrier& operator=(const RtBarrier &rhs)
      { id = rhs.id; timestamp = rhs.timestamp; return *this; }
    inline operator Realm::Barrier() const
      { Realm::Barrier b; b.id = id; 
        b.timestamp = timestamp; return b; } 
  public:
    inline bool get_result(void *value, size_t value_size) const
      { Realm::Barrier b; b.id = id;
        b.timestamp = timestamp; return b.get_result(value, value_size); }
    inline void destroy_barrier(void)
      { Realm::Barrier b; b.id = id;
        b.timestamp = timestamp; b.destroy_barrier(); }
  public:
    Realm::Barrier::timestamp_t timestamp;
  }; 
  
  // A class for preventing serialization of Legion objects
  // which cannot be serialized
  template<typename T>
  class Unserializable {
  public:
    inline size_t legion_buffer_size(void);
    inline size_t legion_serialize(void *buffer);
    inline size_t legion_deserialize(const void *buffer);
  };

}; // Legion namespace

#endif // __LEGION_TYPES_H__<|MERGE_RESOLUTION|>--- conflicted
+++ resolved
@@ -1516,7 +1516,6 @@
     friend class Internal::PointTask;                       \
     friend class Internal::IndexTask;                       \
     friend class Internal::SliceTask;                       \
-<<<<<<< HEAD
     friend class Internal::ReplIndividualTask;              \
     friend class Internal::ReplIndexTask;                   \
     friend class Internal::ReplFillOp;                      \
@@ -1528,9 +1527,6 @@
     friend class Internal::ReplDependentPartitionOp;        \
     friend class Internal::ReplMustEpochOp;                 \
     friend class Internal::ReplTimingOp;                    \
-    friend class Internal::MinimalPoint;                    \
-=======
->>>>>>> 4e5f310b
     friend class Internal::RegionTreeForest;                \
     friend class Internal::IndexSpaceNode;                  \
     friend class Internal::IndexPartNode;                   \
