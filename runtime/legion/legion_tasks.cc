--- conflicted
+++ resolved
@@ -4379,12 +4379,7 @@
           initialize_reduction_state();
         }
       }
-<<<<<<< HEAD
-=======
       this->point_arguments = rhs->point_arguments;
-      this->restrict_infos = rhs->restrict_infos;
-      this->projection_infos = rhs->projection_infos;
->>>>>>> 6ce12ea8
       this->predicate_false_future = rhs->predicate_false_future;
       this->predicate_false_size = rhs->predicate_false_size;
       if (this->predicate_false_size > 0)
