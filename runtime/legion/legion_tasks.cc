/* Copyright 2017 Stanford University, NVIDIA Corporation
 *
 * Licensed under the Apache License, Version 2.0 (the "License");
 * you may not use this file except in compliance with the License.
 * You may obtain a copy of the License at
 *
 *     http://www.apache.org/licenses/LICENSE-2.0
 *
 * Unless required by applicable law or agreed to in writing, software
 * distributed under the License is distributed on an "AS IS" BASIS,
 * WITHOUT WARRANTIES OR CONDITIONS OF ANY KIND, either express or implied.
 * See the License for the specific language governing permissions and
 * limitations under the License.
 */

#include "region_tree.h"
#include "legion_tasks.h"
#include "legion_spy.h"
#include "legion_trace.h"
#include "legion_context.h"
#include "legion_profiling.h"
#include "legion_instances.h"
#include "legion_analysis.h"
#include "legion_views.h"
#include "legion_replication.h"
#include <algorithm>

#define PRINT_REG(reg) (reg).index_space.id,(reg).field_space.id, (reg).tree_id

namespace Legion {
  namespace Internal {

    LEGION_EXTERN_LOGGER_DECLARATIONS

    /////////////////////////////////////////////////////////////
    // Resource Tracker 
    /////////////////////////////////////////////////////////////

    //--------------------------------------------------------------------------
    ResourceTracker::ResourceTracker(void)
    //--------------------------------------------------------------------------
    {
    }

    //--------------------------------------------------------------------------
    ResourceTracker::ResourceTracker(const ResourceTracker &rhs)
    //--------------------------------------------------------------------------
    {
      // should never be called
      assert(false);
    }

    //--------------------------------------------------------------------------
    ResourceTracker::~ResourceTracker(void)
    //--------------------------------------------------------------------------
    {
    }

    //--------------------------------------------------------------------------
    ResourceTracker& ResourceTracker::operator=(const ResourceTracker&rhs)
    //--------------------------------------------------------------------------
    {
      // should never be called
      assert(false);
      return *this;
    } 

    //--------------------------------------------------------------------------
    void ResourceTracker::return_privilege_state(ResourceTracker *target) const
    //--------------------------------------------------------------------------
    {
      if (!created_regions.empty())
        target->register_region_creations(created_regions);
      if (!deleted_regions.empty())
        target->register_region_deletions(deleted_regions);
      if (!created_fields.empty())
        target->register_field_creations(created_fields);
      if (!deleted_fields.empty())
        target->register_field_deletions(deleted_fields);
      if (!created_field_spaces.empty())
        target->register_field_space_creations(created_field_spaces);
      if (!deleted_field_spaces.empty())
        target->register_field_space_deletions(deleted_field_spaces);
      if (!created_index_spaces.empty())
        target->register_index_space_creations(created_index_spaces);
      if (!deleted_index_spaces.empty())
        target->register_index_space_deletions(deleted_index_spaces);
      if (!created_index_partitions.empty())
        target->register_index_partition_creations(created_index_partitions);
      if (!deleted_index_partitions.empty())
        target->register_index_partition_deletions(deleted_index_partitions);
    }

    //--------------------------------------------------------------------------
    void ResourceTracker::pack_privilege_state(Serializer &rez, 
                                    AddressSpaceID target, bool returning) const
    //--------------------------------------------------------------------------
    {
      // Shouldn't need the lock here since we only do this
      // while there is no one else executing
      RezCheck z(rez);
      rez.serialize<size_t>(created_regions.size());
      if (!created_regions.empty())
      {
        for (std::set<LogicalRegion>::const_iterator it =
              created_regions.begin(); it != created_regions.end(); it++)
        {
          rez.serialize(*it);
        }
      }
      rez.serialize<size_t>(deleted_regions.size());
      if (!deleted_regions.empty())
      {
        for (std::set<LogicalRegion>::const_iterator it =
              deleted_regions.begin(); it != deleted_regions.end(); it++)
        {
          rez.serialize(*it);
        }
      }
      if (returning)
      {
        // Only non-local fields get returned
        size_t non_local = 0;
        for (std::map<std::pair<FieldSpace,FieldID>,bool>::const_iterator it =
              created_fields.begin(); it != created_fields.end(); it++)
        {
          if (it->second)
            continue;
          non_local++;
        }
        rez.serialize(non_local);
        if (non_local > 0)
        {
          for (std::map<std::pair<FieldSpace,FieldID>,bool>::const_iterator it =
                created_fields.begin(); it != created_fields.end(); it++)
          {
            rez.serialize(it->first.first);
            rez.serialize(it->first.second);
            rez.serialize<bool>(it->second);
          }
        }
      }
      else
      {
        rez.serialize<size_t>(created_fields.size());
        if (!created_fields.empty())
        {
          for (std::map<std::pair<FieldSpace,FieldID>,bool>::const_iterator it =
                created_fields.begin(); it != created_fields.end(); it++)
          {
            rez.serialize(it->first.first);
            rez.serialize(it->first.second);
            rez.serialize<bool>(it->second);
          }
        }
      }
      rez.serialize<size_t>(deleted_fields.size());
      if (!deleted_fields.empty())
      {
        for (std::set<std::pair<FieldSpace,FieldID> >::const_iterator it = 
              deleted_fields.begin(); it != deleted_fields.end(); it++)
        {
          rez.serialize(it->first);
          rez.serialize(it->second);
        }
      }
      rez.serialize<size_t>(created_field_spaces.size());
      if (!created_field_spaces.empty())
      {
        for (std::set<FieldSpace>::const_iterator it = 
              created_field_spaces.begin(); it != 
              created_field_spaces.end(); it++)
        {
          rez.serialize(*it);
        }
      }
      rez.serialize<size_t>(deleted_field_spaces.size());
      if (!deleted_field_spaces.empty())
      {
        for (std::set<FieldSpace>::const_iterator it = 
              deleted_field_spaces.begin(); it !=
              deleted_field_spaces.end(); it++)
        {
          rez.serialize(*it);
        }
      }
      rez.serialize<size_t>(created_index_spaces.size());
      if (!created_index_spaces.empty())
      {
        for (std::set<IndexSpace>::const_iterator it = 
              created_index_spaces.begin(); it != 
              created_index_spaces.end(); it++)
        {
          rez.serialize(*it);
        }
      }
      rez.serialize<size_t>(deleted_index_spaces.size());
      if (!deleted_index_spaces.empty())
      {
        for (std::set<IndexSpace>::const_iterator it = 
              deleted_index_spaces.begin(); it !=
              deleted_index_spaces.end(); it++)
        {
          rez.serialize(*it);
        }
      }
      rez.serialize<size_t>(created_index_partitions.size());
      if (!created_index_partitions.empty())
      {
        for (std::set<IndexPartition>::const_iterator it = 
              created_index_partitions.begin(); it !=
              created_index_partitions.end(); it++)
        {
          rez.serialize(*it);
        }
      }
      rez.serialize<size_t>(deleted_index_partitions.size());
      if (!deleted_index_partitions.empty())
      {
        for (std::set<IndexPartition>::const_iterator it = 
              deleted_index_partitions.begin(); it !=
              deleted_index_partitions.end(); it++)
        {
          rez.serialize(*it);
        }
      }
    }

    //--------------------------------------------------------------------------
    /*static*/ void ResourceTracker::unpack_privilege_state(Deserializer &derez,
                                                        ResourceTracker *target)
    //--------------------------------------------------------------------------
    {
      // Hold the lock while doing the unpack to avoid conflicting
      // with anyone else returning state
      DerezCheck z(derez);
      size_t num_created_regions;
      derez.deserialize(num_created_regions);
      if (num_created_regions > 0)
      {
        std::set<LogicalRegion> created_regions;
        for (unsigned idx = 0; idx < num_created_regions; idx++)
        {
          LogicalRegion reg;
          derez.deserialize(reg);
          created_regions.insert(reg);
        }
        target->register_region_creations(created_regions);
      }
      size_t num_deleted_regions;
      derez.deserialize(num_deleted_regions);
      if (num_deleted_regions > 0)
      {
        std::set<LogicalRegion> deleted_regions;
        for (unsigned idx = 0; idx < num_deleted_regions; idx++)
        {
          LogicalRegion reg;
          derez.deserialize(reg);
          deleted_regions.insert(reg);
        }
        target->register_region_deletions(deleted_regions);
      }
      size_t num_created_fields;
      derez.deserialize(num_created_fields);
      if (num_created_fields > 0)
      {
        std::map<std::pair<FieldSpace,FieldID>,bool> created_fields;
        for (unsigned idx = 0; idx < num_created_fields; idx++)
        {
          FieldSpace sp;
          derez.deserialize(sp);
          FieldID fid;
          derez.deserialize(fid);
          derez.deserialize<bool>(
              created_fields[std::pair<FieldSpace,FieldID>(sp,fid)]);
        }
        target->register_field_creations(created_fields);
      }
      size_t num_deleted_fields;
      derez.deserialize(num_deleted_fields);
      if (num_deleted_fields > 0)
      {
        std::set<std::pair<FieldSpace,FieldID> > deleted_fields;
        for (unsigned idx = 0; idx < num_deleted_fields; idx++)
        {
          FieldSpace sp;
          derez.deserialize(sp);
          FieldID fid;
          derez.deserialize(fid);
          deleted_fields.insert(std::pair<FieldSpace,FieldID>(sp,fid));
        }
        target->register_field_deletions(deleted_fields);
      }
      size_t num_created_field_spaces;
      derez.deserialize(num_created_field_spaces);
      if (num_created_field_spaces > 0)
      {
        std::set<FieldSpace> created_field_spaces;
        for (unsigned idx = 0; idx < num_created_field_spaces; idx++)
        {
          FieldSpace sp;
          derez.deserialize(sp);
          created_field_spaces.insert(sp);
        }
        target->register_field_space_creations(created_field_spaces);
      }
      size_t num_deleted_field_spaces;
      derez.deserialize(num_deleted_field_spaces);
      if (num_deleted_field_spaces > 0)
      {
        std::set<FieldSpace> deleted_field_spaces;
        for (unsigned idx = 0; idx < num_deleted_field_spaces; idx++)
        {
          FieldSpace sp;
          derez.deserialize(sp);
          deleted_field_spaces.insert(sp);
        }
        target->register_field_space_deletions(deleted_field_spaces);
      }
      size_t num_created_index_spaces;
      derez.deserialize(num_created_index_spaces);
      if (num_created_index_spaces > 0)
      {
        std::set<IndexSpace> created_index_spaces;
        for (unsigned idx = 0; idx < num_created_index_spaces; idx++)
        {
          IndexSpace sp;
          derez.deserialize(sp);
          created_index_spaces.insert(sp);
        }
        target->register_index_space_creations(created_index_spaces);
      }
      size_t num_deleted_index_spaces;
      derez.deserialize(num_deleted_index_spaces);
      if (num_deleted_index_spaces > 0)
      {
        std::set<IndexSpace> deleted_index_spaces;
        for (unsigned idx = 0; idx < num_deleted_index_spaces; idx++)
        {
          IndexSpace sp;
          derez.deserialize(sp);
          deleted_index_spaces.insert(sp);
        }
        target->register_index_space_deletions(deleted_index_spaces);
      }
      size_t num_created_index_partitions;
      derez.deserialize(num_created_index_partitions);
      if (num_created_index_partitions > 0)
      {
        std::set<IndexPartition> created_index_partitions;
        for (unsigned idx = 0; idx < num_created_index_partitions; idx++)
        {
          IndexPartition ip;
          derez.deserialize(ip);
          created_index_partitions.insert(ip);
        }
        target->register_index_partition_creations(created_index_partitions);
      }
      size_t num_deleted_index_partitions;
      derez.deserialize(num_deleted_index_partitions);
      if (num_deleted_index_partitions > 0)
      {
        std::set<IndexPartition> deleted_index_partitions;
        for (unsigned idx = 0; idx < num_deleted_index_partitions; idx++)
        {
          IndexPartition ip;
          derez.deserialize(ip);
          deleted_index_partitions.insert(ip);
        }
        target->register_index_partition_deletions(deleted_index_partitions);
      }
    }

    /////////////////////////////////////////////////////////////
    // External Task 
    /////////////////////////////////////////////////////////////

    //--------------------------------------------------------------------------
    ExternalTask::ExternalTask(void)
      : Task(), arg_manager(NULL)
    //--------------------------------------------------------------------------
    {
    }

    //--------------------------------------------------------------------------
    void ExternalTask::pack_external_task(Serializer &rez,AddressSpaceID target)
    //--------------------------------------------------------------------------
    {
      RezCheck z(rez);
      rez.serialize(task_id);
      rez.serialize(indexes.size());
      for (unsigned idx = 0; idx < indexes.size(); idx++)
        pack_index_space_requirement(indexes[idx], rez);
      rez.serialize(regions.size());
      for (unsigned idx = 0; idx < regions.size(); idx++)
        pack_region_requirement(regions[idx], rez);
      rez.serialize(futures.size());
      // If we are remote we can just do the normal pack
      for (unsigned idx = 0; idx < futures.size(); idx++)
        rez.serialize(futures[idx].impl->did);
      rez.serialize(grants.size());
      for (unsigned idx = 0; idx < grants.size(); idx++)
        pack_grant(grants[idx], rez);
      rez.serialize(wait_barriers.size());
      for (unsigned idx = 0; idx < wait_barriers.size(); idx++)
        pack_phase_barrier(wait_barriers[idx], rez);
      rez.serialize(arrive_barriers.size());
      for (unsigned idx = 0; idx < arrive_barriers.size(); idx++)
        pack_phase_barrier(arrive_barriers[idx], rez);
      rez.serialize<bool>((arg_manager != NULL));
      rez.serialize(arglen);
      rez.serialize(args,arglen);
      rez.serialize(map_id);
      rez.serialize(tag);
      rez.serialize(is_index_space);
      rez.serialize(must_epoch_task);
      rez.serialize(index_domain);
      rez.serialize(index_point);
      rez.serialize(local_arglen);
      rez.serialize(local_args,local_arglen);
      rez.serialize(orig_proc);
      // No need to pack current proc, it will get set when we unpack
      rez.serialize(steal_count);
      // No need to pack remote, it will get set
      rez.serialize(speculated);
      rez.serialize<unsigned>(get_context_index());
    }

    //--------------------------------------------------------------------------
    void ExternalTask::unpack_external_task(Deserializer &derez,
                                    Runtime *runtime, ReferenceMutator *mutator)
    //--------------------------------------------------------------------------
    {
      DerezCheck z(derez);
      derez.deserialize(task_id);
      size_t num_indexes;
      derez.deserialize(num_indexes);
      indexes.resize(num_indexes);
      for (unsigned idx = 0; idx < indexes.size(); idx++)
        unpack_index_space_requirement(indexes[idx], derez);
      size_t num_regions;
      derez.deserialize(num_regions);
      regions.resize(num_regions);
      for (unsigned idx = 0; idx < regions.size(); idx++)
        unpack_region_requirement(regions[idx], derez); 
      size_t num_futures;
      derez.deserialize(num_futures);
      futures.resize(num_futures);
      for (unsigned idx = 0; idx < futures.size(); idx++)
      {
        DistributedID future_did;
        derez.deserialize(future_did);
        futures[idx] = Future(
            runtime->find_or_create_future(future_did, mutator));
      }
      size_t num_grants;
      derez.deserialize(num_grants);
      grants.resize(num_grants);
      for (unsigned idx = 0; idx < grants.size(); idx++)
        unpack_grant(grants[idx], derez);
      size_t num_wait_barriers;
      derez.deserialize(num_wait_barriers);
      wait_barriers.resize(num_wait_barriers);
      for (unsigned idx = 0; idx < wait_barriers.size(); idx++)
        unpack_phase_barrier(wait_barriers[idx], derez);
      size_t num_arrive_barriers;
      derez.deserialize(num_arrive_barriers);
      arrive_barriers.resize(num_arrive_barriers);
      for (unsigned idx = 0; idx < arrive_barriers.size(); idx++)
        unpack_phase_barrier(arrive_barriers[idx], derez);
      bool has_arg_manager;
      derez.deserialize(has_arg_manager);
      derez.deserialize(arglen);
      if (arglen > 0)
      {
        if (has_arg_manager)
        {
#ifdef DEBUG_LEGION
          assert(arg_manager == NULL);
#endif
          arg_manager = new AllocManager(arglen);
          arg_manager->add_reference();
          args = arg_manager->get_allocation();
        }
        else
          args = legion_malloc(TASK_ARGS_ALLOC, arglen);
        derez.deserialize(args,arglen);
      }
      derez.deserialize(map_id);
      derez.deserialize(tag);
      derez.deserialize(is_index_space);
      derez.deserialize(must_epoch_task);
      derez.deserialize(index_domain);
      derez.deserialize(index_point);
      derez.deserialize(local_arglen);
      if (local_arglen > 0)
      {
        local_args = malloc(local_arglen);
        derez.deserialize(local_args,local_arglen);
      }
      derez.deserialize(orig_proc);
      derez.deserialize(steal_count);
      derez.deserialize(speculated);
      unsigned ctx_index;
      derez.deserialize(ctx_index);
      set_context_index(ctx_index);
    }

    //--------------------------------------------------------------------------
    /*static*/ void ExternalTask::pack_index_space_requirement(
                              const IndexSpaceRequirement &req, Serializer &rez)
    //--------------------------------------------------------------------------
    {
      RezCheck z(rez);
      rez.serialize(req.handle);
      rez.serialize(req.privilege);
      rez.serialize(req.parent);
      // no need to send verified
    }

    //--------------------------------------------------------------------------
    /*static*/ void ExternalTask::unpack_index_space_requirement(
                                IndexSpaceRequirement &req, Deserializer &derez)
    //--------------------------------------------------------------------------
    {
      DerezCheck z(derez);
      derez.deserialize(req.handle);
      derez.deserialize(req.privilege);
      derez.deserialize(req.parent);
      req.verified = true;
    }

    //--------------------------------------------------------------------------
    /*static*/ void ExternalTask::pack_region_requirement(
                                  const RegionRequirement &req, Serializer &rez)
    //--------------------------------------------------------------------------
    {
      RezCheck z(rez);
      rez.serialize(req.region);
      rez.serialize(req.partition);
      rez.serialize(req.privilege_fields.size());
      for (std::set<FieldID>::const_iterator it = req.privilege_fields.begin();
            it != req.privilege_fields.end(); it++)
      {
        rez.serialize(*it);
      }
      rez.serialize(req.instance_fields.size());
      for (std::vector<FieldID>::const_iterator it = 
            req.instance_fields.begin(); it != req.instance_fields.end(); it++)
      {
        rez.serialize(*it);
      }
      rez.serialize(req.privilege);
      rez.serialize(req.prop);
      rez.serialize(req.parent);
      rez.serialize(req.redop);
      rez.serialize(req.tag);
      rez.serialize(req.flags);
      rez.serialize(req.handle_type);
      rez.serialize(req.projection);
    }

    //--------------------------------------------------------------------------
    /*static*/ void ExternalTask::unpack_region_requirement(
                                    RegionRequirement &req, Deserializer &derez)
    //--------------------------------------------------------------------------
    {
      DerezCheck z(derez);
      derez.deserialize(req.region);
      derez.deserialize(req.partition);
      size_t num_privilege_fields;
      derez.deserialize(num_privilege_fields);
      for (unsigned idx = 0; idx < num_privilege_fields; idx++)
      {
        FieldID fid;
        derez.deserialize(fid);
        req.privilege_fields.insert(fid);
      }
      size_t num_instance_fields;
      derez.deserialize(num_instance_fields);
      for (unsigned idx = 0; idx < num_instance_fields; idx++)
      {
        FieldID fid;
        derez.deserialize(fid);
        req.instance_fields.push_back(fid);
      }
      derez.deserialize(req.privilege);
      derez.deserialize(req.prop);
      derez.deserialize(req.parent);
      derez.deserialize(req.redop);
      derez.deserialize(req.tag);
      derez.deserialize(req.flags);
      derez.deserialize(req.handle_type);
      derez.deserialize(req.projection);
      req.flags |= VERIFIED_FLAG;
    }

    //--------------------------------------------------------------------------
    /*static*/ void ExternalTask::pack_grant(const Grant &grant,Serializer &rez)
    //--------------------------------------------------------------------------
    {
      grant.impl->pack_grant(rez);
    }

    //--------------------------------------------------------------------------
    /*static*/ void ExternalTask::unpack_grant(Grant &grant,Deserializer &derez)
    //--------------------------------------------------------------------------
    {
      // Create a new grant impl object to perform the unpack
      grant = Grant(new GrantImpl());
      grant.impl->unpack_grant(derez);
    }

    //--------------------------------------------------------------------------
    /*static*/ void ExternalTask::pack_phase_barrier(
                                  const PhaseBarrier &barrier, Serializer &rez)
    //--------------------------------------------------------------------------
    {
      RezCheck z(rez);
      rez.serialize(barrier.phase_barrier);
    }  

    //--------------------------------------------------------------------------
    /*static*/ void ExternalTask::unpack_phase_barrier(
                                    PhaseBarrier &barrier, Deserializer &derez)
    //--------------------------------------------------------------------------
    {
      DerezCheck z(derez);
      derez.deserialize(barrier.phase_barrier);
    }

    /////////////////////////////////////////////////////////////
    // Task Operation 
    /////////////////////////////////////////////////////////////
  
    //--------------------------------------------------------------------------
    TaskOp::TaskOp(Runtime *rt)
      : ExternalTask(), SpeculativeOp(rt)
    //--------------------------------------------------------------------------
    {
    }

    //--------------------------------------------------------------------------
    TaskOp::~TaskOp(void)
    //--------------------------------------------------------------------------
    {
    }

    //--------------------------------------------------------------------------
    UniqueID TaskOp::get_unique_id(void) const
    //--------------------------------------------------------------------------
    {
      return unique_op_id;
    }

    //--------------------------------------------------------------------------
    unsigned TaskOp::get_context_index(void) const
    //--------------------------------------------------------------------------
    {
      return context_index;
    }

    //--------------------------------------------------------------------------
    void TaskOp::set_context_index(unsigned index)
    //--------------------------------------------------------------------------
    {
      context_index = index;
    }

    //--------------------------------------------------------------------------
    int TaskOp::get_depth(void) const
    //--------------------------------------------------------------------------
    {
#ifdef DEBUG_LEGION
      assert(parent_ctx != NULL);
#endif
      return (parent_ctx->get_depth() + 1);
    }

    //--------------------------------------------------------------------------
    const char* TaskOp::get_task_name(void) const
    //--------------------------------------------------------------------------
    {
      TaskImpl *impl = runtime->find_or_create_task_impl(task_id);
      return impl->get_name();
    }

    //--------------------------------------------------------------------------
    bool TaskOp::is_remote(void) const
    //--------------------------------------------------------------------------
    {
      if (local_cached)
        return !is_local;
      if (!orig_proc.exists())
        is_local = runtime->is_local(parent_ctx->get_executing_processor());
      else
        is_local = runtime->is_local(orig_proc);
      local_cached = true;
      return !is_local;
    }

    //--------------------------------------------------------------------------
    void TaskOp::set_current_proc(Processor current)
    //--------------------------------------------------------------------------
    {
#ifdef DEBUG_LEGION
      assert(current.exists());
      assert(runtime->is_local(current));
#endif
      // Always clear target_proc and the mapper when setting a new current proc
      mapper = NULL;
      current_proc = current;
      target_proc = current;
    }

    //--------------------------------------------------------------------------
    void TaskOp::activate_task(void)
    //--------------------------------------------------------------------------
    {
      activate_speculative();
      complete_received = false;
      commit_received = false;
      children_complete = false;
      children_commit = false;
      stealable = false;
      options_selected = false;
      map_locally = false;
      replicate = false;
      true_guard = PredEvent::NO_PRED_EVENT;
      false_guard = PredEvent::NO_PRED_EVENT;
      local_cached = false;
      arg_manager = NULL;
      target_proc = Processor::NO_PROC;
      mapper = NULL;
      must_epoch = NULL;
      must_epoch_task = false;
      orig_proc = Processor::NO_PROC; // for is_remote
    }

    //--------------------------------------------------------------------------
    void TaskOp::deactivate_task(void)
    //--------------------------------------------------------------------------
    {
      deactivate_speculative();
      indexes.clear();
      regions.clear();
      futures.clear();
      grants.clear();
      wait_barriers.clear();
      arrive_barriers.clear();
      if (args != NULL)
      {
        if (arg_manager != NULL)
        {
          // If the arg manager is not NULL then we delete the
          // argument manager and just zero out the arguments
          if (arg_manager->remove_reference())
            delete (arg_manager);
          arg_manager = NULL;
        }
        else
          legion_free(TASK_ARGS_ALLOC, args, arglen);
        args = NULL;
        arglen = 0;
      }
      if (local_args != NULL)
      {
        free(local_args);
        local_args = NULL;
        local_arglen = 0;
      }
      early_mapped_regions.clear();
      atomic_locks.clear(); 
      parent_req_indexes.clear();
    }

    //--------------------------------------------------------------------------
    void TaskOp::set_must_epoch(MustEpochOp *epoch, unsigned index,
                                bool do_registration)
    //--------------------------------------------------------------------------
    {
      Operation::set_must_epoch(epoch, do_registration);
      must_epoch_index = index;
    }

    //--------------------------------------------------------------------------
    void TaskOp::pack_base_task(Serializer &rez, AddressSpaceID target)
    //--------------------------------------------------------------------------
    {
      DETAILED_PROFILER(runtime, PACK_BASE_TASK_CALL);
      // pack all the user facing data first
      pack_external_task(rez, target); 
      RezCheck z(rez);
#ifdef DEBUG_LEGION
      assert(regions.size() == parent_req_indexes.size());
#endif
      for (unsigned idx = 0; idx < regions.size(); idx++)
        rez.serialize(parent_req_indexes[idx]);
      rez.serialize(map_locally);
      if (map_locally)
      {
        rez.serialize<size_t>(atomic_locks.size());
        for (std::map<Reservation,bool>::const_iterator it = 
              atomic_locks.begin(); it != atomic_locks.end(); it++)
        {
          rez.serialize(it->first);
          rez.serialize(it->second);
        }
      }
      rez.serialize(replicate);
      rez.serialize(true_guard);
      rez.serialize(false_guard);
      rez.serialize(early_mapped_regions.size());
      for (std::map<unsigned,InstanceSet>::iterator it = 
            early_mapped_regions.begin(); it != 
            early_mapped_regions.end(); it++)
      {
        rez.serialize(it->first);
        it->second.pack_references(rez, target);
      }
    }

    //--------------------------------------------------------------------------
    void TaskOp::unpack_base_task(Deserializer &derez,
                                  std::set<RtEvent> &ready_events)
    //--------------------------------------------------------------------------
    {
      DETAILED_PROFILER(runtime, UNPACK_BASE_TASK_CALL);
      // unpack all the user facing data
      unpack_external_task(derez, runtime, this); 
      DerezCheck z(derez);
      parent_req_indexes.resize(regions.size());
      for (unsigned idx = 0; idx < parent_req_indexes.size(); idx++)
        derez.deserialize(parent_req_indexes[idx]);
      derez.deserialize(map_locally);
      if (map_locally)
      {
        size_t num_atomic;
        derez.deserialize(num_atomic);
        for (unsigned idx = 0; idx < num_atomic; idx++)
        {
          Reservation lock;
          derez.deserialize(lock);
          derez.deserialize(atomic_locks[lock]);
        }
      }
      derez.deserialize(replicate);
      derez.deserialize(true_guard);
      derez.deserialize(false_guard);
      size_t num_early;
      derez.deserialize(num_early);
      for (unsigned idx = 0; idx < num_early; idx++)
      {
        unsigned index;
        derez.deserialize(index);
        early_mapped_regions[index].unpack_references(runtime, this, derez, 
                                                      ready_events);
      }
    }

    //--------------------------------------------------------------------------
    /*static*/ void TaskOp::process_unpack_task(Runtime *rt, 
                                                Deserializer &derez)
    //--------------------------------------------------------------------------
    {
      // Figure out what kind of task this is and where it came from
      DerezCheck z(derez);
      Processor current;
      derez.deserialize(current);
      TaskKind kind;
      derez.deserialize(kind);
      switch (kind)
      {
        case INDIVIDUAL_TASK_KIND:
          {
            IndividualTask *task = rt->get_available_individual_task(false);
            std::set<RtEvent> ready_events;
            if (task->unpack_task(derez, current, ready_events))
            {
              if (!ready_events.empty())
              {
                RtEvent ready = Runtime::merge_events(ready_events);
                rt->add_to_ready_queue(current, task, ready);
              }
              else
                rt->add_to_ready_queue(current, task);
            }
            break;
          }
        case SLICE_TASK_KIND:
          {
            SliceTask *task = rt->get_available_slice_task(false);
            std::set<RtEvent> ready_events;
            if (task->unpack_task(derez, current, ready_events))
            {
              if (!ready_events.empty())
              {
                RtEvent ready = Runtime::merge_events(ready_events);
                rt->add_to_ready_queue(current, task, ready);
              }
              else
                rt->add_to_ready_queue(current, task);
            }
            break;
          }
        case POINT_TASK_KIND:
        case INDEX_TASK_KIND:
        default:
          assert(false); // no other tasks should be sent anywhere
      }
    }

    //--------------------------------------------------------------------------
    void TaskOp::mark_stolen(void)
    //--------------------------------------------------------------------------
    {
      steal_count++;
    }

    //--------------------------------------------------------------------------
    void TaskOp::initialize_base_task(TaskContext *ctx, bool track, 
                  const std::vector<StaticDependence> *dependences,
                  const Predicate &p, Processor::TaskFuncID tid)
    //--------------------------------------------------------------------------
    {
      initialize_speculation(ctx, track, regions.size(), dependences, p);
      parent_task = ctx->get_task(); // initialize the parent task
      // Fill in default values for all of the Task fields
      orig_proc = ctx->get_executing_processor();
      current_proc = orig_proc;
      steal_count = 0;
      speculated = false;
    }

    //--------------------------------------------------------------------------
    void TaskOp::check_empty_field_requirements(void)
    //--------------------------------------------------------------------------
    {
      for (unsigned idx = 0; idx < regions.size(); idx++)
      {
        if (regions[idx].privilege != NO_ACCESS && 
            regions[idx].privilege_fields.empty())
        {
          log_task.warning("WARNING: REGION REQUIREMENT %d OF "
                           "TASK %s (ID %lld) HAS NO PRIVILEGE "
                           "FIELDS! DID YOU FORGET THEM?!?",
                           idx, get_task_name(), get_unique_id());
        }
      }
    }

    //--------------------------------------------------------------------------
    size_t TaskOp::check_future_size(FutureImpl *impl)
    //--------------------------------------------------------------------------
    {
#ifdef DEBUG_LEGION
      assert(impl != NULL);
#endif
      const size_t result_size = impl->get_untyped_size();
      // TODO: figure out a way to put this check back in with dynamic task
      // registration where we might not know the return size until later
#ifdef PERFORM_PREDICATE_SIZE_CHECKS
      if (result_size != variants->return_size)
      {
        log_run.error("Predicated task launch for task %s "
                      "in parent task %s (UID %lld) has predicated "
                      "false future of size %ld bytes, but the "
                      "expected return size is %ld bytes.",
                      get_task_name(), parent_ctx->get_task_name(),
                      parent_ctx->get_unique_id(),
                      result_size, variants->return_size);
#ifdef DEBUG_LEGION
        assert(false);
#endif
        exit(ERROR_PREDICATE_RESULT_SIZE_MISMATCH);
      }
#endif
      return result_size;
    }

    //--------------------------------------------------------------------------
    bool TaskOp::select_task_options(void)
    //--------------------------------------------------------------------------
    {
#ifdef DEBUG_LEGION
      assert(!options_selected);
#endif
      if (mapper == NULL)
        mapper = runtime->find_mapper(current_proc, map_id);
      Mapper::TaskOptions options;
      options.initial_proc = current_proc;
      options.inline_task = false;
      options.stealable = false;
      options.map_locally = false;
      options.replicate = false;
      mapper->invoke_select_task_options(this, &options);
      options_selected = true;
      target_proc = options.initial_proc;
      stealable = options.stealable;
      map_locally = options.map_locally;
      replicate = options.replicate;
      if (replicate && !Runtime::unsafe_mapper)
      {
        // Reduction-only privileges and relaxed coherence modes
        // are not permitted for tasks that are going to be replicated
        for (unsigned idx = 0; idx < regions.size(); idx++)
        {
          if (IS_REDUCE(regions[idx]))
          {
            log_run.error("Mapper %s requested to replicate task %s (UID %lld) "
                          "but region requirement %d has reduction privileges. "
                          "Tasks with reduction-only privileges are not "
                          "permitted to be replicated.", 
                          mapper->get_mapper_name(), get_task_name(),
                          get_unique_id(), idx);
#ifdef DEBUG_LEGION
            assert(false);
#endif
            exit(ERROR_INVALID_MAPPER_OUTPUT);
          }
          else if (!IS_EXCLUSIVE(regions[idx]))
          {
            log_run.error("Mapper %s requested to replicate task %s (UID %lld) "
                          "but region requirement %d has relaxed coherence. "
                          "Tasks with relaxed coherence modes are not "
                          "permitted to be replicated.", 
                          mapper->get_mapper_name(), get_task_name(),
                          get_unique_id(), idx);
#ifdef DEBUG_LEGION
            assert(false);
#endif
            exit(ERROR_INVALID_MAPPER_OUTPUT);
          }
        }
      }
      return options.inline_task;
    }

    //--------------------------------------------------------------------------
    const char* TaskOp::get_logging_name(void) const
    //--------------------------------------------------------------------------
    {
      return get_task_name();
    }

    //--------------------------------------------------------------------------
    Operation::OpKind TaskOp::get_operation_kind(void) const
    //--------------------------------------------------------------------------
    {
      return TASK_OP_KIND;
    }

    //--------------------------------------------------------------------------
    size_t TaskOp::get_region_count(void) const
    //--------------------------------------------------------------------------
    {
      return regions.size();
    }

    //--------------------------------------------------------------------------
    Mappable* TaskOp::get_mappable(void)
    //--------------------------------------------------------------------------
    {
      return this;
    }

    //--------------------------------------------------------------------------
    void TaskOp::trigger_complete(void) 
    //--------------------------------------------------------------------------
    {
      bool task_complete = false;
      {
        AutoLock o_lock(op_lock);
#ifdef DEBUG_LEGION
        assert(!complete_received);
        assert(!commit_received);
#endif
        complete_received = true;
        // If all our children are also complete then we are done
        task_complete = children_complete;
      }
      if (task_complete)
        trigger_task_complete();
    }

    //--------------------------------------------------------------------------
    void TaskOp::trigger_commit(void)
    //--------------------------------------------------------------------------
    {
      bool task_commit = false; 
      {
        AutoLock o_lock(op_lock);
#ifdef DEBUG_LEGION
        assert(complete_received);
        assert(!commit_received);
#endif
        commit_received = true;
        // If we already received the child commit then we
        // are ready to commit this task
        task_commit = children_commit;
      }
      if (task_commit)
        trigger_task_commit();
    } 

    //--------------------------------------------------------------------------
    bool TaskOp::query_speculate(bool &value, bool &mapping_only)
    //--------------------------------------------------------------------------
    {
      if (mapper == NULL)  
        mapper = runtime->find_mapper(current_proc, map_id);
      Mapper::SpeculativeOutput output;
      output.speculate = false;
      output.speculate_mapping_only = true;
      mapper->invoke_task_speculate(this, &output);
      if (output.speculate)
      {
        value = output.speculative_value;
        mapping_only = output.speculate_mapping_only;
        if (!mapping_only)
        {
          log_task.error("Mapper requested execution speculation for task %s "
                         "(UID %lld). Full execution speculation is a planned "
                         "feature but is not currently supported.",
                         get_task_name(), get_unique_id());
          assert(false);
        }
#ifdef DEBUG_LEGION
        assert(!true_guard.exists());
        assert(!false_guard.exists());
#endif
        predicate->get_predicate_guards(true_guard, false_guard);
        // Switch any write-discard privileges back to read-write
        // so we can make sure we get the right data if we end up
        // predicating false
        for (unsigned idx = 0; idx < regions.size(); idx++)
        {
          RegionRequirement &req = regions[idx];
          if (IS_WRITE_ONLY(req))
            req.privilege = READ_WRITE;
        }
      }
      return output.speculate;
    }

    //--------------------------------------------------------------------------
    void TaskOp::resolve_true(bool speculated, bool launched)
    //--------------------------------------------------------------------------
    {
      // Nothing to do
    }

    //--------------------------------------------------------------------------
    void TaskOp::select_sources(const InstanceRef &target,
                                const InstanceSet &sources,
                                std::vector<unsigned> &ranking)
    //--------------------------------------------------------------------------
    {
      Mapper::SelectTaskSrcInput input;
      Mapper::SelectTaskSrcOutput output;
      prepare_for_mapping(target, input.target);
      prepare_for_mapping(sources, input.source_instances);
      input.region_req_index = current_mapping_index;
      if (mapper == NULL)
        mapper = runtime->find_mapper(current_proc, map_id);
      mapper->invoke_select_task_sources(this, &input, &output);
    }

    //--------------------------------------------------------------------------
    void TaskOp::update_atomic_locks(Reservation lock, bool exclusive)
    //--------------------------------------------------------------------------
    {
      // Only one region should be in the process of being analyzed
      // at a time so there is no need to hold the operation lock
      std::map<Reservation,bool>::iterator finder = atomic_locks.find(lock);
      if (finder != atomic_locks.end())
      {
        if (!finder->second && exclusive)
          finder->second = true;
      }
      else
        atomic_locks[lock] = exclusive;
    }

    //--------------------------------------------------------------------------
    ApEvent TaskOp::get_restrict_precondition(void) const
    //--------------------------------------------------------------------------
    {
      return merge_restrict_preconditions(grants, wait_barriers);
    }

    //--------------------------------------------------------------------------
    PhysicalManager* TaskOp::select_temporary_instance(PhysicalManager *dst,
                                 unsigned index, const FieldMask &needed_fields)
    //--------------------------------------------------------------------------
    {
      if (mapper == NULL)
        mapper = runtime->find_mapper(current_proc, map_id);
      Mapper::CreateTaskTemporaryInput input;
      Mapper::CreateTaskTemporaryOutput output;
      input.destination_instance = MappingInstance(dst);
      input.region_requirement_index = index;
      if (!Runtime::unsafe_mapper)
      {
        // Fields and regions must both be met
        // The instance must be freshly created
        // Instance must be acquired
        std::set<PhysicalManager*> previous_managers;
        // Get the set of previous managers we've made
        const std::map<PhysicalManager*,std::pair<unsigned,bool> >*
          acquired_instances = get_acquired_instances_ref(); 
        for (std::map<PhysicalManager*,std::pair<unsigned,bool> >::
              const_iterator it = acquired_instances->begin(); it !=
              acquired_instances->end(); it++)
          previous_managers.insert(it->first);
        mapper->invoke_task_create_temporary(this, &input, &output);
        validate_temporary_instance(output.temporary_instance.impl,
            previous_managers, *acquired_instances, needed_fields,
            regions[index].region, mapper, "create_task_temporary_instance");
      }
      else
        mapper->invoke_task_create_temporary(this, &input, &output);
      if (Runtime::legion_spy_enabled)
        log_temporary_instance(output.temporary_instance.impl, 
                               index, needed_fields);
      return output.temporary_instance.impl;
    }

    //--------------------------------------------------------------------------
    unsigned TaskOp::find_parent_index(unsigned idx)
    //--------------------------------------------------------------------------
    {
#ifdef DEBUG_LEGION
      assert(idx < parent_req_indexes.size());
#endif
      return parent_req_indexes[idx];
    }

    //--------------------------------------------------------------------------
    VersionInfo& TaskOp::get_version_info(unsigned idx)
    //--------------------------------------------------------------------------
    {
      // This should never be called
      assert(false);
      return (*(new VersionInfo()));
    }

    //--------------------------------------------------------------------------
    RestrictInfo& TaskOp::get_restrict_info(unsigned idx)
    //--------------------------------------------------------------------------
    {
      // this should never be called
      assert(false);
      return (*(new RestrictInfo()));
    }

    //--------------------------------------------------------------------------
    const std::vector<VersionInfo>* TaskOp::get_version_infos(void)
    //--------------------------------------------------------------------------
    {
      // This should never be called
      assert(false);
      return NULL;
    }

    //--------------------------------------------------------------------------
    const std::vector<RestrictInfo>* TaskOp::get_restrict_infos(void)
    //--------------------------------------------------------------------------
    {
      // This should never be called
      assert(false);
      return NULL;
    }

    //--------------------------------------------------------------------------
    RegionTreePath& TaskOp::get_privilege_path(unsigned idx)
    //--------------------------------------------------------------------------
    {
      // This should never be called
      assert(false);
      return (*(new RegionTreePath()));
    }

    //--------------------------------------------------------------------------
    void TaskOp::end_inline_task(const void *result, 
                                 size_t result_size, bool owned)
    //--------------------------------------------------------------------------
    {
      // should never be called
      assert(false);
    }

    //--------------------------------------------------------------------------
    RtEvent TaskOp::defer_distribute_task(RtEvent precondition)
    //--------------------------------------------------------------------------
    {
      DeferDistributeArgs args;
      args.proxy_this = this;
      return runtime->issue_runtime_meta_task(args,
          LG_DEFERRED_THROUGHPUT_PRIORITY, this, precondition);
    }

    //--------------------------------------------------------------------------
    RtEvent TaskOp::defer_perform_mapping(RtEvent precondition, MustEpochOp *op)
    //--------------------------------------------------------------------------
    {
      DeferMappingArgs args;
      args.proxy_this = this;
      args.must_op = op;
      return runtime->issue_runtime_meta_task(args,
          LG_DEFERRED_THROUGHPUT_PRIORITY, this, precondition);
    }

    //--------------------------------------------------------------------------
    RtEvent TaskOp::defer_launch_task(RtEvent precondition)
    //--------------------------------------------------------------------------
    {
      DeferLaunchArgs args;
      args.proxy_this = this;
      return runtime->issue_runtime_meta_task(args,
          LG_DEFERRED_THROUGHPUT_PRIORITY, this, precondition);
    }

    //--------------------------------------------------------------------------
    void TaskOp::enqueue_ready_task(RtEvent wait_on /*=RtEvent::NO_RT_EVENT*/)
    //--------------------------------------------------------------------------
    {
      Processor p = parent_ctx->get_executing_processor();
      runtime->add_to_ready_queue(p, this, wait_on);
    }

    //--------------------------------------------------------------------------
    void TaskOp::pack_version_infos(Serializer &rez,
                                    std::vector<VersionInfo> &infos,
                                    const std::vector<bool> &full_version_infos)
    //--------------------------------------------------------------------------
    {
      RezCheck z(rez);
#ifdef DEBUG_LEGION
      assert(infos.size() == regions.size());
#endif
      for (unsigned idx = 0; idx < infos.size(); idx++)
      {
        rez.serialize<bool>(full_version_infos[idx]);
        if (full_version_infos[idx])
          infos[idx].pack_version_info(rez);
        else
          infos[idx].pack_version_numbers(rez);
      }
    }

    //--------------------------------------------------------------------------
    void TaskOp::unpack_version_infos(Deserializer &derez,
                                      std::vector<VersionInfo> &infos,
                                      std::set<RtEvent> &ready_events)
    //--------------------------------------------------------------------------
    {
      DerezCheck z(derez);
      infos.resize(regions.size());
      for (unsigned idx = 0; idx < regions.size(); idx++)
      {
        bool full_info;
        derez.deserialize(full_info);
        if (full_info)
          infos[idx].unpack_version_info(derez, runtime, ready_events);
        else
          infos[idx].unpack_version_numbers(derez, runtime->forest);
      }
    }

    //--------------------------------------------------------------------------
    void TaskOp::pack_restrict_infos(Serializer &rez,
                                     const std::vector<RestrictInfo> &infos)
    //--------------------------------------------------------------------------
    {
      RezCheck z(rez);
      size_t count = 0;
      for (unsigned idx = 0; idx < infos.size(); idx++)
      {
        if (infos[idx].has_restrictions())
          count++;
      }
      rez.serialize(count);
      if (count > 0)
      {
        rez.serialize(runtime->address_space);
        for (unsigned idx = 0; idx < infos.size(); idx++)
        {
          if (infos[idx].has_restrictions())
          {
            rez.serialize(idx);
            infos[idx].pack_info(rez);
          }
        }
      }
    }

    //--------------------------------------------------------------------------
    void TaskOp::unpack_restrict_infos(Deserializer &derez,
              std::vector<RestrictInfo> &infos, std::set<RtEvent> &ready_events)
    //--------------------------------------------------------------------------
    {
      DerezCheck z(derez);
      // Always resize the restrictions
      infos.resize(regions.size());
      size_t num_restrictions;
      derez.deserialize(num_restrictions);
      if (num_restrictions > 0)
      {
        AddressSpaceID source;
        derez.deserialize(source);
        for (unsigned idx = 0; idx < num_restrictions; idx++)
        {
          unsigned index;
          derez.deserialize(index);
#ifdef DEBUG_LEGION
          assert(index < infos.size());
#endif
          infos[index].unpack_info(derez, runtime, ready_events);
        }
      }
    }

    //--------------------------------------------------------------------------
    void TaskOp::pack_projection_infos(Serializer &rez, 
                                       std::vector<ProjectionInfo> &infos)
    //--------------------------------------------------------------------------
    {
      RezCheck z(rez);
      size_t count = 0;
      for (unsigned idx = 0; idx < infos.size(); idx++)
      {
        if (infos[idx].is_projecting())
          count++;
      }
      rez.serialize(count);
      if (count > 0)
      {
        for (unsigned idx = 0; idx < infos.size(); idx++)
        {
          if (infos[idx].is_projecting())
          {
            rez.serialize(idx);
            infos[idx].pack_info(rez);
          }
        }
      }
    }

    //--------------------------------------------------------------------------
    void TaskOp::unpack_projection_infos(Deserializer &derez,
                                         std::vector<ProjectionInfo> &infos,
                                         IndexSpace launch_space)
    //--------------------------------------------------------------------------
    {
      DerezCheck z(derez);
      infos.resize(regions.size());
      size_t num_projections;
      derez.deserialize(num_projections);
      if (num_projections > 0)
      {
        IndexSpaceNode *launch_node = runtime->forest->get_node(launch_space);
        for (unsigned idx = 0; idx < num_projections; idx++)
        {
          unsigned index;
          derez.deserialize(index);
#ifdef DEBUG_LEGION
          assert(index < infos.size());
#endif
          infos[index].unpack_info(derez, runtime, 
                                   regions[index], launch_node);
        }
      }
    }

    //--------------------------------------------------------------------------
    void TaskOp::activate_outstanding_task(void)
    //--------------------------------------------------------------------------
    {
      parent_ctx->increment_outstanding();
    }

    //--------------------------------------------------------------------------
    void TaskOp::deactivate_outstanding_task(void)
    //--------------------------------------------------------------------------
    {
      parent_ctx->decrement_outstanding();
    } 

    //--------------------------------------------------------------------------
    void TaskOp::perform_privilege_checks(void)
    //--------------------------------------------------------------------------
    {
      DETAILED_PROFILER(runtime, TASK_PRIVILEGE_CHECK_CALL);
      // First check the index privileges
      for (unsigned idx = 0; idx < indexes.size(); idx++)
      {
        LegionErrorType et = parent_ctx->check_privilege(indexes[idx]);
        switch (et)
        {
          case NO_ERROR:
            break;
          case ERROR_BAD_PARENT_INDEX:
            {
              log_index.error("Parent task %s (ID %lld) of task %s "
                              "(ID %lld) "
                              "does not have an index requirement for "
                              "index space %x as a parent of "
                              "child task's index requirement index %d",
                              parent_ctx->get_task_name(),
                              parent_ctx->get_unique_id(), get_task_name(),
                              get_unique_id(), indexes[idx].parent.id, idx);
#ifdef DEBUG_LEGION
              assert(false);
#endif
              exit(ERROR_BAD_PARENT_INDEX);
            }
          case ERROR_BAD_INDEX_PATH:
            {
              log_index.error("Index space %x is not a sub-space "
                              "of parent index space %x for index "
                              "requirement %d of task %s (ID %lld)",
                              indexes[idx].handle.id, 
                              indexes[idx].parent.id, idx,
                              get_task_name(), get_unique_id());
#ifdef DEBUG_LEGION
              assert(false);
#endif
              exit(ERROR_BAD_INDEX_PATH);
            }
          case ERROR_BAD_INDEX_PRIVILEGES:
            {
              log_index.error("Privileges %x for index space %x "
                              " are not a subset of privileges of parent "
                              "task's privileges for index space "
                              "requirement %d of task %s (ID %lld)",
                              indexes[idx].privilege, 
                              indexes[idx].handle.id, idx, 
                              get_task_name(), get_unique_id());
#ifdef DEBUG_LEGION
              assert(false);
#endif
              exit(ERROR_BAD_INDEX_PRIVILEGES);
            }
          default:
            assert(false); // Should never happen
        }
      }
      // Now check the region requirement privileges
      for (unsigned idx = 0; idx < regions.size(); idx++)
      {
        // Verify that the requirement is self-consistent
        FieldID bad_field = AUTO_GENERATE_ID;
        int bad_index = -1;
        LegionErrorType et = runtime->verify_requirement(regions[idx], 
                                                         bad_field); 
        if ((et == NO_ERROR) && !is_index_space && 
            ((regions[idx].handle_type == PART_PROJECTION) || 
             (regions[idx].handle_type == REG_PROJECTION)))
          et = ERROR_BAD_PROJECTION_USE;
        // If that worked, then check the privileges with the parent context
        if (et == NO_ERROR)
          et = parent_ctx->check_privilege(regions[idx], bad_field, bad_index);
        switch (et)
        {
          case NO_ERROR:
            break;
          case ERROR_INVALID_REGION_HANDLE:
            {
              log_region.error("Invalid region handle (%x,%d,%d)"
                              " for region requirement %d of task %s "
                              "(ID %lld)",
                              regions[idx].region.index_space.id, 
                              regions[idx].region.field_space.id, 
                              regions[idx].region.tree_id, idx, 
                              get_task_name(), get_unique_id());
#ifdef DEBUG_LEGION
              assert(false);
#endif
              exit(ERROR_INVALID_REGION_HANDLE);
            }
          case ERROR_INVALID_PARTITION_HANDLE:
            {
              log_region.error("Invalid partition handle (%x,%d,%d) "
                               "for partition requirement %d of task %s "
                               "(ID %lld)",
                               regions[idx].partition.index_partition.id, 
                               regions[idx].partition.field_space.id, 
                               regions[idx].partition.tree_id, idx, 
                               get_task_name(), get_unique_id());
#ifdef DEBUG_LEGION
              assert(false);
#endif
              exit(ERROR_INVALID_PARTITION_HANDLE);
            }
          case ERROR_BAD_PROJECTION_USE:
            {
              log_region.error("Projection region requirement %d used "
                                "in non-index space task %s",
                                idx, get_task_name());
#ifdef DEBUG_LEGION
              assert(false);
#endif
              exit(ERROR_BAD_PROJECTION_USE);
            }
          case ERROR_NON_DISJOINT_PARTITION:
            {
              log_region.error("Non disjoint partition selected for "
                                "writing region requirement %d of task "
                                "%s.  All projection partitions "
                                "which are not read-only and not reduce "
                                "must be disjoint", 
                                idx, get_task_name());
#ifdef DEBUG_LEGION
              assert(false);
#endif
              exit(ERROR_NON_DISJOINT_PARTITION);
            }
          case ERROR_FIELD_SPACE_FIELD_MISMATCH:
            {
              FieldSpace sp = (regions[idx].handle_type == SINGULAR) || 
                (regions[idx].handle_type == REG_PROJECTION) 
                  ? regions[idx].region.field_space : 
                    regions[idx].partition.field_space;
              log_region.error("Field %d is not a valid field of field "
                              "space %d for region %d of task %s "
                              "(ID %lld)",
                              bad_field, sp.id, idx, get_task_name(),
                              get_unique_id());
#ifdef DEBUG_LEGION
              assert(false);
#endif
              exit(ERROR_FIELD_SPACE_FIELD_MISMATCH);
            }
          case ERROR_INVALID_INSTANCE_FIELD:
            {
              log_region.error("Instance field %d is not one of the "
                                "privilege fields for region %d of "
                                "task %s (ID %lld)",
                                bad_field, idx, get_task_name(), 
                                get_unique_id());
#ifdef DEBUG_LEGION
              assert(false);
#endif
              exit(ERROR_INVALID_INSTANCE_FIELD);
            }
          case ERROR_DUPLICATE_INSTANCE_FIELD:
            {
              log_region.error("Instance field %d is a duplicate for "
                                "region %d of task %s (ID %lld)",
                                bad_field, idx, get_task_name(), 
                                get_unique_id());
#ifdef DEBUG_LEGION
              assert(false);
#endif
              exit(ERROR_DUPLICATE_INSTANCE_FIELD);
            }
          case ERROR_BAD_PARENT_REGION:
            {
              if (bad_index < 0)
                log_region.error("Parent task %s (ID %lld) of task %s "
                                  "(ID %lld) does not have a region "
                                  "requirement for region " 
                                  "(%x,%x,%x) as a parent of child task's "
                                  "region requirement index %d because "
                                  "no 'parent' region had that name.",
                                  parent_ctx->get_task_name(), 
                                  parent_ctx->get_unique_id(),
                                  get_task_name(), get_unique_id(),
                                  regions[idx].parent.index_space.id,
                                  regions[idx].parent.field_space.id, 
                                  regions[idx].parent.tree_id, idx);
              else if (bad_field == AUTO_GENERATE_ID)
                log_region.error("Parent task %s (ID %lld) of task %s "
                                  "(ID %lld) does not have a region "
                                  "requirement for region " 
                                  "(%x,%x,%x) as a parent of child task's "
                                  "region requirement index %d because "
                                  "parent requirement %d did not have "
                                  "sufficient privileges.",
                                  parent_ctx->get_task_name(), 
                                  parent_ctx->get_unique_id(),
                                  get_task_name(), get_unique_id(),
                                  regions[idx].parent.index_space.id,
                                  regions[idx].parent.field_space.id, 
                                  regions[idx].parent.tree_id, idx, bad_index);
              else
                log_region.error("Parent task %s (ID %lld) of task %s "
                                  "(ID %lld) does not have a region "
                                  "requirement for region " 
                                  "(%x,%x,%x) as a parent of child task's "
                                  "region requirement index %d because "
                                  "parent requirement %d was missing field %d.",
                                  parent_ctx->get_task_name(), 
                                  parent_ctx->get_unique_id(),
                                  get_task_name(), get_unique_id(),
                                  regions[idx].parent.index_space.id,
                                  regions[idx].parent.field_space.id, 
                                  regions[idx].parent.tree_id, idx,
                                  bad_index, bad_field);
#ifdef DEBUG_LEGION
              assert(false);
#endif
              exit(ERROR_BAD_PARENT_REGION);
            }
          case ERROR_BAD_REGION_PATH:
            {
              log_region.error("Region (%x,%x,%x) is not a "
                                "sub-region of parent region "
                                "(%x,%x,%x) for region requirement %d of "
                                "task %s (ID %lld)",
                                regions[idx].region.index_space.id,
                                regions[idx].region.field_space.id, 
                                regions[idx].region.tree_id,
                                PRINT_REG(regions[idx].parent), idx,
                                get_task_name(), get_unique_id());
#ifdef DEBUG_LEGION
              assert(false);
#endif
              exit(ERROR_BAD_REGION_PATH);
            }
          case ERROR_BAD_PARTITION_PATH:
            {
              log_region.error("Partition (%x,%x,%x) is not a "
                               "sub-partition of parent region "
                               "(%x,%x,%x) for region "
                               "requirement %d task %s (ID %lld)",
                               regions[idx].partition.index_partition.id,
                               regions[idx].partition.field_space.id, 
                               regions[idx].partition.tree_id, 
                               PRINT_REG(regions[idx].parent), idx,
                               get_task_name(), get_unique_id());
#ifdef DEBUG_LEGION
              assert(false);
#endif
              exit(ERROR_BAD_PARTITION_PATH);
            }
          case ERROR_BAD_REGION_TYPE:
            {
              log_region.error("Region requirement %d of task %s "
                                     "(ID %lld) "
                                     "cannot find privileges for field %d in "
                                     "parent task",
                                      idx, get_task_name(), 
                                      get_unique_id(), bad_field);
#ifdef DEBUG_LEGION
              assert(false);
#endif
              exit(ERROR_BAD_REGION_TYPE);
            }
          case ERROR_BAD_REGION_PRIVILEGES:
            {
              log_region.error("Privileges %x for region " 
                               "(%x,%x,%x) are not a subset of privileges " 
                               "of parent task's privileges for "
                               "region requirement %d of task %s "
                               "(ID %lld)",
                               regions[idx].privilege, 
                               regions[idx].region.index_space.id,
                               regions[idx].region.field_space.id, 
                               regions[idx].region.tree_id, idx, 
                               get_task_name(), get_unique_id());
#ifdef DEBUG_LEGION
              assert(false);
#endif
              exit(ERROR_BAD_REGION_PRIVILEGES);
            }
          case ERROR_BAD_PARTITION_PRIVILEGES:
            {
              log_region.error("Privileges %x for partition (%x,%x,%x) "
                               "are not a subset of privileges of parent "
                               "task's privileges for "
                               "region requirement %d of task %s "
                               "(ID %lld)",
                               regions[idx].privilege, 
                               regions[idx].partition.index_partition.id,
                               regions[idx].partition.field_space.id, 
                               regions[idx].partition.tree_id, idx, 
                               get_task_name(), get_unique_id());
#ifdef DEBUG_LEGION
              assert(false);
#endif
              exit(ERROR_BAD_PARTITION_PRIVILEGES);
            }
          default:
            assert(false); // Should never happen
        }
      }
    }

    //--------------------------------------------------------------------------
    void TaskOp::find_early_mapped_region(unsigned idx, InstanceSet &ref)
    //--------------------------------------------------------------------------
    {
      std::map<unsigned,InstanceSet>::const_iterator finder = 
        early_mapped_regions.find(idx);
      if (finder != early_mapped_regions.end())
        ref = finder->second;
    }

    //--------------------------------------------------------------------------
    void TaskOp::clone_task_op_from(TaskOp *rhs, Processor p, 
                                    bool can_steal, bool duplicate_args)
    //--------------------------------------------------------------------------
    {
      DETAILED_PROFILER(runtime, CLONE_TASK_CALL);
#ifdef DEBUG_LEGION
      assert(p.exists());
#endif
      // From Operation
      this->parent_ctx = rhs->parent_ctx;
      this->context_index = rhs->context_index;
      // Don't register this an operation when setting the must epoch info
      if (rhs->must_epoch != NULL)
        this->set_must_epoch(rhs->must_epoch, rhs->must_epoch_index,
                             false/*do registration*/);
      // From Task
      this->task_id = rhs->task_id;
      this->indexes = rhs->indexes;
      this->regions = rhs->regions;
      this->futures = rhs->futures;
      this->grants = rhs->grants;
      this->wait_barriers = rhs->wait_barriers;
      this->arrive_barriers = rhs->arrive_barriers;
      this->arglen = rhs->arglen;
      if (rhs->arg_manager != NULL)
      {
        if (duplicate_args)
        {
#ifdef DEBUG_LEGION
          assert(arg_manager == NULL);
#endif
          this->arg_manager = new AllocManager(this->arglen); 
          this->arg_manager->add_reference();
          this->args = this->arg_manager->get_allocation();
          memcpy(this->args, rhs->args, this->arglen);
        }
        else
        {
          // No need to actually do the copy in this case
          this->arg_manager = rhs->arg_manager; 
          this->arg_manager->add_reference();
          this->args = arg_manager->get_allocation();
        }
      }
      else if (arglen > 0)
      {
        // If there is no argument manager then we do the copy no matter what
        this->args = legion_malloc(TASK_ARGS_ALLOC, arglen);
        memcpy(args,rhs->args,arglen);
      }
      this->map_id = rhs->map_id;
      this->tag = rhs->tag;
      this->is_index_space = rhs->is_index_space;
      this->orig_proc = rhs->orig_proc;
      this->current_proc = rhs->current_proc;
      this->steal_count = rhs->steal_count;
      this->stealable = can_steal;
      this->speculated = rhs->speculated;
      this->parent_task = rhs->parent_task;
      this->map_locally = rhs->map_locally;
      this->replicate = rhs->replicate;
      // From TaskOp
      this->atomic_locks = rhs->atomic_locks;
      this->early_mapped_regions = rhs->early_mapped_regions;
      this->parent_req_indexes = rhs->parent_req_indexes;
      this->current_proc = rhs->current_proc;
      this->target_proc = p;
      this->true_guard = rhs->true_guard;
      this->false_guard = rhs->false_guard;
    }

    //--------------------------------------------------------------------------
    void TaskOp::update_grants(const std::vector<Grant> &requested_grants)
    //--------------------------------------------------------------------------
    {
      grants = requested_grants;
      for (unsigned idx = 0; idx < grants.size(); idx++)
        grants[idx].impl->register_operation(get_task_completion());
    }

    //--------------------------------------------------------------------------
    void TaskOp::update_arrival_barriers(
                                const std::vector<PhaseBarrier> &phase_barriers)
    //--------------------------------------------------------------------------
    {
      ApEvent arrive_pre = get_task_completion();
      for (std::vector<PhaseBarrier>::const_iterator it = 
            phase_barriers.begin(); it != phase_barriers.end(); it++)
      {
        arrive_barriers.push_back(*it);
        Runtime::phase_barrier_arrive(*it, 1/*count*/, arrive_pre);
        if (Runtime::legion_spy_enabled)
          LegionSpy::log_phase_barrier_arrival(unique_op_id, it->phase_barrier);
      }
    }

    //--------------------------------------------------------------------------
    bool TaskOp::compute_point_region_requirements(MinimalPoint *mp/*= NULL*/)
    //--------------------------------------------------------------------------
    {
      DETAILED_PROFILER(runtime, COMPUTE_POINT_REQUIREMENTS_CALL);
      bool all_invalid = true;
      // Update the region requirements for this point
      for (unsigned idx = 0; idx < regions.size(); idx++)
      {
        if (regions[idx].handle_type != SINGULAR)
        {
          if (mp != NULL)
          {
            // If we have a minimal point we should be able to find it
            regions[idx].region = mp->find_logical_region(idx);
          }
          else
          {
            ProjectionFunction *function = 
              runtime->find_projection_function(regions[idx].projection);
            regions[idx].region = 
              function->project_point(this, idx, runtime, index_point);
          }
          // Update the region requirement kind 
          regions[idx].handle_type = SINGULAR;
        }
        // Check to see if the region is a NO_REGION,
        // if it is then switch the privilege to NO_ACCESS
        if (regions[idx].region == LogicalRegion::NO_REGION)
        {
          regions[idx].privilege = NO_ACCESS;
          continue;
        }
        else
          all_invalid = false;
        // Always check to see if there are any restrictions
        if (has_restrictions(idx, regions[idx].region))
          regions[idx].flags |= RESTRICTED_FLAG;
      }
      // Log our requirements that we computed
      if (Runtime::legion_spy_enabled)
      {
        UniqueID our_uid = get_unique_id();
        for (unsigned idx = 0; idx < regions.size(); idx++)
          log_requirement(our_uid, idx, regions[idx]);
      }
      // Return true if this point has any valid region requirements
      return (!all_invalid);
    }

    //--------------------------------------------------------------------------
    void TaskOp::early_map_regions(std::set<RtEvent> &applied_conditions,
                                   const std::vector<unsigned> &must_premap)
    //--------------------------------------------------------------------------
    {
      DETAILED_PROFILER(runtime, EARLY_MAP_REGIONS_CALL);
      // A little bit of suckinesss here, it's unclear if we have
      // our version infos with the proper versioning information
      // so we might need to "page" it in now.  We'll overlap it as
      // much as possible, but it will still suck. The common case is that
      // we don't have anything to premap though so we shouldn't be
      // doing this all that often.
      std::set<RtEvent> version_ready_events;
      for (std::vector<unsigned>::const_iterator it = must_premap.begin();
            it != must_premap.end(); it++)
      {
        VersionInfo &version_info = get_version_info(*it); 
        if (version_info.has_physical_states())
          continue;
        RegionTreePath &privilege_path = get_privilege_path(*it); 
        runtime->forest->perform_versioning_analysis(this, *it, regions[*it],
                                                     privilege_path,
                                                     version_info,
                                                     version_ready_events);
      }
      Mapper::PremapTaskInput input;
      Mapper::PremapTaskOutput output;
      // Initialize this to not have a new target processor
      output.new_target_proc = Processor::NO_PROC;
      // Set up the inputs and outputs 
      std::set<Memory> visible_memories;
      runtime->machine.get_visible_memories(target_proc, visible_memories);
      // At this point if we have any version ready events we need to wait
      if (!version_ready_events.empty())
      {
        RtEvent wait_on = Runtime::merge_events(version_ready_events);
        // This wait sucks but whatever for now
        wait_on.lg_wait();
      }
      for (std::vector<unsigned>::const_iterator it = must_premap.begin();
            it != must_premap.end(); it++)
      {
        InstanceSet valid;    
        VersionInfo &version_info = get_version_info(*it);
        RestrictInfo &restrict_info = get_restrict_info(*it);
        // Do the premapping
        runtime->forest->physical_premap_only(this, *it, regions[*it],
                                              version_info, valid);
        // If we need visible instances, filter them as part of the conversion
        if (regions[*it].is_no_access())
          prepare_for_mapping(valid, input.valid_instances[*it]);
        else if (restrict_info.has_restrictions())
          prepare_for_mapping(restrict_info.get_instances(),
                              input.valid_instances[*it]);
        else
          prepare_for_mapping(valid, visible_memories, 
                              input.valid_instances[*it]);
      }
      // Now invoke the mapper call
      if (mapper == NULL)
        mapper = runtime->find_mapper(current_proc, map_id);
      mapper->invoke_premap_task(this, &input, &output);
      // See if we need to update the new target processor
      if (output.new_target_proc.exists())
        this->target_proc = output.new_target_proc;
      // Now do the registration
      for (std::vector<unsigned>::const_iterator it = must_premap.begin();
            it != must_premap.end(); it++)
      {
        VersionInfo &version_info = get_version_info(*it);
        RestrictInfo &restrict_info = get_restrict_info(*it);
        InstanceSet &chosen_instances = early_mapped_regions[*it];
        std::map<unsigned,std::vector<MappingInstance> >::const_iterator 
          finder = output.premapped_instances.find(*it);
        if (finder == output.premapped_instances.end())
        {
          log_run.error("Invalid mapper output from 'premap_task' invocation "
                        "on mapper %s. Mapper failed to map required premap "
                        "region requirement %d of task %s (ID %lld) launched "
                        "in parent task %s (ID %lld).", 
                        mapper->get_mapper_name(), *it, 
                        get_task_name(), get_unique_id(),
                        parent_ctx->get_task_name(), 
                        parent_ctx->get_unique_id());
#ifdef DEBUG_LEGION
          assert(false);
#endif
          exit(ERROR_INVALID_MAPPER_OUTPUT);
        }
        RegionTreeID bad_tree = 0;
        std::vector<FieldID> missing_fields;
        std::vector<PhysicalManager*> unacquired;
        int composite_index = runtime->forest->physical_convert_mapping(
            this, regions[*it], finder->second, 
            chosen_instances, bad_tree, missing_fields,
            Runtime::unsafe_mapper ? NULL : get_acquired_instances_ref(),
            unacquired, !Runtime::unsafe_mapper);
        if (bad_tree > 0)
        {
          log_run.error("Invalid mapper output from 'premap_task' invocation "
                        "on mapper %s. Mapper provided an instance from "
                        "region tree %d for use in satisfying region "
                        "requirement %d of task %s (ID %lld) whose region "
                        "is from region tree %d.", mapper->get_mapper_name(),
                        bad_tree, *it, get_task_name(), get_unique_id(), 
                        regions[*it].region.get_tree_id());
#ifdef DEBUG_LEGION
          assert(false);
#endif
          exit(ERROR_INVALID_MAPPER_OUTPUT);
        }
        if (!missing_fields.empty())
        {
          log_run.error("Invalid mapper output from 'premap_task' invocation "
                        "on mapper %s. Mapper failed to specify instances "
                        "for %zd fields of region requirement %d of task %s "
                        "(ID %lld) launched in parent task %s (ID %lld). "
                        "The missing fields are listed below.",
                        mapper->get_mapper_name(), missing_fields.size(),
                        *it, get_task_name(), get_unique_id(),
                        parent_ctx->get_task_name(), 
                        parent_ctx->get_unique_id());
          for (std::vector<FieldID>::const_iterator it = 
                missing_fields.begin(); it != missing_fields.end(); it++)
          {
            const void *name; size_t name_size;
            if (!runtime->retrieve_semantic_information(
                regions[*it].region.get_field_space(), *it,
                NAME_SEMANTIC_TAG, name, name_size, true, false))
              name = "(no name)";
            log_run.error("Missing instance for field %s (FieldID: %d)",
                          static_cast<const char*>(name), *it);
          }
#ifdef DEBUG_LEGION
          assert(false);
#endif
          exit(ERROR_INVALID_MAPPER_OUTPUT);
        }
        if (!unacquired.empty())
        {
          std::map<PhysicalManager*,std::pair<unsigned,bool> > 
            *acquired_instances = get_acquired_instances_ref();
          for (std::vector<PhysicalManager*>::const_iterator uit = 
                unacquired.begin(); uit != unacquired.end(); uit++)
          {
            if (acquired_instances->find(*uit) == acquired_instances->end())
            {
              log_run.error("Invalid mapper output from 'premap_task' "
                            "invocation on mapper %s. Mapper selected "
                            "physical instance for region requirement "
                            "%d of task %s (ID %lld) which has already "
                            "been collected. If the mapper had properly "
                            "acquired this instance as part of the mapper "
                            "call it would have detected this. Please "
                            "update the mapper to abide by proper mapping "
                            "conventions.", mapper->get_mapper_name(),
                            (*it), get_task_name(), get_unique_id());
#ifdef DEBUG_LEGION
              assert(false);
#endif
              exit(ERROR_INVALID_MAPPER_OUTPUT);
            }
          }
          // If we did successfully acquire them, still issue the warning
          log_run.warning("WARNING: mapper %s failed to acquire instances "
                          "for region requirement %d of task %s (ID %lld) "
                          "in 'premap_task' call. You may experience "
                          "undefined behavior as a consequence.",
                          mapper->get_mapper_name(), *it, 
                          get_task_name(), get_unique_id());
        }
        if (composite_index >= 0)
        {
          log_run.error("Invalid mapper output from 'premap_task' invocation "
                        "on mapper %s. Mapper requested composite instance "
                        "creation on region requirement %d of task %s "
                        "(ID %lld) launched in parent task %s (ID %lld).",
                        mapper->get_mapper_name(), *it,
                        get_task_name(), get_unique_id(),
                        parent_ctx->get_task_name(),
                        parent_ctx->get_unique_id());
#ifdef DEBUG_LEGION
          assert(false);
#endif
          exit(ERROR_INVALID_MAPPER_OUTPUT);
        } 
        if (Runtime::legion_spy_enabled)
          runtime->forest->log_mapping_decision(unique_op_id, *it,
                                                regions[*it],
                                                chosen_instances);
        if (!Runtime::unsafe_mapper)
        {
          std::vector<LogicalRegion> regions_to_check(1, 
                                        regions[*it].region);
          for (unsigned check_idx = 0; 
                check_idx < chosen_instances.size(); check_idx++)
          {
            if (!chosen_instances[check_idx].get_manager()->meets_regions(
                                                          regions_to_check))
            {
              log_run.error("Invalid mapper output from invocation of "
                            "'premap_task' on mapper %s. Mapper specified an "
                            "instance region requirement %d of task %s "
                            "(ID %lld) that does not meet the logical region "
                            "requirement. Task was launched in task %s "
                            "(ID %lld).", mapper->get_mapper_name(), *it, 
                            get_task_name(), get_unique_id(), 
                            parent_ctx->get_task_name(), 
                            parent_ctx->get_unique_id());
#ifdef DEBUG_LEGION
              assert(false);
#endif
              exit(ERROR_INVALID_MAPPER_OUTPUT);
            }
          }
        }
        // Set the current mapping index before doing anything that
        // could result in the generation of a copy
        set_current_mapping_index(*it);
        // Passed all the error checking tests so register it
        // Always defer the users, the point tasks will do that
        // for themselves when they map their regions
        runtime->forest->physical_register_only(regions[*it], 
                              version_info, restrict_info, this, *it,
                              completion_event, true/*defer users*/, 
                              true/*need read only reservations*/,
                              applied_conditions, chosen_instances
#ifdef DEBUG_LEGION
                              , get_logging_name(), unique_op_id
#endif
                              );
        // Now apply our mapping
        version_info.apply_mapping(applied_conditions);
      }
    }

    //--------------------------------------------------------------------------
    bool TaskOp::prepare_steal(void)
    //--------------------------------------------------------------------------
    {
      if (is_locally_mapped())
        return false;
      if (!is_remote())
        early_map_task();
      return true;
    }

    //--------------------------------------------------------------------------
    void TaskOp::perform_intra_task_alias_analysis(bool is_tracing,
               LegionTrace *trace, std::vector<RegionTreePath> &privilege_paths)
    //--------------------------------------------------------------------------
    {
      DETAILED_PROFILER(runtime, INTRA_TASK_ALIASING_CALL);
#ifdef DEBUG_LEGION
      assert(regions.size() == privilege_paths.size());
#endif
      // Quick out if we've already traced this
      if (!is_tracing && (trace != NULL))
      {
        trace->replay_aliased_children(privilege_paths);
        return;
      }
      std::map<RegionTreeID,std::vector<unsigned> > tree_indexes;
      // Find the indexes of requirements with the same tree
      for (unsigned idx = 0; idx < regions.size(); idx++)
      {
        if (IS_NO_ACCESS(regions[idx]))
          continue;
        tree_indexes[regions[idx].parent.get_tree_id()].push_back(idx);
      }
      // Iterate over the trees with multiple requirements
      for (std::map<RegionTreeID,std::vector<unsigned> >::const_iterator 
            tree_it = tree_indexes.begin(); 
            tree_it != tree_indexes.end(); tree_it++)
      {
        const std::vector<unsigned> &indexes = tree_it->second;
        if (indexes.size() <= 1)
          continue;
        // Get the field masks for each of the requirements
        LegionVector<FieldMask>::aligned field_masks(indexes.size());
        std::vector<IndexTreeNode*> index_nodes(indexes.size());
        {
          FieldSpaceNode *field_space_node = 
           runtime->forest->get_node(regions[indexes[0]].parent)->column_source;
          for (unsigned idx = 0; idx < indexes.size(); idx++)
          {
            field_masks[idx] = field_space_node->get_field_mask(
                                        regions[indexes[idx]].privilege_fields);
            if (regions[indexes[idx]].handle_type == PART_PROJECTION)
              index_nodes[idx] = runtime->forest->get_node(
                        regions[indexes[idx]].partition.get_index_partition());
            else
              index_nodes[idx] = runtime->forest->get_node(
                        regions[indexes[idx]].region.get_index_space());
          }
        }
        // Find the sets of fields which are interfering
        for (unsigned i = 1; i < indexes.size(); i++)
        {
          RegionUsage usage1(regions[indexes[i]]);
          for (unsigned j = 0; j < i; j++)
          {
            FieldMask overlap = field_masks[i] & field_masks[j];
            // No field overlap, so there is nothing to do
            if (!overlap)
              continue;
            // No check for region overlap
            IndexTreeNode *common_ancestor = NULL;
            if (runtime->forest->are_disjoint_tree_only(index_nodes[i],
                  index_nodes[j], common_ancestor))
              continue;
#ifdef DEBUG_LEGION
            assert(common_ancestor != NULL); // should have a counterexample
#endif
            // Get the interference kind and report it if it is bad
            RegionUsage usage2(regions[indexes[j]]);
            DependenceType dtype = check_dependence_type(usage1, usage2);
            // We can only reporting interfering requirements precisely
            // if at least one of these is not a projection requireemnts
            if (((dtype == TRUE_DEPENDENCE) || (dtype == ANTI_DEPENDENCE)) &&
                ((regions[indexes[i]].handle_type == SINGULAR) ||
                 (regions[indexes[j]].handle_type == SINGULAR)))
              report_interfering_requirements(indexes[j], indexes[i]);
            // Special case, if the parents are not the same,
            // then we don't have to do anything cause their
            // path will not overlap
            if (regions[indexes[i]].parent != regions[indexes[j]].parent)
              continue;
            // Record it in the earlier path as the latter path doesn't matter
            privilege_paths[indexes[j]].record_aliased_children(
                                    common_ancestor->depth, overlap);
            // If we have a trace, record the aliased requirements
            if (trace != NULL)
              trace->record_aliased_children(indexes[j], 
                                             common_ancestor->depth, overlap);
          }
        }
      }
    }

    //--------------------------------------------------------------------------
    void TaskOp::compute_parent_indexes(void)
    //--------------------------------------------------------------------------
    {
      parent_req_indexes.resize(regions.size());
      for (unsigned idx = 0; idx < regions.size(); idx++)
      {
        int parent_index = 
          parent_ctx->find_parent_region_req(regions[idx]);
        if (parent_index < 0)
        {
          log_region.error("Parent task %s (ID %lld) of task %s "
                           "(ID %lld) does not have a region "
                           "requirement for region "
                           "(%x,%x,%x) as a parent of child task's "
                           "region requirement index %d",
                           parent_ctx->get_task_name(), 
                           parent_ctx->get_unique_id(),
                           get_task_name(), get_unique_id(),
                           regions[idx].parent.index_space.id,
                           regions[idx].parent.field_space.id, 
                           regions[idx].parent.tree_id, idx);
#ifdef DEBUG_LEGION
          assert(false);
#endif
          exit(ERROR_BAD_PARENT_REGION);
        }
        parent_req_indexes[idx] = parent_index;
      }
    }

    //--------------------------------------------------------------------------
    void TaskOp::trigger_children_complete(void)
    //--------------------------------------------------------------------------
    {
      bool task_complete = false;
      {
        AutoLock o_lock(op_lock); 
#ifdef DEBUG_LEGION
        assert(!children_complete);
        // Small race condition here which is alright as
        // long as we haven't committed yet
        assert(!children_commit || !commit_received);
#endif
        children_complete = true;
        task_complete = complete_received;
      }
      if (task_complete)
        trigger_task_complete();
    }

    //--------------------------------------------------------------------------
    void TaskOp::trigger_children_committed(void)
    //--------------------------------------------------------------------------
    {
      bool task_commit = false;
      {
        AutoLock o_lock(op_lock);
#ifdef DEBUG_LEGION
        // There is a small race condition here which is alright
        // as long as we haven't committed yet
        assert(children_complete || !commit_received);
        assert(!children_commit);
#endif
        children_commit = true;
        task_commit = commit_received;
      }
      if (task_commit)
        trigger_task_commit();
    } 

    //--------------------------------------------------------------------------
    /*static*/ void TaskOp::log_requirement(UniqueID uid, unsigned idx,
                                            const RegionRequirement &req)
    //--------------------------------------------------------------------------
    {
      const bool reg = (req.handle_type == SINGULAR) ||
                       (req.handle_type == REG_PROJECTION);
      const bool proj = (req.handle_type == REG_PROJECTION) ||
                        (req.handle_type == PART_PROJECTION); 

      LegionSpy::log_logical_requirement(uid, idx, reg,
          reg ? req.region.index_space.id :
                req.partition.index_partition.id,
          reg ? req.region.field_space.id :
                req.partition.field_space.id,
          reg ? req.region.tree_id : 
                req.partition.tree_id,
          req.privilege, req.prop, req.redop, req.parent.index_space.id);
      LegionSpy::log_requirement_fields(uid, idx, req.privilege_fields);
      if (proj)
        LegionSpy::log_requirement_projection(uid, idx, req.projection);
    }

    /////////////////////////////////////////////////////////////
    // Single Task 
    /////////////////////////////////////////////////////////////

    //--------------------------------------------------------------------------
    SingleTask::SingleTask(Runtime *rt)
      : TaskOp(rt)
    //--------------------------------------------------------------------------
    {
    }
    
    //--------------------------------------------------------------------------
    SingleTask::~SingleTask(void)
    //--------------------------------------------------------------------------
    {
    }

    //--------------------------------------------------------------------------
    void SingleTask::activate_single(void)
    //--------------------------------------------------------------------------
    {
      DETAILED_PROFILER(runtime, ACTIVATE_SINGLE_CALL);
      activate_task();
      outstanding_profiling_requests = 1; // start at 1 as a guard
      profiling_reported = RtUserEvent::NO_RT_USER_EVENT;
      selected_variant = 0;
      task_priority = 0;
      perform_postmap = false;
      execution_context = NULL;
      shard_manager = NULL;
      leaf_cached = false;
      inner_cached = false;
      has_virtual_instances_result = false;
      has_virtual_instances_cached = false;
    }

    //--------------------------------------------------------------------------
    void SingleTask::deactivate_single(void)
    //--------------------------------------------------------------------------
    {
      DETAILED_PROFILER(runtime, DEACTIVATE_SINGLE_CALL);
      deactivate_task();
      target_processors.clear();
      physical_instances.clear();
      virtual_mapped.clear();
      no_access_regions.clear();
      map_applied_conditions.clear();
      task_profiling_requests.clear();
      copy_profiling_requests.clear();
      if ((execution_context != NULL) && execution_context->remove_reference())
        delete execution_context;
      if ((shard_manager != NULL) && shard_manager->broadcast_delete())
        delete shard_manager;
      if (!remote_instances.empty())
      {
        UniqueID local_uid = get_unique_id();
        Serializer rez;
        {
          RezCheck z(rez);
          rez.serialize(local_uid);
        }
        for (std::map<AddressSpaceID,RemoteTask*>::const_iterator it = 
              remote_instances.begin(); it != remote_instances.end(); it++)
        {
          runtime->send_remote_context_free(it->first, rez);
        }
        remote_instances.clear();
      }
    }

    //--------------------------------------------------------------------------
    bool SingleTask::is_leaf(void) const
    //--------------------------------------------------------------------------
    {
      if (!leaf_cached)
      {
        VariantImpl *var = runtime->find_variant_impl(task_id,selected_variant);
        is_leaf_result = var->is_leaf();
        leaf_cached = true;
      }
      return is_leaf_result;
    }

    //--------------------------------------------------------------------------
    bool SingleTask::is_inner(void) const
    //--------------------------------------------------------------------------
    {
      if (!inner_cached)
      {
        VariantImpl *var = runtime->find_variant_impl(task_id,selected_variant);
        is_inner_result = var->is_inner();
        inner_cached = true;
      }
      return is_inner_result;
    }

    //--------------------------------------------------------------------------
    bool SingleTask::has_virtual_instances(void) const
    //--------------------------------------------------------------------------
    {
      if (!has_virtual_instances_cached)
      {
        for (unsigned idx = 0; idx < regions.size(); idx++)
        {
          if (virtual_mapped[idx])
          {
            has_virtual_instances_result = true;
            break;
          }
        }
        has_virtual_instances_cached = true;
      }
      return has_virtual_instances_result;
    }

    //--------------------------------------------------------------------------
    bool SingleTask::is_created_region(unsigned index) const
    //--------------------------------------------------------------------------
    {
      return (index >= regions.size());
    }

    //--------------------------------------------------------------------------
    void SingleTask::update_no_access_regions(void)
    //--------------------------------------------------------------------------
    {
      no_access_regions.resize(regions.size());
      for (unsigned idx = 0; idx < regions.size(); idx++)
        no_access_regions[idx] = IS_NO_ACCESS(regions[idx]) || 
                                  regions[idx].privilege_fields.empty();
    } 

    //--------------------------------------------------------------------------
    void SingleTask::clone_single_from(SingleTask *rhs)
    //--------------------------------------------------------------------------
    {
      this->clone_task_op_from(rhs, this->target_proc, 
                               false/*stealable*/, true/*duplicate*/);
      this->virtual_mapped = rhs->virtual_mapped;
      this->no_access_regions = rhs->no_access_regions;
      this->target_processors = rhs->target_processors;
      this->physical_instances = rhs->physical_instances;
      // no need to copy the control replication map
      this->selected_variant  = rhs->selected_variant;
      this->task_priority     = rhs->task_priority;
      this->shard_manager     = rhs->shard_manager;
      // For now don't copy anything else below here
      // In the future we may need to copy the profiling requests
    }

    //--------------------------------------------------------------------------
    void SingleTask::pack_single_task(Serializer &rez, AddressSpaceID target)
    //--------------------------------------------------------------------------
    {
      DETAILED_PROFILER(runtime, PACK_SINGLE_TASK_CALL);
      RezCheck z(rez);
      pack_base_task(rez, target);
      if (map_locally)
      {
        rez.serialize(selected_variant);
        rez.serialize(task_priority);
        rez.serialize<size_t>(target_processors.size());
        for (unsigned idx = 0; idx < target_processors.size(); idx++)
          rez.serialize(target_processors[idx]);
        for (unsigned idx = 0; idx < regions.size(); idx++)
          rez.serialize<bool>(virtual_mapped[idx]);
      }
      else
      {
        rez.serialize<size_t>(copy_profiling_requests.size());
        for (unsigned idx = 0; idx < copy_profiling_requests.size(); idx++)
          rez.serialize(copy_profiling_requests[idx]);
      }
      rez.serialize<size_t>(physical_instances.size());
      for (unsigned idx = 0; idx < physical_instances.size(); idx++)
        physical_instances[idx].pack_references(rez, target);
      rez.serialize<size_t>(task_profiling_requests.size());
      for (unsigned idx = 0; idx < task_profiling_requests.size(); idx++)
        rez.serialize(task_profiling_requests[idx]);
    }

    //--------------------------------------------------------------------------
    void SingleTask::unpack_single_task(Deserializer &derez,
                                        std::set<RtEvent> &ready_events)
    //--------------------------------------------------------------------------
    {
      DETAILED_PROFILER(runtime, UNPACK_SINGLE_TASK_CALL);
      DerezCheck z(derez);
      unpack_base_task(derez, ready_events);
      if (map_locally)
      {
        derez.deserialize(selected_variant);
        derez.deserialize(task_priority);
        size_t num_target_processors;
        derez.deserialize(num_target_processors);
        target_processors.resize(num_target_processors);
        for (unsigned idx = 0; idx < num_target_processors; idx++)
          derez.deserialize(target_processors[idx]);
        virtual_mapped.resize(regions.size());
        for (unsigned idx = 0; idx < regions.size(); idx++)
        {
          bool result;
          derez.deserialize(result);
          virtual_mapped[idx] = result;
        }
      }
      else
      {
        size_t num_copy_requests;
        derez.deserialize(num_copy_requests);
        if (num_copy_requests > 0)
        {
          copy_profiling_requests.resize(num_copy_requests);
          for (unsigned idx = 0; idx < num_copy_requests; idx++)
            derez.deserialize(copy_profiling_requests[idx]);
        }
      }
      size_t num_phy;
      derez.deserialize(num_phy);
      physical_instances.resize(num_phy);
      for (unsigned idx = 0; idx < num_phy; idx++)
        physical_instances[idx].unpack_references(runtime, this,
                                                  derez, ready_events);
      update_no_access_regions();
      size_t num_task_requests;
      derez.deserialize(num_task_requests);
      if (num_task_requests > 0)
      {
        task_profiling_requests.resize(num_task_requests);
        for (unsigned idx = 0; idx < num_task_requests; idx++)
          derez.deserialize(task_profiling_requests[idx]);
      }
    } 

    //--------------------------------------------------------------------------
    void SingleTask::send_remote_context(AddressSpaceID remote_instance,
                                         RemoteTask *remote_ctx)
    //--------------------------------------------------------------------------
    {
#ifdef DEBUG_LEGION
      assert(remote_instance != runtime->address_space);
#endif
      Serializer rez;
      {
        RezCheck z(rez);
        rez.serialize(remote_ctx);
        execution_context->pack_remote_context(rez, remote_instance);
      }
      runtime->send_remote_context_response(remote_instance, rez);
      AutoLock o_lock(op_lock);
#ifdef DEBUG_LEGION
      assert(remote_instances.find(remote_instance) == remote_instances.end());
#endif
      remote_instances[remote_instance] = remote_ctx;
    }

    //--------------------------------------------------------------------------
    void SingleTask::trigger_mapping(void)
    //--------------------------------------------------------------------------
    {
      DETAILED_PROFILER(runtime, TRIGGER_SINGLE_CALL);
      if (is_remote())
      {
        if (distribute_task())
        {
          // Still local
          if (is_locally_mapped())
          {
            // Remote and locally mapped means
            // we were already mapped so we can
            // just launch the task
            launch_task();
          }
          else
          {
            // Remote but still need to map
            RtEvent done_mapping = perform_mapping();
            if (done_mapping.exists() && !done_mapping.has_triggered())
              defer_launch_task(done_mapping);
            else
              launch_task();
          }
        }
        // otherwise it was sent away
      }
      else
      {
        // Not remote
        early_map_task();
        // See if we have a must epoch in which case
        // we can simply record ourselves and we are done
        if (must_epoch != NULL)
        {
          must_epoch->register_single_task(this, must_epoch_index);
        }
        else
        {
#ifdef DEBUG_LEGION
          assert(target_proc.exists());
#endif
          // See if this task is going to be sent
          // remotely in which case we need to do the
          // mapping now, otherwise we can defer it
          // until the task ends up on the target processor
          if (is_locally_mapped() && target_proc.exists() &&
              !runtime->is_local(target_proc))
          {
            RtEvent done_mapping = perform_mapping();
            if (done_mapping.exists() && !done_mapping.has_triggered())
              defer_distribute_task(done_mapping);
            else
            {
#ifdef DEBUG_LEGION
#ifndef NDEBUG
              bool still_local = 
#endif
#endif
              distribute_task();
#ifdef DEBUG_LEGION
              assert(!still_local);
#endif
            }
          }
          else
          {
            if (distribute_task())
            {
              // Still local so try mapping and launching
              RtEvent done_mapping = perform_mapping();
              if (done_mapping.exists() && !done_mapping.has_triggered())
                defer_launch_task(done_mapping);
              else
                launch_task();
            }
          }
        }
      }
    } 

    //--------------------------------------------------------------------------
    void SingleTask::initialize_map_task_input(Mapper::MapTaskInput &input,
                                               Mapper::MapTaskOutput &output,
                                               MustEpochOp *must_epoch_owner,
                                      std::vector<InstanceSet> &valid)
    //--------------------------------------------------------------------------
    {
      DETAILED_PROFILER(runtime, INITIALIZE_MAP_TASK_CALL);
      // Do the traversals for all the non-early mapped regions and find
      // their valid instances, then fill in the mapper input structure
      valid.resize(regions.size());
      input.valid_instances.resize(regions.size());
      // If we have must epoch owner, we have to check for any 
      // constrained mappings which must be heeded
      if (must_epoch_owner != NULL)
        must_epoch_owner->must_epoch_map_task_callback(this, input, output);
      std::set<Memory> visible_memories;
      runtime->machine.get_visible_memories(target_proc, visible_memories);
      RegionTreeContext enclosing = parent_ctx->get_context();
      for (unsigned idx = 0; idx < regions.size(); idx++)
      {
        // Skip any early mapped regions
        std::map<unsigned,InstanceSet>::const_iterator early_mapped_finder = 
          early_mapped_regions.find(idx);
        if (early_mapped_finder != early_mapped_regions.end())
        {
          input.premapped_regions.push_back(idx);
          // Still fill in the valid regions so that mappers can use
          // the instance names for constraints
          prepare_for_mapping(early_mapped_finder->second, 
                              input.valid_instances[idx]);
          // We can also copy them over to the output too
          output.chosen_instances[idx] = input.valid_instances[idx];
          continue;
        }
        // Skip any NO_ACCESS or empty privilege field regions
        if (IS_NO_ACCESS(regions[idx]) || regions[idx].privilege_fields.empty())
          continue;
        // Always have to do the traversal at this point to mark open children
        InstanceSet &current_valid = valid[idx];
        perform_physical_traversal(idx, enclosing, current_valid);
        // See if we've already got an output from a must-epoch mapping
        if (!output.chosen_instances[idx].empty())
        {
#ifdef DEBUG_LEGION
          assert(must_epoch_owner != NULL);
#endif
          // We can skip this since we already know the result
          continue;
        }
        RestrictInfo &restrict_info = get_restrict_info(idx);
        // Now we can prepare this for mapping,
        // filter for visible memories if necessary
        if (regions[idx].is_no_access())
          prepare_for_mapping(current_valid, input.valid_instances[idx]);
        else if (restrict_info.has_restrictions())
          prepare_for_mapping(restrict_info.get_instances(),
                              input.valid_instances[idx]);
        else
          prepare_for_mapping(current_valid, visible_memories,
                              input.valid_instances[idx]);
      }
      // Prepare the output too
      output.chosen_instances.resize(regions.size());
      output.chosen_variant = 0;
      output.postmap_task = false;
      output.task_priority = 0;
      output.postmap_task = false;
    }

    //--------------------------------------------------------------------------
    void SingleTask::finalize_map_task_output(Mapper::MapTaskInput &input,
                                              Mapper::MapTaskOutput &output,
                                              MustEpochOp *must_epoch_owner,
                                              std::vector<InstanceSet> &valid)
    //--------------------------------------------------------------------------
    {
      DETAILED_PROFILER(runtime, FINALIZE_MAP_TASK_CALL);
      // first check the processors to make sure they are all on the
      // same node and of the same kind, if we know we have a must epoch
      // owner then we also know there is only one valid choice
      if (must_epoch_owner == NULL)
      {
        if (output.target_procs.empty())
        {
          log_run.warning("Empty output target_procs from call to 'map_task' "
                          "by mapper %s for task %s (ID %lld). Adding the "
                          "'target_proc' " IDFMT " as the default.",
                          mapper->get_mapper_name(), get_task_name(),
                          get_unique_id(), this->target_proc.id);
          output.target_procs.push_back(this->target_proc);
        }
        else if (Runtime::separate_runtime_instances && 
                  (output.target_procs.size() > 1))
        {
          // Ignore additional processors in separate runtime instances
          output.target_procs.resize(1);
        }
        if (!Runtime::unsafe_mapper)
          validate_target_processors(output.target_procs);
        // Special case for when we run in hl:separate mode
        if (Runtime::separate_runtime_instances)
        {
          target_processors.resize(1);
          target_processors[0] = this->target_proc;
        }
        else // the common case
          target_processors = output.target_procs;
      }
      else
      {
        if (output.target_procs.size() > 1)
        {
          log_run.warning("Ignoring spurious additional target processors "
                          "requested in 'map_task' for task %s (ID %lld) "
                          "by mapper %s because task is part of a must "
                          "epoch launch.", get_task_name(), get_unique_id(),
                          mapper->get_mapper_name());
        }
        if (!output.target_procs.empty() && 
                 (output.target_procs[0] != this->target_proc))
        {
          log_run.warning("Ignoring processor request of " IDFMT " for "
                          "task %s (ID %lld) by mapper %s because task "
                          "has already been mapped to processor " IDFMT
                          " as part of a must epoch launch.", 
                          output.target_procs[0].id, get_task_name(), 
                          get_unique_id(), mapper->get_mapper_name(),
                          this->target_proc.id);
        }
        // Only one valid choice in this case, ignore everything else
        target_processors.push_back(this->target_proc);
      }
      // Sort out any profiling requests that we need to perform
      if (!output.task_prof_requests.empty())
      {
        // If we do any legion specific checks, make sure we ask
        // Realm for the proc profiling info so that we can get
        // a callback to report our profiling information
        bool has_proc_request = false;
        // Filter profiling requests into those for copies and the actual task
        for (std::set<ProfilingMeasurementID>::const_iterator it = 
              output.task_prof_requests.requested_measurements.begin(); it !=
              output.task_prof_requests.requested_measurements.end(); it++)
        {
          if ((*it) > Mapping::PMID_LEGION_FIRST)
          {
            // If we haven't seen a proc usage yet, then add it
            // to the realm requests to ensure we get a callback
            // for this task. We know we'll see it before this
            // because the measurement IDs are in order
            if (!has_proc_request)
              task_profiling_requests.push_back(
                  (ProfilingMeasurementID)Realm::PMID_OP_PROC_USAGE);
            // These are legion profiling requests and currently
            // are only profiling task information
            task_profiling_requests.push_back(*it);
            continue;
          }
          switch ((Realm::ProfilingMeasurementID)*it)
          {
            case Realm::PMID_OP_PROC_USAGE:
              has_proc_request = true; // Then fall through
            case Realm::PMID_OP_STATUS:
            case Realm::PMID_OP_BACKTRACE:
            case Realm::PMID_OP_TIMELINE:
            case Realm::PMID_PCTRS_CACHE_L1I:
            case Realm::PMID_PCTRS_CACHE_L1D:
            case Realm::PMID_PCTRS_CACHE_L2:
            case Realm::PMID_PCTRS_CACHE_L3:
            case Realm::PMID_PCTRS_IPC:
            case Realm::PMID_PCTRS_TLB:
            case Realm::PMID_PCTRS_BP:
              {
                // Just task
                task_profiling_requests.push_back(*it);
                break;
              }
            default:
              log_run.error("WARNING: Mapper %s requested a profiling "
                  "measurement of type %d which is not applicable to "
                  "task %s (UID %lld) and will be ignored.",
                  mapper->get_mapper_name(), *it, get_task_name(),
                  get_unique_id());
          }
        }
      }
      if (!output.copy_prof_requests.empty())
        filter_copy_request_kinds(mapper, 
            output.copy_prof_requests.requested_measurements,
            copy_profiling_requests, true/*warn*/);
      // See whether the mapper picked a variant or a generator
      VariantImpl *variant_impl = NULL;
      if (output.chosen_variant > 0)
      {
        variant_impl = runtime->find_variant_impl(task_id, 
                                output.chosen_variant, true/*can fail*/);
      }
      else
      {
        log_run.error("Invalid mapper output from invocation of '%s' on "
                      "mapper %s. Mapper specified an invalid task variant "
                      "of ID 0 for task %s (ID %lld), but Legion does not yet "
                      "support task generators.", "map_task", 
                      mapper->get_mapper_name(), 
                      get_task_name(), get_unique_id());
        // TODO: invoke a generator if one exists
#ifdef DEBUG_LEGION
        assert(false); 
#endif
        exit(ERROR_INVALID_MAPPER_OUTPUT);
      }
      if (variant_impl == NULL)
      {
        // If we couldn't find or make a variant that is bad
        log_run.error("Invalid mapper output from invocation of '%s' on "
                      "mapper %s. Mapper failed to specify a valid "
                      "task variant or generator capable of create a variant "
                      "implementation of task %s (ID %lld).",
                      "map_task", mapper->get_mapper_name(), get_task_name(),
                      get_unique_id());
#ifdef DEBUG_LEGION
        assert(false);
#endif
        exit(ERROR_INVALID_MAPPER_OUTPUT);
      }
      // Now that we know which variant to use, we can validate it
      if (!Runtime::unsafe_mapper)
        validate_variant_selection(mapper, variant_impl, "map_task");
      // fill in virtual_mapped
      virtual_mapped.resize(regions.size(),false);
      // Convert all the outputs into our set of physical instances and
      // validate them by checking the following properites:
      // - all are either pure virtual or pure physical 
      // - no missing fields
      // - all satisfy the region requirement
      // - all are visible from all the target processors
      physical_instances.resize(regions.size());
      // If we're doing safety checks, we need the set of memories
      // visible from all the target processors
      std::set<Memory> visible_memories;
      if (!Runtime::unsafe_mapper)
      {
        if (target_processors.size() > 1)
        {
          // If we have multiple processor, we want the set of 
          // memories visible to all of them
          Machine::MemoryQuery visible_query(runtime->machine);
          for (std::vector<Processor>::const_iterator it = 
                target_processors.begin(); it != target_processors.end(); it++)
            visible_query.has_affinity_to(*it);
          for (Machine::MemoryQuery::iterator it = visible_query.begin();
                it != visible_query.end(); it++)
            visible_memories.insert(*it);
        }
        else
          runtime->find_visible_memories(target_proc, visible_memories);
      }
      for (unsigned idx = 0; idx < regions.size(); idx++)
      {
        // If it was early mapped, that was easy
        std::map<unsigned,InstanceSet>::const_iterator finder = 
          early_mapped_regions.find(idx);
        if (finder != early_mapped_regions.end())
        {
          physical_instances[idx] = finder->second;
          // Check to see if it is visible or not from the target processors
          if (!Runtime::unsafe_mapper && !regions[idx].is_no_access())
          {
            for (unsigned idx2 = 0; idx2 < finder->second.size(); idx2++)
            {
              Memory mem = finder->second[idx2].get_memory();
              if (visible_memories.find(mem) == visible_memories.end())
              {
                // Not visible from all target processors
                // Different error messages depending on the cause
                if (regions[idx].is_restricted())
                  log_run.error("Invalid mapper output from invocation of '%s' "
                                "on mapper %s. Mapper selected processor(s) "
                                "which restricted instance of region "
                                "requirement %d in memory " IDFMT " is not "
                                "visible for task %s (ID %lld).",
                                "map_task", mapper->get_mapper_name(), idx,
                                mem.id, get_task_name(), get_unique_id());
                else
                  log_run.error("Invalid mapper output from invocation of '%s' "
                                "on mapper %s. Mapper selected processor(s) " 
                                "for which premapped instance of region "
                                "requirement %d in memory " IDFMT " is not "
                                "visible for task %s (ID %lld).", 
                                "map_task", mapper->get_mapper_name(), idx,
                                mem.id, get_task_name(), get_unique_id());
#ifdef DEBUG_LEGION
                assert(false);
#endif
                exit(ERROR_INVALID_MAPPER_OUTPUT);
              }
            }
          }
          if (Runtime::legion_spy_enabled)
            runtime->forest->log_mapping_decision(unique_op_id, idx,
                                                  regions[idx],
                                                  physical_instances[idx]);
          continue;
        }
        // Skip any NO_ACCESS or empty privilege field regions
        if (no_access_regions[idx])
          continue;
        // Do the conversion
        InstanceSet &result = physical_instances[idx];
        RegionTreeID bad_tree = 0;
        std::vector<FieldID> missing_fields;
        std::vector<PhysicalManager*> unacquired;
        bool free_acquired = false;
        std::map<PhysicalManager*,std::pair<unsigned,bool> > *acquired = NULL;
        // Get the acquired instances only if we are checking
        if (!Runtime::unsafe_mapper)
        {
          if (this->must_epoch != NULL)
          {
            acquired = new std::map<PhysicalManager*,
                     std::pair<unsigned,bool> >(*get_acquired_instances_ref());
            free_acquired = true;
            // Merge the must epoch owners acquired instances too 
            // if we need to check for all our instances being acquired
            std::map<PhysicalManager*,std::pair<unsigned,bool> > 
              *epoch_acquired = this->must_epoch->get_acquired_instances_ref();
            if (epoch_acquired != NULL)
              acquired->insert(epoch_acquired->begin(), epoch_acquired->end());
          }
          else
            acquired = get_acquired_instances_ref();
        }
        int composite_idx = 
          runtime->forest->physical_convert_mapping(this, regions[idx],
                output.chosen_instances[idx], result, bad_tree, missing_fields,
                acquired, unacquired, !Runtime::unsafe_mapper);
        if (free_acquired)
          delete acquired;
        if (bad_tree > 0)
        {
          log_run.error("Invalid mapper output from invocation of '%s' on "
                        "mapper %s. Mapper specified an instance from region "
                        "tree %d for use with region requirement %d of task "
                        "%s (ID %lld) whose region is from tree %d.",
                        "map_task", mapper->get_mapper_name(), bad_tree,
                        idx, get_task_name(), get_unique_id(),
                        regions[idx].region.get_tree_id());
#ifdef DEBUG_LEGION
          assert(false);
#endif
          exit(ERROR_INVALID_MAPPER_OUTPUT);
        }
        if (!missing_fields.empty())
        {
          log_run.error("Invalid mapper output from invocation of '%s' on "
                        "mapper %s. Mapper failed to specify an instance for "
                        "%zd fields of region requirement %d on task %s "
                        "(ID %lld). The missing fields are listed below.",
                        "map_task", mapper->get_mapper_name(), 
                        missing_fields.size(), idx, get_task_name(), 
                        get_unique_id());
          for (std::vector<FieldID>::const_iterator it = 
                missing_fields.begin(); it != missing_fields.end(); it++)
          {
            const void *name; size_t name_size;
            if(!runtime->retrieve_semantic_information(
                regions[idx].region.get_field_space(), *it, NAME_SEMANTIC_TAG,
                name, name_size, true/*can fail*/, false))
	      name = "(no name)";
            log_run.error("Missing instance for field %s (FieldID: %d)",
                          static_cast<const char*>(name), *it);
          }
#ifdef DEBUG_LEGION
          assert(false);
#endif
          exit(ERROR_INVALID_MAPPER_OUTPUT);
        }
        if (!unacquired.empty())
        {
          std::map<PhysicalManager*,std::pair<unsigned,bool> > 
            *acquired_instances = get_acquired_instances_ref();
          for (std::vector<PhysicalManager*>::const_iterator it = 
                unacquired.begin(); it != unacquired.end(); it++)
          {
            if (acquired_instances->find(*it) == acquired_instances->end())
            {
              log_run.error("Invalid mapper output from 'map_task' "
                            "invocation on mapper %s. Mapper selected "
                            "physical instance for region requirement "
                            "%d of task %s (ID %lld) which has already "
                            "been collected. If the mapper had properly "
                            "acquired this instance as part of the mapper "
                            "call it would have detected this. Please "
                            "update the mapper to abide by proper mapping "
                            "conventions.", mapper->get_mapper_name(),
                            idx, get_task_name(), get_unique_id());
#ifdef DEBUG_LEGION
              assert(false);
#endif
              exit(ERROR_INVALID_MAPPER_OUTPUT);
            }
          }
          // Event if we did successfully acquire them, still issue the warning
          log_run.warning("WARNING: mapper %s failed to acquire instances "
                          "for region requirement %d of task %s (ID %lld) "
                          "in 'map_task' call. You may experience "
                          "undefined behavior as a consequence.",
                          mapper->get_mapper_name(), idx, 
                          get_task_name(), get_unique_id());
        }
        // See if they want a virtual mapping
        if (composite_idx >= 0)
        {
          // Everything better be all virtual or all real
          if (result.size() > 1)
          {
            log_run.error("Invalid mapper output from invocation of '%s' on "
                          "mapper %s. Mapper specified mixed composite and "
                          "concrete instances for region requirement %d of "
                          "task %s (ID %lld). Only full concrete instances "
                          "or a single composite instance is supported.",
                          "map_task", mapper->get_mapper_name(), idx, 
                          get_task_name(), get_unique_id());
#ifdef DEBUG_LEGION
            assert(false);
#endif
            exit(ERROR_INVALID_MAPPER_OUTPUT);
          }
          if (IS_REDUCE(regions[idx]))
          {
            log_run.error("Invalid mapper output from invocation of '%s' on "
                          "mapper %s. Illegal composite mapping requested on "
                          "region requirement %d of task %s (UID %lld) which "
                          "has only reduction privileges.", 
                          "map_task", mapper->get_mapper_name(), idx, 
                          get_task_name(), get_unique_id());
#ifdef DEBUG_LEGION
            assert(false);
#endif
            exit(ERROR_ILLEGAL_REDUCTION_VIRTUAL_MAPPING);
          }
          if (!IS_EXCLUSIVE(regions[idx]))
          {
            log_run.error("Invalid mapper output from invocation of '%s' on "
                          "mapper %s. Illegal composite instance requested "
                          "on region requirement %d of task %s (ID %lld) "
                          "which has a relaxed coherence mode. Virtual "
                          "mappings are only permitted for exclusive "
                          "coherence.", "map_task", mapper->get_mapper_name(),
                          idx, get_task_name(), get_unique_id());
#ifdef DEBUG_LEGION
            assert(false);
#endif
            exit(ERROR_INVALID_MAPPER_OUTPUT);
          }
          virtual_mapped[idx] = true;
        } 
        if (Runtime::legion_spy_enabled)
          runtime->forest->log_mapping_decision(unique_op_id, idx,
                                                regions[idx],
                                                physical_instances[idx]);
        // Skip checks if the mapper promises it is safe
        if (Runtime::unsafe_mapper)
          continue;
        // If this is anything other than a virtual mapping, check that
        // the instances align with the privileges
        if (!virtual_mapped[idx])
        {
          std::vector<LogicalRegion> regions_to_check(1, regions[idx].region);
          for (unsigned idx2 = 0; idx2 < result.size(); idx2++)
          {
            if (!result[idx2].get_manager()->meets_regions(regions_to_check))
            {
              // Doesn't satisfy the region requirement
              log_run.error("Invalid mapper output from invocation of '%s' on "
                            "mapper %s. Mapper specified instance that does "
                            "not meet region requirement %d for task %s "
                            "(ID %lld). The index space for the instance has "
                            "insufficient space for the requested logical "
                            "region.", "map_task", mapper->get_mapper_name(),
                            idx, get_task_name(), get_unique_id());
#ifdef DEBUG_LEGION
              assert(false);
#endif
              exit(ERROR_INVALID_MAPPER_OUTPUT);
            }
          }
          if (!regions[idx].is_no_access() &&
              !variant_impl->is_no_access_region(idx))
          {
            for (unsigned idx2 = 0; idx2 < result.size(); idx2++)
            {
              Memory mem = result[idx2].get_memory();
              if (visible_memories.find(mem) == visible_memories.end())
              {
                // Not visible from all target processors
                log_run.error("Invalid mapper output from invocation of '%s' "
                              "on mapper %s. Mapper selected an instance for "
                              "region requirement %d in memory " IDFMT " "
                              "which is not visible from the target processors "
                              "for task %s (ID %lld).", "map_task", 
                              mapper->get_mapper_name(), idx, mem.id, 
                              get_task_name(), get_unique_id());
#ifdef DEBUG_LEGION
                assert(false);
#endif
                exit(ERROR_INVALID_MAPPER_OUTPUT);
              }
            }
          }
          // If this is a reduction region requirement make sure all the 
          // managers are reduction instances
          if (IS_REDUCE(regions[idx]))
          {
            std::map<PhysicalManager*,std::pair<unsigned,bool> > 
              *acquired = get_acquired_instances_ref();
            for (unsigned idx2 = 0; idx2 < result.size(); idx2++)
            {
              if (!result[idx2].get_manager()->is_reduction_manager())
              {
                log_run.error("Invalid mapper output from invocation of '%s' "
                              "on mapper %s. Mapper failed to choose a "
                              "specialized reduction instance for region "
                              "requirement %d of task %s (ID %lld) which has "
                              "reduction privileges.", "map_task", 
                              mapper->get_mapper_name(), idx,
                              get_task_name(), get_unique_id());
#ifdef DEBUG_LEGION
                assert(false);
#endif
                exit(ERROR_INVALID_MAPPER_OUTPUT);
              }
              std::map<PhysicalManager*,std::pair<unsigned,bool> >::
                const_iterator finder = acquired->find(
                    result[idx2].get_manager());
#ifdef DEBUG_LEGION
              assert(finder != acquired->end());
#endif
              // Permit this if we are doing replay mapping
              if (!finder->second.second && (Runtime::replay_file == NULL))
              {
                log_run.error("Invalid mapper output from invocation of '%s' "
                              "on mapper %s. Mapper made an illegal decision "
                              "to re-use a reduction instance for region "
                              "requirement %d of task %s (ID %lld). Reduction "
                              "instances are not currently permitted to be "
                              "recycled.", "map_task",mapper->get_mapper_name(),
                              idx, get_task_name(), get_unique_id());
#ifdef DEBUG_LEGION
                assert(false);
#endif
                exit(ERROR_INVALID_MAPPER_OUTPUT);
              }
            }
          }
          else
          {
            for (unsigned idx2 = 0; idx2 < result.size(); idx2++)
            {
              if (!result[idx2].get_manager()->is_instance_manager())
              {
                log_run.error("Invalid mapper output from invocation of '%s' "
                              "on mapper %s. Mapper selected illegal "
                              "specialized reduction instance for region "
                              "requirement %d of task %s (ID %lld) which "
                              "does not have reduction privileges.", "map_task",
                              mapper->get_mapper_name(), idx, 
                              get_task_name(), get_unique_id());
#ifdef DEBUG_LEGION
                assert(false);
#endif
                exit(ERROR_INVALID_MAPPER_OUTPUT);
              }
            }
          }
        }
      }
      early_mapped_regions.clear();
      // See whether the mapper picked a variant or a generator
      if (output.chosen_variant > 0)
      {
        variant_impl = runtime->find_variant_impl(task_id, 
                                output.chosen_variant, true/*can fail*/);
      }
      else
      {
        log_run.error("Invalid mapper output from invocation of '%s' on "
                      "mapper %s. Mapper specified an invalid task variant "
                      "of ID 0 for task %s (ID %lld), but Legion does not yet "
                      "support task generators.", "map_task", 
                      mapper->get_mapper_name(), 
                      get_task_name(), get_unique_id());
        // TODO: invoke a generator if one exists
#ifdef DEBUG_LEGION
        assert(false); 
#endif
        exit(ERROR_INVALID_MAPPER_OUTPUT);
      }
      if (variant_impl == NULL)
      {
        // If we couldn't find or make a variant that is bad
        log_run.error("Invalid mapper output from invocation of '%s' on "
                      "mapper %s. Mapper failed to specify a valid "
                      "task variant or generator capable of create a variant "
                      "implementation of task %s (ID %lld).",
                      "map_task", mapper->get_mapper_name(), get_task_name(),
                      get_unique_id());
#ifdef DEBUG_LEGION
        assert(false);
#endif
        exit(ERROR_INVALID_MAPPER_OUTPUT);
      }
      // Now that we know which variant to use, we can validate it
      if (!Runtime::unsafe_mapper)
        validate_variant_selection(mapper, variant_impl, "map_task"); 
      // Record anything else that needs to be recorded 
      selected_variant = output.chosen_variant;
      task_priority = output.task_priority;
      perform_postmap = output.postmap_task;
    }

    //--------------------------------------------------------------------------
    void SingleTask::validate_target_processors(
                                 const std::vector<Processor> &processors) const
    //--------------------------------------------------------------------------
    {
      // Make sure that they are all on the same node and of the same kind
      Processor::Kind kind = this->target_proc.kind();
      AddressSpace space = this->target_proc.address_space();
      for (unsigned idx = 0; idx < processors.size(); idx++)
      {
        const Processor &proc = processors[idx];
        if (proc.kind() != kind)
        {
          log_run.error("Invalid mapper output. Mapper %s requested processor "
                        IDFMT " which is of kind %s when mapping task %s "
                        "(ID %lld), but the target processor " IDFMT " has "
                        "kind %s. Only one kind of processor is permitted.",
                        mapper->get_mapper_name(), proc.id, 
                        Processor::get_kind_name(proc.kind()), get_task_name(),
                        get_unique_id(), this->target_proc.id, 
                        Processor::get_kind_name(kind));
#ifdef DEBUG_LEGION
          assert(false);
#endif
          exit(ERROR_INVALID_MAPPER_OUTPUT);
        }
        if (proc.address_space() != space)
        {
          log_run.error("Invalid mapper output. Mapper %s requested processor "
                        IDFMT " which is in address space %d when mapping "
                        "task %s (ID %lld) but the target processor " IDFMT 
                        "is in address space %d. All target processors must "
                        "be in the same address space.", 
                        mapper->get_mapper_name(), proc.id,
                        proc.address_space(), get_task_name(), get_unique_id(), 
                        this->target_proc.id, space);
#ifdef DEBUG_LEGION
          assert(false);
#endif
          exit(ERROR_INVALID_MAPPER_OUTPUT);
        }
      }
    }

    //--------------------------------------------------------------------------
    void SingleTask::validate_variant_selection(MapperManager *local_mapper,
                          VariantImpl *impl, const char *mapper_call_name) const
    //--------------------------------------------------------------------------
    {
      DETAILED_PROFILER(runtime, VALIDATE_VARIANT_SELECTION_CALL);
      // Check the layout constraints first
      const TaskLayoutConstraintSet &layout_constraints = 
        impl->get_layout_constraints();
      for (std::multimap<unsigned,LayoutConstraintID>::const_iterator it = 
            layout_constraints.layouts.begin(); it != 
            layout_constraints.layouts.end(); it++)
      {
        // Might have constraints for extra region requirements
        if (it->first >= physical_instances.size())
          continue;
        LayoutConstraints *constraints = 
          runtime->find_layout_constraints(it->second);
        const InstanceSet &instances = physical_instances[it->first]; 
        for (unsigned idx = 0; idx < instances.size(); idx++)
        {
          PhysicalManager *manager = instances[idx].get_manager();
          if (manager->conflicts(constraints))
          {
            log_run.error("Invalid mapper output. Mapper %s selected variant "
                          "%ld for task %s (ID %lld). But instance selected "
                          "for region requirement %d fails to satisfy the "
                          "corresponding constraints.", 
                          local_mapper->get_mapper_name(), impl->vid,
                          get_task_name(), get_unique_id(), it->first);
#ifdef DEBUG_LEGION
            assert(false);
#endif
            exit(ERROR_INVALID_MAPPER_OUTPUT);
          }
        }
      }
      // Now we can test against the execution constraints
      const ExecutionConstraintSet &execution_constraints = 
        impl->get_execution_constraints();
      // TODO: Check ISA, resource, and launch constraints
      // First check the processor constraint
      if (execution_constraints.processor_constraint.is_valid() &&
          (execution_constraints.processor_constraint.get_kind() != 
           this->target_proc.kind()))
      {
        log_run.error("Invalid mapper output. Mapper %s selected variant %ld "
                      "for task %s (ID %lld). However, this variant has a "
                      "processor constraint for processors of kind %s, but "
                      "the target processor " IDFMT " is of kind %s.",
                      local_mapper->get_mapper_name(),impl->vid,get_task_name(),
                      get_unique_id(), Processor::get_kind_name(
                        execution_constraints.processor_constraint.get_kind()),
                      this->target_proc.id, Processor::get_kind_name(
                        this->target_proc.kind()));
#ifdef DEBUG_LEGION
        assert(false);
#endif
        exit(ERROR_INVALID_MAPPER_OUTPUT);
      }
      // Then check the colocation constraints
      for (std::vector<ColocationConstraint>::const_iterator con_it = 
            execution_constraints.colocation_constraints.begin(); con_it !=
            execution_constraints.colocation_constraints.end(); con_it++)
      {
        if (con_it->indexes.size() < 2)
          continue;
        if (con_it->fields.empty())
          continue;
        // First check to make sure that all these region requirements have
        // the same region tree ID.
        bool first = true;
        FieldSpace handle = FieldSpace::NO_SPACE;
        std::vector<InstanceSet*> instances(con_it->indexes.size());
        unsigned idx = 0;
        for (std::set<unsigned>::const_iterator it = con_it->indexes.begin();
              it != con_it->indexes.end(); it++, idx++)
        {
#ifdef DEBUG_LEGION
          assert(regions[*it].handle_type == SINGULAR);
          for (std::set<FieldID>::const_iterator fit = con_it->fields.begin();
                fit != con_it->fields.end(); fit++)
          {
            if (regions[*it].privilege_fields.find(*fit) ==
                regions[*it].privilege_fields.end())
            {
              log_run.error("Invalid location constraint. Location constraint "
                            "specifies field %d which is not included in "
                            "region requirement %d of task %s (ID %lld).",
                            *fit, *it, get_task_name(), get_unique_id());
              assert(false);
            }
          }
#endif
          if (first)
          {
            handle = regions[*it].region.get_field_space();
            first = false;
          }
          else
          {
            if (regions[*it].region.get_field_space() != handle)
            {
              log_run.error("Invalid mapper output. Mapper %s selected variant "
                            "%ld for task %s (ID %lld). However, this variant "
                            "has colocation constraints for indexes %d and %d "
                            "which have region requirements with different "
                            "field spaces which is illegal.",
                            local_mapper->get_mapper_name(), impl->vid, 
                            get_task_name(), get_unique_id(), 
                            *(con_it->indexes.begin()), *it);
#ifdef DEBUG_LEGION
              assert(false);
#endif
              exit(ERROR_INVALID_MAPPER_OUTPUT);
            }
          }
          instances[idx] = const_cast<InstanceSet*>(&physical_instances[*it]);
        }
        // Now do the test for colocation
        unsigned bad1 = 0, bad2 = 0; 
        if (!runtime->forest->are_colocated(instances, handle, 
                                            con_it->fields, bad1, bad2))
        {
          // Used for translating the indexes back from their linearized form
          std::vector<unsigned> lin_indexes(con_it->indexes.begin(),
                                            con_it->indexes.end());
          log_run.error("Invalid mapper output. Mapper %s selected variant "
                        "%ld for task %s (ID %lld). However, this variant "
                        "requires that region requirements %d and %d be "
                        "co-located for some set of field, but they are not.",
                        local_mapper->get_mapper_name(), impl->vid, 
                        get_task_name(), get_unique_id(), lin_indexes[bad1],
                        lin_indexes[bad2]);
#ifdef DEBUG_LEGION
          assert(false);
#endif
          exit(ERROR_INVALID_MAPPER_OUTPUT);
        }
      }
    }

    //--------------------------------------------------------------------------
    void SingleTask::invoke_mapper(MustEpochOp *must_epoch_owner)
    //--------------------------------------------------------------------------
    {
      Mapper::MapTaskInput input;
      Mapper::MapTaskOutput output;
      // Initialize the mapping input which also does all the traversal
      // down to the target nodes
      std::vector<InstanceSet> valid_instances(regions.size());
      initialize_map_task_input(input, output, must_epoch_owner, 
                                valid_instances);
      // Now we can invoke the mapper to do the mapping
      if (mapper == NULL)
        mapper = runtime->find_mapper(current_proc, map_id);
      mapper->invoke_map_task(this, &input, &output);
      // Now we can convert the mapper output into our physical instances
      finalize_map_task_output(input, output, must_epoch_owner, 
                               valid_instances);
    }

    //--------------------------------------------------------------------------
    void SingleTask::invoke_mapper_replicated(MustEpochOp *must_epoch_owner)
    //--------------------------------------------------------------------------
    {
      if (mapper == NULL)
        mapper = runtime->find_mapper(current_proc, map_id);
      if (must_epoch_owner != NULL)
      {
        log_run.error("Mapper %s requested to replicate task %s (UID %lld) "
                      "which is part of a must epoch launch. Replication of "
                      "tasks in must epoch launches is not permitted.",
                      mapper->get_mapper_name(), get_task_name(),
                      get_unique_id());
#ifdef DEBUG_LEGION
        assert(false);
#endif
        exit(ERROR_INVALID_MAPPER_OUTPUT);
      }
      Mapper::MapTaskInput input;
      Mapper::MapTaskOutput default_output;
      Mapper::MapReplicateTaskOutput output;
      // Initialize the mapping input which also does all the traversal
      // down to the target nodes
      std::vector<InstanceSet> valid_instances(regions.size());
      initialize_map_task_input(input, default_output, 
                                must_epoch_owner, valid_instances);
      // Now we can invoke the mapper to do the mapping
      mapper->invoke_map_replicate_task(this, &input, &default_output, &output);
      if (output.task_mappings.empty())
      {
        log_run.error("Mapper %s failed to provide any mappings for task %s "
                      "(UID %lld) in 'map_replicate_task' mapper call.",
                      mapper->get_mapper_name(), get_task_name(),
                      get_unique_id());
#ifdef DEBUG_LEGION
        assert(false);
#endif
        exit(ERROR_INVALID_MAPPER_OUTPUT);
      }
      // Quick test to see if there is only one output requested in which
      // case then there is no replication
      else if (output.task_mappings.size() == 1)
      {
        finalize_map_task_output(input, output.task_mappings[0], 
                                 must_epoch_owner, valid_instances);
        return;
      }
      else
      {
#ifdef DEBUG_LEGION
        assert(shard_manager == NULL);
#endif
        // First make a shard manager to handle the all the shard tasks
        const size_t total_shards = output.task_mappings.size();
        if (!output.control_replication_map.empty())
        {
          const ControlReplicationID repl_context = 
            runtime->get_unique_control_replication_id(); 
          shard_manager = new ShardManager(runtime, repl_context, total_shards,
                                       0/*idx*/, runtime->address_space, this);
          if (output.control_replication_map.size() != total_shards)
          {
            log_run.error("Mapper %s specified a non-empty control replication "
                          "map of size %ld that does not match the requested "
                          "number of %ld shards for task %s (UID %lld).",
                          mapper->get_mapper_name(), 
                          output.control_replication_map.size(), total_shards,
                          get_task_name(), get_unique_id());
#ifdef DEBUG_LEGION
            assert(false);
#endif
            exit(ERROR_INVALID_MAPPER_OUTPUT);
          }
          if (!Runtime::unsafe_mapper)
          {
            // Check to make sure that they all picked the same variant
            // and that it is a replicable variant
            VariantID chosen_variant = output.task_mappings[0].chosen_variant;
            for (unsigned idx = 1; idx < total_shards; idx++)
            {
              if (output.task_mappings[idx].chosen_variant != chosen_variant)
              {
                log_run.error("Invalid mapper output from invocation of '%s' "
                              "on mapper %s. Mapper picked different variants "
                              "%ld and %ld for task %s (UID %lld) that was "
                              "designated to be control replicated.", 
                              "map_replicate_task", mapper->get_mapper_name(),
                              chosen_variant, 
                              output.task_mappings[idx].chosen_variant,
                              get_task_name(), get_unique_id());
#ifdef DEBUG_LEGION
                assert(false);
#endif
                exit(ERROR_INVALID_MAPPER_OUTPUT);
              }
            }
            VariantImpl *var_impl = runtime->find_variant_impl(task_id,
                                      chosen_variant, true/*can_fail*/);
            // If it's NULL we'll catch it later in the checks
            if ((var_impl != NULL) && !var_impl->is_replicable())
            {
              log_run.error("Invalid mapper output from invocation of '%s' on "
                            "mapper %s. Mapper failed to pick a replicable "
                            "variant for task %s (UID %lld) that was designated"
                            " to be control replicated.", "map_replicate_task",
                            mapper->get_mapper_name(), get_task_name(),
                            get_unique_id());
#ifdef DEBUG_LEGION
              assert(false);
#endif
              exit(ERROR_INVALID_MAPPER_OUTPUT);
            }
          }
        }
        else
          shard_manager = new ShardManager(runtime, 0/*no repl ctx*/, 
                total_shards, 0/*idx*/, runtime->address_space, this);
        // Create the shard tasks and have them complete their mapping
        for (unsigned idx = 0; idx < total_shards; idx++)
        {
          Processor target = output.control_replication_map.empty() ? 
            output.task_mappings[idx].target_procs[0] : 
            output.control_replication_map[idx];
          ShardTask *shard = shard_manager->create_shard(idx, target);
          shard->clone_single_from(this);
          // Finalize the mapping output
          shard->finalize_map_task_output(input, output.task_mappings[idx],
                                          must_epoch_owner, valid_instances);
          // Now record the instances that we need locally

        }
      }
    }

    //--------------------------------------------------------------------------
    void SingleTask::map_all_regions(ApEvent local_termination_event,
                                     MustEpochOp *must_epoch_op /*=NULL*/)
    //--------------------------------------------------------------------------
    {
      DETAILED_PROFILER(runtime, MAP_ALL_REGIONS_CALL);
#ifdef LEGION_SPY
      {
        ApEvent local_completion = get_completion_event();
        // Yes, these events actually trigger in the opposite order, but
        // it is the logical entailement that is important here
        if (local_completion != local_termination_event)
          LegionSpy::log_event_dependence(local_completion, 
                                          local_termination_event);
      }
#endif
      // Now do the mapping call
      if (is_replicated())
        invoke_mapper_replicated(must_epoch_op);
      else
        invoke_mapper(must_epoch_op);
      const bool multiple_requirements = (regions.size() > 1);
      std::set<Reservation> read_only_reservations;
      // This is the price of allowing read-only requirements to
      // map in parallel: we have to get the reservations for doing
      // read-only mappings to each physical instance prior to performing
      // the mapping. The call to physical_register_only can do this for
      // us if we only have one requirement, but with multiple requirements
      // we need to deduplicate physical instances across requirements
      // so we have to do it here in the caller's context
      if (multiple_requirements)
      {
        for (unsigned idx = 0; idx < regions.size(); idx++)
        {
          // Don't skip early mapped regions
          if (IS_READ_ONLY(regions[idx]) && !virtual_mapped[idx])
            physical_instances[idx].find_read_only_reservations(
                                                  read_only_reservations);
        }
        if (!read_only_reservations.empty())
        {
          RtEvent precondition;
          for (std::set<Reservation>::const_iterator it = 
                read_only_reservations.begin(); it != 
                read_only_reservations.end(); it++)
          {
            RtEvent next = Runtime::acquire_rt_reservation(*it,
                              true/*exclusive*/, precondition);
            precondition = next;
          }
          // Wait until we have our read-only locks
          if (precondition.exists())
            precondition.lg_wait();
        }
      }
      // After we've got our results, apply the state to the region tree
      for (unsigned idx = 0; idx < regions.size(); idx++)
      {
        if (early_mapped_regions.find(idx) != early_mapped_regions.end())
        {
          if (Runtime::legion_spy_enabled)
            LegionSpy::log_task_premapping(unique_op_id, idx);
          continue;
        }
        if (no_access_regions[idx])
          continue;
        // If we virtual mapped it, there is nothing to do
        if (virtual_mapped[idx])
          continue;
        // Set the current mapping index before doing anything
        // that sould result in a copy
        set_current_mapping_index(idx);
        // apply the results of the mapping to the tree
        runtime->forest->physical_register_only(regions[idx], 
                                    get_version_info(idx), 
                                    get_restrict_info(idx),
                                    this, idx, local_termination_event, 
                                    multiple_requirements/*defer add users*/,
                                    !multiple_requirements/*read only locks*/,
                                    map_applied_conditions,
                                    physical_instances[idx]
#ifdef DEBUG_LEGION
                                    , get_logging_name()
                                    , unique_op_id
#endif
                                    );
      }
      // If we had more than one region requirement when now have to
      // record our users because we skipped that during traversal
      if (multiple_requirements)
      {
        // This is really ugly, I hate C++ and its const awfulness
        runtime->forest->physical_register_users(this,
            local_termination_event, regions, virtual_mapped, 
            *const_cast<std::vector<VersionInfo>*>(get_version_infos()),
            *const_cast<std::vector<RestrictInfo>*>(get_restrict_infos()), 
            physical_instances, map_applied_conditions);
        // Release any read-only reservations that we're holding
        if (!read_only_reservations.empty())
        {
          if (!map_applied_conditions.empty())
          {
            // This is actually imprecise to do this, let's see if it
            // comes back to haunt us at some point
            RtEvent done_event = Runtime::merge_events(map_applied_conditions);
            for (std::set<Reservation>::const_iterator it = 
                  read_only_reservations.begin(); it != 
                  read_only_reservations.end(); it++)
              it->release(done_event);
            // Can replace the applied conditions with the summary
            map_applied_conditions.clear();
            map_applied_conditions.insert(done_event);
          }
          else
          {
            for (std::set<Reservation>::const_iterator it = 
                  read_only_reservations.begin(); it != 
                  read_only_reservations.end(); it++)
              it->release();
          }
        }
      }
      if (perform_postmap)
        perform_post_mapping();
    }  

    //--------------------------------------------------------------------------
    void SingleTask::perform_post_mapping(void)
    //--------------------------------------------------------------------------
    {
      Mapper::PostMapInput input;
      Mapper::PostMapOutput output;
      input.mapped_regions.resize(regions.size());
      input.valid_instances.resize(regions.size());
      output.chosen_instances.resize(regions.size());
      std::vector<InstanceSet> postmap_valid(regions.size());
      for (unsigned idx = 0; idx < regions.size(); idx++)
      {
        // Don't need to actually traverse very far, but we do need the
        // valid instances for all the regions
        RegionTreePath path;
        initialize_mapping_path(path, regions[idx], regions[idx].region);
        runtime->forest->physical_premap_only(this, idx, regions[idx], 
                                              get_version_info(idx),
                                              postmap_valid[idx]);
        // No need to filter these because they are on the way out
        prepare_for_mapping(postmap_valid[idx], input.valid_instances[idx]);  
        prepare_for_mapping(physical_instances[idx], input.mapped_regions[idx]);
      }
      // Now we can do the mapper call
      if (mapper == NULL)
        mapper = runtime->find_mapper(current_proc, map_id);
      mapper->invoke_post_map_task(this, &input, &output);
      // Check and register the results
      for (unsigned idx = 0; idx < regions.size(); idx++)
      {
        if (output.chosen_instances.empty())
          continue;
        RegionRequirement &req = regions[idx];
        if (has_restrictions(idx, req.region))
        {
          log_run.warning("WARNING: Mapper %s requested post mapping "
                          "instances be created for region requirement %d "
                          "of task %s (ID %lld), but this region requirement "
                          "is restricted. The request is being ignored.",
                          mapper->get_mapper_name(), idx, 
                          get_task_name(), get_unique_id());
          continue;
        }
        if (IS_NO_ACCESS(req))
        {
          log_run.warning("WARNING: Mapper %s requested post mapping "
                          "instances be created for region requirement %d "
                          "of task %s (ID %lld), but this region requirement "
                          "has NO_ACCESS privileges. The request is being "
                          "ignored.", mapper->get_mapper_name(), idx,
                          get_task_name(), get_unique_id());
          continue;
        }
        if (IS_REDUCE(req))
        {
          log_run.warning("WARNING: Mapper %s requested post mapping "
                          "instances be created for region requirement %d "
                          "of task %s (ID %lld), but this region requirement "
                          "has REDUCE privileges. The request is being "
                          "ignored.", mapper->get_mapper_name(), idx,
                          get_task_name(), get_unique_id());
          continue;
        }
        // Convert the post-mapping  
        InstanceSet result;
        RegionTreeID bad_tree = 0;
        std::vector<PhysicalManager*> unacquired;
        bool had_composite = 
          runtime->forest->physical_convert_postmapping(this, req,
                              output.chosen_instances[idx], result, bad_tree,
                              Runtime::unsafe_mapper ? NULL : 
                                get_acquired_instances_ref(),
                              unacquired, !Runtime::unsafe_mapper);
        if (bad_tree > 0)
        {
          log_run.error("Invalid mapper output from 'postmap_task' invocation "
                        "on mapper %s. Mapper provided an instance from region "
                        "tree %d for use in satisfying region requirement %d "
                        "of task %s (ID %lld) whose region is from region tree "
                        "%d.", mapper->get_mapper_name(), bad_tree, idx,
                        get_task_name(), get_unique_id(), 
                        regions[idx].region.get_tree_id());
#ifdef DEBUG_LEGION
          assert(false);
#endif
          exit(ERROR_INVALID_MAPPER_OUTPUT);
        }
        if (!unacquired.empty())
        {
          std::map<PhysicalManager*,std::pair<unsigned,bool> > 
            *acquired_instances = get_acquired_instances_ref();
          for (std::vector<PhysicalManager*>::const_iterator uit = 
                unacquired.begin(); uit != unacquired.end(); uit++)
          {
            if (acquired_instances->find(*uit) == acquired_instances->end())
            {
              log_run.error("Invalid mapper output from 'postmap_task' "
                            "invocation on mapper %s. Mapper selected "
                            "physical instance for region requirement "
                            "%d of task %s (ID %lld) which has already "
                            "been collected. If the mapper had properly "
                            "acquired this instance as part of the mapper "
                            "call it would have detected this. Please "
                            "update the mapper to abide by proper mapping "
                            "conventions.", mapper->get_mapper_name(),
                            idx, get_task_name(), get_unique_id());
#ifdef DEBUG_LEGION
              assert(false);
#endif
              exit(ERROR_INVALID_MAPPER_OUTPUT);
            }
          }
          // If we did successfully acquire them, still issue the warning
          log_run.warning("WARNING: mapper %s failed to acquires instances "
                          "for region requirement %d of task %s (ID %lld) "
                          "in 'postmap_task' call. You may experience "
                          "undefined behavior as a consequence.",
                          mapper->get_mapper_name(), idx, 
                          get_task_name(), get_unique_id());
        }
        if (had_composite)
        {
          log_run.warning("WARNING: Mapper %s requested a composite "
                          "instance be created for region requirement %d "
                          "of task %s (ID %lld) for a post mapping. The "
                          "request is being ignored.",
                          mapper->get_mapper_name(), idx,
                          get_task_name(), get_unique_id());
          continue;
        }
        if (!Runtime::unsafe_mapper)
        {
          std::vector<LogicalRegion> regions_to_check(1, 
                                        regions[idx].region);
          for (unsigned check_idx = 0; check_idx < result.size(); check_idx++)
          {
            if (!result[check_idx].get_manager()->meets_regions(
                                                      regions_to_check))
            {
              log_run.error("Invalid mapper output from invocation of "
                            "'postmap_task' on mapper %s. Mapper specified an "
                            "instance region requirement %d of task %s "
                            "(ID %lld) that does not meet the logical region "
                            "requirement.", mapper->get_mapper_name(), idx, 
                            get_task_name(), get_unique_id()); 
#ifdef DEBUG_LEGION
              assert(false);
#endif
              exit(ERROR_INVALID_MAPPER_OUTPUT);
            }
          }
        }
        if (Runtime::legion_spy_enabled)
          runtime->forest->log_mapping_decision(unique_op_id, idx,
                                                regions[idx], result,
                                                true/*postmapping*/);
        // No restrictions for postmappings
        RestrictInfo empty_restrict_info;
        // Register this with a no-event so that the instance can
        // be used as soon as it is valid from the copy to it
        runtime->forest->physical_register_only(regions[idx], 
                          get_version_info(idx), 
                          empty_restrict_info, this, idx,
                          ApEvent::NO_AP_EVENT/*done immediately*/, 
                          true/*defer add users*/, 
                          true/*need read only locks*/,
                          map_applied_conditions, result
#ifdef DEBUG_LEGION
                          , get_logging_name(), unique_op_id
#endif
                          );
      }
    } 

#if 0
    //--------------------------------------------------------------------------
    void SingleTask::control_replicate_task(void)
    //--------------------------------------------------------------------------
    {
      const ControlReplicationID repl_context = 
        runtime->get_unique_control_replication_id();
#ifdef DEBUG_LEGION
      assert(!control_replication_map.empty());
#endif
      // Construct a vector to create an indexable order of the address spaces
      std::set<AddressSpaceID> spaces_set;
      for (std::map<ShardID,Processor>::const_iterator it = 
            control_replication_map.begin(); it != 
            control_replication_map.end(); it++)
        spaces_set.insert(it->second.address_space());
      std::vector<AddressSpaceID> address_spaces(spaces_set.begin(),
                                                 spaces_set.end());
      if (spaces_set.find(runtime->address_space) == spaces_set.end())
      {
        log_run.error("ERROR: Control replication of task %s (UID %lld) "
                      "failed because the mapper did not map at least "
                      "one shard onto the original target processor.",
                      get_task_name(), get_unique_id());
#ifdef DEBUG_LEGION
        assert(false);
#endif
        exit(ERROR_INVALID_MAPPER_OUTPUT);
      }
#ifdef DEBUG_LEGION
      assert(shard_manager == NULL);
#endif
      // Now make the control replication manager which will use a 
      // tree broadcast to spread out across the nodes
      const size_t total_shards = control_replication_map.size();
      shard_manager = new ShardManager(runtime, repl_context, total_shards, 
                                       0/*idx*/, runtime->address_space, this);
      shard_manager->launch(address_spaces, control_replication_map);
    }
#endif

    //--------------------------------------------------------------------------
    void SingleTask::launch_task(void)
    //--------------------------------------------------------------------------
    {
      DETAILED_PROFILER(runtime, LAUNCH_TASK_CALL);
#ifdef DEBUG_LEGION
      assert(regions.size() == physical_instances.size());
      assert(regions.size() == no_access_regions.size());
#endif 
      // If we have a shard manager that means we were replicated so
      // we just do the launch directly from the shard manager
      if (shard_manager != NULL)
      {
        shard_manager->launch();
        return;
      }
      // If we haven't computed our virtual mapping information
      // yet (e.g. because we mapped locally) then we have to
      // do that now
      if (virtual_mapped.size() != regions.size())
      {
        virtual_mapped.resize(regions.size());
        for (unsigned idx = 0; idx < regions.size(); idx++)
          virtual_mapped[idx] = physical_instances[idx].is_virtual_mapping();
      }
      VariantImpl *variant = 
        runtime->find_variant_impl(task_id, selected_variant);
      // STEP 1: Compute the precondition for the task launch
      std::set<ApEvent> wait_on_events;
      // Get the event to wait on unless we are 
      // doing the inner task optimization
      const bool do_inner_task_optimization = variant->is_inner();
      if (!do_inner_task_optimization)
      {
        for (unsigned idx = 0; idx < regions.size(); idx++)
        {
          if (!virtual_mapped[idx] && !no_access_regions[idx])
            physical_instances[idx].update_wait_on_events(wait_on_events);
        }
      }
      // Now add get all the other preconditions for the launch
      for (unsigned idx = 0; idx < futures.size(); idx++)
      {
        FutureImpl *impl = futures[idx].impl; 
        wait_on_events.insert(impl->get_ready_event());
      }
      for (unsigned idx = 0; idx < grants.size(); idx++)
      {
        GrantImpl *impl = grants[idx].impl;
        wait_on_events.insert(impl->acquire_grant());
      }
      for (unsigned idx = 0; idx < wait_barriers.size(); idx++)
      {
	ApEvent e = 
          Runtime::get_previous_phase(wait_barriers[idx].phase_barrier);
        wait_on_events.insert(e);
      }

      // STEP 2: Set up the task's context
      // If we're a leaf task and we have virtual mappings
      // then it's possible for the application to do inline
      // mappings which require a physical context
      {
        if (!variant->is_leaf() || has_virtual_instances())
          execution_context = initialize_inner_execution_context(variant);
        else
          execution_context = new LeafContext(runtime, this);
        // Add a reference to our execution context
        execution_context->add_reference();
        std::vector<ApUserEvent> unmap_events(regions.size());
        std::vector<RegionRequirement> clone_requirements(regions.size());
        // Make physical regions for each our region requirements
        for (unsigned idx = 0; idx < regions.size(); idx++)
        {
#ifdef DEBUG_LEGION
          assert(regions[idx].handle_type == SINGULAR);
#endif
          // Convert any WRITE_ONLY or WRITE_DISCARD privleges to READ_WRITE
          // This is necessary for any sub-operations which may need to rely
          // on our privileges for determining their own privileges such
          // as inline mappings or acquire and release operations
          if (regions[idx].privilege == WRITE_DISCARD)
            regions[idx].privilege = READ_WRITE;
          // If it was virtual mapper so it doesn't matter anyway.
          if (virtual_mapped[idx] || no_access_regions[idx])
          {
            clone_requirements[idx] = regions[idx];
            localize_region_requirement(clone_requirements[idx]);
            execution_context->add_physical_region(clone_requirements[idx],
                false/*mapped*/, map_id, tag, unmap_events[idx],
                virtual_mapped[idx], physical_instances[idx]);
            // Don't switch coherence modes since we virtually
            // mapped it which means we will map in the parent's
            // context
          }
          else if (do_inner_task_optimization)
          {
            // If this is an inner task then we don't map
            // the region with a physical region, but instead
            // we mark that the unmap event which marks when
            // the region can be used by child tasks should
            // be the ready event.
            clone_requirements[idx] = regions[idx];
            localize_region_requirement(clone_requirements[idx]);
            // Also make the region requirement read-write to force
            // people to wait on the value
            if (!IS_REDUCE(regions[idx]))
              clone_requirements[idx].privilege = READ_WRITE;
            unmap_events[idx] = Runtime::create_ap_user_event();
            execution_context->add_physical_region(clone_requirements[idx],
                    false/*mapped*/, map_id, tag, unmap_events[idx],
                    false/*virtual mapped*/, physical_instances[idx]);
            // Trigger the user event when the region is 
            // actually ready to be used
            std::set<ApEvent> ready_events;
            physical_instances[idx].update_wait_on_events(ready_events);
            ApEvent precondition = Runtime::merge_events(ready_events);
            Runtime::trigger_event(unmap_events[idx], precondition);
          }
          else
          { 
            // If this is not virtual mapped, here is where we
            // switch coherence modes from whatever they are in
            // the enclosing context to exclusive within the
            // context of this task
            clone_requirements[idx] = regions[idx];
            localize_region_requirement(clone_requirements[idx]);
            unmap_events[idx] = Runtime::create_ap_user_event();
            execution_context->add_physical_region(clone_requirements[idx],
                    true/*mapped*/, map_id, tag, unmap_events[idx],
                    false/*virtual mapped*/, physical_instances[idx]);
            // We reset the reference below after we've
            // initialized the local contexts and received
            // back the local instance references
          }
          // Make sure you have the metadata for the region with no access priv
          if (no_access_regions[idx])
            runtime->forest->get_node(clone_requirements[idx].region);
        }
        // Initialize any region tree contexts
        execution_context->initialize_region_tree_contexts(clone_requirements,
            unmap_events, wait_on_events, map_applied_conditions);
      }
      // Merge together all the events for the start condition 
      ApEvent start_condition = Runtime::merge_events(wait_on_events);
      // Take all the locks in order in the proper way
      if (!atomic_locks.empty())
      {
        for (std::map<Reservation,bool>::const_iterator it = 
              atomic_locks.begin(); it != atomic_locks.end(); it++)
        {
          start_condition = Runtime::acquire_ap_reservation(it->first, 
                                          it->second, start_condition);
        }
      }
      // STEP 3: Finally we get to launch the task
      // Mark that we have an outstanding task in this context 
      parent_ctx->increment_pending();
      // If this is a leaf task and we have no virtual instances
      // and the SingleTask sub-type says it is ok
      // we can trigger the task's completion event as soon as
      // the task is done running.  We first need to mark that this
      // is going to occur before actually launching the task to 
      // avoid the race.
      bool perform_chaining_optimization = false; 
      ApUserEvent chain_complete_event;
      if (variant->is_leaf() && !has_virtual_instances() &&
          can_early_complete(chain_complete_event))
        perform_chaining_optimization = true;
      // Note there is a potential scary race condition to be aware of here: 
      // once we launch this task it's possible for this task to run and 
      // clean up before we finish the execution of this function thereby
      // invalidating this SingleTask object's fields.  This means
      // that we need to save any variables we need for after the task
      // launch here on the stack before they can be invalidated.
      ApEvent term_event = get_task_completion();
#ifdef DEBUG_LEGION
      assert(!target_processors.empty());
#endif
      Processor launch_processor = target_processors[0];
      if (target_processors.size() > 1)
      {
        // Find the processor group for all the target processors
        launch_processor = runtime->find_processor_group(target_processors);
      }
      Realm::ProfilingRequestSet profiling_requests;
      // If the mapper requested profiling add that now too
      if (!task_profiling_requests.empty())
      {
        // See if we have any realm requests
        std::vector<ProfilingMeasurementID> realm_requests;
        for (std::vector<ProfilingMeasurementID>::const_iterator it = 
              task_profiling_requests.begin(); it != 
              task_profiling_requests.end(); it++)
        {
          if ((*it) < Mapping::PMID_LEGION_FIRST)
            realm_requests.push_back(*it);
          else if ((*it) == Mapping::PMID_RUNTIME_OVERHEAD)
            execution_context->initialize_overhead_tracker();
          else
            assert(false); // should never get here
        }
        if (!realm_requests.empty())
        {
          Operation *proxy_this = this;
          Realm::ProfilingRequest &request = profiling_requests.add_request(
              runtime->find_utility_group(), LG_MAPPER_PROFILING_ID, 
              &proxy_this, sizeof(proxy_this));
          for (std::vector<ProfilingMeasurementID>::const_iterator it = 
                realm_requests.begin(); it != 
                realm_requests.end(); it++)
            request.add_measurement((Realm::ProfilingMeasurementID)(*it));
          int previous = 
            __sync_fetch_and_add(&outstanding_profiling_requests, 1);
          if ((previous == 1) && !profiling_reported.exists())
            profiling_reported = Runtime::create_rt_user_event();
        }
      }
#ifdef LEGION_SPY
      if (Runtime::legion_spy_enabled)
      {
        LegionSpy::log_variant_decision(unique_op_id, selected_variant);
        LegionSpy::log_operation_events(unique_op_id, start_condition, 
                                        completion_event);
        LegionSpy::log_task_priority(unique_op_id, task_priority);
        for (unsigned idx = 0; idx < futures.size(); idx++)
        {
          FutureImpl *impl = futures[idx].impl;
          if (impl->get_ready_event().exists())
            LegionSpy::log_future_use(unique_op_id, impl->get_ready_event());
        }
      }
#else
      if (Runtime::legion_spy_enabled)
      {
        LegionSpy::log_variant_decision(unique_op_id, selected_variant);
        LegionSpy::log_task_priority(unique_op_id, task_priority);
        for (unsigned idx = 0; idx < futures.size(); idx++)
        {
          FutureImpl *impl = futures[idx].impl;
          if (impl->get_ready_event().exists())
            LegionSpy::log_future_use(unique_op_id, impl->get_ready_event());
        }
      }
#endif
      ApEvent task_launch_event = variant->dispatch_task(launch_processor, this,
                                 execution_context, start_condition, true_guard, 
                                 task_priority, profiling_requests);
      // Finish the chaining optimization if we're doing it
      if (perform_chaining_optimization)
        Runtime::trigger_event(chain_complete_event, task_launch_event);
      // STEP 4: After we've launched the task, then we have to release any 
      // locks that we took for while the task was running.  
      if (!atomic_locks.empty())
      {
        for (std::map<Reservation,bool>::const_iterator it = 
              atomic_locks.begin(); it != atomic_locks.end(); it++)
        {
          Runtime::release_reservation(it->first, term_event);
        }
      }
      // Finally if this is a predicated task and we have a speculative
      // guard then we need to launch a meta task to handle the case
      // where the task misspeculates
      if (false_guard.exists())
      {
        MisspeculationTaskArgs args;
        args.task = this;
        runtime->issue_runtime_meta_task(args, LG_LATENCY_PRIORITY, 
                                         this, RtEvent(false_guard));
        // Fun little trick here: decrement the outstanding meta-task
        // counts for the mis-speculation task in case it doesn't run
        // If it does run, we'll increment the counts again
#ifdef DEBUG_LEGION
        runtime->decrement_total_outstanding_tasks(
            MisspeculationTaskArgs::TASK_ID, true/*meta*/);
#else
        runtime->decrement_total_outstanding_tasks();
#endif
#ifdef DEBUG_SHUTDOWN_HANG
        __sync_fetch_and_add(
            &runtime->outstanding_counts[MisspeculationTaskArgs::TASK_ID],-1);
#endif
      }
    }

    //--------------------------------------------------------------------------
    void SingleTask::add_copy_profiling_request(
                                           Realm::ProfilingRequestSet &requests)
    //--------------------------------------------------------------------------
    {
      // Nothing to do if we don't have any copy profiling requests
      if (copy_profiling_requests.empty())
        return;
      Operation *proxy_this = this;
      Realm::ProfilingRequest &request = requests.add_request(
        runtime->find_utility_group(), LG_MAPPER_PROFILING_ID, 
        &proxy_this, sizeof(proxy_this));
      for (std::vector<ProfilingMeasurementID>::const_iterator it = 
            copy_profiling_requests.begin(); it != 
            copy_profiling_requests.end(); it++)
        request.add_measurement((Realm::ProfilingMeasurementID)(*it));
      int previous = __sync_fetch_and_add(&outstanding_profiling_requests, 1);
      if ((previous == 1) && !profiling_reported.exists())
        profiling_reported = Runtime::create_rt_user_event();
    }

    //--------------------------------------------------------------------------
    void SingleTask::report_profiling_response(
                                       const Realm::ProfilingResponse &response)
    //--------------------------------------------------------------------------
    {
      if (mapper == NULL)
        mapper = runtime->find_mapper(current_proc, map_id); 
      Mapping::Mapper::TaskProfilingInfo info;
      info.profiling_responses.attach_realm_profiling_response(response);
      if (response.has_measurement<
           Mapping::ProfilingMeasurements::OperationProcessorUsage>())
      {
        info.task_response = true;
        // If we had an overhead tracker 
        // see if this is the callback for the task
        if (execution_context->overhead_tracker != NULL)
        {
          // This is the callback for the task itself
          info.profiling_responses.attach_overhead(
              execution_context->overhead_tracker);
          // Mapper takes ownership
          execution_context->overhead_tracker = NULL;
        }
      }
      else
        info.task_response = false;
      mapper->invoke_task_report_profiling(this, &info);
#ifdef DEBUG_LEGION
      assert(outstanding_profiling_requests > 0);
      assert(profiling_reported.exists());
#endif
      int remaining = __sync_add_and_fetch(&outstanding_profiling_requests, -1);
      if (remaining == 0)
        Runtime::trigger_event(profiling_reported);
    } 

    //--------------------------------------------------------------------------
    InnerContext* SingleTask::initialize_inner_execution_context(VariantImpl *v)
    //--------------------------------------------------------------------------
    {
      InnerContext *inner_ctx = new InnerContext(runtime, this, 
          v->is_inner(), regions, parent_req_indexes, 
          virtual_mapped, unique_op_id);
      if (mapper == NULL)
        mapper = runtime->find_mapper(current_proc, map_id);
      inner_ctx->configure_context(mapper);
      return inner_ctx;
    }

    /////////////////////////////////////////////////////////////
    // Multi Task 
    /////////////////////////////////////////////////////////////

    //--------------------------------------------------------------------------
    MultiTask::MultiTask(Runtime *rt)
      : TaskOp(rt)
    //--------------------------------------------------------------------------
    {
    }
    
    //--------------------------------------------------------------------------
    MultiTask::~MultiTask(void)
    //--------------------------------------------------------------------------
    {
    }

    //--------------------------------------------------------------------------
    void MultiTask::activate_multi(void)
    //--------------------------------------------------------------------------
    {
      DETAILED_PROFILER(runtime, ACTIVATE_MULTI_CALL);
      activate_task();
      launch_space = IndexSpace::NO_SPACE;
      internal_domain = Domain::NO_DOMAIN;
      sliced = false;
      redop = 0;
      reduction_op = NULL;
      serdez_redop_fns = NULL;
      reduction_state_size = 0;
      reduction_state = NULL;
      children_complete_invoked = false;
      children_commit_invoked = false;
      predicate_false_result = NULL;
      predicate_false_size = 0;
    }

    //--------------------------------------------------------------------------
    void MultiTask::deactivate_multi(void)
    //--------------------------------------------------------------------------
    {
      DETAILED_PROFILER(runtime, DEACTIVATE_MULTI_CALL);
      if (runtime->profiler != NULL)
        runtime->profiler->register_multi_task(this, task_id);
      deactivate_task();
      if (reduction_state != NULL)
      {
        legion_free(REDUCTION_ALLOC, reduction_state, reduction_state_size);
        reduction_state = NULL;
        reduction_state_size = 0;
      }
      // Remove our reference to the point arguments 
      point_arguments = FutureMap();
      slices.clear(); 
      version_infos.clear();
      restrict_infos.clear();
      projection_infos.clear();
      if (predicate_false_result != NULL)
      {
        legion_free(PREDICATE_ALLOC, predicate_false_result, 
                    predicate_false_size);
        predicate_false_result = NULL;
        predicate_false_size = 0;
      }
      predicate_false_future = Future();
    }

    //--------------------------------------------------------------------------
    bool MultiTask::is_sliced(void) const
    //--------------------------------------------------------------------------
    {
      return sliced;
    }

    //--------------------------------------------------------------------------
    void MultiTask::slice_index_space(void)
    //--------------------------------------------------------------------------
    {
      DETAILED_PROFILER(runtime, SLICE_INDEX_SPACE_CALL);
#ifdef DEBUG_LEGION
      assert(!sliced);
#endif
      sliced = true;
      stealable = false; // cannot steal something that has been sliced
      Mapper::SliceTaskInput input;
      Mapper::SliceTaskOutput output;
      input.domain = internal_domain;
      output.verify_correctness = false;
      if (mapper == NULL)
        mapper = runtime->find_mapper(current_proc, map_id);
      mapper->invoke_slice_task(this, &input, &output);
      if (output.slices.empty())
      {
        log_run.error("Invalid mapper output from invocation of 'slice_task' "
                      "call on mapper %s. Mapper failed to specify an slices "
                      "for task %s (ID %lld).", mapper->get_mapper_name(),
                      get_task_name(), get_unique_id());
#ifdef DEBUG_LEGION
        assert(false);
#endif
        exit(ERROR_INVALID_MAPPER_DOMAIN_SLICE);
      }

#ifdef DEBUG_LEGION
      size_t total_points = 0;
#endif
      for (unsigned idx = 0; idx < output.slices.size(); idx++)
      {
        const Mapper::TaskSlice &slice = output.slices[idx]; 
        if (!slice.proc.exists())
        {
          log_run.error("Invalid mapper output from invocation of 'slice_task' "
                        "on mapper %s. Mapper returned a slice for task "
                        "%s (ID %lld) with an invalid processor " IDFMT ".",
                        mapper->get_mapper_name(), get_task_name(),
                        get_unique_id(), slice.proc.id);
#ifdef DEBUG_LEGION
          assert(false);
#endif
          exit(ERROR_INVALID_MAPPER_DOMAIN_SLICE);
        }
#ifdef DEBUG_LEGION
        // Check to make sure the domain is not empty
        const Domain &d = slice.domain;
        bool empty = false;
	size_t volume = d.get_volume();
	if (volume == 0)
	  empty = true;
	else
	  total_points += volume;
        if (empty)
        {
          log_run.error("Invalid mapper output from invocation of 'slice_task' "
                        "on mapper %s. Mapper returned an empty slice for task "
                        "%s (ID %lld).", mapper->get_mapper_name(),
                        get_task_name(), get_unique_id());
          assert(false);
          exit(ERROR_INVALID_MAPPER_DOMAIN_SLICE);
        }
#endif
        SliceTask *new_slice = this->clone_as_slice_task(slice.domain,
                                                         slice.proc,
                                                         slice.recurse,
                                                         slice.stealable,
                                                         output.slices.size());
        slices.push_back(new_slice);
      }
#ifdef DEBUG_LEGION
      // If the volumes don't match, then something bad happend in the mapper
      if (total_points != internal_domain.get_volume())
      {
        log_run.error("Invalid mapper output from invocation of 'slice_task' "
                      "on mapper %s. Mapper returned slices with a total "
                      "volume %ld that does not match the expected volume of "
                      "%zd when slicing task %s (ID %lld).", 
                      mapper->get_mapper_name(), long(total_points),
                      internal_domain.get_volume(), 
                      get_task_name(), get_unique_id());
        assert(false);
        exit(ERROR_INVALID_MAPPER_DOMAIN_SLICE);
      }
#endif
      trigger_slices(); 
      // If we succeeded and this is an intermediate slice task
      // then we can reclaim it, otherwise, if it is the original
      // index task then we want to keep it around. Note it is safe
      // to call get_task_kind here despite the cleanup race because
      // it is a static property of the object.
      if (get_task_kind() == SLICE_TASK_KIND)
        deactivate();
    }

    //--------------------------------------------------------------------------
    void MultiTask::trigger_slices(void)
    //--------------------------------------------------------------------------
    {
      DeferredSlicer slicer(this);
      slicer.trigger_slices(slices);
    }

    //--------------------------------------------------------------------------
    void MultiTask::clone_multi_from(MultiTask *rhs, const Domain &d,
                                     Processor p, bool recurse, bool stealable)
    //--------------------------------------------------------------------------
    {
      DETAILED_PROFILER(runtime, CLONE_MULTI_CALL);
      this->clone_task_op_from(rhs, p, stealable, false/*duplicate*/);
      this->index_domain = rhs->index_domain;
      this->internal_domain = d;
      this->must_epoch_task = rhs->must_epoch_task;
      this->sliced = !recurse;
      this->redop = rhs->redop;
      this->point_arguments = rhs->point_arguments;
      if (this->redop != 0)
      {
        this->reduction_op = rhs->reduction_op;
        this->serdez_redop_fns = rhs->serdez_redop_fns;
        initialize_reduction_state();
      }
      this->restrict_infos = rhs->restrict_infos;
      this->projection_infos = rhs->projection_infos;
      this->predicate_false_future = rhs->predicate_false_future;
      this->predicate_false_size = rhs->predicate_false_size;
      if (this->predicate_false_size > 0)
      {
#ifdef DEBUG_LEGION
        assert(this->predicate_false_result == NULL);
#endif
        this->predicate_false_result = malloc(this->predicate_false_size);
        memcpy(this->predicate_false_result, rhs->predicate_false_result,
               this->predicate_false_size);
      }
      // Copy over the version infos that we need, we can skip this if
      // we are remote and locally mapped
      if (!is_remote() || !is_locally_mapped())
      {
        this->version_infos.resize(rhs->version_infos.size());
        for (unsigned idx = 0; idx < this->version_infos.size(); idx++)
        {
          if (IS_NO_ACCESS(regions[idx]))
            continue;
          this->version_infos[idx] = rhs->version_infos[idx];
        }
      }
    }

    //--------------------------------------------------------------------------
    void MultiTask::trigger_mapping(void)
    //--------------------------------------------------------------------------
    {
      DETAILED_PROFILER(runtime, MULTI_TRIGGER_EXECUTION_CALL);
      if (is_remote())
      {
        // distribute, slice, then map/launch
        if (distribute_task())
        {
          // Still local
          if (is_sliced())
          {
            if (is_locally_mapped())
              launch_task();
            else
              map_and_launch();
          }
          else
            slice_index_space();
        }
      }
      else
      {
        // Not remote
        // If we're doing a must epoch launch then we don't
        // need to early map any regions because any interfering
        // regions that would be handled by this will be handled
        // by the map_must_epoch call
        if (must_epoch == NULL)
          early_map_task();
        if (is_locally_mapped())
        {
          if (is_sliced())
          {
            if (must_epoch != NULL)
              register_must_epoch();
            else
            {
              // See if we're going to send it
              // remotely.  If so we need to do
              // the mapping now.  Otherwise we
              // can defer the mapping until we get
              // on the target processor.
              if (target_proc.exists() && !runtime->is_local(target_proc))
              {
                RtEvent done_mapping = perform_mapping();
                if (done_mapping.exists() && !done_mapping.has_triggered())
                  defer_distribute_task(done_mapping);
                else
                {
#ifdef DEBUG_LEGION
#ifndef NDEBUG
                  bool still_local = 
#endif
#endif
                  distribute_task();
#ifdef DEBUG_LEGION
                  assert(!still_local);
#endif
                }
              }
              else
              {
                // We know that it is staying on one
                // of our local processors.  If it is
                // still this processor then map and run it
                if (distribute_task())
                {
                  // Still local so we can map and launch it
                  map_and_launch();
                }
              }
            }
          }
          else
            slice_index_space();
        }
        else
        {
          if (distribute_task())
          {
            // Still local try slicing, mapping, and launching
            if (is_sliced())
              map_and_launch();
            else
              slice_index_space();
          }
        }
      }
    } 

    //--------------------------------------------------------------------------
    void MultiTask::pack_multi_task(Serializer &rez, AddressSpaceID target)
    //--------------------------------------------------------------------------
    {
      DETAILED_PROFILER(runtime, PACK_MULTI_CALL);
      RezCheck z(rez);
      pack_base_task(rez, target);
      rez.serialize(launch_space);
      rez.serialize(sliced);
      rez.serialize(redop);
    }

    //--------------------------------------------------------------------------
    void MultiTask::unpack_multi_task(Deserializer &derez,
                                      std::set<RtEvent> &ready_events)
    //--------------------------------------------------------------------------
    {
      DETAILED_PROFILER(runtime, UNPACK_MULTI_CALL);
      DerezCheck z(derez);
      unpack_base_task(derez, ready_events); 
      derez.deserialize(launch_space);
      derez.deserialize(sliced);
      derez.deserialize(redop);
      if (redop > 0)
      {
        reduction_op = Runtime::get_reduction_op(redop);
        serdez_redop_fns = Runtime::get_serdez_redop_fns(redop);
        initialize_reduction_state();
      }
    }

    //--------------------------------------------------------------------------
    void MultiTask::initialize_reduction_state(void)
    //--------------------------------------------------------------------------
    {
#ifdef DEBUG_LEGION
      assert(reduction_op != NULL);
      assert(reduction_op->is_foldable);
      assert(reduction_state == NULL);
#endif
      reduction_state_size = reduction_op->sizeof_rhs;
      reduction_state = legion_malloc(REDUCTION_ALLOC, reduction_state_size);
      // If we need to initialize specially, then we do that with a serdez fn
      if (serdez_redop_fns != NULL)
        (*(serdez_redop_fns->init_fn))(reduction_op, reduction_state, 
                                       reduction_state_size);
      else
        reduction_op->init(reduction_state, 1);
    }

    //--------------------------------------------------------------------------
    void MultiTask::fold_reduction_future(const void *result, 
                                          size_t result_size, 
                                          bool owner, bool exclusive)
    //--------------------------------------------------------------------------
    {
      // Apply the reduction operation
#ifdef DEBUG_LEGION
      assert(reduction_op != NULL);
      assert(reduction_op->is_foldable);
      assert(reduction_state != NULL);
#endif
      // Perform the reduction, see if we have to do serdez reductions
      if (serdez_redop_fns != NULL)
      {
        // Need to hold the lock to make the serialize/deserialize
        // process atomic
        AutoLock o_lock(op_lock);
        (*(serdez_redop_fns->fold_fn))(reduction_op, reduction_state,
                                       reduction_state_size, result);
      }
      else
        reduction_op->fold(reduction_state, result, 1, exclusive);

      // If we're the owner, then free the memory
      if (owner)
        free(const_cast<void*>(result));
    } 

    //--------------------------------------------------------------------------
    VersionInfo& MultiTask::get_version_info(unsigned idx)
    //--------------------------------------------------------------------------
    {
#ifdef DEBUG_LEGION
      assert(idx < version_infos.size());
#endif
      return version_infos[idx];
    }

    //--------------------------------------------------------------------------
    RestrictInfo& MultiTask::get_restrict_info(unsigned idx)
    //--------------------------------------------------------------------------
    {
#ifdef DEBUG_LEGION
      assert(idx < restrict_infos.size());
#endif
      return restrict_infos[idx];
    }

    //--------------------------------------------------------------------------
    const std::vector<VersionInfo>* MultiTask::get_version_infos(void)
    //--------------------------------------------------------------------------
    {
      return &version_infos;
    }

    //--------------------------------------------------------------------------
    const std::vector<RestrictInfo>* MultiTask::get_restrict_infos(void)
    //--------------------------------------------------------------------------
    {
      return &restrict_infos;
    }

    /////////////////////////////////////////////////////////////
    // Individual Task 
    /////////////////////////////////////////////////////////////

    //--------------------------------------------------------------------------
    IndividualTask::IndividualTask(Runtime *rt)
      : SingleTask(rt)
    //--------------------------------------------------------------------------
    {
    }

    //--------------------------------------------------------------------------
    IndividualTask::IndividualTask(const IndividualTask &rhs)
      : SingleTask(NULL)
    //--------------------------------------------------------------------------
    {
      // should never be called
      assert(false);
    }

    //--------------------------------------------------------------------------
    IndividualTask::~IndividualTask(void)
    //--------------------------------------------------------------------------
    {
    }

    //--------------------------------------------------------------------------
    IndividualTask& IndividualTask::operator=(const IndividualTask &rhs)
    //--------------------------------------------------------------------------
    {
      // should never be called
      assert(false);
      return *this;
    }

    //--------------------------------------------------------------------------
    void IndividualTask::activate(void)
    //--------------------------------------------------------------------------
    {
      DETAILED_PROFILER(runtime, ACTIVATE_INDIVIDUAL_CALL);
      activate_individual_task(); 
    }

    //--------------------------------------------------------------------------
    void IndividualTask::activate_individual_task(void)
    //--------------------------------------------------------------------------
    {
      activate_single();
      future_store = NULL;
      future_size = 0;
      predicate_false_result = NULL;
      predicate_false_size = 0;
      orig_task = this;
      remote_owner_uid = 0;
      remote_completion_event = get_completion_event();
      remote_unique_id = get_unique_id();
      sent_remotely = false;
      top_level_task = false;
      need_intra_task_alias_analysis = true;
    }

    //--------------------------------------------------------------------------
    void IndividualTask::deactivate(void)
    //--------------------------------------------------------------------------
    {
      DETAILED_PROFILER(runtime, DEACTIVATE_INDIVIDUAL_CALL);
      deactivate_individual_task(); 
      runtime->free_individual_task(this);
    }

    //--------------------------------------------------------------------------
    void IndividualTask::deactivate_individual_task(void)
    //--------------------------------------------------------------------------
    {
      deactivate_single();
      if (future_store != NULL)
      {
        legion_free(FUTURE_RESULT_ALLOC, future_store, future_size);
        future_store = NULL;
        future_size = 0;
      }
      if (predicate_false_result != NULL)
      {
        legion_free(PREDICATE_ALLOC, predicate_false_result, 
                    predicate_false_size);
        predicate_false_result = NULL;
        predicate_false_size = 0;
      }
      // Remove our reference on the future
      result = Future();
      predicate_false_future = Future();
      privilege_paths.clear();
      version_infos.clear();
      restrict_infos.clear();
      if (!acquired_instances.empty())
        release_acquired_instances(acquired_instances); 
      acquired_instances.clear();
      restrict_postconditions.clear();
    }

    //--------------------------------------------------------------------------
    Future IndividualTask::initialize_task(TaskContext *ctx,
                                           const TaskLauncher &launcher,
                                           bool check_privileges,
                                           bool track /*=true*/)
    //--------------------------------------------------------------------------
    {
      parent_ctx = ctx;
      task_id = launcher.task_id;
      indexes = launcher.index_requirements;
      regions = launcher.region_requirements;
      futures = launcher.futures;
      // Can't update these here in case we get restricted postconditions
      grants = launcher.grants;
      wait_barriers = launcher.wait_barriers;
      arrive_barriers = launcher.arrive_barriers;
      arglen = launcher.argument.get_size();
      if (arglen > 0)
      {
        args = legion_malloc(TASK_ARGS_ALLOC, arglen);
        memcpy(args,launcher.argument.get_ptr(),arglen);
      }
      map_id = launcher.map_id;
      tag = launcher.tag;
      index_point = launcher.point;
      is_index_space = false;
      initialize_base_task(ctx, track, launcher.static_dependences,
                           launcher.predicate, task_id);
      remote_owner_uid = ctx->get_unique_id();
      need_intra_task_alias_analysis = !launcher.independent_requirements;
      if (launcher.predicate != Predicate::TRUE_PRED)
      {
        if (launcher.predicate_false_future.impl != NULL)
          predicate_false_future = launcher.predicate_false_future;
        else
        {
          predicate_false_size = launcher.predicate_false_result.get_size();
          if (predicate_false_size == 0)
          {
            // TODO: Put this check back in
#if 0
            if (variants->return_size > 0)
            {
              log_run.error("Predicated task launch for task %s "
                                  "in parent task %s (UID %lld) has non-void "
                                  "return type but no default value for its "
                                  "future if the task predicate evaluates to "
                                  "false.  Please set either the "
                                  "'predicate_false_result' or "
                                  "'predicate_false_future' fields of the "
                                  "TaskLauncher struct.",
                                  get_task_name(), ctx->get_task_name(),
                                  ctx->get_unique_id());
#ifdef DEBUG_LEGION
              assert(false);
#endif
              exit(ERROR_MISSING_DEFAULT_PREDICATE_RESULT);
            }
#endif
          }
          else
          {
            // TODO: Put this check back in
#ifdef PERFORM_PREDICATE_SIZE_CHECKS
            if (predicate_false_size != variants->return_size)
            {
              log_run.error("Predicated task launch for task %s "
                                 "in parent task %s (UID %lld) has predicated "
                                 "false return type of size %ld bytes, but the "
                                 "expected return size is %ld bytes.",
                                 get_task_name(), parent_ctx->get_task_name(),
                                 parent_ctx->get_unique_id(),
                                 predicate_false_size, variants->return_size);
#ifdef DEBUG_LEGION
              assert(false);
#endif
              exit(ERROR_PREDICATE_RESULT_SIZE_MISMATCH);
            }
#endif
#ifdef DEBUG_LEGION
            assert(predicate_false_result == NULL);
#endif
            predicate_false_result = 
              legion_malloc(PREDICATE_ALLOC, predicate_false_size);
            memcpy(predicate_false_result, 
                   launcher.predicate_false_result.get_ptr(),
                   predicate_false_size);
          }
        }
      }
      if (check_privileges)
        perform_privilege_checks();
      // Get a future from the parent context to use as the result
      result = Future(new FutureImpl(runtime, true/*register*/,
            runtime->get_available_distributed_id(!top_level_task), 
            runtime->address_space, this));
      check_empty_field_requirements(); 
      if (Runtime::legion_spy_enabled)
      {
        LegionSpy::log_individual_task(parent_ctx->get_unique_id(),
                                       unique_op_id,
                                       task_id, get_task_name());
        for (std::vector<PhaseBarrier>::const_iterator it = 
              launcher.wait_barriers.begin(); it !=
              launcher.wait_barriers.end(); it++)
        {
          ApEvent e = Runtime::get_previous_phase(it->phase_barrier);
          LegionSpy::log_phase_barrier_wait(unique_op_id, e);
        }
        LegionSpy::log_future_creation(unique_op_id, 
              result.impl->get_ready_event(), index_point);
      }
      return result;
    }

    //--------------------------------------------------------------------------
    void IndividualTask::set_top_level(void)
    //--------------------------------------------------------------------------
    {
      this->top_level_task = true;
      // Top-level tasks never do dependence analysis, so we
      // need to complete those stages now
      resolve_speculation();
    } 

    //--------------------------------------------------------------------------
    void IndividualTask::trigger_prepipeline_stage(void)
    //--------------------------------------------------------------------------
    {
      // First compute the parent indexes
      compute_parent_indexes();
      privilege_paths.resize(regions.size());
      for (unsigned idx = 0; idx < regions.size(); idx++)
        initialize_privilege_path(privilege_paths[idx], regions[idx]);
      update_no_access_regions();
      if (!options_selected)
      {
        const bool inline_task = select_task_options();
        if (inline_task)
          log_run.warning("WARNING: Mapper %s requested to inline task %s "
                          "(UID %lld) but the 'enable_inlining' option was "
                          "not set on the task launcher so the request is "
                          "being ignored", mapper->get_mapper_name(),
                          get_task_name(), get_unique_id());
      }
      // If we have a trace, it is unsound to do this until the dependence
      // analysis stage when all the operations are serialized in order
      if (need_intra_task_alias_analysis)
      {
        LegionTrace *local_trace = get_trace();
        if (local_trace == NULL)
          perform_intra_task_alias_analysis(false/*tracing*/, NULL/*trace*/,
                                            privilege_paths);
      }
      if (Runtime::legion_spy_enabled)
      { 
        for (unsigned idx = 0; idx < regions.size(); idx++)
        {
          log_requirement(unique_op_id, idx, regions[idx]);
        }
      }
    }

    //--------------------------------------------------------------------------
    void IndividualTask::trigger_dependence_analysis(void)
    //--------------------------------------------------------------------------
    {
      perform_base_dependence_analysis();
      ProjectionInfo projection_info;
      for (unsigned idx = 0; idx < regions.size(); idx++)
      {
        runtime->forest->perform_dependence_analysis(this, idx, regions[idx], 
                                                     restrict_infos[idx],
                                                     version_infos[idx],
                                                     projection_info,
                                                     privilege_paths[idx]);
      }
    }

    //--------------------------------------------------------------------------
    void IndividualTask::perform_base_dependence_analysis(void)
    //--------------------------------------------------------------------------
    {
#ifdef DEBUG_LEGION
      assert(privilege_paths.size() == regions.size());
#endif
      // If we have a trace we do our alias analysis now
      if (need_intra_task_alias_analysis)
      {
        LegionTrace *local_trace = get_trace();
        if (local_trace != NULL)
          perform_intra_task_alias_analysis(is_tracing(), local_trace,
                                            privilege_paths);
      }
      // To be correct with the new scheduler we also have to 
      // register mapping dependences on futures
      for (std::vector<Future>::const_iterator it = futures.begin();
            it != futures.end(); it++)
      {
#ifdef DEBUG_LEGION
        assert(it->impl != NULL);
#endif
        it->impl->register_dependence(this);
#ifdef LEGION_SPY
        if (it->impl->producer_op != NULL)
          LegionSpy::log_mapping_dependence(
              parent_ctx->get_unique_id(), it->impl->producer_uid, 0,
              get_unique_id(), 0, TRUE_DEPENDENCE);
#endif
      }
      if (predicate_false_future.impl != NULL)
      {
        predicate_false_future.impl->register_dependence(this);
#ifdef LEGION_SPY
        if (predicate_false_future.impl->producer_op != NULL)
          LegionSpy::log_mapping_dependence(
              parent_ctx->get_unique_id(), 
              predicate_false_future.impl->producer_uid, 0,
              get_unique_id(), 0, TRUE_DEPENDENCE);
#endif
      }
      // Also have to register any dependences on our predicate
      register_predicate_dependence();
      restrict_infos.resize(regions.size());
      version_infos.resize(regions.size());
    }

    //--------------------------------------------------------------------------
    RtEvent IndividualTask::perform_versioning_analysis(void)
    //--------------------------------------------------------------------------
    {
#ifdef DEBUG_LEGION
      assert(regions.size() == version_infos.size());
#endif
      std::set<RtEvent> ready_events;
      // If we're remote we're going to have to recompute our privilege
      // paths otherwise we can use our existing privilege paths
      if (is_remote())
      {
        // If we're remote and locally mapped, then we are already done
        if (is_locally_mapped())
          return RtEvent::NO_RT_EVENT;
        for (unsigned idx = 0; idx < regions.size(); idx++)
        {
          if (early_mapped_regions.find(idx) != early_mapped_regions.end())
            continue;
          VersionInfo &version_info = version_infos[idx];
          if (version_info.has_physical_states())
            continue;
          RegionTreePath privilege_path;
          initialize_privilege_path(privilege_path, regions[idx]);
          runtime->forest->perform_versioning_analysis(this, idx, regions[idx],
                                                       privilege_path,
                                                       version_info,
                                                       ready_events);
        }
      }
      else
      {
        for (unsigned idx = 0; idx < regions.size(); idx++)
        {
          if (early_mapped_regions.find(idx) != early_mapped_regions.end())
            continue;
          VersionInfo &version_info = version_infos[idx];
          if (version_info.has_physical_states())
            continue;
          runtime->forest->perform_versioning_analysis(this, idx, regions[idx],
                                                       privilege_paths[idx],
                                                       version_info,
                                                       ready_events);
        }
      }
      if (!ready_events.empty())
        return Runtime::merge_events(ready_events);
      return RtEvent::NO_RT_EVENT;
    }

    //--------------------------------------------------------------------------
    void IndividualTask::report_interfering_requirements(unsigned idx1, 
                                                         unsigned idx2)
    //--------------------------------------------------------------------------
    {
#if 1
      log_run.error("Aliased and interfering region requirements for "
                    "individual tasks are not permitted. Region requirements "
                    "%d and %d of task %s (UID %lld) in parent task %s "
                    "(UID %lld) are interfering.", idx1, idx2, get_task_name(),
                    get_unique_id(), parent_ctx->get_task_name(),
                    parent_ctx->get_unique_id());
#ifdef DEBUG_LEGION
      assert(false);
#endif
      exit(ERROR_ALIASED_REGION_REQUIREMENTS);
#else
      log_run.warning("Region requirements %d and %d of individual task "
                      "%s (UID %lld) in parent task %s (UID %lld) are "
                      "interfering.  This behavior is currently "
                      "undefined. You better really know what you are "
                      "doing.", idx1, idx2, get_task_name(), 
                      get_unique_id(), parent_ctx->get_task_name(), 
                      parent_ctx->get_unique_id());
#endif
    }

    //--------------------------------------------------------------------------
    std::map<PhysicalManager*,std::pair<unsigned,bool> >* 
                                IndividualTask::get_acquired_instances_ref(void)
    //--------------------------------------------------------------------------
    {
      return &acquired_instances;
    }

    //--------------------------------------------------------------------------
    void IndividualTask::record_restrict_postcondition(ApEvent postcondition)
    //--------------------------------------------------------------------------
    {
      restrict_postconditions.insert(postcondition);
    }

    //--------------------------------------------------------------------------
    void IndividualTask::resolve_false(bool speculated, bool launched)
    //--------------------------------------------------------------------------
    {
      // If we already launched, then return, otherwise continue
      // through and do the work to clean up the task 
      if (launched)
        return;
      // Set the future to the false result
      RtEvent execution_condition;
      if (predicate_false_future.impl != NULL)
      {
        ApEvent wait_on = predicate_false_future.impl->get_ready_event();
        if (wait_on.has_triggered())
        {
          const size_t result_size = 
            check_future_size(predicate_false_future.impl);
          if (result_size > 0)
            result.impl->set_result(
                predicate_false_future.impl->get_untyped_result(true),
                result_size, false/*own*/);
        }
        else
        {
          // Add references so they aren't garbage collected
          result.impl->add_base_gc_ref(DEFERRED_TASK_REF, this);
          predicate_false_future.impl->add_base_gc_ref(DEFERRED_TASK_REF, this);
          Runtime::DeferredFutureSetArgs args;
          args.target = result.impl;
          args.result = predicate_false_future.impl;
          args.task_op = this;
          execution_condition = 
            runtime->issue_runtime_meta_task(args, LG_LATENCY_PRIORITY, this, 
                                             Runtime::protect_event(wait_on));
        }
      }
      else
      {
        if (predicate_false_size > 0)
          result.impl->set_result(predicate_false_result,
                                  predicate_false_size, false/*own*/);
      }
      // Then clean up this task instance
      complete_mapping();
      complete_execution(execution_condition);
      resolve_speculation();
      trigger_children_complete();
    }

    //--------------------------------------------------------------------------
    void IndividualTask::early_map_task(void)
    //--------------------------------------------------------------------------
    {
      // Nothing to do for now
    }

    //--------------------------------------------------------------------------
    bool IndividualTask::distribute_task(void)
    //--------------------------------------------------------------------------
    {
      if (target_proc.exists() && (target_proc != current_proc))
      {
        runtime->send_task(this);
        return false;
      }
      return true;
    }

    //--------------------------------------------------------------------------
    RtEvent IndividualTask::perform_must_epoch_version_analysis(
                                                             MustEpochOp *owner)
    //--------------------------------------------------------------------------
    {
      // No need to do anything here, we'll do it as part of perform_mapping
      return RtEvent::NO_RT_EVENT;
    }

    //--------------------------------------------------------------------------
    RtEvent IndividualTask::perform_mapping(
                                         MustEpochOp *must_epoch_owner/*=NULL*/)
    //--------------------------------------------------------------------------
    {
      DETAILED_PROFILER(runtime, INDIVIDUAL_PERFORM_MAPPING_CALL);
      // See if we need to do any versioning computations first
      RtEvent version_ready_event = perform_versioning_analysis();
      if (version_ready_event.exists() && !version_ready_event.has_triggered())
        return defer_perform_mapping(version_ready_event, must_epoch_owner);
      // Now try to do the mapping, we can just use our completion
      // event since we know this task will object will be active
      // throughout the duration of the computation
      map_all_regions(get_task_completion(), must_epoch_owner);
      // If we mapped, then we are no longer stealable
      stealable = false;
      // Also flush out physical regions
      for (unsigned idx = 0; idx < version_infos.size(); idx++)
        if (!virtual_mapped[idx] && !no_access_regions[idx])
          version_infos[idx].apply_mapping(map_applied_conditions);
      // We can now apply any arrives or releases
      if (!arrive_barriers.empty() || !grants.empty())
      {
        ApEvent done_event = get_task_completion();
        if (!restrict_postconditions.empty())
        {
          restrict_postconditions.insert(done_event);
          done_event = Runtime::merge_events(restrict_postconditions);
        }
        for (unsigned idx = 0; idx < grants.size(); idx++)
          grants[idx].impl->register_operation(done_event);
        for (std::vector<PhaseBarrier>::const_iterator it = 
              arrive_barriers.begin(); it != arrive_barriers.end(); it++)
          Runtime::phase_barrier_arrive(*it, 1/*count*/, done_event);
      }
      // If we succeeded in mapping and everything was mapped
      // then we get to mark that we are done mapping
      if (is_leaf() && !has_virtual_instances())
      {
        RtEvent applied_condition;
        if (!map_applied_conditions.empty())
        {
          applied_condition = Runtime::merge_events(map_applied_conditions);
          map_applied_conditions.clear();
        }
        if (is_remote())
        {
          // Send back the message saying that we finished mapping
          Serializer rez;
          // Only need to send back the pointer to the task instance
          rez.serialize(orig_task);
          rez.serialize(applied_condition);
          runtime->send_individual_remote_mapped(orig_proc, rez);
        }
        // Mark that we have completed mapping
        complete_mapping(applied_condition);
        if (!acquired_instances.empty())
          release_acquired_instances(acquired_instances);
      }
      return RtEvent::NO_RT_EVENT;
    }

    //--------------------------------------------------------------------------
    bool IndividualTask::is_stealable(void) const
    //--------------------------------------------------------------------------
    {
      return ((!map_locally) && stealable);
    }

    //--------------------------------------------------------------------------
    bool IndividualTask::has_restrictions(unsigned idx, LogicalRegion handle)
    //--------------------------------------------------------------------------
    {
#ifdef DEBUG_LEGION
      assert(idx < restrict_infos.size());
#endif
      // We know that if there are any restrictions they directly apply
      return restrict_infos[idx].has_restrictions();
    }

    //--------------------------------------------------------------------------
    bool IndividualTask::can_early_complete(ApUserEvent &chain_event)
    //--------------------------------------------------------------------------
    {
      if (is_remote())
        return false;
      if (!restrict_postconditions.empty())
        return false;
      // Otherwise we're going to do it mark that we
      // don't need to trigger the underlying completion event.
      // Note we need to do this now to avoid any race condition.
      need_completion_trigger = false;
      chain_event = completion_event;
      return true;
    }

    //--------------------------------------------------------------------------
    VersionInfo& IndividualTask::get_version_info(unsigned idx)
    //--------------------------------------------------------------------------
    {
#ifdef DEBUG_LEGION
      assert(idx < version_infos.size());
#endif
      return version_infos[idx];
    }

    //--------------------------------------------------------------------------
    RestrictInfo& IndividualTask::get_restrict_info(unsigned idx)
    //--------------------------------------------------------------------------
    {
#ifdef DEBUG_LEGION
      assert(idx < restrict_infos.size());
#endif
      return restrict_infos[idx];
    }

    //--------------------------------------------------------------------------
    const std::vector<VersionInfo>* IndividualTask::get_version_infos(void)
    //--------------------------------------------------------------------------
    {
      return &version_infos;
    }

    //--------------------------------------------------------------------------
    const std::vector<RestrictInfo>* IndividualTask::get_restrict_infos(void)
    //--------------------------------------------------------------------------
    {
      return &restrict_infos;
    }

    //--------------------------------------------------------------------------
    RegionTreePath& IndividualTask::get_privilege_path(unsigned idx)
    //--------------------------------------------------------------------------
    {
#ifdef DEBUG_LEGION
      assert(idx < privilege_paths.size());
#endif
      return privilege_paths[idx];
    }

    //--------------------------------------------------------------------------
    ApEvent IndividualTask::get_task_completion(void) const
    //--------------------------------------------------------------------------
    {
      if (is_remote())
        return remote_completion_event;
      else
        return completion_event;
    }

    //--------------------------------------------------------------------------
    TaskOp::TaskKind IndividualTask::get_task_kind(void) const
    //--------------------------------------------------------------------------
    {
      return INDIVIDUAL_TASK_KIND;
    } 

    //--------------------------------------------------------------------------
    void IndividualTask::trigger_task_complete(void)
    //--------------------------------------------------------------------------
    {
      DETAILED_PROFILER(runtime, INDIVIDUAL_TRIGGER_COMPLETE_CALL);
      // Remove profiling our guard and trigger the profiling event if necessary
      if ((__sync_add_and_fetch(&outstanding_profiling_requests, -1) == 0) &&
          profiling_reported.exists())
        Runtime::trigger_event(profiling_reported);
      // Release any restrictions we might have had
      if ((execution_context != NULL) && execution_context->has_restrictions())
        execution_context->release_restrictions();
      // For remote cases we have to keep track of the events for
      // returning any created logical state, we can't commit until
      // it is returned or we might prematurely release the references
      // that we hold on the version state objects
      if (!is_remote())
      {
        // Pass back our created and deleted operations
        if (!top_level_task && (execution_context != NULL))
          execution_context->return_privilege_state(parent_ctx);
        // The future has already been set so just trigger it
        result.impl->complete_future();
      }
      else
      {
        Serializer rez;
        pack_remote_complete(rez);
        runtime->send_individual_remote_complete(orig_proc,rez);
      }
      // Invalidate any state that we had if we didn't already
      if (execution_context != NULL)
        execution_context->invalidate_region_tree_contexts();
      // See if we need to trigger that our children are complete
      // Note it is only safe to do this if we were not sent remotely
      bool need_commit = false;
      if (!sent_remotely && (execution_context != NULL))
        need_commit = execution_context->attempt_children_commit();
      if (must_epoch != NULL)
        must_epoch->notify_subop_complete(this);
      // Mark that this operation is complete
      complete_operation();
      if (need_commit)
        trigger_children_committed();
    }

    //--------------------------------------------------------------------------
    void IndividualTask::trigger_task_commit(void)
    //--------------------------------------------------------------------------
    {
      DETAILED_PROFILER(runtime, INDIVIDUAL_TRIGGER_COMMIT_CALL);
      if (is_remote())
      {
        Serializer rez;
        pack_remote_commit(rez);
        runtime->send_individual_remote_commit(orig_proc,rez);
      }
      // We can release our version infos now
      for (std::vector<VersionInfo>::iterator it = version_infos.begin();
            it != version_infos.end(); it++)
      {
        it->clear();
      }
      if (must_epoch != NULL)
        must_epoch->notify_subop_commit(this);
      commit_operation(true/*deactivate*/, profiling_reported);
    }

    //--------------------------------------------------------------------------
    void IndividualTask::handle_future(const void *res, size_t res_size,
                                       bool owned)
    //--------------------------------------------------------------------------
    {
      // Save our future value so we can set it or send it back later
      if (is_remote())
      {
        if (owned)
        {
          future_store = const_cast<void*>(res);
          future_size = res_size;
        }
        else
        {
          future_size = res_size;
          future_store = legion_malloc(FUTURE_RESULT_ALLOC, future_size);
          memcpy(future_store,res,future_size);
        }
      }
      else
      {
        // Set our future, but don't trigger it yet
        if (must_epoch == NULL)
          result.impl->set_result(res, res_size, owned);
        else
          must_epoch->set_future(index_point, res, res_size, owned);
      }
    }

    //--------------------------------------------------------------------------
    void IndividualTask::handle_post_mapped(RtEvent mapped_precondition)
    //--------------------------------------------------------------------------
    {
      DETAILED_PROFILER(runtime, INDIVIDUAL_POST_MAPPED_CALL);
      // If this is a remote task then
      // we need to wait before completing our mapping
      if (!mapped_precondition.has_triggered())
      {
        SingleTask::DeferredPostMappedArgs args;
        args.task = this;
        runtime->issue_runtime_meta_task(args, LG_LATENCY_PRIORITY,
                                         this, mapped_precondition);
        return;
      }
      if (Runtime::legion_spy_enabled)
        execution_context->log_created_requirements();
      // We used to have to apply our virtual state here, but that is now
      // done when the virtual instances are returned in return_virtual_task
      // If we have any virtual instances then we need to apply
      // the changes for them now
      if (!is_remote())
      {
        if (!acquired_instances.empty())
          release_acquired_instances(acquired_instances);
        if (!map_applied_conditions.empty())
          complete_mapping(Runtime::merge_events(map_applied_conditions));
        else 
          complete_mapping();
        return;
      }
      RtEvent applied_condition;
      if (!map_applied_conditions.empty())
        applied_condition = Runtime::merge_events(map_applied_conditions);
      // Send back the message saying that we finished mapping
      Serializer rez;
      // Only need to send back the pointer to the task instance
      rez.serialize(orig_task);
      rez.serialize(applied_condition);
      runtime->send_individual_remote_mapped(orig_proc, rez);
      // Now we can complete this task
      if (!acquired_instances.empty())
        release_acquired_instances(acquired_instances);
      complete_mapping(applied_condition);
    } 

    //--------------------------------------------------------------------------
    void IndividualTask::handle_misspeculation(void)
    //--------------------------------------------------------------------------
    {
      // First thing: increment the meta-task counts since we decremented
      // them in case we didn't end up running
#ifdef DEBUG_LEGION
      runtime->increment_total_outstanding_tasks(
          MisspeculationTaskArgs::TASK_ID, true/*meta*/);
#else
      runtime->increment_total_outstanding_tasks();
#endif
#ifdef DEBUG_SHUTDOWN_HANG
      __sync_fetch_and_add(
            &runtime->outstanding_counts[MisspeculationTaskArgs::TASK_ID],1);
#endif
      // Pretend like we executed the task
      execution_context->begin_task();
      if (predicate_false_future.impl != NULL)
      {
        // Wait for the future to be ready
        ApEvent wait_on = predicate_false_future.impl->get_ready_event();
        wait_on.lg_wait();
        void *ptr = predicate_false_future.impl->get_untyped_result(true);
        size_t size = predicate_false_future.impl->get_untyped_size();
        execution_context->end_task(ptr, size, false/*owned*/); 
      }
      else
        execution_context->end_task(predicate_false_result,
                                    predicate_false_size, false/*owned*/);
    }

    //--------------------------------------------------------------------------
    void IndividualTask::record_reference_mutation_effect(RtEvent event)
    //--------------------------------------------------------------------------
    {
      map_applied_conditions.insert(event);
    }

    //--------------------------------------------------------------------------
    void IndividualTask::perform_physical_traversal(unsigned idx, 
                                      RegionTreeContext ctx, InstanceSet &valid)
    //--------------------------------------------------------------------------
    {
      runtime->forest->physical_premap_only(this, idx, regions[idx], 
                                            version_infos[idx], valid);
    }

    //--------------------------------------------------------------------------
    bool IndividualTask::pack_task(Serializer &rez, Processor target)
    //--------------------------------------------------------------------------
    {
      DETAILED_PROFILER(runtime, INDIVIDUAL_PACK_TASK_CALL);
      // Check to see if we are stealable, if not and we have not
      // yet been sent remotely, then send the state now
      AddressSpaceID addr_target = runtime->find_address_space(target);
      RezCheck z(rez);
      pack_single_task(rez, addr_target);
      rez.serialize(orig_task);
      rez.serialize(remote_completion_event);
      rez.serialize(remote_unique_id);
      rez.serialize(remote_owner_uid);
      rez.serialize(top_level_task);
      if (!is_locally_mapped())
      {
        // have to pack all version info (e.g. split masks)
        std::vector<bool> full_version_infos(regions.size(), true);
        pack_version_infos(rez, version_infos, full_version_infos);
      }
      else
        pack_version_infos(rez, version_infos, virtual_mapped);
      pack_restrict_infos(rez, restrict_infos);
      if (predicate_false_future.impl != NULL)
        rez.serialize(predicate_false_future.impl->did);
      else
        rez.serialize<DistributedID>(0);
      rez.serialize(predicate_false_size);
      if (predicate_false_size > 0)
        rez.serialize(predicate_false_result, predicate_false_size);
      // Mark that we sent this task remotely
      sent_remotely = true;
      // If this task is remote, then deactivate it, otherwise
      // we're local so we don't want to be deactivated for when
      // return messages get sent back.
      return is_remote();
    }

    //--------------------------------------------------------------------------
    bool IndividualTask::unpack_task(Deserializer &derez, Processor current,
                                     std::set<RtEvent> &ready_events)
    //--------------------------------------------------------------------------
    {
      DETAILED_PROFILER(runtime, INDIVIDUAL_UNPACK_TASK_CALL);
      DerezCheck z(derez);
      unpack_single_task(derez, ready_events);
      derez.deserialize(orig_task);
      derez.deserialize(remote_completion_event);
      derez.deserialize(remote_unique_id);
      set_current_proc(current);
      derez.deserialize(remote_owner_uid);
      derez.deserialize(top_level_task);
      unpack_version_infos(derez, version_infos, ready_events);
      unpack_restrict_infos(derez, restrict_infos, ready_events);
      // Quick check to see if we've been sent back to our original node
      if (!is_remote())
      {
#ifdef DEBUG_LEGION
        // Need to make the deserializer happy in debug mode
        derez.advance_pointer(derez.get_remaining_bytes());
#endif
        // If we were sent back then mark that we are no longer remote
        sent_remotely = false;
        // Put the original instance back on the mapping queue and
        // deactivate this version of the task
        runtime->add_to_ready_queue(current_proc, orig_task);
        deactivate();
        return false;
      }
      // Unpack the predicate false infos
      DistributedID pred_false_did;
      derez.deserialize(pred_false_did);
      if (pred_false_did != 0)
      {
        WrapperReferenceMutator mutator(ready_events);
        predicate_false_future = Future( 
          runtime->find_or_create_future(pred_false_did, &mutator));
      }
      derez.deserialize(predicate_false_size);
      if (predicate_false_size > 0)
      {
#ifdef DEBUG_LEGION
        assert(predicate_false_result == NULL);
#endif
        predicate_false_result = malloc(predicate_false_size);
        derez.deserialize(predicate_false_result, predicate_false_size);
      }
      // Figure out what our parent context is
      parent_ctx = runtime->find_context(remote_owner_uid);
      // Set our parent task for the user
      parent_task = parent_ctx->get_task();
      // Check to see if we had no virtual mappings and everything
      // was pre-mapped and we're remote then we can mark this
      // task as being mapped
      if (is_locally_mapped() && is_leaf())
        complete_mapping();
      // Have to do this before resolving speculation in case
      // we get cleaned up after the resolve speculation call
      if (Runtime::legion_spy_enabled)
      {
        LegionSpy::log_point_point(remote_unique_id, get_unique_id());
#ifdef LEGION_SPY
        LegionSpy::log_event_dependence(completion_event, 
                                        remote_completion_event);
#endif
      }
      // If we're remote, we've already resolved speculation for now
      resolve_speculation();
      // Return true to add ourselves to the ready queue
      return true;
    }

    //--------------------------------------------------------------------------
    void IndividualTask::pack_as_shard_task(Serializer &rez,AddressSpace target)
    //--------------------------------------------------------------------------
    {
      pack_single_task(rez, target);
      // We know we are mapped so pack the version infos and restrictions
      pack_version_infos(rez, version_infos, virtual_mapped);
      pack_restrict_infos(rez, restrict_infos);
      // Finally pack our context information
      rez.serialize(remote_owner_uid);
    }

    //--------------------------------------------------------------------------
    void IndividualTask::perform_inlining(void)
    //--------------------------------------------------------------------------
    {
      // See if there is anything that we need to wait on before running
      std::set<ApEvent> wait_on_events;
      for (unsigned idx = 0; idx < futures.size(); idx++)
      {
        FutureImpl *impl = futures[idx].impl; 
        wait_on_events.insert(impl->ready_event);
      }
      for (unsigned idx = 0; idx < grants.size(); idx++)
      {
        GrantImpl *impl = grants[idx].impl;
        wait_on_events.insert(impl->acquire_grant());
      }
      for (unsigned idx = 0; idx < wait_barriers.size(); idx++)
      {
        ApEvent e = 
          Runtime::get_previous_phase(wait_barriers[idx].phase_barrier);
        wait_on_events.insert(e);
      }
      // Merge together all the events for the start condition 
      ApEvent start_condition = Runtime::merge_events(wait_on_events); 
      // Get the processor that we will be running on
      Processor current = parent_ctx->get_executing_processor();
      // Select the variant to use
      VariantImpl *variant = parent_ctx->select_inline_variant(this);
      if (!Runtime::unsafe_mapper)
      {
        MapperManager *mapper = runtime->find_mapper(current, map_id);
        validate_variant_selection(mapper, variant, "select_task_variant");
      }
      // Now make an inline context to use for the execution
      InlineContext *inline_ctx = new InlineContext(runtime, parent_ctx, this);
      // Save this for when we are done executing
      TaskContext *enclosing = parent_ctx;
      // Set the context to be the current inline context
      parent_ctx = inline_ctx;
      // See if we need to wait for anything
      if (start_condition.exists())
        start_condition.lg_wait();
      variant->dispatch_inline(current, inline_ctx); 
      // Return any created privilege state
      inline_ctx->return_privilege_state(enclosing);
      // Then delete the inline context
      delete inline_ctx;
    }

    //--------------------------------------------------------------------------
    void IndividualTask::end_inline_task(const void *res, 
                                         size_t res_size, bool owned) 
    //--------------------------------------------------------------------------
    {
      // Save the future result and trigger it
      result.impl->set_result(res, res_size, owned);
      result.impl->complete_future();
      // Trigger our completion event
      Runtime::trigger_event(completion_event);
      // Now we're done, someone else will deactivate us
    }

    //--------------------------------------------------------------------------
    void IndividualTask::unpack_remote_mapped(Deserializer &derez)
    //--------------------------------------------------------------------------
    {
      RtEvent applied;
      derez.deserialize(applied);
      if (applied.exists())
        map_applied_conditions.insert(applied);
      if (!map_applied_conditions.empty())
        complete_mapping(Runtime::merge_events(map_applied_conditions));
      else
        complete_mapping();
    } 

    //--------------------------------------------------------------------------
    void IndividualTask::pack_remote_complete(Serializer &rez)
    //--------------------------------------------------------------------------
    {
      DETAILED_PROFILER(runtime, INDIVIDUAL_PACK_REMOTE_COMPLETE_CALL);
      AddressSpaceID target = runtime->find_address_space(orig_proc);
      if (execution_context->has_created_requirements())
        execution_context->send_back_created_state(target); 
      // Send back the pointer to the task instance, then serialize
      // everything else that needs to be sent back
      rez.serialize(orig_task);
      RezCheck z(rez);
      // Pack the privilege state
      execution_context->pack_privilege_state(rez, target, true/*returning*/);
      // Then pack the future result
      {
        RezCheck z2(rez);
        rez.serialize(future_size);
        rez.serialize(future_store,future_size);
      }
    }
    
    //--------------------------------------------------------------------------
    void IndividualTask::unpack_remote_complete(Deserializer &derez)
    //--------------------------------------------------------------------------
    {
      DETAILED_PROFILER(runtime, INDIVIDUAL_UNPACK_REMOTE_COMPLETE_CALL);
      DerezCheck z(derez);
      // First unpack the privilege state
      ResourceTracker::unpack_privilege_state(derez, parent_ctx);
      // Unpack the future result
      {
        DerezCheck z2(derez);
        size_t future_size;
        derez.deserialize(future_size);
        const void *future_ptr = derez.get_current_pointer();
        handle_future(future_ptr, future_size, false/*owned*/); 
        derez.advance_pointer(future_size);
      }
      // Mark that we have both finished executing and that our
      // children are complete
      complete_execution();
      trigger_children_complete();
    }

    //--------------------------------------------------------------------------
    void IndividualTask::pack_remote_commit(Serializer &rez)
    //--------------------------------------------------------------------------
    {
      // Only need to send back the pointer to the task instance
      rez.serialize(orig_task);
    }

    //--------------------------------------------------------------------------
    void IndividualTask::unpack_remote_commit(Deserializer &derez)
    //--------------------------------------------------------------------------
    {
      trigger_children_committed();
    }
    
    //--------------------------------------------------------------------------
    /*static*/ void IndividualTask::process_unpack_remote_mapped(
                                                            Deserializer &derez)
    //--------------------------------------------------------------------------
    {
      IndividualTask *task;
      derez.deserialize(task);
      task->unpack_remote_mapped(derez);
    }

    //--------------------------------------------------------------------------
    /*static*/ void IndividualTask::process_unpack_remote_complete(
                                                            Deserializer &derez)
    //--------------------------------------------------------------------------
    {
      IndividualTask *task;
      derez.deserialize(task);
      task->unpack_remote_complete(derez);
    }

    //--------------------------------------------------------------------------
    /*static*/ void IndividualTask::process_unpack_remote_commit(
                                                            Deserializer &derez)
    //--------------------------------------------------------------------------
    {
      IndividualTask *task;
      derez.deserialize(task);
      task->unpack_remote_commit(derez);
    }

    /////////////////////////////////////////////////////////////
    // Point Task 
    /////////////////////////////////////////////////////////////

    //--------------------------------------------------------------------------
    PointTask::PointTask(Runtime *rt)
      : SingleTask(rt)
    //--------------------------------------------------------------------------
    {
    }

    //--------------------------------------------------------------------------
    PointTask::PointTask(const PointTask &rhs)
      : SingleTask(NULL)
    //--------------------------------------------------------------------------
    {
      // should never be called
      assert(false);
    }

    //--------------------------------------------------------------------------
    PointTask::~PointTask(void)
    //--------------------------------------------------------------------------
    {
    }

    //--------------------------------------------------------------------------
    PointTask& PointTask::operator=(const PointTask &rhs)
    //--------------------------------------------------------------------------
    {
      // should never be called
      assert(false);
      return *this;
    }

    //--------------------------------------------------------------------------
    void PointTask::activate(void)
    //--------------------------------------------------------------------------
    {
      DETAILED_PROFILER(runtime, POINT_ACTIVATE_CALL);
      activate_single();
      // Point tasks never have to resolve speculation
      resolve_speculation();
      slice_owner = NULL;
      point_termination = ApUserEvent::NO_AP_USER_EVENT;
    }

    //--------------------------------------------------------------------------
    void PointTask::deactivate(void)
    //--------------------------------------------------------------------------
    {
      DETAILED_PROFILER(runtime, POINT_DEACTIVATE_CALL);
      if (runtime->profiler != NULL)
        runtime->profiler->register_slice_owner(
            this->slice_owner->get_unique_op_id(),
            this->get_unique_op_id());
      deactivate_single();
      version_infos.clear();
      restrict_postconditions.clear();
      runtime->free_point_task(this);
    }

    //--------------------------------------------------------------------------
    void PointTask::perform_versioning_analysis(std::set<RtEvent> &ready_events)
    //--------------------------------------------------------------------------
    {
#ifdef DEBUG_LEGION
      assert(version_infos.empty());
#endif
      // Copy the version info information over from our slice owner
      version_infos = slice_owner->version_infos;
#ifdef DEBUG_LEGION
      assert(version_infos.size() == regions.size());
#endif
      // We have to walk down the tree from the upper bound node
      // to where we are asking for privileges, along the way we
      // first have to check to see if the tree is open, and then
      // again to see if it has been advanced if we are going to 
      // be writing/reducing below in the tree
      const LegionMap<unsigned,FieldMask>::aligned empty_dirty_previous;
      const UniqueID logical_context_uid = parent_ctx->get_context_uid();
      for (unsigned idx = 0; idx < regions.size(); idx++)
      {
        if (IS_NO_ACCESS(regions[idx]))
          continue;
        // If this is an early mapped region then we don't need to do anything
        if (early_mapped_regions.find(idx) != early_mapped_regions.end())
          continue;
        ProjectionInfo &proj_info = slice_owner->projection_infos[idx]; 
        RegionTreeNode *parent_node;
        const RegionRequirement &slice_req = slice_owner->regions[idx];
        if (slice_req.handle_type == PART_PROJECTION)
          parent_node = runtime->forest->get_node(slice_req.partition);
        else
          parent_node = runtime->forest->get_node(slice_req.region);
#ifdef DEBUG_LEGION
        assert(regions[idx].handle_type == SINGULAR);
#endif
        RegionTreeNode *child_node = 
          runtime->forest->get_node(regions[idx].region);
        // If they are the same node, we are already done
        if (child_node == parent_node)
          continue;
        // Compute our privilege full projection path 
        RegionTreePath projection_path;
        runtime->forest->initialize_path(child_node->get_row_source(),
                       parent_node->get_row_source(), projection_path);
        // Any opens/advances have already been generated to the
        // upper bound node, so we don't have to handle that node, 
        // therefore all our paths must start at one node below the
        // upper bound node
        RegionTreeNode *one_below = parent_node->get_tree_child(
                projection_path.get_child(parent_node->get_depth()));
        RegionTreePath one_below_path;
        one_below_path.initialize(projection_path.get_min_depth()+1, 
                                  projection_path.get_max_depth());
        for (unsigned idx2 = projection_path.get_min_depth()+1; 
              idx2 < projection_path.get_max_depth(); idx2++)
          one_below_path.register_child(idx2, projection_path.get_child(idx2));
        const LegionMap<ProjectionEpochID,FieldMask>::aligned &proj_epochs = 
          proj_info.get_projection_epochs();
        // Do the analysis to see if we've opened all the nodes to the child
        {
          for (LegionMap<ProjectionEpochID,FieldMask>::aligned::const_iterator
                it = proj_epochs.begin(); it != proj_epochs.end(); it++)
          {
            // Advance version numbers from one below the upper bound
            // all the way down to the child
            runtime->forest->advance_version_numbers(this, idx, 
                false/*update parent state*/, false/*doesn't matter*/,
                logical_context_uid, true/*dedup opens*/, 
                false/*dedup advance*/, it->first, 0/*id*/, one_below, 
                one_below_path, it->second, empty_dirty_previous, ready_events);
          }
        }
        // If we're doing something other than reading, we need
        // to also do the advance for anything open below, we do
        // this from the one below node to the node above the child node
        // The exception is if we are reducing in which case we go from
        // the all the way to the bottom so that the first reduction
        // point bumps the version number appropriately. Another exception is 
        // for dirty reductions where we know that there is already a write 
        // at the base level so we don't need to do an advance to get our 
        // reduction registered with the parent VersionState object

        if (!IS_READ_ONLY(regions[idx]) && 
            ((one_below != child_node) || 
             (IS_REDUCE(regions[idx]) && !proj_info.is_dirty_reduction())))
        {
          RegionTreePath advance_path;
          // If we're a reduction we go all the way to the bottom
          // otherwise if we're read-write we go to the level above
          // because our version_analysis call will do the advance
          // at the destination node.           
          if (IS_REDUCE(regions[idx]) && !proj_info.is_dirty_reduction())
          {
#ifdef DEBUG_LEGION
            assert((one_below->get_depth() < child_node->get_depth()) ||
                   (one_below == child_node)); 
#endif
            advance_path = one_below_path;
          }
          else
          {
#ifdef DEBUG_LEGION
            assert(one_below->get_depth() < child_node->get_depth()); 
#endif
            advance_path.initialize(one_below_path.get_min_depth(), 
                                    one_below_path.get_max_depth()-1);
            for (unsigned idx2 = one_below_path.get_min_depth(); 
                  idx2 < (one_below_path.get_max_depth()-1); idx2++)
              advance_path.register_child(idx2, one_below_path.get_child(idx2));
          }
          const bool parent_is_upper_bound = 
            (slice_req.handle_type != PART_PROJECTION) && 
            (slice_req.region == slice_req.parent);
          for (LegionMap<ProjectionEpochID,FieldMask>::aligned::const_iterator
                it = proj_epochs.begin(); it != proj_epochs.end(); it++)
          {
            // Advance version numbers from the upper bound to one above
            // the target child for split version numbers
            runtime->forest->advance_version_numbers(this, idx, 
                true/*update parent state*/, parent_is_upper_bound,
                logical_context_uid, false/*dedup opens*/, 
                true/*dedup advances*/, 0/*id*/, it->first, one_below, 
                advance_path, it->second, empty_dirty_previous, ready_events);
          }
        }
        // Now we can record our version numbers just like everyone else
        // We can skip the check for virtual version information because
        // our owner slice already did it
        runtime->forest->perform_versioning_analysis(this, idx, regions[idx],
                                      one_below_path, version_infos[idx], 
                                      ready_events, false/*partial*/, 
                                      NULL/*filter*/, one_below, 
                                      logical_context_uid, &proj_epochs, 
                                      true/*skip parent check*/);
      }
    }

    //--------------------------------------------------------------------------
    void PointTask::trigger_dependence_analysis(void)
    //--------------------------------------------------------------------------
    {
      // should never be called
      assert(false);
    }

    //--------------------------------------------------------------------------
    void PointTask::resolve_false(bool speculated, bool launched)
    //--------------------------------------------------------------------------
    {
      // should never be called
      assert(false);
    }

    //--------------------------------------------------------------------------
    void PointTask::early_map_task(void)
    //--------------------------------------------------------------------------
    {
      // Point tasks are always done with early mapping
    }

    //--------------------------------------------------------------------------
    bool PointTask::distribute_task(void)
    //--------------------------------------------------------------------------
    {
      // Point tasks are never sent anywhere
      return true;
    }

    //--------------------------------------------------------------------------
    RtEvent PointTask::perform_must_epoch_version_analysis(MustEpochOp *owner)
    //--------------------------------------------------------------------------
    {
      // See if we've done our slice version analysis yet
      return slice_owner->perform_must_epoch_version_analysis(owner);
    }

    //--------------------------------------------------------------------------
    RtEvent PointTask::perform_mapping(MustEpochOp *must_epoch_owner/*=NULL*/)
    //--------------------------------------------------------------------------
    {
      // Our versioning analysis was done with our slice
      
      // For point tasks we use the point termination event which as the
      // end event for this task since point tasks can be moved and
      // the completion event is therefore not guaranteed to survive
      // the length of the task's execution
      map_all_regions(point_termination, must_epoch_owner);
      // Flush out the state for any mapped region requirements
      for (unsigned idx = 0; idx < version_infos.size(); idx++)
        if (!virtual_mapped[idx] && !no_access_regions[idx])
          version_infos[idx].apply_mapping(map_applied_conditions);
      // If we succeeded in mapping and had no virtual mappings
      // then we are done mapping
      if (is_leaf() && !has_virtual_instances()) 
      {
        if (!map_applied_conditions.empty())
        {
          RtEvent done = Runtime::merge_events(map_applied_conditions);
          if (!restrict_postconditions.empty())
          {
            ApEvent restrict_post = 
              Runtime::merge_events(restrict_postconditions);
            slice_owner->record_child_mapped(done, restrict_post);
          }
          else
            slice_owner->record_child_mapped(done, ApEvent::NO_AP_EVENT);
          complete_mapping(done);
        }
        else
        {
          // Tell our owner that we mapped
          if (!restrict_postconditions.empty())
          {
            ApEvent restrict_post = 
              Runtime::merge_events(restrict_postconditions);
            slice_owner->record_child_mapped(RtEvent::NO_RT_EVENT, 
                                             restrict_post);
          }
          else
            slice_owner->record_child_mapped(RtEvent::NO_RT_EVENT,
                                             ApEvent::NO_AP_EVENT);
          // Mark that we ourselves have mapped
          complete_mapping();
        }
      }
      return RtEvent::NO_RT_EVENT;
    }

    //--------------------------------------------------------------------------
    bool PointTask::is_stealable(void) const
    //--------------------------------------------------------------------------
    {
      // should never be called
      assert(false);
      return false;
    }

    //--------------------------------------------------------------------------
    bool PointTask::has_restrictions(unsigned idx, LogicalRegion handle)
    //--------------------------------------------------------------------------
    {
      return slice_owner->has_restrictions(idx, handle);
    }

    //--------------------------------------------------------------------------
    bool PointTask::can_early_complete(ApUserEvent &chain_event)
    //--------------------------------------------------------------------------
    {
      chain_event = point_termination;
      return true;
    }

    //--------------------------------------------------------------------------
    VersionInfo& PointTask::get_version_info(unsigned idx)
    //--------------------------------------------------------------------------
    {
      // See if we've copied over the versions from our slice
      // if not we can just use our slice owner
      if (idx < version_infos.size())
        return version_infos[idx];
      return slice_owner->get_version_info(idx);
    }

    //--------------------------------------------------------------------------
    RestrictInfo& PointTask::get_restrict_info(unsigned idx)
    //--------------------------------------------------------------------------
    {
      return slice_owner->get_restrict_info(idx);
    }

    //--------------------------------------------------------------------------
    const std::vector<VersionInfo>* PointTask::get_version_infos(void)
    //--------------------------------------------------------------------------
    {
      return &version_infos;
    }

    //--------------------------------------------------------------------------
    const std::vector<RestrictInfo>* PointTask::get_restrict_infos(void)
    //--------------------------------------------------------------------------
    {
      return slice_owner->get_restrict_infos();
    }

    //--------------------------------------------------------------------------
    ApEvent PointTask::get_task_completion(void) const
    //--------------------------------------------------------------------------
    {
      return point_termination;
    }

    //--------------------------------------------------------------------------
    TaskOp::TaskKind PointTask::get_task_kind(void) const
    //--------------------------------------------------------------------------
    {
      return POINT_TASK_KIND;
    }

    //--------------------------------------------------------------------------
    void PointTask::perform_inlining(void)
    //--------------------------------------------------------------------------
    {
      // Should never be called
      assert(false);
    }

    //--------------------------------------------------------------------------
    std::map<PhysicalManager*,std::pair<unsigned,bool> >* 
                                     PointTask::get_acquired_instances_ref(void)
    //--------------------------------------------------------------------------
    {
      return slice_owner->get_acquired_instances_ref();
    }

    //--------------------------------------------------------------------------
    void PointTask::record_restrict_postcondition(ApEvent postcondition)
    //--------------------------------------------------------------------------
    {
      restrict_postconditions.insert(postcondition);
    }

    //--------------------------------------------------------------------------
    void PointTask::trigger_task_complete(void)
    //--------------------------------------------------------------------------
    {
      DETAILED_PROFILER(runtime, POINT_TASK_COMPLETE_CALL);
      // Remove profiling our guard and trigger the profiling event if necessary
      if ((__sync_add_and_fetch(&outstanding_profiling_requests, -1) == 0) &&
          profiling_reported.exists())
        Runtime::trigger_event(profiling_reported);
      // Release any restrictions we might have had
      if (execution_context->has_restrictions())
        execution_context->release_restrictions();
      // Pass back our created and deleted operations 
      slice_owner->return_privileges(execution_context);
      slice_owner->record_child_complete();
      // Since this point is now complete we know
      // that we can trigger it. Note we don't need to do
      // this if we're a leaf task with no virtual mappings
      // because we would have performed the leaf task
      // early complete chaining operation.
      if (!is_leaf() || has_virtual_instances())
        Runtime::trigger_event(point_termination);

      // Invalidate any context that we had so that the child
      // operations can begin committing
      execution_context->invalidate_region_tree_contexts();
      // See if we need to trigger that our children are complete
      const bool need_commit = execution_context->attempt_children_commit();
      // Mark that this operation is now complete
      complete_operation();
      if (need_commit)
        trigger_children_committed();
    }

    //--------------------------------------------------------------------------
    void PointTask::trigger_task_commit(void)
    //--------------------------------------------------------------------------
    {
      DETAILED_PROFILER(runtime, POINT_TASK_COMMIT_CALL);
      // Commit this operation
      // Don't deactivate ourselves, our slice will do that for us
      commit_operation(false/*deactivate*/, profiling_reported);
      // If we still have to report profiling information then we must
      // block here to avoid a race with the slice owner deactivating
      // us before we are done with this object
      if (profiling_reported.exists())
        profiling_reported.lg_wait();
      // Then tell our slice owner that we're done
      slice_owner->record_child_committed();
    }

    //--------------------------------------------------------------------------
    void PointTask::perform_physical_traversal(unsigned idx,
                                      RegionTreeContext ctx, InstanceSet &valid)
    //--------------------------------------------------------------------------
    {
      runtime->forest->physical_premap_only(this, idx, regions[idx], 
                                            version_infos[idx], valid);
    }

    //--------------------------------------------------------------------------
    bool PointTask::pack_task(Serializer &rez, Processor target)
    //--------------------------------------------------------------------------
    {
      DETAILED_PROFILER(runtime, POINT_PACK_TASK_CALL);
      RezCheck z(rez);
      pack_single_task(rez, runtime->find_address_space(target));
      rez.serialize(point_termination); 
#ifdef DEBUG_LEGION
      assert(is_locally_mapped()); // should be locally mapped if we're here
#endif
      pack_version_infos(rez, version_infos, virtual_mapped);
      // Return false since point tasks should always be deactivated
      // once they are sent to a remote node
      return false;
    }

    //--------------------------------------------------------------------------
    bool PointTask::unpack_task(Deserializer &derez, Processor current,
                                std::set<RtEvent> &ready_events)
    //--------------------------------------------------------------------------
    {
      DETAILED_PROFILER(runtime, POINT_UNPACK_TASK_CALL);
      DerezCheck z(derez);
      unpack_single_task(derez, ready_events);
      derez.deserialize(point_termination);
      unpack_version_infos(derez, version_infos, ready_events);
      set_current_proc(current);
      // Get the context information from our slice owner
      parent_ctx = slice_owner->get_context();
      parent_task = parent_ctx->get_task();
      // Check to see if we are locally mapped and we are a leaf with no
      // virtual instances in which case we are already known to be mapped
      if (is_locally_mapped() && is_leaf() && !has_virtual_instances())
      {
        slice_owner->record_child_mapped(RtEvent::NO_RT_EVENT,
                                         ApEvent::NO_AP_EVENT);
        complete_mapping();
      }
#ifdef LEGION_SPY
      LegionSpy::log_event_dependence(completion_event, point_termination);
#endif
      return false;
    }

    //--------------------------------------------------------------------------
    void PointTask::pack_as_shard_task(Serializer &rez, AddressSpace target)
    //--------------------------------------------------------------------------
    {
      pack_single_task(rez, target);
      // We know we are mapped so pack the version infos and restrictions
      pack_version_infos(rez, version_infos, virtual_mapped);
      pack_restrict_infos(rez, *get_restrict_infos());
      // Finally pack our context information
      rez.serialize(slice_owner->get_remote_owner_uid());
    }

    //--------------------------------------------------------------------------
    void PointTask::handle_future(const void *res, size_t res_size, bool owner)
    //--------------------------------------------------------------------------
    {
      slice_owner->handle_future(index_point, res, res_size, owner);
    }

    //--------------------------------------------------------------------------
    void PointTask::handle_post_mapped(RtEvent mapped_precondition)
    //--------------------------------------------------------------------------
    {
      DETAILED_PROFILER(runtime, POINT_TASK_POST_MAPPED_CALL);
      if (!mapped_precondition.has_triggered())
      {
        SingleTask::DeferredPostMappedArgs args;
        args.task = this;
        runtime->issue_runtime_meta_task(args, LG_LATENCY_PRIORITY,
                                         this, mapped_precondition);
        return;
      }
      if (Runtime::legion_spy_enabled)
        execution_context->log_created_requirements();
      if (!map_applied_conditions.empty())
      {
        RtEvent done = Runtime::merge_events(map_applied_conditions);
        if (!restrict_postconditions.empty())
        {
          ApEvent restrict_post = 
            Runtime::merge_events(restrict_postconditions);
          slice_owner->record_child_mapped(done, restrict_post);
        }
        else
          slice_owner->record_child_mapped(done, ApEvent::NO_AP_EVENT);
        complete_mapping(done);
      }
      else
      {
        if (!restrict_postconditions.empty())
        {
          ApEvent restrict_post = 
            Runtime::merge_events(restrict_postconditions);
          slice_owner->record_child_mapped(RtEvent::NO_RT_EVENT,  
                                           restrict_post);
        }
        else
          slice_owner->record_child_mapped(RtEvent::NO_RT_EVENT,
                                           ApEvent::NO_AP_EVENT);
        // Now we can complete this point task
        complete_mapping();
      }
    }

    //--------------------------------------------------------------------------
    void PointTask::handle_misspeculation(void)
    //--------------------------------------------------------------------------
    {
      // First thing: increment the meta-task counts since we decremented
      // them in case we didn't end up running
#ifdef DEBUG_LEGION
      runtime->increment_total_outstanding_tasks(
          MisspeculationTaskArgs::TASK_ID, true/*meta*/);
#else
      runtime->increment_total_outstanding_tasks();
#endif
#ifdef DEBUG_SHUTDOWN_HANG
      __sync_fetch_and_add(
            &runtime->outstanding_counts[MisspeculationTaskArgs::TASK_ID],1);
#endif
      // Pretend like we executed the task
      execution_context->begin_task();
      size_t result_size;
      const void *result = slice_owner->get_predicate_false_result(result_size);
      execution_context->end_task(result, result_size, false/*owned*/);
    }

    //--------------------------------------------------------------------------
    void PointTask::record_reference_mutation_effect(RtEvent event)
    //--------------------------------------------------------------------------
    {
      map_applied_conditions.insert(event);
    }

    //--------------------------------------------------------------------------
    void PointTask::initialize_point(SliceTask *owner, MinimalPoint &mp)
    //--------------------------------------------------------------------------
    {
      slice_owner = owner;
      compute_point_region_requirements(&mp);
      update_no_access_regions();
      // Get our point
      index_point = mp.get_domain_point();
      // Get our argument
      mp.assign_argument(local_args, local_arglen);
      // Make a new termination event for this point
      point_termination = Runtime::create_ap_user_event();
    }  

    //--------------------------------------------------------------------------
    void PointTask::send_back_created_state(AddressSpaceID target)
    //--------------------------------------------------------------------------
    {
      if (execution_context->has_created_requirements())
        execution_context->send_back_created_state(target);
    } 

    /////////////////////////////////////////////////////////////
    // Shard Task 
    /////////////////////////////////////////////////////////////

    //--------------------------------------------------------------------------
    ShardTask::ShardTask(Runtime *rt, ShardManager *man,
                         ShardID id, Processor proc)
      : SingleTask(rt), manager(man), shard_id(id)
    //--------------------------------------------------------------------------
    {
      target_proc = proc;
      current_proc = proc;
      activate_single();
    }
    
    //--------------------------------------------------------------------------
    ShardTask::ShardTask(const ShardTask &rhs)
      : SingleTask(NULL), manager(NULL), shard_id(0)
    //--------------------------------------------------------------------------
    {
      // should never be called
      assert(false);
    }

    //--------------------------------------------------------------------------
    ShardTask::~ShardTask(void)
    //--------------------------------------------------------------------------
    {
      deactivate_single();
    }

    //--------------------------------------------------------------------------
    ShardTask& ShardTask::operator=(const ShardTask &rhs)
    //--------------------------------------------------------------------------
    {
      // should never be called
      assert(false);
      return *this;
    }

    //--------------------------------------------------------------------------
    void ShardTask::activate(void)
    //--------------------------------------------------------------------------
    {
      assert(false);
    }

    //--------------------------------------------------------------------------
    void ShardTask::deactivate(void)
    //--------------------------------------------------------------------------
    {
      assert(false);
    }

    //--------------------------------------------------------------------------
    void ShardTask::trigger_dependence_analysis(void)
    //--------------------------------------------------------------------------
    {
      assert(false);
    }

    //--------------------------------------------------------------------------
    void ShardTask::resolve_false(bool speculated, bool launched)
    //--------------------------------------------------------------------------
    {
      assert(false);
    }

    //--------------------------------------------------------------------------
    void ShardTask::early_map_task(void)
    //--------------------------------------------------------------------------
    {
      assert(false);
    }

    //--------------------------------------------------------------------------
    bool ShardTask::distribute_task(void)
    //--------------------------------------------------------------------------
    {
      assert(false);
      return false;
    }

    //--------------------------------------------------------------------------
    RtEvent ShardTask::perform_must_epoch_version_analysis(MustEpochOp *own)
    //--------------------------------------------------------------------------
    {
      assert(false);
      return RtEvent::NO_RT_EVENT;
    }

    //--------------------------------------------------------------------------
    RtEvent ShardTask::perform_mapping(MustEpochOp *owner)
    //--------------------------------------------------------------------------
    {
      assert(false);
      return RtEvent::NO_RT_EVENT;
    }
    
    //--------------------------------------------------------------------------
    bool ShardTask::is_stealable(void) const
    //--------------------------------------------------------------------------
    {
      return false;
    }

    //--------------------------------------------------------------------------
    bool ShardTask::has_restrictions(unsigned idx, LogicalRegion handle)
    //--------------------------------------------------------------------------
    {
#ifdef DEBUG_LEGION
      assert(idx < restrict_infos.size());
#endif
      // We know that if there are any restrictions they directly apply
      return restrict_infos[idx].has_restrictions();
    }

    //--------------------------------------------------------------------------
    bool ShardTask::can_early_complete(ApUserEvent &chain_event)
    //--------------------------------------------------------------------------
    {
      // no point for early completion for shard tasks
      return false;
    }

    //--------------------------------------------------------------------------
    ApEvent ShardTask::get_task_completion(void) const
    //--------------------------------------------------------------------------
    {
      return get_completion_event();
    }

    //--------------------------------------------------------------------------
    TaskOp::TaskKind ShardTask::get_task_kind(void) const
    //--------------------------------------------------------------------------
    {
      return SHARD_TASK_KIND;
    }

    //--------------------------------------------------------------------------
    void ShardTask::trigger_mapping(void)
    //--------------------------------------------------------------------------
    {
      assert(false);
    }

    //--------------------------------------------------------------------------
    void ShardTask::trigger_task_complete(void)
    //--------------------------------------------------------------------------
    {
      // First invoke the method on the shard manager 
      manager->trigger_task_complete(true/*local*/);
      // Then do the normal clean-up operations
      // Remove profiling our guard and trigger the profiling event if necessary
      if ((__sync_add_and_fetch(&outstanding_profiling_requests, -1) == 0) &&
          profiling_reported.exists())
        Runtime::trigger_event(profiling_reported);
      // Release any restrictions we might have had
      if (execution_context->has_restrictions())
        execution_context->release_restrictions();
      // Invalidate any context that we had so that the child
      // operations can begin committing
      execution_context->invalidate_region_tree_contexts();
      // See if we need to trigger that our children are complete
      const bool need_commit = execution_context->attempt_children_commit();
      // Mark that this operation is complete
      complete_operation();
      if (need_commit)
        trigger_children_committed();
    }

    //--------------------------------------------------------------------------
    void ShardTask::trigger_task_commit(void)
    //--------------------------------------------------------------------------
    {
      // First invoke the method on the shard manager
      manager->trigger_task_commit(true/*local*/);
      // Commit this operation
      // Dont' deactivate ourselves, the shard manager will do that for us
      commit_operation(false/*deactivate*/, profiling_reported);
      // If we still have to report profiling information then we must
      // block here to avoid a race with the shard manager deactivating
      // us before we are done with this object
      if (profiling_reported.exists() && !profiling_reported.has_triggered())
        profiling_reported.lg_wait();
    }

    //--------------------------------------------------------------------------
    void ShardTask::perform_physical_traversal(unsigned idx,
                                      RegionTreeContext ctx, InstanceSet &valid)
    //--------------------------------------------------------------------------
    {
      assert(false);
    }

    //--------------------------------------------------------------------------
    bool ShardTask::pack_task(Serializer &rez, Processor target)
    //--------------------------------------------------------------------------
    {
      assert(false);
      return false;
    }

    //--------------------------------------------------------------------------
    bool ShardTask::unpack_task(Deserializer &derez, Processor current,
                                std::set<RtEvent> &ready_events)
    //--------------------------------------------------------------------------
    {
      assert(false);
      return false;
    }

    //--------------------------------------------------------------------------
    void ShardTask::pack_as_shard_task(Serializer &rez, AddressSpace target)
    //--------------------------------------------------------------------------
    {
      pack_single_task(rez, target);
      // We know we are mapped so pack the version infos and restrictions
      pack_version_infos(rez, version_infos, virtual_mapped);
      pack_restrict_infos(rez, restrict_infos);
      // Finally pack our context information
      rez.serialize(remote_owner_uid);
    }

    //--------------------------------------------------------------------------
    RtEvent ShardTask::unpack_shard_task(Deserializer &derez)
    //--------------------------------------------------------------------------
    {
      std::set<RtEvent> ready_events; 
      unpack_single_task(derez, ready_events);
      unpack_version_infos(derez, version_infos, ready_events);
      unpack_restrict_infos(derez, restrict_infos, ready_events);
      derez.deserialize(remote_owner_uid);
      // Figure out our parent context
      parent_ctx = runtime->find_context(remote_owner_uid);
      // Set our parent task
      parent_task = parent_ctx->get_task();
      if (!ready_events.empty())
        return Runtime::merge_events(ready_events);
      else
        return RtEvent::NO_RT_EVENT;
    }

    //--------------------------------------------------------------------------
    void ShardTask::perform_inlining(void)
    //--------------------------------------------------------------------------
    {
      assert(false);
    }

    //--------------------------------------------------------------------------
    void ShardTask::handle_future(const void *res, size_t res_size, bool owned)
    //--------------------------------------------------------------------------
    {
      manager->handle_future(res, res_size, owned);
    }

    //--------------------------------------------------------------------------
    void ShardTask::handle_post_mapped(RtEvent mapped_precondition)
    //--------------------------------------------------------------------------
    {
      if (!mapped_precondition.has_triggered())
      {
        SingleTask::DeferredPostMappedArgs args;
        args.task = this;
        runtime->issue_runtime_meta_task(args, LG_LATENCY_PRIORITY,
                                         this, mapped_precondition);
        return;
      }
      manager->handle_post_mapped(true/*local*/);
      if (Runtime::legion_spy_enabled)
        execution_context->log_created_requirements();
      // Now we can complete this shard task
      complete_mapping();
    }

    //--------------------------------------------------------------------------
    void ShardTask::handle_misspeculation(void)
    //--------------------------------------------------------------------------
    {
      // TODO: figure out how misspeculation works with control replication
      assert(false);
    }

    //--------------------------------------------------------------------------
    InnerContext* ShardTask::initialize_inner_execution_context(VariantImpl *v)
    //--------------------------------------------------------------------------
    {
      // Check to see if we are control replicated or not
      if (shard_manager->repl_id > 0)
      {
        // If we have a control replication context then we do the special path
        ReplicateContext *repl_ctx = new ReplicateContext(runtime, this,
            v->is_inner(), regions, parent_req_indexes,
            virtual_mapped, unique_op_id, manager);
        if (mapper == NULL)
          mapper->runtime->find_mapper(current_proc, map_id);
        repl_ctx->configure_context(mapper);
        // The replicate contexts all need to sync up to exchange resources 
        repl_ctx->exchange_common_resources();
        return repl_ctx;
      }
      else // No control replication so do the normal thing
        return SingleTask::initialize_inner_execution_context(v);
    }

    //--------------------------------------------------------------------------
    void ShardTask::return_privilege_state(ResourceTracker *target)
    //--------------------------------------------------------------------------
    {
#ifdef DEBUG_LEGION
      assert(execution_context != NULL);
#endif
      execution_context->return_privilege_state(target);
    }

    //--------------------------------------------------------------------------
    void ShardTask::handle_collective_message(Deserializer &derez)
    //--------------------------------------------------------------------------
    {
#ifdef DEBUG_LEGION
      assert(execution_context != NULL);
      ReplicateContext *repl_ctx = 
        dynamic_cast<ReplicateContext*>(execution_context);
      assert(repl_ctx != NULL);
#else
      ReplicateContext *repl_ctx = 
        static_cast<ReplicateContext*>(execution_context);
#endif
      repl_ctx->handle_collective_message(derez);
    }

    //--------------------------------------------------------------------------
    void ShardTask::handle_future_map_request(Deserializer &derez)
    //--------------------------------------------------------------------------
    {
#ifdef DEBUG_LEGION
      assert(execution_context != NULL);
      ReplicateContext *repl_ctx = 
        dynamic_cast<ReplicateContext*>(execution_context);
      assert(repl_ctx != NULL);
#else
      ReplicateContext *repl_ctx = 
        static_cast<ReplicateContext*>(execution_context);
#endif
      repl_ctx->handle_future_map_request(derez);
    }

    //--------------------------------------------------------------------------
    void ShardTask::handle_composite_view_request(Deserializer &derez)
    //--------------------------------------------------------------------------
    {
#ifdef DEBUG_LEGION
      assert(execution_context != NULL);
      ReplicateContext *repl_ctx = 
        dynamic_cast<ReplicateContext*>(execution_context);
      assert(repl_ctx != NULL);
#else
      ReplicateContext *repl_ctx = 
        static_cast<ReplicateContext*>(execution_context);
#endif
      repl_ctx->handle_composite_view_request(derez);
    }

    /////////////////////////////////////////////////////////////
    // Index Task 
    /////////////////////////////////////////////////////////////

    //--------------------------------------------------------------------------
    IndexTask::IndexTask(Runtime *rt)
      : MultiTask(rt)
    //--------------------------------------------------------------------------
    {
    }

    //--------------------------------------------------------------------------
    IndexTask::IndexTask(const IndexTask &rhs)
      : MultiTask(NULL)
    //--------------------------------------------------------------------------
    {
      // should never be called
      assert(false);
    }

    //--------------------------------------------------------------------------
    IndexTask::~IndexTask(void)
    //--------------------------------------------------------------------------
    {
    }

    //--------------------------------------------------------------------------
    IndexTask& IndexTask::operator=(const IndexTask &rhs)
    //--------------------------------------------------------------------------
    {
      // should never be called
      assert(false);
      return *this;
    }

    //--------------------------------------------------------------------------
    void IndexTask::activate(void)
    //--------------------------------------------------------------------------
    {
      DETAILED_PROFILER(runtime, INDEX_ACTIVATE_CALL);
      activate_index_task(); 
    }

    //--------------------------------------------------------------------------
    void IndexTask::activate_index_task(void)
    //--------------------------------------------------------------------------
    {
      activate_multi();
      reduction_op = NULL;
      serdez_redop_fns = NULL;
      slice_fraction = Fraction<long long>(0,1); // empty fraction
      total_points = 0;
      mapped_points = 0;
      complete_points = 0;
      committed_points = 0;
      complete_received = false;
      commit_received = false;
      need_intra_task_alias_analysis = true;
    }

    //--------------------------------------------------------------------------
    void IndexTask::deactivate(void)
    //--------------------------------------------------------------------------
    {
      DETAILED_PROFILER(runtime, INDEX_DEACTIVATE_CALL);
      deactivate_index_task(); 
      runtime->free_index_task(this);
    }

    //--------------------------------------------------------------------------
    void IndexTask::deactivate_index_task(void)
    //--------------------------------------------------------------------------
    {
      deactivate_multi();
      privilege_paths.clear();
      if (!locally_mapped_slices.empty())
      {
        for (std::deque<SliceTask*>::const_iterator it = 
              locally_mapped_slices.begin(); it != 
              locally_mapped_slices.end(); it++)
        {
          (*it)->deactivate();
        }
        locally_mapped_slices.clear();
      } 
      // Remove our reference to the future map
      future_map = FutureMap(); 
      // Remove our reference to the reduction future
      reduction_future = Future();
      map_applied_conditions.clear();
      restrict_postconditions.clear();
#ifdef DEBUG_LEGION
      interfering_requirements.clear();
      assert(acquired_instances.empty());
#endif
      acquired_instances.clear();
    }

    //--------------------------------------------------------------------------
    FutureMap IndexTask::initialize_task(TaskContext *ctx,
                                         const IndexTaskLauncher &launcher,
                                         IndexSpace launch_sp,
                                         bool check_privileges,
                                         bool track /*= true*/)
    //--------------------------------------------------------------------------
    {
      parent_ctx = ctx;
      task_id = launcher.task_id;
      indexes = launcher.index_requirements;
      regions = launcher.region_requirements;
      futures = launcher.futures;
      update_grants(launcher.grants);
      wait_barriers = launcher.wait_barriers;
      update_arrival_barriers(launcher.arrive_barriers);
      arglen = launcher.global_arg.get_size();
      if (arglen > 0)
      {
#ifdef DEBUG_LEGION
        assert(arg_manager == NULL);
#endif
        arg_manager = new AllocManager(arglen);
        arg_manager->add_reference();
        args = arg_manager->get_allocation();
        memcpy(args, launcher.global_arg.get_ptr(), arglen);
      }
      point_arguments = 
        FutureMap(launcher.argument_map.impl->freeze(parent_ctx));
      map_id = launcher.map_id;
      tag = launcher.tag;
      is_index_space = true;
      launch_space = launch_sp;
      if (!launcher.launch_domain.exists())
        runtime->forest->find_launch_space_domain(launch_space, index_domain);
      else
        index_domain = launcher.launch_domain;
      internal_domain = index_domain;
      need_intra_task_alias_analysis = !launcher.independent_requirements;
      initialize_base_task(ctx, track, launcher.static_dependences,
                           launcher.predicate, task_id);
      if (launcher.predicate != Predicate::TRUE_PRED)
        initialize_predicate(launcher.predicate_false_future,
                             launcher.predicate_false_result);
<<<<<<< HEAD
      future_map = FutureMap(create_future_map(ctx));
=======
      future_map = FutureMap(new FutureMapImpl(ctx, this, runtime,
            runtime->get_available_distributed_id(true/*needs continuation*/),
            runtime->address_space));
>>>>>>> ff06d371
#ifdef DEBUG_LEGION
      future_map.impl->add_valid_domain(index_domain);
#endif
      check_empty_field_requirements(); 
      if (check_privileges)
        perform_privilege_checks();
      if (Runtime::legion_spy_enabled)
      {
        LegionSpy::log_index_task(parent_ctx->get_unique_id(),
                                  unique_op_id, task_id,
                                  get_task_name());
        for (std::vector<PhaseBarrier>::const_iterator it = 
              launcher.wait_barriers.begin(); it !=
              launcher.wait_barriers.end(); it++)
        {
          ApEvent e = Runtime::get_previous_phase(it->phase_barrier);
          LegionSpy::log_phase_barrier_wait(unique_op_id, e);
        }
      }
      return future_map;
    }

    //--------------------------------------------------------------------------
    Future IndexTask::initialize_task(TaskContext *ctx,
                                      const IndexTaskLauncher &launcher,
                                      IndexSpace launch_sp,
                                      ReductionOpID redop_id, 
                                      bool check_privileges,
                                      bool track /*= true*/)
    //--------------------------------------------------------------------------
    {
      parent_ctx = ctx;
      task_id = launcher.task_id;
      indexes = launcher.index_requirements;
      regions = launcher.region_requirements;
      futures = launcher.futures;
      update_grants(launcher.grants);
      wait_barriers = launcher.wait_barriers;
      update_arrival_barriers(launcher.arrive_barriers);
      arglen = launcher.global_arg.get_size();
      if (arglen > 0)
      {
#ifdef DEBUG_LEGION
        assert(arg_manager == NULL);
#endif
        arg_manager = new AllocManager(arglen);
        arg_manager->add_reference();
        args = arg_manager->get_allocation();
        memcpy(args, launcher.global_arg.get_ptr(), arglen);
      }
      point_arguments = 
        FutureMap(launcher.argument_map.impl->freeze(parent_ctx));
      map_id = launcher.map_id;
      tag = launcher.tag;
      is_index_space = true;
      launch_space = launch_sp;
      if (!launcher.launch_domain.exists())
        runtime->forest->find_launch_space_domain(launch_space, index_domain);
      else
        index_domain = launcher.launch_domain;
      internal_domain = index_domain;
      need_intra_task_alias_analysis = !launcher.independent_requirements;
      redop = redop_id;
      reduction_op = Runtime::get_reduction_op(redop);
      serdez_redop_fns = Runtime::get_serdez_redop_fns(redop);
      if (!reduction_op->is_foldable)
      {
        log_run.error("Reduction operation %d for index task launch %s "
                      "(ID %lld) is not foldable.",
                      redop, get_task_name(), get_unique_id());
#ifdef DEBUG_LEGION
        assert(false);
#endif
        exit(ERROR_UNFOLDABLE_REDUCTION_OP);
      }
      else
        initialize_reduction_state();
      initialize_base_task(ctx, track, launcher.static_dependences,
                           launcher.predicate, task_id);
      if (launcher.predicate != Predicate::TRUE_PRED)
        initialize_predicate(launcher.predicate_false_future,
                             launcher.predicate_false_result);
      reduction_future = Future(new FutureImpl(runtime,
            true/*register*/, runtime->get_available_distributed_id(true), 
            runtime->address_space, this));
      check_empty_field_requirements();
      if (check_privileges)
        perform_privilege_checks();
      if (Runtime::legion_spy_enabled)
      {
        LegionSpy::log_index_task(parent_ctx->get_unique_id(),
                                  unique_op_id, task_id,
                                  get_task_name());
        for (std::vector<PhaseBarrier>::const_iterator it = 
              launcher.wait_barriers.begin(); it !=
              launcher.wait_barriers.end(); it++)
        {
          ApEvent e = Runtime::get_previous_phase(it->phase_barrier);
          LegionSpy::log_phase_barrier_wait(unique_op_id, e);
        }
        LegionSpy::log_future_creation(unique_op_id, 
              reduction_future.impl->get_ready_event(), index_point);
      }
      return reduction_future;
    }

    //--------------------------------------------------------------------------
    void IndexTask::initialize_predicate(const Future &pred_future,
                                         const TaskArgument &pred_arg)
    //--------------------------------------------------------------------------
    {
      if (pred_future.impl != NULL)
        predicate_false_future = pred_future;
      else
      {
        predicate_false_size = pred_arg.get_size();
        if (predicate_false_size == 0)
        {
          // TODO: Reenable this error if we want to track predicate defaults
#if 0
          if (variants->return_size > 0)
          {
            log_run.error("Predicated index task launch for task %s "
                          "in parent task %s (UID %lld) has non-void "
                          "return type but no default value for its "
                          "future if the task predicate evaluates to "
                          "false.  Please set either the "
                          "'predicate_false_result' or "
                          "'predicate_false_future' fields of the "
                          "IndexTaskLauncher struct.",
                          get_task_name(), parent_ctx->get_task_name(),
                          parent_ctx->get_unique_id());
#ifdef DEBUG_LEGION
            assert(false);
#endif
            exit(ERROR_MISSING_DEFAULT_PREDICATE_RESULT);
          }
#endif
        }
        else
        {
          // TODO: Reenable this error if we want to track predicate defaults
#ifdef PERFORM_PREDICATE_SIZE_CHECKS
          if (predicate_false_size != variants->return_size)
          {
            log_run.error("Predicated index task launch for task %s "
                          "in parent task %s (UID %lld) has predicated "
                          "false return type of size %ld bytes, but the "
                          "expected return size is %ld bytes.",
                          get_task_name(), parent_ctx->get_task_name(),
                          parent_ctx->get_unique_id(),
                          predicate_false_size, variants->return_size);
#ifdef DEBUG_LEGION
            assert(false);
#endif
            exit(ERROR_PREDICATE_RESULT_SIZE_MISMATCH);
          }
#endif
#ifdef DEBUG_LEGION
          assert(predicate_false_result == NULL);
#endif
          predicate_false_result = 
            legion_malloc(PREDICATE_ALLOC, predicate_false_size);
          memcpy(predicate_false_result, pred_arg.get_ptr(),
                 predicate_false_size);
        }
      }
    }

    //--------------------------------------------------------------------------
    void IndexTask::trigger_prepipeline_stage(void)
    //--------------------------------------------------------------------------
    {
      // First compute the parent indexes
      compute_parent_indexes();
      // Annotate any regions which are going to need to be early mapped
      for (unsigned idx = 0; idx < regions.size(); idx++)
      {
        if (!IS_WRITE(regions[idx]))
          continue;
        if (regions[idx].handle_type == SINGULAR)
          regions[idx].flags |= MUST_PREMAP_FLAG;
        else if (regions[idx].handle_type == REG_PROJECTION)
        {
          ProjectionFunction *function = runtime->find_projection_function(
                                                    regions[idx].projection);
          if (function->depth == 0)
            regions[idx].flags |= MUST_PREMAP_FLAG;
        }
      }
      // Initialize the privilege paths
      privilege_paths.resize(regions.size());
      for (unsigned idx = 0; idx < regions.size(); idx++)
        initialize_privilege_path(privilege_paths[idx], regions[idx]);
      if (!options_selected)
      {
        const bool inline_task = select_task_options();
        if (inline_task)
          log_run.warning("WARNING: Mapper %s requested to inline task %s "
                          "(UID %lld) but the 'enable_inlining' option was "
                          "not set on the task launcher so the request is "
                          "being ignored", mapper->get_mapper_name(),
                          get_task_name(), get_unique_id());
      }
      if (need_intra_task_alias_analysis)
      {
        // If we don't have a trace, we do our alias analysis now
        LegionTrace *local_trace = get_trace();
        if (local_trace == NULL)
          perform_intra_task_alias_analysis(false/*tracing*/, NULL/*trace*/,
                                            privilege_paths);
      }
      if (Runtime::legion_spy_enabled)
      { 
        for (unsigned idx = 0; idx < regions.size(); idx++)
          TaskOp::log_requirement(unique_op_id, idx, regions[idx]);
        runtime->forest->log_launch_space(launch_space, unique_op_id);
      }
    }

    //--------------------------------------------------------------------------
    void IndexTask::trigger_dependence_analysis(void)
    //--------------------------------------------------------------------------
    {
      perform_base_dependence_analysis();
      for (unsigned idx = 0; idx < regions.size(); idx++)
      {
        projection_infos[idx] = 
          ProjectionInfo(runtime, regions[idx], launch_space);
        runtime->forest->perform_dependence_analysis(this, idx, regions[idx], 
                                                     restrict_infos[idx],
                                                     version_infos[idx],
                                                     projection_infos[idx],
                                                     privilege_paths[idx]);
      }
    }

    //--------------------------------------------------------------------------
    void IndexTask::perform_base_dependence_analysis(void)
    //--------------------------------------------------------------------------
    {
#ifdef DEBUG_LEGION
      assert(privilege_paths.size() == regions.size());
#endif 
      if (need_intra_task_alias_analysis)
      {
        // If we have a trace we do our alias analysis now
        LegionTrace *local_trace = get_trace();
        if (local_trace != NULL)
          perform_intra_task_alias_analysis(is_tracing(), local_trace,
                                            privilege_paths);
      }
      // To be correct with the new scheduler we also have to 
      // register mapping dependences on futures
      for (std::vector<Future>::const_iterator it = futures.begin();
            it != futures.end(); it++)
      {
#ifdef DEBUG_LEGION
        assert(it->impl != NULL);
#endif
        it->impl->register_dependence(this);
#ifdef LEGION_SPY
        if (it->impl->producer_op != NULL)
          LegionSpy::log_mapping_dependence(
              parent_ctx->get_unique_id(), it->impl->producer_uid, 0,
              get_unique_id(), 0, TRUE_DEPENDENCE);
#endif
      }
      if (predicate_false_future.impl != NULL)
      {
        predicate_false_future.impl->register_dependence(this);
#ifdef LEGION_SPY
        if (predicate_false_future.impl->producer_op != NULL)
          LegionSpy::log_mapping_dependence(
              parent_ctx->get_unique_id(), 
              predicate_false_future.impl->producer_uid, 0,
              get_unique_id(), 0, TRUE_DEPENDENCE);
#endif
      }
      // Also have to register any dependences on our predicate
      register_predicate_dependence();
      version_infos.resize(regions.size());
      restrict_infos.resize(regions.size());
      projection_infos.resize(regions.size());
    }

    //--------------------------------------------------------------------------
    void IndexTask::report_interfering_requirements(unsigned idx1,unsigned idx2)
    //--------------------------------------------------------------------------
    {
#if 0
      log_run.error("Aliased region requirements for index tasks "
                          "are not permitted. Region requirements %d and %d "
                          "of task %s (UID %lld) in parent task %s (UID %lld) "
                          "are interfering.", idx1, idx2, get_task_name(),
                          get_unique_id(), parent_ctx->get_task_name(),
                          parent_ctx->get_unique_id());
#ifdef DEBUG_LEGION
      assert(false);
#endif
      exit(ERROR_ALIASED_REGION_REQUIREMENTS);
#else
      log_run.warning("Region requirements %d and %d of index task %s "
                      "(UID %lld) in parent task %s (UID %lld) are potentially "
                      "interfering.  It's possible that this is a false "
                      "positive if there are projection region requirements "
                      "and each of the point tasks are non-interfering. "
                      "If the runtime is built in debug mode then it will "
                      "check that the region requirements of all points are "
                      "actually non-interfering. If you see no further error "
                      "messages for this index task launch then everything "
                      "is good.", idx1, idx2, get_task_name(), get_unique_id(),
                      parent_ctx->get_task_name(), parent_ctx->get_unique_id());
#endif
#ifdef DEBUG_LEGION
      interfering_requirements.insert(std::pair<unsigned,unsigned>(idx1,idx2));
#endif
    }

    //--------------------------------------------------------------------------
    RegionTreePath& IndexTask::get_privilege_path(unsigned idx)
    //--------------------------------------------------------------------------
    {
#ifdef DEBUG_LEGION
      assert(idx < privilege_paths.size());
#endif
      return privilege_paths[idx];
    }

    //--------------------------------------------------------------------------
    void IndexTask::resolve_false(bool speculated, bool launched)
    //--------------------------------------------------------------------------
    {
      // If we already launched, then we can just return
      // otherwise continue through to do the cleanup work
      if (launched)
        return;
      RtEvent execution_condition;
      // Fill in the index task map with the default future value
      if (redop == 0)
      {
        // Handling the future map case
        if (predicate_false_future.impl != NULL)
        {
          ApEvent wait_on = predicate_false_future.impl->get_ready_event();
          if (wait_on.has_triggered())
          {
            const size_t result_size = 
              check_future_size(predicate_false_future.impl);
            const void *result = 
              predicate_false_future.impl->get_untyped_result(true);
            for (Domain::DomainPointIterator itr(index_domain); itr; itr++)
            {
              Future f = future_map.get_future(itr.p);
              if (result_size > 0)
                f.impl->set_result(result, result_size, false/*own*/);
            }
          }
          else
          {
            // Add references so things won't be prematurely collected
            future_map.impl->add_base_resource_ref(DEFERRED_TASK_REF);
            predicate_false_future.impl->add_base_gc_ref(DEFERRED_TASK_REF,
                                                         this);
            Runtime::DeferredFutureMapSetArgs args;
            args.future_map = future_map.impl;
            args.result = predicate_false_future.impl;
            args.domain = index_domain;
            args.task_op = this;
            execution_condition = 
              runtime->issue_runtime_meta_task(args, LG_LATENCY_PRIORITY, this, 
                                               Runtime::protect_event(wait_on));
          }
        }
        else
        {
          for (Domain::DomainPointIterator itr(index_domain); itr; itr++)
          {
            Future f = future_map.get_future(itr.p);
            if (predicate_false_size > 0)
              f.impl->set_result(predicate_false_result,
                                 predicate_false_size, false/*own*/);
          }
        }
      }
      else
      {
        // Handling a reduction case
        if (predicate_false_future.impl != NULL)
        {
          ApEvent wait_on = predicate_false_future.impl->get_ready_event();
          if (wait_on.has_triggered())
          {
            const size_t result_size = 
                        check_future_size(predicate_false_future.impl);
            if (result_size > 0)
              reduction_future.impl->set_result(
                  predicate_false_future.impl->get_untyped_result(true),
                  result_size, false/*own*/);
          }
          else
          {
            // Add references so they aren't garbage collected 
            reduction_future.impl->add_base_gc_ref(DEFERRED_TASK_REF, this);
            predicate_false_future.impl->add_base_gc_ref(DEFERRED_TASK_REF, 
                                                         this);
            Runtime::DeferredFutureSetArgs args;
            args.target = reduction_future.impl;
            args.result = predicate_false_future.impl;
            args.task_op = this;
            execution_condition = 
              runtime->issue_runtime_meta_task(args, LG_LATENCY_PRIORITY, this, 
                                               Runtime::protect_event(wait_on));
          }
        }
        else
        {
          if (predicate_false_size > 0)
            reduction_future.impl->set_result(predicate_false_result,
                                  predicate_false_size, false/*own*/);
        }
      }
      // Then clean up this task execution
      complete_mapping();
      complete_execution(execution_condition);
      resolve_speculation();
      trigger_children_complete();
      trigger_children_committed();
    }

    //--------------------------------------------------------------------------
    void IndexTask::early_map_task(void)
    //--------------------------------------------------------------------------
    {
      DETAILED_PROFILER(runtime, INDEX_EARLY_MAP_TASK_CALL);
      std::vector<unsigned> early_map_indexes;
      for (unsigned idx = 0; idx < regions.size(); idx++)
      {
        const RegionRequirement &req = regions[idx];
        if (req.must_premap())
          early_map_indexes.push_back(idx);
      }
      if (!early_map_indexes.empty())
      {
        early_map_regions(map_applied_conditions, early_map_indexes);
        if (!acquired_instances.empty())
          release_acquired_instances(acquired_instances);
      }
    }

    //--------------------------------------------------------------------------
    bool IndexTask::distribute_task(void)
    //--------------------------------------------------------------------------
    {
      DETAILED_PROFILER(runtime, INDEX_DISTRIBUTE_CALL);
      if (is_locally_mapped())
      {
        // This will only get called if we had slices that couldn't map, but
        // they have now all mapped
#ifdef DEBUG_LEGION
        assert(slices.empty());
#endif
        // We're never actually run
        return false;
      }
      else
      {
        if (!is_sliced() && target_proc.exists() && 
            (target_proc != current_proc))
        {
          // Make a slice copy and send it away
          SliceTask *clone = clone_as_slice_task(index_domain, target_proc,
                                                 true/*needs slice*/,
                                                 stealable, 1LL);
          runtime->send_task(clone);
          return false; // We have now been sent away
        }
        else
          return true; // Still local so we can be sliced
      }
    }

    //--------------------------------------------------------------------------
    RtEvent IndexTask::perform_mapping(MustEpochOp *owner/*=NULL*/)
    //--------------------------------------------------------------------------
    {
      DETAILED_PROFILER(runtime, INDEX_PERFORM_MAPPING_CALL);
      // This will only get called if we had slices that failed to map locally
#ifdef DEBUG_LEGION
      assert(!slices.empty());
#endif
      for (std::list<SliceTask*>::iterator it = slices.begin();
            it != slices.end(); /*nothing*/)
      {
        (*it)->trigger_mapping();
        it = slices.erase(it);
      }
      return RtEvent::NO_RT_EVENT;
    }

    //--------------------------------------------------------------------------
    void IndexTask::launch_task(void)
    //--------------------------------------------------------------------------
    {
      // should never be called
      assert(false);
    }

    //--------------------------------------------------------------------------
    bool IndexTask::is_stealable(void) const
    //--------------------------------------------------------------------------
    {
      // Index space tasks are never stealable, they must first be
      // split into slices which can then be stolen.  Note that slicing
      // always happens after premapping so we know stealing is safe.
      return false;
    }

    //--------------------------------------------------------------------------
    bool IndexTask::has_restrictions(unsigned idx, LogicalRegion handle)
    //--------------------------------------------------------------------------
    {
      // Handle the case of inline tasks
      if (restrict_infos.empty())
        return false;
#ifdef DEBUG_LEGION
      assert(idx < restrict_infos.size());
#endif
      return restrict_infos[idx].has_restrictions();
    }

    //--------------------------------------------------------------------------
    void IndexTask::map_and_launch(void)
    //--------------------------------------------------------------------------
    {
      // This should only ever be called if we had slices which failed to map
#ifdef DEBUG_LEGION
      assert(is_sliced());
      assert(!slices.empty());
#endif
      trigger_slices();
    }

    //--------------------------------------------------------------------------
    ApEvent IndexTask::get_task_completion(void) const
    //--------------------------------------------------------------------------
    {
      return get_completion_event();
    }

    //--------------------------------------------------------------------------
    TaskOp::TaskKind IndexTask::get_task_kind(void) const
    //--------------------------------------------------------------------------
    {
      return INDEX_TASK_KIND;
    }

    //--------------------------------------------------------------------------
    void IndexTask::trigger_task_complete(void)
    //--------------------------------------------------------------------------
    {
      DETAILED_PROFILER(runtime, INDEX_COMPLETE_CALL);
      // Trigger all the futures or set the reduction future result
      // and then trigger it
      if (redop != 0)
      {
        // Set the future if we actually ran the task or we speculated
        if ((speculation_state != RESOLVE_FALSE_STATE) || false_guard.exists())
          reduction_future.impl->set_result(reduction_state,
                                            reduction_state_size, 
                                            false/*owner*/);
        reduction_future.impl->complete_future();
      }
      else
        future_map.impl->complete_all_futures();
      if (must_epoch != NULL)
        must_epoch->notify_subop_complete(this);
      if (!restrict_postconditions.empty())
      {
        ApEvent restrict_done = Runtime::merge_events(restrict_postconditions);
        need_completion_trigger = false;
        Runtime::trigger_event(completion_event, restrict_done);
      }
      complete_operation();
    }

    //--------------------------------------------------------------------------
    void IndexTask::trigger_task_commit(void)
    //--------------------------------------------------------------------------
    {
      DETAILED_PROFILER(runtime, INDEX_COMMIT_CALL);
      // We can release our version infos now
      for (std::vector<VersionInfo>::iterator it = version_infos.begin();
            it != version_infos.end(); it++)
      {
        it->clear();
      }
      if (must_epoch != NULL)
        must_epoch->notify_subop_commit(this);
      // Mark that this operation is now committed
      commit_operation(true/*deactivate*/);
    }

    //--------------------------------------------------------------------------
    bool IndexTask::pack_task(Serializer &rez, Processor target)
    //--------------------------------------------------------------------------
    {
      // should never be called
      assert(false);
      return false;
    }

    //--------------------------------------------------------------------------
    bool IndexTask::unpack_task(Deserializer &derez, Processor current,
                                std::set<RtEvent> &ready_events)
    //--------------------------------------------------------------------------
    {
      // should never be called
      assert(false);
      return false;
    }

    //--------------------------------------------------------------------------
    void IndexTask::perform_inlining(void)
    //--------------------------------------------------------------------------
    {
      DETAILED_PROFILER(runtime, INDEX_PERFORM_INLINING_CALL);
      // See if there is anything to wait for
      std::set<ApEvent> wait_on_events;
      for (unsigned idx = 0; idx < futures.size(); idx++)
      {
        FutureImpl *impl = futures[idx].impl; 
        wait_on_events.insert(impl->ready_event);
      }
      for (unsigned idx = 0; idx < grants.size(); idx++)
      {
        GrantImpl *impl = grants[idx].impl;
        wait_on_events.insert(impl->acquire_grant());
      }
      for (unsigned idx = 0; idx < wait_barriers.size(); idx++)
      {
	ApEvent e = 
          Runtime::get_previous_phase(wait_barriers[idx].phase_barrier);
        wait_on_events.insert(e);
      }
      // Merge together all the events for the start condition 
      ApEvent start_condition = Runtime::merge_events(wait_on_events); 
      // Enumerate all of the points of our index space and run
      // the task for each one of them either saving or reducing their futures
      Processor current = parent_ctx->get_executing_processor();
      // Select the variant to use
      VariantImpl *variant = parent_ctx->select_inline_variant(this);
      // See if we need to wait for anything
      if (start_condition.exists())
        start_condition.lg_wait();
      // Save this for when things are being returned
      TaskContext *enclosing = parent_ctx;
      // Make a copy of our region requirements
      std::vector<RegionRequirement> copy_requirements(regions.size());
      for (unsigned idx = 0; idx < regions.size(); idx++)
        copy_requirements[idx] = regions[idx];
      bool first = true;
      for (Domain::DomainPointIterator itr(index_domain); itr; itr++)
      {
        // If this is not the first we have to restore the region
        // requirements from copy that we made before hand
        if (!first)
        {
          for (unsigned idx = 0; idx < regions.size(); idx++)
            regions[idx] = copy_requirements[idx];
        }
        else
          first = false;
        index_point = itr.p; 
        compute_point_region_requirements();
        // Get our local args
        Future local_arg = point_arguments.impl->get_future(index_point);
        if (local_arg.impl != NULL)
        {
          local_args = local_arg.impl->get_untyped_result(true);
          local_arglen = local_arg.impl->get_untyped_size();
        }
        else
        {
          local_args = NULL;
          local_arglen = 0;
        }
        InlineContext *inline_ctx = new InlineContext(runtime, enclosing, this);
        // Save the inner context as the parent ctx
        parent_ctx = inline_ctx;
        variant->dispatch_inline(current, inline_ctx);
        // Return any created privilege state
        inline_ctx->return_privilege_state(enclosing);
        // Then we can delete the inline context
        delete inline_ctx;
      }
      if (redop == 0)
        future_map.impl->complete_all_futures();
      else
      {
        reduction_future.impl->set_result(reduction_state,
                                          reduction_state_size,false/*owner*/);
        reduction_future.impl->complete_future();
      }
      // Trigger all our events event
      Runtime::trigger_event(completion_event);
    }

    //--------------------------------------------------------------------------
    void IndexTask::end_inline_task(const void *res, size_t res_size,bool owned)
    //--------------------------------------------------------------------------
    {
      if (redop == 0)
      {
        Future f = future_map.impl->get_future(index_point);
        f.impl->set_result(res, res_size, owned);
      }
      else
        fold_reduction_future(res, res_size, owned, true/*exclusive*/);
    }

    //--------------------------------------------------------------------------
    std::map<PhysicalManager*,std::pair<unsigned,bool> >* 
                                     IndexTask::get_acquired_instances_ref(void)
    //--------------------------------------------------------------------------
    {
      return &acquired_instances;
    }

    //--------------------------------------------------------------------------
    SliceTask* IndexTask::clone_as_slice_task(const Domain &d, Processor p,
                                              bool recurse, bool stealable,
                                              long long scale_denominator)
    //--------------------------------------------------------------------------
    {
      DETAILED_PROFILER(runtime, INDEX_CLONE_AS_SLICE_CALL);
      SliceTask *result = runtime->get_available_slice_task(false); 
      result->initialize_base_task(parent_ctx, false/*track*/, NULL/*deps*/,
                                   Predicate::TRUE_PRED, this->task_id);
      result->clone_multi_from(this, d, p, recurse, stealable);
      result->index_complete = this->completion_event;
      result->denominator = scale_denominator;
      result->index_owner = this;
      result->remote_owner_uid = parent_ctx->get_unique_id();
      if (Runtime::legion_spy_enabled)
        LegionSpy::log_index_slice(get_unique_id(), 
                                   result->get_unique_id());
      if (runtime->profiler != NULL)
        runtime->profiler->register_slice_owner(get_unique_op_id(),
                                                result->get_unique_op_id());
      return result;
    }

    //--------------------------------------------------------------------------
    void IndexTask::handle_future(const DomainPoint &point, const void *result,
                                  size_t result_size, bool owner)
    //--------------------------------------------------------------------------
    {
      DETAILED_PROFILER(runtime, INDEX_HANDLE_FUTURE);
      // Need to hold the lock when doing this since it could
      // be going in parallel with other users
      if (reduction_op != NULL)
        fold_reduction_future(result, result_size, owner, false/*exclusive*/);
      else
      {
        if (must_epoch == NULL)
        {
          Future f = future_map.get_future(point);
          f.impl->set_result(result, result_size, owner);
        }
        else
          must_epoch->set_future(point, result, result_size, owner);
      }
    }

    //--------------------------------------------------------------------------
    void IndexTask::register_must_epoch(void)
    //--------------------------------------------------------------------------
    {
      // should never be called
      assert(false);
    }

    //--------------------------------------------------------------------------
    FutureMapImpl* IndexTask::create_future_map(TaskContext *ctx) 
    //--------------------------------------------------------------------------
    {
      return legion_new<FutureMapImpl>(ctx, this, runtime,
            runtime->get_available_distributed_id(true/*needs continuation*/),
            runtime->address_space);
    }

    //--------------------------------------------------------------------------
    void IndexTask::record_reference_mutation_effect(RtEvent event)
    //--------------------------------------------------------------------------
    {
      map_applied_conditions.insert(event);
    }

    //--------------------------------------------------------------------------
    void IndexTask::record_locally_mapped_slice(SliceTask *local_slice)
    //--------------------------------------------------------------------------
    {
      AutoLock o_lock(op_lock);
      locally_mapped_slices.push_back(local_slice);
    }

    //--------------------------------------------------------------------------
    void IndexTask::return_slice_mapped(unsigned points, long long denom,
                               RtEvent applied_condition, ApEvent restrict_post)
    //--------------------------------------------------------------------------
    {
      DETAILED_PROFILER(runtime, INDEX_RETURN_SLICE_MAPPED_CALL);
      bool need_trigger = false;
      bool trigger_children_completed = false;
      bool trigger_children_commit = false;
      {
        AutoLock o_lock(op_lock);
        total_points += points;
        mapped_points += points;
        slice_fraction.add(Fraction<long long>(1,denom));
        if (applied_condition.exists())
          map_applied_conditions.insert(applied_condition);
        if (restrict_post.exists())
          restrict_postconditions.insert(restrict_post);
        // Already know that mapped points is the same as total points
        if (slice_fraction.is_whole())
        {
          need_trigger = true;
          if ((complete_points == total_points) &&
              !children_complete_invoked)
          {
            trigger_children_completed = true;
            children_complete_invoked = true;
          }
          if ((committed_points == total_points) &&
              !children_commit_invoked)
          {
            trigger_children_commit = true;
            children_commit_invoked = true;
          }
        }
      }
      if (need_trigger)
      {
        // Get the mapped precondition note we can now access this
        // without holding the lock because we know we've seen
        // all the responses so no one else will be mutating it.
        if (!map_applied_conditions.empty())
        {
          RtEvent map_condition = Runtime::merge_events(map_applied_conditions);
          complete_mapping(map_condition);
        }
        else
          complete_mapping();
      }
      if (trigger_children_completed)
        trigger_children_complete();
      if (trigger_children_commit)
        trigger_children_committed();
    }

    //--------------------------------------------------------------------------
    void IndexTask::return_slice_complete(unsigned points)
    //--------------------------------------------------------------------------
    {
      DETAILED_PROFILER(runtime, INDEX_RETURN_SLICE_COMPLETE_CALL);
      bool trigger_execution = false;
      bool need_trigger = false;
      {
        AutoLock o_lock(op_lock);
        complete_points += points;
#ifdef DEBUG_LEGION
        assert(!complete_received);
        assert(complete_points <= total_points);
#endif
        if (slice_fraction.is_whole() && 
            (complete_points == total_points))
        {
          trigger_execution = true;
          if (!children_complete_invoked)
          {
            need_trigger = true;
            children_complete_invoked = true;
          }
        }
      }
      if (trigger_execution)
        complete_execution();
      if (need_trigger)
        trigger_children_complete();
    }

    //--------------------------------------------------------------------------
    void IndexTask::return_slice_commit(unsigned points)
    //--------------------------------------------------------------------------
    {
      DETAILED_PROFILER(runtime, INDEX_RETURN_SLICE_COMMIT_CALL);
      bool need_trigger = false;
      {
        AutoLock o_lock(op_lock);
        committed_points += points;
#ifdef DEBUG_LEGION
        assert(committed_points <= total_points);
#endif
        if (slice_fraction.is_whole() &&
            (committed_points == total_points) && 
            !children_commit_invoked)
        {
          need_trigger = true;
          children_commit_invoked = true;
        }
      }
      if (need_trigger)
        trigger_children_committed();
    } 

    //--------------------------------------------------------------------------
    void IndexTask::unpack_slice_mapped(Deserializer &derez, 
                                        AddressSpaceID source)
    //--------------------------------------------------------------------------
    {
      DerezCheck z(derez);
      size_t points;
      derez.deserialize(points);
      long long denom;
      derez.deserialize(denom);
      RtEvent applied_condition;
      derez.deserialize(applied_condition);
      ApEvent restrict_postcondition;
      derez.deserialize(restrict_postcondition);
      for (unsigned idx = 0; idx < regions.size(); idx++)
      {
        if (!IS_WRITE(regions[idx]))
          continue;
        if (regions[idx].handle_type != SINGULAR)
        {
          std::vector<LogicalRegion> handles(points); 
          for (unsigned pidx = 0; pidx < points; pidx++)
            derez.deserialize(handles[pidx]);
        }
        // otherwise it was locally mapped so we are already done
      }
#ifdef DEBUG_LEGION
      if (!is_locally_mapped())
      {
        std::map<DomainPoint,std::vector<LogicalRegion> > local_requirements;
        for (unsigned idx = 0; idx < points; idx++)
        {
          DomainPoint point;
          derez.deserialize(point);
          std::vector<LogicalRegion> &reqs = local_requirements[point];
          reqs.resize(regions.size());
          for (unsigned idx2 = 0; idx2 < regions.size(); idx2++)
            derez.deserialize(reqs[idx2]);
        }
        check_point_requirements(local_requirements);
      }
#endif
      return_slice_mapped(points, denom, applied_condition, 
                          restrict_postcondition);
    }

    //--------------------------------------------------------------------------
    void IndexTask::unpack_slice_complete(Deserializer &derez)
    //--------------------------------------------------------------------------
    {
      DerezCheck z(derez);
      size_t points;
      derez.deserialize(points);
      ResourceTracker::unpack_privilege_state(derez, parent_ctx);
      if (redop != 0)
      {
#ifdef DEBUG_LEGION
        assert(reduction_op != NULL);
        assert(reduction_state_size == reduction_op->sizeof_rhs);
#endif
        const void *reduc_ptr = derez.get_current_pointer();
        DomainPoint dummy_point;
        handle_future(dummy_point, reduc_ptr, 
                      reduction_state_size, false/*owner*/);
        // Advance the pointer on the deserializer
        derez.advance_pointer(reduction_state_size);
      }
      else
      {
        for (unsigned idx = 0; idx < points; idx++)
        {
          DomainPoint p;
          derez.deserialize(p);
          DerezCheck z2(derez);
          size_t future_size;
          derez.deserialize(future_size);
          const void *future_ptr = derez.get_current_pointer();
          handle_future(p, future_ptr, future_size, false/*owner*/);
          // Advance the pointer on the deserializer
          derez.advance_pointer(future_size);
        }
      }
      return_slice_complete(points);
    }

    //--------------------------------------------------------------------------
    void IndexTask::unpack_slice_commit(Deserializer &derez)
    //--------------------------------------------------------------------------
    {
      DerezCheck z(derez);
      size_t points;
      derez.deserialize(points);
      return_slice_commit(points);
    }

    //--------------------------------------------------------------------------
    /*static*/ void IndexTask::process_slice_mapped(Deserializer &derez,
                                                    AddressSpaceID source)
    //--------------------------------------------------------------------------
    {
      IndexTask *task;
      derez.deserialize(task);
      task->unpack_slice_mapped(derez, source);
    }

    //--------------------------------------------------------------------------
    /*static*/ void IndexTask::process_slice_complete(Deserializer &derez)
    //--------------------------------------------------------------------------
    {
      IndexTask *task;
      derez.deserialize(task);
      task->unpack_slice_complete(derez);
    }

    //--------------------------------------------------------------------------
    /*static*/ void IndexTask::process_slice_commit(Deserializer &derez)
    //--------------------------------------------------------------------------
    {
      IndexTask *task;
      derez.deserialize(task);
      task->unpack_slice_commit(derez);
    }

#ifdef DEBUG_LEGION
    //--------------------------------------------------------------------------
    void IndexTask::check_point_requirements(
            const std::map<DomainPoint,std::vector<LogicalRegion> > &point_reqs)
    //--------------------------------------------------------------------------
    {
      // Handle any region requirements that interfere with itself
      for (unsigned idx = 0; idx < regions.size(); idx++)
      {
        if (!IS_WRITE(regions[idx]))
          continue;
        interfering_requirements.insert(std::pair<unsigned,unsigned>(idx,idx));
      }
      // Nothing to do if there are no interfering requirements
      if (interfering_requirements.empty())
        return;
      std::map<DomainPoint,std::vector<LogicalRegion> > point_requirements;
      for (std::map<DomainPoint,std::vector<LogicalRegion> >::const_iterator 
            pit = point_reqs.begin(); pit != point_reqs.end(); pit++)
      {
        // Add it to the set of point requirements
        point_requirements.insert(*pit);
        const std::vector<LogicalRegion> &point_reqs = pit->second;
        for (std::map<DomainPoint,std::vector<LogicalRegion> >::const_iterator
              oit = point_requirements.begin(); 
              oit != point_requirements.end(); oit++)
        {
          const std::vector<LogicalRegion> &other_reqs = oit->second;
          const bool same_point = (pit->first == oit->first);
          // Now check for interference with any other points
          for (std::set<std::pair<unsigned,unsigned> >::const_iterator it =
                interfering_requirements.begin(); it !=
                interfering_requirements.end(); it++)
          {
            // Skip same region requireemnt for same point
            if (same_point && (it->first == it->second))
              continue;
            if (!runtime->forest->are_disjoint(
                  point_reqs[it->first].get_index_space(), 
                  other_reqs[it->second].get_index_space()))
            {
              if (pit->first.get_dim() <= 1)
                log_run.error("ERROR: Index space task launch has intefering "
                              "region requirements %d of point %lld and region "
                              "requirement %d of point %lld of %s (UID %lld) "
                              "in parent task %s (UID %lld) are interfering.",
                              it->first, pit->first[0], it->second, 
                              oit->first[0], get_task_name(), get_unique_id(),
                              parent_ctx->get_task_name(), 
                              parent_ctx->get_unique_id());
              else if (pit->first.get_dim() == 2)
                log_run.error("ERROR: Index space task launch has intefering "
                              "region requirements %d of point (%lld,%lld) and "
                              "region requirement %d of point (%lld,%lld) of "
                              "%s (UID %lld) in parent task %s (UID %lld) are "
                              "interfering.", it->first, pit->first[0], 
                              pit->first[1], it->second, oit->first[0], 
                              oit->first[1], get_task_name(), get_unique_id(),
                              parent_ctx->get_task_name(), 
                              parent_ctx->get_unique_id());
              else if (pit->first.get_dim() == 3)
                log_run.error("ERROR: Index space task launch has intefering "
                              "region requirements %d of point (%lld,%lld,%lld)"
                              " and region requirement %d of point "
                              "(%lld,%lld,%lld) of %s (UID %lld) in parent "
                              "task %s (UID %lld) are interfering.", it->first, 
                              pit->first[0], pit->first[1], pit->first[2], 
                              it->second, oit->first[0], oit->first[1], 
                              oit->first[2], get_task_name(), get_unique_id(),
                              parent_ctx->get_task_name(), 
                              parent_ctx->get_unique_id());
              assert(false);
            }
          }
        }
      }
    }
#endif

    /////////////////////////////////////////////////////////////
    // Slice Task 
    /////////////////////////////////////////////////////////////

    //--------------------------------------------------------------------------
    SliceTask::SliceTask(Runtime *rt)
      : MultiTask(rt)
    //--------------------------------------------------------------------------
    {
    }

    //--------------------------------------------------------------------------
    SliceTask::SliceTask(const SliceTask &rhs)
      : MultiTask(NULL)
    //--------------------------------------------------------------------------
    {
      // should never be called
      assert(false);
    }

    //--------------------------------------------------------------------------
    SliceTask::~SliceTask(void)
    //--------------------------------------------------------------------------
    {
    }

    //--------------------------------------------------------------------------
    SliceTask& SliceTask::operator=(const SliceTask &rhs)
    //--------------------------------------------------------------------------
    {
      // should never be called
      assert(false);
      return *this;
    }

    //--------------------------------------------------------------------------
    void SliceTask::activate(void)
    //--------------------------------------------------------------------------
    {
      DETAILED_PROFILER(runtime, SLICE_ACTIVATE_CALL);
      activate_multi();
      // Slice tasks never have to resolve speculation
      resolve_speculation();
      index_complete = ApEvent::NO_AP_EVENT;
      num_unmapped_points = 0;
      num_uncomplete_points = 0;
      num_uncommitted_points = 0;
      denominator = 0;
      index_owner = NULL;
      remote_owner_uid = 0;
      remote_unique_id = get_unique_id();
      locally_mapped = false;
      need_versioning_analysis = true;
    }

    //--------------------------------------------------------------------------
    void SliceTask::deactivate(void)
    //--------------------------------------------------------------------------
    {
      DETAILED_PROFILER(runtime, SLICE_DEACTIVATE_CALL);
      version_infos.clear();
      deactivate_multi();
      // Deactivate all our points 
      for (std::vector<PointTask*>::const_iterator it = points.begin();
            it != points.end(); it++)
      {
        (*it)->deactivate(); 
      }
      points.clear();
      for (std::map<DomainPoint,std::pair<void*,size_t> >::const_iterator it = 
            temporary_futures.begin(); it != temporary_futures.end(); it++)
      {
        legion_free(FUTURE_RESULT_ALLOC, it->second.first, it->second.second);
      }
      temporary_futures.clear();
      if (!acquired_instances.empty())
        release_acquired_instances(acquired_instances);
      acquired_instances.clear();
      map_applied_conditions.clear();
      restrict_postconditions.clear();
      created_regions.clear();
      created_fields.clear();
      created_field_spaces.clear();
      created_index_spaces.clear();
      created_index_partitions.clear();
      deleted_regions.clear();
      deleted_fields.clear();
      deleted_field_spaces.clear();
      deleted_index_spaces.clear();
      deleted_index_partitions.clear();
      runtime->free_slice_task(this);
    }

    //--------------------------------------------------------------------------
    void SliceTask::trigger_dependence_analysis(void)
    //--------------------------------------------------------------------------
    {
      // should never be called
      assert(false);
    }

    //--------------------------------------------------------------------------
    void SliceTask::resolve_false(bool speculated, bool launched)
    //--------------------------------------------------------------------------
    {
      // should never be called
      assert(false);
    }

    //--------------------------------------------------------------------------
    void SliceTask::early_map_task(void)
    //--------------------------------------------------------------------------
    {
      // Slices are already done with early mapping 
    }

    //--------------------------------------------------------------------------
    RtEvent SliceTask::perform_must_epoch_version_analysis(MustEpochOp *owner)
    //--------------------------------------------------------------------------
    {
      bool first = false;
      RtUserEvent result = 
        owner->find_slice_versioning_event(unique_op_id, first);
      // If we're first, then we do the analysis
      // and chain the events
      if (first)
      {
        RtEvent versioning_done = perform_versioning_analysis();
        Runtime::trigger_event(result, versioning_done);
      }
      return result;
    }

    //--------------------------------------------------------------------------
    RtEvent SliceTask::perform_versioning_analysis(void)
    //--------------------------------------------------------------------------
    {
#ifdef DEBUG_LEGION
      assert(!points.empty());
      assert(need_versioning_analysis);
      assert(regions.size() == version_infos.size());
#endif
      // Once we return from this function we'll be done with versioning
      need_versioning_analysis = false;
      // If we're locally mapped and already remote then we know
      // we are done mapping so there is no need to do any
      // versioning computation
      if (is_remote() && is_locally_mapped())
        return RtEvent::NO_RT_EVENT;
      std::set<RtEvent> ready_events;
      for (unsigned idx = 0; idx < regions.size(); idx++)
      {
        // If this was early mapped, then we can skip it
        if (early_mapped_regions.find(idx) != early_mapped_regions.end())
          continue;
        VersionInfo &version_info = version_infos[idx];
        // If we already have physical state for it then we've 
        // done this before so there is no need to do it again
        if (version_info.has_physical_states())
          continue;
        ProjectionInfo &proj_info = projection_infos[idx];
        const bool partial_traversal = 
          (proj_info.projection_type == PART_PROJECTION) ||
          ((proj_info.projection_type != SINGULAR) && 
           (proj_info.projection->depth > 0));
        RegionTreePath privilege_path;
        initialize_privilege_path(privilege_path, regions[idx]);
        runtime->forest->perform_versioning_analysis(this, idx, regions[idx],
                                                     privilege_path,
                                                     version_info,
                                                     ready_events,
                                                     partial_traversal);
      }
      // Now do the analysis for each of our points
      for (unsigned idx = 0; idx < points.size(); idx++)
        points[idx]->perform_versioning_analysis(ready_events);
      if (!ready_events.empty())
        return Runtime::merge_events(ready_events);
      return RtEvent::NO_RT_EVENT;
    }

    //--------------------------------------------------------------------------
    std::map<PhysicalManager*,std::pair<unsigned,bool> >* 
                                     SliceTask::get_acquired_instances_ref(void)
    //--------------------------------------------------------------------------
    {
      return &acquired_instances;
    }

    //--------------------------------------------------------------------------
    void SliceTask::check_target_processors(void) const
    //--------------------------------------------------------------------------
    {
#ifdef DEBUG_LEGION
      assert(!points.empty());
#endif
      if (points.size() == 1)
        return;
      const AddressSpaceID target_space = 
        runtime->find_address_space(points[0]->target_proc);
      for (unsigned idx = 1; idx < points.size(); idx++)
      {
        if (target_space != 
            runtime->find_address_space(points[idx]->target_proc))
        {
          log_run.error("Invalid mapper output: two different points in "
              "one slice of %s (UID %lld) mapped to processors in two "
              "different address spaces (%d and %d) which is illegal.",
              get_task_name(), get_unique_id(), target_space,
              runtime->find_address_space(points[idx]->target_proc));
#ifdef DEBUG_LEGION
          assert(false);
#endif
          exit(ERROR_INVALID_MAPPER_OUTPUT);
        }
      }
    }

    //--------------------------------------------------------------------------
    void SliceTask::update_target_processor(void)
    //--------------------------------------------------------------------------
    {
      if (points.empty())
        return;
#ifdef DEBUG_LEGION
      check_target_processors();
#endif
      this->target_proc = points[0]->target_proc;
    }

    //--------------------------------------------------------------------------
    bool SliceTask::distribute_task(void)
    //--------------------------------------------------------------------------
    {
      DETAILED_PROFILER(runtime, SLICE_DISTRIBUTE_CALL);
      update_target_processor();
      if (target_proc.exists() && (target_proc != current_proc))
      {
        runtime->send_task(this);
        // The runtime will deactivate this task
        // after it has been sent
        return false;
      }
      return true;
    }

    //--------------------------------------------------------------------------
    RtEvent SliceTask::perform_mapping(MustEpochOp *epoch_owner/*=NULL*/)
    //--------------------------------------------------------------------------
    {
      DETAILED_PROFILER(runtime, SLICE_PERFORM_MAPPING_CALL);
      // Check to see if we already enumerated all the points, if
      // not then do so now
      if (points.empty())
        enumerate_points();
      // See if we have to do our versioning computation first
      if (need_versioning_analysis)
      {
        RtEvent version_ready_event = perform_versioning_analysis();
        if (version_ready_event.exists() && 
            !version_ready_event.has_triggered())
          return defer_perform_mapping(version_ready_event, epoch_owner);
      }
      
      std::set<RtEvent> mapped_events;
      for (unsigned idx = 0; idx < points.size(); idx++)
      {
        RtEvent map_event = points[idx]->perform_mapping(epoch_owner);
        if (map_event.exists())
          mapped_events.insert(map_event);
      }
      // If we succeeded in mapping we are no longer stealable
      stealable = false;
      if (!mapped_events.empty())
        return Runtime::merge_events(mapped_events);
      return RtEvent::NO_RT_EVENT;
    }

    //--------------------------------------------------------------------------
    void SliceTask::launch_task(void)
    //--------------------------------------------------------------------------
    {
      DETAILED_PROFILER(runtime, SLICE_LAUNCH_CALL);
#ifdef DEBUG_LEGION
      assert(!points.empty());
#endif
      // Launch all of our child points
      for (unsigned idx = 0; idx < points.size(); idx++)
        points[idx]->launch_task();
    }

    //--------------------------------------------------------------------------
    bool SliceTask::is_stealable(void) const
    //--------------------------------------------------------------------------
    {
      return ((!map_locally) && stealable);
    }

    //--------------------------------------------------------------------------
    bool SliceTask::has_restrictions(unsigned idx, LogicalRegion handle)
    //--------------------------------------------------------------------------
    {
      if (is_remote())
      {
#ifdef DEBUG_LEGION
        assert(idx < restrict_infos.size());
#endif
        return restrict_infos[idx].has_restrictions();
      }
      else
        return index_owner->has_restrictions(idx, handle);
    }

    //--------------------------------------------------------------------------
    void SliceTask::map_and_launch(void)
    //--------------------------------------------------------------------------
    {
      DETAILED_PROFILER(runtime, SLICE_MAP_AND_LAUNCH_CALL);
      // First enumerate all of our points if we haven't already done so
      if (points.empty())
        enumerate_points();
      // See if we have to do our versioning computation first
      if (need_versioning_analysis)
      {
        RtEvent version_ready_event = perform_versioning_analysis();
        if (version_ready_event.exists() && 
            !version_ready_event.has_triggered())
        {
          defer_map_and_launch(version_ready_event);
          return;
        }
      }
      // Mark that this task is no longer stealable.  Once we start
      // executing things onto a specific processor slices cannot move.
      stealable = false;
#ifdef DEBUG_LEGION
      assert(!points.empty());
#endif
      // Now try mapping and then launching all the points starting
      // at the index of the last known good index
      // Copy the points onto the stack to avoid them being
      // cleaned up while we are still iterating through the loop
      std::vector<PointTask*> local_points(points);
      for (std::vector<PointTask*>::const_iterator it = local_points.begin();
            it != local_points.end(); it++)
      {
        PointTask *next_point = *it;
        RtEvent map_event = next_point->perform_mapping();
        // Once we call this function on the last point it
        // is possible that this slice task object can be recycled
        if (map_event.exists() && !map_event.has_triggered())
          next_point->defer_launch_task(map_event);
        else
          next_point->launch_task();
      }
    }

    //--------------------------------------------------------------------------
    ApEvent SliceTask::get_task_completion(void) const
    //--------------------------------------------------------------------------
    {
      return index_complete;
    }

    //--------------------------------------------------------------------------
    TaskOp::TaskKind SliceTask::get_task_kind(void) const
    //--------------------------------------------------------------------------
    {
      return SLICE_TASK_KIND;
    }

    //--------------------------------------------------------------------------
    bool SliceTask::pack_task(Serializer &rez, Processor target)
    //--------------------------------------------------------------------------
    {
      DETAILED_PROFILER(runtime, SLICE_PACK_TASK_CALL);
      // Check to see if we are stealable or not yet fully sliced,
      // if both are false and we're not remote, then we can send the state
      // now or check to see if we are remotely mapped
      AddressSpaceID addr_target = runtime->find_address_space(target);
      RezCheck z(rez);
      // Preamble used in TaskOp::unpack
      rez.serialize(points.size());
      pack_multi_task(rez, addr_target);
      rez.serialize(denominator);
      rez.serialize(index_owner);
      rez.serialize(index_complete);
      rez.serialize(remote_unique_id);
      rez.serialize(locally_mapped);
      rez.serialize(remote_owner_uid);
      rez.serialize(internal_domain);
      if (is_locally_mapped())
      {
        // If we've mapped everything and there are no virtual mappings
        // then we can just send the version numbers
        std::vector<bool> full_version_infos(regions.size(), false);
        pack_version_infos(rez, version_infos, full_version_infos);
      }
      else
      {
        // Otherwise we have to send all the version infos, we could try
        // and figure out which subset of region requirements have full
        // or partial virtual mappings, but that might be expensive
        std::vector<bool> full_version_infos(regions.size(), true);
        pack_version_infos(rez, version_infos, full_version_infos);
      }
      if (is_remote())
        pack_restrict_infos(rez, restrict_infos);
      else
        index_owner->pack_restrict_infos(rez, index_owner->restrict_infos);
      if (is_remote())
        pack_projection_infos(rez, projection_infos);
      else
        index_owner->pack_projection_infos(rez, index_owner->projection_infos);
      if (predicate_false_future.impl != NULL)
        rez.serialize(predicate_false_future.impl->did);
      else
        rez.serialize<DistributedID>(0);
      rez.serialize(predicate_false_size);
      if (predicate_false_size > 0)
        rez.serialize(predicate_false_result, predicate_false_size);
      for (unsigned idx = 0; idx < points.size(); idx++)
      {
        points[idx]->pack_task(rez, target);
      }
      // If we don't have any points, we have to pack up the argument map
      if (points.empty())
      {
        if (point_arguments.impl != NULL)
          rez.serialize(point_arguments.impl->did);
        else
          rez.serialize<DistributedID>(0);
      }
      bool deactivate_now = true;
      if (!is_remote() && is_locally_mapped())
      {
        // If we're not remote and locally mapped then we need
        // to hold onto these version infos until we are done
        // with the whole index space task, so tell our owner
        index_owner->record_locally_mapped_slice(this);
        deactivate_now = false;
      }
      else
      {
        // Release our version infos
        version_infos.clear();
      }
      // Always return true for slice tasks since they should
      // always be deactivated after they are sent somewhere else
      return deactivate_now;
    }
    
    //--------------------------------------------------------------------------
    bool SliceTask::unpack_task(Deserializer &derez, Processor current,
                                std::set<RtEvent> &ready_events)
    //--------------------------------------------------------------------------
    {
      DETAILED_PROFILER(runtime, SLICE_UNPACK_TASK_CALL);
      DerezCheck z(derez);
      size_t num_points;
      derez.deserialize(num_points);
      unpack_multi_task(derez, ready_events);
      set_current_proc(current);
      derez.deserialize(denominator);
      derez.deserialize(index_owner);
      derez.deserialize(index_complete);
      derez.deserialize(remote_unique_id); 
      derez.deserialize(locally_mapped);
      derez.deserialize(remote_owner_uid);
      derez.deserialize(internal_domain);
      unpack_version_infos(derez, version_infos, ready_events);
      unpack_restrict_infos(derez, restrict_infos, ready_events);
      unpack_projection_infos(derez, projection_infos, launch_space);
      if (Runtime::legion_spy_enabled)
        LegionSpy::log_slice_slice(remote_unique_id, get_unique_id());
      if (runtime->profiler != NULL)
        runtime->profiler->register_slice_owner(remote_unique_id,
            get_unique_op_id());
      num_unmapped_points = num_points;
      num_uncomplete_points = num_points;
      num_uncommitted_points = num_points;
      // Check to see if we ended up back on the original node
      // We have to do this before unpacking the points
      if (is_remote())
        parent_ctx = runtime->find_context(remote_owner_uid);
      else
        parent_ctx = index_owner->parent_ctx;
      // Unpack the predicate false infos
      DistributedID pred_false_did;
      derez.deserialize(pred_false_did);
      if (pred_false_did != 0)
      {
        WrapperReferenceMutator mutator(ready_events);
        predicate_false_future = Future( 
          runtime->find_or_create_future(pred_false_did, &mutator));
      }
      derez.deserialize(predicate_false_size);
      if (predicate_false_size > 0)
      {
#ifdef DEBUG_LEGION
        assert(predicate_false_result == NULL);
#endif
        predicate_false_result = malloc(predicate_false_size);
        derez.deserialize(predicate_false_result, predicate_false_size);
      }
      for (unsigned idx = 0; idx < num_points; idx++)
      {
        PointTask *point = runtime->get_available_point_task(false); 
        point->slice_owner = this;
        point->unpack_task(derez, current, ready_events);
        point->parent_ctx = parent_ctx;
        points.push_back(point);
        if (Runtime::legion_spy_enabled)
          LegionSpy::log_slice_point(get_unique_id(), 
                                     point->get_unique_id(),
                                     point->index_point);
      }
      if (num_points == 0)
      {
        DistributedID future_map_did;
        derez.deserialize(future_map_did);
        if (future_map_did > 0)
        {
          WrapperReferenceMutator mutator(ready_events);
          point_arguments = 
            FutureMap(runtime->find_or_create_future_map(future_map_did, 
                                                         parent_ctx, &mutator));
        }
      }
      // Return true to add this to the ready queue
      return true;
    }

    //--------------------------------------------------------------------------
    void SliceTask::perform_inlining(void)
    //--------------------------------------------------------------------------
    {
      // should never be called
      assert(false);
    }

    //--------------------------------------------------------------------------
    SliceTask* SliceTask::clone_as_slice_task(const Domain &d, Processor p,
                                              bool recurse, bool stealable,
                                              long long scale_denominator)
    //--------------------------------------------------------------------------
    {
      DETAILED_PROFILER(runtime, SLICE_CLONE_AS_SLICE_CALL);
      SliceTask *result = runtime->get_available_slice_task(false); 
      result->initialize_base_task(parent_ctx,  false/*track*/, NULL/*deps*/,
                                   Predicate::TRUE_PRED, this->task_id);
      result->clone_multi_from(this, d, p, recurse, stealable);
      result->index_complete = this->index_complete;
      result->denominator = this->denominator * scale_denominator;
      result->index_owner = this->index_owner;
      result->remote_owner_uid = this->remote_owner_uid;
      if (Runtime::legion_spy_enabled)
        LegionSpy::log_slice_slice(get_unique_id(), 
                                   result->get_unique_id());
      if (runtime->profiler != NULL)
        runtime->profiler->register_slice_owner(get_unique_op_id(),
            result->get_unique_op_id());
      return result;
    }

    //--------------------------------------------------------------------------
    void SliceTask::handle_future(const DomainPoint &point, const void *result,
                                  size_t result_size, bool owner)
    //--------------------------------------------------------------------------
    {
      DETAILED_PROFILER(runtime, SLICE_HANDLE_FUTURE_CALL);
      // If we're remote, just handle it ourselves, otherwise pass
      // it back to the enclosing index owner
      if (is_remote())
      {
        if (redop != 0)
          fold_reduction_future(result, result_size, owner, false/*exclusive*/);
        else
        {
          // Store it in our temporary futures
#ifdef DEBUG_LEGION
          assert(temporary_futures.find(point) == temporary_futures.end());
#endif
          if (owner)
          {
            // Hold the lock to protect the data structure
            AutoLock o_lock(op_lock);
            temporary_futures[point] = 
              std::pair<void*,size_t>(const_cast<void*>(result),result_size);
          }
          else
          {
            void *copy = legion_malloc(FUTURE_RESULT_ALLOC, result_size);
            memcpy(copy,result,result_size);
            // Hold the lock to protect the data structure
            AutoLock o_lock(op_lock);
            temporary_futures[point] = 
              std::pair<void*,size_t>(copy,result_size);
          }
        }
      }
      else
        index_owner->handle_future(point, result, result_size, owner);
    }

    //--------------------------------------------------------------------------
    void SliceTask::register_must_epoch(void)
    //--------------------------------------------------------------------------
    {
#ifdef DEBUG_LEGION
      assert(must_epoch != NULL);
#endif
      if (points.empty())
        enumerate_points();
      must_epoch->register_slice_task(this);
      for (unsigned idx = 0; idx < points.size(); idx++)
      {
        PointTask *point = points[idx];
        must_epoch->register_single_task(point, must_epoch_index);
      }
    }

    //--------------------------------------------------------------------------
    PointTask* SliceTask::clone_as_point_task(MinimalPoint &mp)
    //--------------------------------------------------------------------------
    {
      DETAILED_PROFILER(runtime, SLICE_CLONE_AS_POINT_CALL);
      PointTask *result = runtime->get_available_point_task(false);
      result->initialize_base_task(parent_ctx, false/*track*/, NULL/*deps*/,
                                   Predicate::TRUE_PRED, this->task_id);
      result->clone_task_op_from(this, this->target_proc, 
                                 false/*stealable*/, true/*duplicate*/);
      result->is_index_space = true;
      result->must_epoch_task = this->must_epoch_task;
      result->index_domain = this->index_domain;
      // Now figure out our local point information
      result->initialize_point(this, mp);
      if (Runtime::legion_spy_enabled)
        LegionSpy::log_slice_point(get_unique_id(), 
                                   result->get_unique_id(),
                                   result->index_point);
      return result;
    }

    //--------------------------------------------------------------------------
    void SliceTask::enumerate_points(void)
    //--------------------------------------------------------------------------
    {
      DETAILED_PROFILER(runtime, SLICE_ENUMERATE_POINTS_CALL);
      size_t num_points = internal_domain.get_volume();
#ifdef DEBUG_LEGION
      assert(num_points > 0);
#endif
      unsigned point_idx = 0;
      std::vector<MinimalPoint> minimal_points(num_points);
      // Enumerate all the points in our slice and make point tasks
      for (Domain::DomainPointIterator itr(internal_domain); 
            itr; itr++, point_idx++)
      {
        MinimalPoint &mp = minimal_points[point_idx];
        mp.add_domain_point(itr.p);
        // Find the argument for this point if it exists
        if (point_arguments.impl != NULL)
          mp.add_argument(
              point_arguments.impl->get_future(itr.p, true/*allow empty*/));
      }
      // Compute any projection region requirements
      project_region_requirements(minimal_points);  
      // Then create all the point tasks
      points.resize(num_points);
      for (unsigned idx = 0; idx < num_points; idx++)
        points[idx] = clone_as_point_task(minimal_points[idx]);
      // Mark how many points we have
      num_unmapped_points = points.size();
      num_uncomplete_points = points.size();
      num_uncommitted_points = points.size();
    } 

    //--------------------------------------------------------------------------
    void SliceTask::project_region_requirements(
                                      std::vector<MinimalPoint> &minimal_points)
    //--------------------------------------------------------------------------
    {
      // Figure out which requirements are projection and update them
      for (unsigned idx = 0; idx < regions.size(); idx++)
      {
        if (regions[idx].handle_type == SINGULAR)
          continue;
        else 
        {
          ProjectionFunction *function = 
            runtime->find_projection_function(regions[idx].projection);
          function->project_points(this, idx, runtime, minimal_points);
        }
      }
    }

    //--------------------------------------------------------------------------
    const void* SliceTask::get_predicate_false_result(size_t &result_size)
    //--------------------------------------------------------------------------
    {
      if (predicate_false_future.impl != NULL)
      {
        // Wait for the future to be ready
        ApEvent wait_on = predicate_false_future.impl->get_ready_event();
        wait_on.lg_wait(); 
        result_size = predicate_false_future.impl->get_untyped_size();
        return predicate_false_future.impl->get_untyped_result(true);
      }
      else
      {
        result_size = predicate_false_size;
        return predicate_false_result;
      }
    }

    //--------------------------------------------------------------------------
    void SliceTask::trigger_task_complete(void)
    //--------------------------------------------------------------------------
    {
      trigger_slice_complete();
    }

    //--------------------------------------------------------------------------
    void SliceTask::trigger_task_commit(void)
    //--------------------------------------------------------------------------
    {
      trigger_slice_commit();
    }

    //--------------------------------------------------------------------------
    void SliceTask::record_reference_mutation_effect(RtEvent event)
    //--------------------------------------------------------------------------
    {
      map_applied_conditions.insert(event);
    }

    //--------------------------------------------------------------------------
    void SliceTask::return_privileges(TaskContext *point_context)
    //--------------------------------------------------------------------------
    {
      // If we're remote, pass our privileges back to ourself
      // otherwise pass them directly back to the index owner
      if (is_remote())
        point_context->return_privilege_state(this);
      else
        point_context->return_privilege_state(parent_ctx);
    }

    //--------------------------------------------------------------------------
    void SliceTask::record_child_mapped(RtEvent child_complete,
                                        ApEvent restrict_postcondition)
    //--------------------------------------------------------------------------
    {
      bool needs_trigger = false;
      {
        AutoLock o_lock(op_lock);
        if (child_complete.exists())
          map_applied_conditions.insert(child_complete);
        if (restrict_postcondition.exists())
          restrict_postconditions.insert(restrict_postcondition);
#ifdef DEBUG_LEGION
        assert(num_unmapped_points > 0);
#endif
        num_unmapped_points--;
        if (num_unmapped_points == 0)
          needs_trigger = true;
      }
      if (needs_trigger)
        trigger_slice_mapped();
    }

    //--------------------------------------------------------------------------
    void SliceTask::record_child_complete(void)
    //--------------------------------------------------------------------------
    {
      bool needs_trigger = false;
      {
        AutoLock o_lock(op_lock);
#ifdef DEBUG_LEGION
        assert(num_uncomplete_points > 0);
#endif
        num_uncomplete_points--;
        if ((num_uncomplete_points == 0) && !children_complete_invoked)
        {
          needs_trigger = true;
          children_complete_invoked = true;
        }
      }
      if (needs_trigger)
        trigger_children_complete();
    }

    //--------------------------------------------------------------------------
    void SliceTask::record_child_committed(void)
    //--------------------------------------------------------------------------
    {
      bool needs_trigger = false;
      {
        AutoLock o_lock(op_lock);
#ifdef DEBUG_LEGION
        assert(num_uncommitted_points > 0);
#endif
        num_uncommitted_points--;
        if ((num_uncommitted_points == 0) && !children_commit_invoked)
        {
          needs_trigger = true;
          children_commit_invoked = true;
        }
      }
      if (needs_trigger)
        trigger_children_committed();
    }

    //--------------------------------------------------------------------------
    void SliceTask::trigger_slice_mapped(void)
    //--------------------------------------------------------------------------
    {
      DETAILED_PROFILER(runtime, SLICE_MAPPED_CALL);
      RtEvent applied_condition;
      if (!map_applied_conditions.empty())
        applied_condition = Runtime::merge_events(map_applied_conditions);
      if (is_remote())
      {
        bool has_nonleaf_point = false;
        for (unsigned idx = 0; idx < points.size(); idx++)
        {
          if (!points[idx]->is_leaf())
          {
            has_nonleaf_point = true;
            break;
          }
        }

        // Only need to send something back if this wasn't mapped locally
        // wclee: also need to send back if there were some non-leaf point tasks
        // because they haven't recorded themselves as mapped
        if (!is_locally_mapped() || has_nonleaf_point)
        {
          Serializer rez;
          pack_remote_mapped(rez, applied_condition);
          runtime->send_slice_remote_mapped(orig_proc, rez);
        }
      }
      else
      {
        for (unsigned idx = 0; idx < regions.size(); idx++)
        {
          if (!IS_WRITE(regions[idx]))
            continue;
          if (regions[idx].handle_type != SINGULAR)
          {
            // Construct a set of regions for all the children
            std::vector<LogicalRegion> handles(points.size());
            for (unsigned pidx = 0; pidx < points.size(); pidx++)
              handles[pidx] = points[pidx]->regions[idx].region;
          }
          // otherwise it was locally mapped so we are already done
        }
#ifdef DEBUG_LEGION
        // In debug mode, get all our point region requirements and
        // then pass them back to the index space task
        std::map<DomainPoint,std::vector<LogicalRegion> > local_requirements;
        for (std::vector<PointTask*>::const_iterator it = 
              points.begin(); it != points.end(); it++)
        {
          std::vector<LogicalRegion> &reqs = 
            local_requirements[(*it)->index_point];
          reqs.resize(regions.size());
          for (unsigned idx = 0; idx < regions.size(); idx++)
            reqs[idx] = (*it)->regions[idx].region;
        }
        index_owner->check_point_requirements(local_requirements);
#endif
        if (!restrict_postconditions.empty())
        {
          ApEvent restrict_post = 
            Runtime::merge_events(restrict_postconditions);
          index_owner->return_slice_mapped(points.size(), denominator,
                                     applied_condition, restrict_post);
        }
        else
          index_owner->return_slice_mapped(points.size(), denominator, 
                             applied_condition, ApEvent::NO_AP_EVENT);
      }
      complete_mapping(applied_condition);
      if (!acquired_instances.empty())
        release_acquired_instances(acquired_instances);
      complete_execution();
    }

    //--------------------------------------------------------------------------
    void SliceTask::trigger_slice_complete(void)
    //--------------------------------------------------------------------------
    {
      DETAILED_PROFILER(runtime, SLICE_COMPLETE_CALL);
      // For remote cases we have to keep track of the events for
      // returning any created logical state, we can't commit until
      // it is returned or we might prematurely release the references
      // that we hold on the version state objects
      if (is_remote())
      {
        // Send back the message saying that this slice is complete
        Serializer rez;
        pack_remote_complete(rez);
        runtime->send_slice_remote_complete(orig_proc, rez);
      }
      else
      {
        index_owner->return_slice_complete(points.size());
      }
      complete_operation();
    }

    //--------------------------------------------------------------------------
    void SliceTask::trigger_slice_commit(void)
    //--------------------------------------------------------------------------
    {
      DETAILED_PROFILER(runtime, SLICE_COMMIT_CALL);
      if (is_remote())
      {
        Serializer rez;
        pack_remote_commit(rez);
        runtime->send_slice_remote_commit(orig_proc, rez);
      }
      else
      {
        // created and deleted privilege information already passed back
        // futures already sent back
        index_owner->return_slice_commit(points.size());
      }
      // We can release our version infos now
      version_infos.clear();
      commit_operation(true/*deactivate*/);
    }

    //--------------------------------------------------------------------------
    void SliceTask::pack_remote_mapped(Serializer &rez, 
                                       RtEvent applied_condition)
    //--------------------------------------------------------------------------
    {
      rez.serialize(index_owner);
      RezCheck z(rez);
      rez.serialize(points.size());
      rez.serialize(denominator);
      rez.serialize(applied_condition);
      if (!restrict_postconditions.empty())
      {
        ApEvent restrict_post = Runtime::merge_events(restrict_postconditions);
        rez.serialize(restrict_post);
      }
      else
        rez.serialize(ApEvent::NO_AP_EVENT);
      // Also pack up any regions names we need for doing invalidations
      for (unsigned idx = 0; idx < regions.size(); idx++)
      {
        if (!IS_WRITE(regions[idx]))
          continue;
        if (regions[idx].handle_type == SINGULAR)
          continue;
        for (unsigned pidx = 0; pidx < points.size(); pidx++)
          rez.serialize(points[pidx]->regions[idx].region);
      }
#ifdef DEBUG_LEGION
      if (!is_locally_mapped())
      {
        for (std::vector<PointTask*>::const_iterator it = 
              points.begin(); it != points.end(); it++)
        {
          rez.serialize((*it)->index_point);
          for (unsigned idx = 0; idx < regions.size(); idx++)
            rez.serialize((*it)->regions[idx].region);
        }
      }
#endif
    }

    //--------------------------------------------------------------------------
    void SliceTask::pack_remote_complete(Serializer &rez)
    //--------------------------------------------------------------------------
    {
      // Send back any created state that our point tasks made
      AddressSpaceID target = runtime->find_address_space(orig_proc);
      for (std::vector<PointTask*>::const_iterator it = points.begin();
            it != points.end(); it++)
        (*it)->send_back_created_state(target);
      rez.serialize(index_owner);
      RezCheck z(rez);
      rez.serialize<size_t>(points.size());
      // Serialize the privilege state
      pack_privilege_state(rez, target, true/*returning*/); 
      // Now pack up the future results
      if (redop != 0)
      {
        // Don't need to pack the size since they already 
        // know it on the other side
        rez.serialize(reduction_state,reduction_state_size);
      }
      else
      {
        // Already know how many futures we are packing 
#ifdef DEBUG_LEGION
        assert(temporary_futures.size() == points.size());
#endif
        for (std::map<DomainPoint,std::pair<void*,size_t> >::const_iterator it =
              temporary_futures.begin(); it != temporary_futures.end(); it++)
        {
          rez.serialize(it->first);
          RezCheck z2(rez);
          rez.serialize(it->second.second);
          rez.serialize(it->second.first,it->second.second);
        }
      }
    }

    //--------------------------------------------------------------------------
    void SliceTask::pack_remote_commit(Serializer &rez)
    //--------------------------------------------------------------------------
    {
      rez.serialize(index_owner);
      RezCheck z(rez);
      rez.serialize(points.size());
    }

    //--------------------------------------------------------------------------
    RtEvent SliceTask::defer_map_and_launch(RtEvent precondition)
    //--------------------------------------------------------------------------
    {
      DeferMapAndLaunchArgs args;
      args.proxy_this = this;
      return runtime->issue_runtime_meta_task(args,
          LG_DEFERRED_THROUGHPUT_PRIORITY, this, precondition);
    }

    //--------------------------------------------------------------------------
    /*static*/ void SliceTask::handle_slice_return(Runtime *rt, 
                                                   Deserializer &derez)
    //--------------------------------------------------------------------------
    {
      DerezCheck z(derez);
      RtUserEvent ready_event;
      derez.deserialize(ready_event);
      Runtime::trigger_event(ready_event);
    }

    //--------------------------------------------------------------------------
    void SliceTask::register_region_creations(
                                            const std::set<LogicalRegion> &regs)
    //--------------------------------------------------------------------------
    {
      AutoLock o_lock(op_lock);
      for (std::set<LogicalRegion>::const_iterator it = regs.begin();
            it != regs.end(); it++)
      {
#ifdef DEBUG_LEGION
        assert(created_regions.find(*it) == created_regions.end());
#endif
        created_regions.insert(*it);
      }
    }

    //--------------------------------------------------------------------------
    void SliceTask::register_region_deletions(
                                            const std::set<LogicalRegion> &regs)
    //--------------------------------------------------------------------------
    {
      AutoLock o_lock(op_lock);
      for (std::set<LogicalRegion>::const_iterator it = regs.begin();
            it != regs.end(); it++)
        deleted_regions.insert(*it);
    } 

    //--------------------------------------------------------------------------
    void SliceTask::register_field_creations(
                     const std::map<std::pair<FieldSpace,FieldID>,bool> &fields)
    //--------------------------------------------------------------------------
    {
      AutoLock o_lock(op_lock);
      for (std::map<std::pair<FieldSpace,FieldID>,bool>::const_iterator it = 
            fields.begin(); it != fields.end(); it++)
      {
#ifdef DEBUG_LEGION
        assert(created_fields.find(it->first) == created_fields.end());
#endif
        created_fields.insert(*it);
      }
    }

    //--------------------------------------------------------------------------
    void SliceTask::register_field_deletions(
                        const std::set<std::pair<FieldSpace,FieldID> > &fields)
    //--------------------------------------------------------------------------
    {
      AutoLock o_lock(op_lock);
      for (std::set<std::pair<FieldSpace,FieldID> >::const_iterator it = 
            fields.begin(); it != fields.end(); it++)
        deleted_fields.insert(*it);
    }

    //--------------------------------------------------------------------------
    void SliceTask::register_field_space_creations(
                                            const std::set<FieldSpace> &spaces)
    //--------------------------------------------------------------------------
    {
      AutoLock o_lock(op_lock);
      for (std::set<FieldSpace>::const_iterator it = spaces.begin();
            it != spaces.end(); it++)
      {
#ifdef DEBUG_LEGION
        assert(created_field_spaces.find(*it) == created_field_spaces.end());
#endif
        created_field_spaces.insert(*it);
      }
    }

    //--------------------------------------------------------------------------
    void SliceTask::register_field_space_deletions(
                                            const std::set<FieldSpace> &spaces)
    //--------------------------------------------------------------------------
    {
      AutoLock o_lock(op_lock);
      for (std::set<FieldSpace>::const_iterator it = spaces.begin();
            it != spaces.end(); it++)
        deleted_field_spaces.insert(*it);
    }

    //--------------------------------------------------------------------------
    void SliceTask::register_index_space_creations(
                                            const std::set<IndexSpace> &spaces)
    //--------------------------------------------------------------------------
    {
      AutoLock o_lock(op_lock);
      for (std::set<IndexSpace>::const_iterator it = spaces.begin();
            it != spaces.end(); it++)
      {
#ifdef DEBUG_LEGION
        assert(created_index_spaces.find(*it) == created_index_spaces.end());
#endif
        created_index_spaces.insert(*it);
      }
    }

    //--------------------------------------------------------------------------
    void SliceTask::register_index_space_deletions(
                                            const std::set<IndexSpace> &spaces)
    //--------------------------------------------------------------------------
    {
      AutoLock o_lock(op_lock);
      for (std::set<IndexSpace>::const_iterator it = spaces.begin();
            it != spaces.end(); it++)
        deleted_index_spaces.insert(*it);
    }

    //--------------------------------------------------------------------------
    void SliceTask::register_index_partition_creations(
                                          const std::set<IndexPartition> &parts)
    //--------------------------------------------------------------------------
    {
      AutoLock o_lock(op_lock);
      for (std::set<IndexPartition>::const_iterator it = parts.begin();
            it != parts.end(); it++)
      {
#ifdef DEBUG_LEGION
        assert(created_index_partitions.find(*it) == 
               created_index_partitions.end());
#endif
        created_index_partitions.insert(*it);
      }
    }

    //--------------------------------------------------------------------------
    void SliceTask::register_index_partition_deletions(
                                          const std::set<IndexPartition> &parts)
    //--------------------------------------------------------------------------
    {
      AutoLock o_lock(op_lock);
      for (std::set<IndexPartition>::const_iterator it = parts.begin();
            it != parts.end(); it++)
        deleted_index_partitions.insert(*it);
    }

    /////////////////////////////////////////////////////////////
    // Deferred Slicer 
    /////////////////////////////////////////////////////////////

    //--------------------------------------------------------------------------
    DeferredSlicer::DeferredSlicer(MultiTask *own)
      : owner(own)
    //--------------------------------------------------------------------------
    {
      slice_lock = Reservation::create_reservation();
    }

    //--------------------------------------------------------------------------
    DeferredSlicer::DeferredSlicer(const DeferredSlicer &rhs)
      : owner(rhs.owner)
    //--------------------------------------------------------------------------
    {
      // should never be called
      assert(false);
    }

    //--------------------------------------------------------------------------
    DeferredSlicer::~DeferredSlicer(void)
    //--------------------------------------------------------------------------
    {
      slice_lock.destroy_reservation();
      slice_lock = Reservation::NO_RESERVATION;
    }

    //--------------------------------------------------------------------------
    DeferredSlicer& DeferredSlicer::operator=(const DeferredSlicer &rhs)
    //--------------------------------------------------------------------------
    {
      // should never be called
      assert(false);
      return *this;
    }

    //--------------------------------------------------------------------------
    void DeferredSlicer::trigger_slices(std::list<SliceTask*> &slices)
    //--------------------------------------------------------------------------
    {
      // Watch out for the cleanup race with some acrobatics here
      // to handle the case where the iterator is invalidated
      std::set<RtEvent> wait_events;
      {
        std::list<SliceTask*>::const_iterator it = slices.begin();
        DeferredSliceArgs args;
        args.slicer = this;
        while (true) 
        {
          args.slice = *it;
          // Have to update this before launching the task to avoid 
          // the clean-up race
          it++;
          bool done = (it == slices.end()); 
          RtEvent wait = 
            owner->runtime->issue_runtime_meta_task(args, LG_LATENCY_PRIORITY, 
                                                    args.slice);
          if (wait.exists())
            wait_events.insert(wait);
          if (done)
            break;
        }
      }

      // Now we wait for the slices to trigger, note we do not
      // block on the event allowing the utility processor to 
      // perform other operations
      if (!wait_events.empty())
      {
        RtEvent sliced_event = Runtime::merge_events(wait_events);
        sliced_event.lg_wait();
      }
    }

    //--------------------------------------------------------------------------
    void DeferredSlicer::perform_slice(SliceTask *slice)
    //--------------------------------------------------------------------------
    {
      slice->trigger_mapping();
    }

    //--------------------------------------------------------------------------
    /*static*/ void DeferredSlicer::handle_slice(const void *args)
    //--------------------------------------------------------------------------
    {
      const DeferredSliceArgs *slice_args = (const DeferredSliceArgs*)args;
      slice_args->slicer->perform_slice(slice_args->slice);
    }

    /////////////////////////////////////////////////////////////
    // Minimal Point 
    /////////////////////////////////////////////////////////////

    //--------------------------------------------------------------------------
    MinimalPoint::MinimalPoint(void)
    //--------------------------------------------------------------------------
    {
    }

    //--------------------------------------------------------------------------
    MinimalPoint::MinimalPoint(const MinimalPoint &rhs)
    //--------------------------------------------------------------------------
    {
      // should only be called with rhs being empty
#ifdef DEBUG_LEGION
      assert(rhs.dp.dim == 0);
#endif
    }

    //--------------------------------------------------------------------------
    MinimalPoint::~MinimalPoint(void)
    //--------------------------------------------------------------------------
    {
    }

    //--------------------------------------------------------------------------
    MinimalPoint& MinimalPoint::operator=(const MinimalPoint &rhs)
    //--------------------------------------------------------------------------
    {
      // should never be called
      assert(false);
      return *this;
    }

    //--------------------------------------------------------------------------
    void MinimalPoint::add_projection_region(unsigned idx, LogicalRegion handle)
    //--------------------------------------------------------------------------
    {
#ifdef DEBUG_LEGION
      assert(projections.find(idx) == projections.end());
#endif
      projections[idx] = handle;
    }
    
    //--------------------------------------------------------------------------
    void MinimalPoint::add_argument(const Future &f)
    //--------------------------------------------------------------------------
    {
      arg = f;
    }

    //--------------------------------------------------------------------------
    void MinimalPoint::assign_argument(void *&local_arg, size_t &local_arglen)
    //--------------------------------------------------------------------------
    {
      if (arg.impl != NULL)
      {
        ApEvent ready = arg.impl->get_ready_event();
        ready.lg_wait();
        local_arglen = arg.impl->get_untyped_size();
        // Have to make a local copy since the point takes ownership
        if (local_arglen > 0)
        {
          local_arg = malloc(local_arglen);
          memcpy(local_arg, arg.impl->get_untyped_result(), local_arglen);
        }
      }
      else
      {
        local_arg = NULL;
        local_arglen = 0;
      }
    }

    //--------------------------------------------------------------------------
    LogicalRegion MinimalPoint::find_logical_region(unsigned index) const
    //--------------------------------------------------------------------------
    {
      std::map<unsigned,LogicalRegion>::const_iterator finder = 
        projections.find(index);
#ifdef DEBUG_LEGION
      assert(finder != projections.end());
#endif
      return finder->second;
    }

  }; // namespace Internal 
}; // namespace Legion 

#undef PRINT_REG

// EOF
<|MERGE_RESOLUTION|>--- conflicted
+++ resolved
@@ -7056,13 +7056,7 @@
       if (launcher.predicate != Predicate::TRUE_PRED)
         initialize_predicate(launcher.predicate_false_future,
                              launcher.predicate_false_result);
-<<<<<<< HEAD
       future_map = FutureMap(create_future_map(ctx));
-=======
-      future_map = FutureMap(new FutureMapImpl(ctx, this, runtime,
-            runtime->get_available_distributed_id(true/*needs continuation*/),
-            runtime->address_space));
->>>>>>> ff06d371
 #ifdef DEBUG_LEGION
       future_map.impl->add_valid_domain(index_domain);
 #endif
@@ -7850,7 +7844,7 @@
     FutureMapImpl* IndexTask::create_future_map(TaskContext *ctx) 
     //--------------------------------------------------------------------------
     {
-      return legion_new<FutureMapImpl>(ctx, this, runtime,
+      return new FutureMapImpl(ctx, this, runtime,
             runtime->get_available_distributed_id(true/*needs continuation*/),
             runtime->address_space);
     }
