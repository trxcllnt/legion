--- conflicted
+++ resolved
@@ -654,12 +654,9 @@
       atomic_locks.clear(); 
       effects_postconditions.clear();
       parent_req_indexes.clear();
-<<<<<<< HEAD
       version_infos.clear();
-=======
       if (!acquired_instances.empty())
         release_acquired_instances(acquired_instances);
->>>>>>> ea5a7739
     }
 
     //--------------------------------------------------------------------------
@@ -9131,33 +9128,6 @@
     }
 
     //--------------------------------------------------------------------------
-<<<<<<< HEAD
-    std::map<PhysicalManager*,unsigned>* 
-                                     IndexTask::get_acquired_instances_ref(void)
-    //--------------------------------------------------------------------------
-    {
-      return &acquired_instances;
-=======
-    VersionInfo& IndexTask::get_version_info(unsigned idx)
-    //--------------------------------------------------------------------------
-    {
-      return version_infos[idx];
-    }
-
-    //--------------------------------------------------------------------------
-    const VersionInfo& IndexTask::get_version_info(unsigned idx) const
-    //--------------------------------------------------------------------------
-    {
-      std::map<unsigned,VersionInfo>::const_iterator finder = 
-        version_infos.find(idx);
-#ifdef DEBUG_LEGION
-      assert(finder != version_infos.end());
-#endif
-      return finder->second;
->>>>>>> ea5a7739
-    }
-
-    //--------------------------------------------------------------------------
     SliceTask* IndexTask::clone_as_slice_task(IndexSpace is, Processor p,
                                               bool recurse, bool stealable)
     //--------------------------------------------------------------------------
