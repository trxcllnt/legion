--- conflicted
+++ resolved
@@ -1114,11 +1114,7 @@
                      std::vector<InstanceView*> &target_views,
                      const ApEvent precondition, const ApEvent term_event,
                      const bool track_effects, const bool check_initialized,
-<<<<<<< HEAD
-                     const bool skip_output);
-=======
-                     const bool record_valid);
->>>>>>> a1f449a4
+                     const bool record_valid, const bool skip_output);
       UpdateAnalysis(Runtime *rt, AddressSpaceID src, AddressSpaceID prev,
                      Operation *op, unsigned index, const RegionUsage &usage,
                      RegionNode *node, InstanceSet &target_instances,
@@ -1126,11 +1122,7 @@
                      const RtEvent user_registered,
                      const ApEvent precondition, const ApEvent term_event,
                      const bool track_effects, const bool check_initialized,
-<<<<<<< HEAD
-                     const bool skip_output);
-=======
-                     const bool record_valid);
->>>>>>> a1f449a4
+                     const bool record_valid, const bool skip_output);
       UpdateAnalysis(const UpdateAnalysis &rhs);
       virtual ~UpdateAnalysis(void);
     public:
@@ -1168,11 +1160,8 @@
       const ApEvent term_event;
       const bool track_effects;
       const bool check_initialized;
-<<<<<<< HEAD
+      const bool record_valid;
       const bool skip_output;
-=======
-      const bool record_valid;
->>>>>>> a1f449a4
     public:
       // Have to lock the analysis to access these safely
       std::map<RtEvent,CopyFillAggregator*> input_aggregators;
