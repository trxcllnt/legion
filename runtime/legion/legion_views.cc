/* Copyright 2018 Stanford University, NVIDIA Corporation
 *
 * Licensed under the Apache License, Version 2.0 (the "License");
 * you may not use this file except in compliance with the License.
 * You may obtain a copy of the License at
 *
 *     http://www.apache.org/licenses/LICENSE-2.0
 *
 * Unless required by applicable law or agreed to in writing, software
 * distributed under the License is distributed on an "AS IS" BASIS,
 * WITHOUT WARRANTIES OR CONDITIONS OF ANY KIND, either express or implied.
 * See the License for the specific language governing permissions and
 * limitations under the License.
 */

#include "legion.h"
#include "legion/runtime.h"
#include "legion/legion_ops.h"
#include "legion/legion_tasks.h"
#include "legion/region_tree.h"
#include "legion/legion_spy.h"
#include "legion/legion_profiling.h"
#include "legion/legion_instances.h"
#include "legion/legion_views.h"
#include "legion/legion_analysis.h"
#include "legion/legion_context.h"

namespace Legion {
  namespace Internal {

    LEGION_EXTERN_LOGGER_DECLARATIONS

    /////////////////////////////////////////////////////////////
    // LogicalView 
    /////////////////////////////////////////////////////////////

    //--------------------------------------------------------------------------
    LogicalView::LogicalView(RegionTreeForest *ctx, DistributedID did,
                             AddressSpaceID own_addr,
                             RegionTreeNode *node, bool register_now)
      : DistributedCollectable(ctx->runtime, did, own_addr, register_now), 
        context(ctx), logical_node(node)
    //--------------------------------------------------------------------------
    {
#ifdef LEGION_GC
      logical_node->add_base_resource_ref(LOGICAL_VIEW_REF);
#else
      logical_node->add_reference();
#endif
    }

    //--------------------------------------------------------------------------
    LogicalView::~LogicalView(void)
    //--------------------------------------------------------------------------
    {
#ifdef LEGION_GC
      if (logical_node->remove_base_resource_ref(LOGICAL_VIEW_REF))
#else
      if (logical_node->remove_reference())
#endif
        delete logical_node;
    }

    //--------------------------------------------------------------------------
    /*static*/ void LogicalView::handle_view_request(Deserializer &derez,
                                        Runtime *runtime, AddressSpaceID source)
    //--------------------------------------------------------------------------
    {
      DerezCheck z(derez);
      DistributedID did;
      derez.deserialize(did);
      DistributedCollectable *dc = runtime->find_distributed_collectable(did);
#ifdef DEBUG_LEGION
      LogicalView *view = dynamic_cast<LogicalView*>(dc);
      assert(view != NULL);
#else
      LogicalView *view = static_cast<LogicalView*>(dc);
#endif
      view->send_view(source);
    }

    //--------------------------------------------------------------------------
    void LogicalView::defer_collect_user(ApEvent term_event,
                                         ReferenceMutator *mutator) 
    //--------------------------------------------------------------------------
    {
      // The runtime will add the gc reference to this view when necessary
      runtime->defer_collect_user(this, term_event, mutator);
    }
 
    //--------------------------------------------------------------------------
    /*static*/ void LogicalView::handle_deferred_collect(LogicalView *view,
                                           const std::set<ApEvent> &term_events)
    //--------------------------------------------------------------------------
    {
      view->collect_users(term_events);
      // Then remove the gc reference on the object
      if (view->remove_base_gc_ref(PENDING_GC_REF))
        delete view;
    }

    /////////////////////////////////////////////////////////////
    // InstanceView 
    /////////////////////////////////////////////////////////////

    //--------------------------------------------------------------------------
    InstanceView::InstanceView(RegionTreeForest *ctx, DistributedID did,
                               AddressSpaceID owner_sp,
                               AddressSpaceID log_own, RegionTreeNode *node, 
                               UniqueID own_ctx, bool register_now)
      : LogicalView(ctx, did, owner_sp, node, register_now), 
        owner_context(own_ctx), logical_owner(log_own)
    //--------------------------------------------------------------------------
    {
    }

    //--------------------------------------------------------------------------
    InstanceView::~InstanceView(void)
    //--------------------------------------------------------------------------
    { 
    }

    //--------------------------------------------------------------------------
    /*static*/ void InstanceView::handle_view_update_request(
                   Deserializer &derez, Runtime *runtime, AddressSpaceID source)
    //--------------------------------------------------------------------------
    {
      DerezCheck z(derez);
      DistributedID did;
      derez.deserialize(did);
      RtUserEvent done_event;
      derez.deserialize(done_event);
      RtEvent ready = RtEvent::NO_RT_EVENT;
      LogicalView *view = runtime->find_or_request_logical_view(did, ready);
      if (ready.exists())
        ready.wait();
#ifdef DEBUG_LEGION
      assert(view->is_instance_view());
#endif
      InstanceView *inst_view = view->as_instance_view();
      inst_view->process_update_request(source, done_event, derez);
    }

    //--------------------------------------------------------------------------
    /*static*/ void InstanceView::handle_view_update_response(
                                          Deserializer &derez, Runtime *runtime)
    //--------------------------------------------------------------------------
    {
      DerezCheck z(derez);
      DistributedID did;
      derez.deserialize(did);
      RtUserEvent done_event;
      derez.deserialize(done_event);
      RtEvent ready = RtEvent::NO_RT_EVENT;
      LogicalView *view = runtime->find_or_request_logical_view(did, ready);
      if (ready.exists())
        ready.wait();
#ifdef DEBUG_LEGION
      assert(view->is_instance_view());
#endif
      InstanceView *inst_view = view->as_instance_view();
      inst_view->process_update_response(derez, done_event, runtime->forest);
    }

    //--------------------------------------------------------------------------
    /*static*/ void InstanceView::handle_view_remote_update(
                   Deserializer &derez, Runtime *runtime, AddressSpaceID source)
    //--------------------------------------------------------------------------
    {
      DerezCheck z(derez);
      DistributedID did;
      derez.deserialize(did);
      RtEvent ready = RtEvent::NO_RT_EVENT;
      LogicalView *view = runtime->find_or_request_logical_view(did, ready);
      if (ready.exists())
        ready.wait();
#ifdef DEBUG_LEGION
      assert(view->is_instance_view());
#endif
      InstanceView *inst_view = view->as_instance_view();
      inst_view->process_remote_update(derez, source, runtime->forest);
    }

    //--------------------------------------------------------------------------
    /*static*/ void InstanceView::handle_view_remote_invalidate(
                                          Deserializer &derez, Runtime *runtime)
    //--------------------------------------------------------------------------
    {
      DerezCheck z(derez);
      DistributedID did;
      derez.deserialize(did);
      FieldMask invalid_mask;
      derez.deserialize(invalid_mask);
      RtUserEvent done_event;
      derez.deserialize(done_event);
      RtEvent ready = RtEvent::NO_RT_EVENT;
      LogicalView *view = runtime->find_or_request_logical_view(did, ready);
      if (ready.exists())
        ready.wait();
#ifdef DEBUG_LEGION
      assert(view->is_instance_view());
#endif
      InstanceView *inst_view = view->as_instance_view();
      inst_view->process_remote_invalidate(invalid_mask, done_event);
    }

    /////////////////////////////////////////////////////////////
    // MaterializedView 
    /////////////////////////////////////////////////////////////

    //--------------------------------------------------------------------------
    MaterializedView::MaterializedView(
                               RegionTreeForest *ctx, DistributedID did,
                               AddressSpaceID own_addr,
                               AddressSpaceID log_own, RegionTreeNode *node, 
                               InstanceManager *man, MaterializedView *par, 
                               UniqueID own_ctx, bool register_now)
      : InstanceView(ctx, encode_materialized_did(did, par == NULL), own_addr, 
                     log_own, node, own_ctx, register_now), 
        manager(man), parent(par), 
        disjoint_children(node->are_all_children_disjoint())
    //--------------------------------------------------------------------------
    {
      // Otherwise the instance lock will get filled in when we are unpacked
#ifdef DEBUG_LEGION
      assert(manager != NULL);
#endif
      logical_node->register_instance_view(manager, owner_context, this);
      // If we are either not a parent or we are a remote parent add 
      // a resource reference to avoid being collected
      if (parent != NULL)
        add_nested_resource_ref(parent->did);
      else 
        manager->add_nested_resource_ref(did);
#ifdef LEGION_GC
      log_garbage.info("GC Materialized View %lld %d %lld", 
          LEGION_DISTRIBUTED_ID_FILTER(did), local_space, 
          LEGION_DISTRIBUTED_ID_FILTER(manager->did)); 
#endif
    }

    //--------------------------------------------------------------------------
    MaterializedView::MaterializedView(const MaterializedView &rhs)
      : InstanceView(NULL, 0, 0, 0, NULL, 0, false),
        manager(NULL), parent(NULL), disjoint_children(false)
    //--------------------------------------------------------------------------
    {
      // should never be called
      assert(false);
    }

    //--------------------------------------------------------------------------
    MaterializedView::~MaterializedView(void)
    //--------------------------------------------------------------------------
    {
      // Always unregister ourselves with the region tree node
      logical_node->unregister_instance_view(manager, owner_context);
      for (std::map<LegionColor,MaterializedView*>::const_iterator it = 
            children.begin(); it != children.end(); it++)
      {
        if (it->second->remove_nested_resource_ref(did))
          delete it->second;
      }
      if ((parent == NULL) && manager->remove_nested_resource_ref(did))
        delete manager;
      if (!atomic_reservations.empty())
      {
        // If this is the owner view, delete any atomic reservations
        if (is_owner())
        {
          for (std::map<FieldID,Reservation>::iterator it = 
                atomic_reservations.begin(); it != 
                atomic_reservations.end(); it++)
          {
            it->second.destroy_reservation();
          }
        }
        atomic_reservations.clear();
      }
      if (!initial_user_events.empty())
      {
        for (std::set<ApEvent>::const_iterator it = initial_user_events.begin();
              it != initial_user_events.end(); it++)
          filter_local_users(*it);
      }
#if !defined(LEGION_SPY) && !defined(EVENT_GRAPH_TRACE) && \
      defined(DEBUG_LEGION)
      // Don't forget to remove the initial user if there was one
      // before running these checks
      assert(current_epoch_users.empty());
      assert(previous_epoch_users.empty());
      assert(outstanding_gc_events.empty());
#endif
    }

    //--------------------------------------------------------------------------
    MaterializedView& MaterializedView::operator=(const MaterializedView &rhs)
    //--------------------------------------------------------------------------
    {
      // should never be called
      assert(false);
      return *this;
    }

    //--------------------------------------------------------------------------
    void MaterializedView::add_remote_child(MaterializedView *child)
    //--------------------------------------------------------------------------
    {
#ifdef DEBUG_LEGION
      assert(manager == child->manager);
#endif
      LegionColor c = child->logical_node->get_color();
      AutoLock v_lock(view_lock);
      children[c] = child;
    }

    //--------------------------------------------------------------------------
    Memory MaterializedView::get_location(void) const
    //--------------------------------------------------------------------------
    {
      return manager->get_memory();
    }

    //--------------------------------------------------------------------------
    const FieldMask& MaterializedView::get_physical_mask(void) const
    //--------------------------------------------------------------------------
    {
      return manager->layout->allocated_fields;
    }

    //--------------------------------------------------------------------------
    bool MaterializedView::has_space(const FieldMask &space_mask) const
    //--------------------------------------------------------------------------
    {
      return !(space_mask - manager->layout->allocated_fields);
    }

    //--------------------------------------------------------------------------
    LogicalView* MaterializedView::get_subview(const LegionColor c)
    //--------------------------------------------------------------------------
    {
      return get_materialized_subview(c);
    }

    //--------------------------------------------------------------------------
    MaterializedView* MaterializedView::get_materialized_subview(
                                                            const LegionColor c)
    //--------------------------------------------------------------------------
    {
      // This is the common case we should already have it
      {
        AutoLock v_lock(view_lock, 1, false/*exclusive*/);
        std::map<LegionColor,MaterializedView*>::const_iterator finder = 
                                                            children.find(c);
        if (finder != children.end())
          return finder->second;
      }
      // If we don't have it, we have to make it
      if (is_owner())
      {
        RegionTreeNode *child_node = logical_node->get_tree_child(c);
        // Allocate the DID eagerly
        DistributedID child_did = 
          context->runtime->get_available_distributed_id();
        bool free_child_did = false;
        MaterializedView *child_view = NULL;
        {
          // Retake the lock and see if we lost the race
          AutoLock v_lock(view_lock);
          std::map<LegionColor,MaterializedView*>::const_iterator finder = 
                                                              children.find(c);
          if (finder != children.end())
          {
            child_view = finder->second;
            free_child_did = true;
          }
          else
          {
            // Otherwise we get to make it
            child_view = new MaterializedView(context, child_did, 
                                              owner_space, logical_owner, 
                                              child_node, manager, this, 
                                              owner_context, true/*reg now*/);
            children[c] = child_view;
          }
          if (free_child_did)
            context->runtime->recycle_distributed_id(child_did,
                                                     RtEvent::NO_RT_EVENT);
          return child_view;
        }
      }
      else
      {
        // Find the distributed ID for this child view
        volatile DistributedID child_did;
        RtUserEvent wait_on = Runtime::create_rt_user_event();
        Serializer rez;
        {
          RezCheck z(rez);
          rez.serialize(did);
          rez.serialize(c);
          rez.serialize(&child_did);
          rez.serialize(wait_on);
        }
        runtime->send_subview_did_request(owner_space, rez); 
        wait_on.wait();
        RtEvent ready;
        LogicalView *child_view = 
          context->runtime->find_or_request_logical_view(child_did, ready);
        if (ready.exists())
          ready.wait();
#ifdef DEBUG_LEGION
        assert(child_view->is_materialized_view());
#endif
        return child_view->as_materialized_view();
      }
    }

    //--------------------------------------------------------------------------
    /*static*/ void MaterializedView::handle_subview_did_request(
                   Deserializer &derez, Runtime *runtime, AddressSpaceID source)
    //--------------------------------------------------------------------------
    {
      DerezCheck z(derez);
      DistributedID parent_did;
      derez.deserialize(parent_did);
      LegionColor color;
      derez.deserialize(color);
      DistributedID *target;
      derez.deserialize(target);
      RtUserEvent to_trigger;
      derez.deserialize(to_trigger);
      DistributedCollectable *dc = 
        runtime->find_distributed_collectable(parent_did);
#ifdef DEBUG_LEGION
      MaterializedView *parent_view = dynamic_cast<MaterializedView*>(dc);
      assert(parent_view != NULL);
#else
      MaterializedView *parent_view = static_cast<MaterializedView*>(dc);
#endif
      MaterializedView *child_view = 
        parent_view->get_materialized_subview(color);
      Serializer rez;
      {
        RezCheck z(rez);
        rez.serialize(child_view->did);
        rez.serialize(target);
        rez.serialize(to_trigger);
      }
      runtime->send_subview_did_response(source, rez);
    }

    //--------------------------------------------------------------------------
    /*static*/ void MaterializedView::handle_subview_did_response(
                                                            Deserializer &derez)
    //--------------------------------------------------------------------------
    {
      DerezCheck z(derez);
      DistributedID result;
      derez.deserialize(result);
      DistributedID *target;
      derez.deserialize(target);
      RtUserEvent to_trigger;
      derez.deserialize(to_trigger);
      (*target) = result;
      Runtime::trigger_event(to_trigger);
    }

    //--------------------------------------------------------------------------
    MaterializedView* MaterializedView::get_materialized_parent_view(void) const
    //--------------------------------------------------------------------------
    {
      return parent;
    }

    //--------------------------------------------------------------------------
    void MaterializedView::copy_field(FieldID fid,
                                      std::vector<CopySrcDstField> &copy_fields)
    //--------------------------------------------------------------------------
    {
      std::vector<FieldID> local_fields(1,fid);
      manager->compute_copy_offsets(local_fields, copy_fields); 
    }

    //--------------------------------------------------------------------------
    void MaterializedView::copy_to(const FieldMask &copy_mask,
                                   std::vector<CopySrcDstField> &dst_fields,
                                   CopyAcrossHelper *across_helper)
    //--------------------------------------------------------------------------
    {
      if (across_helper == NULL)
        manager->compute_copy_offsets(copy_mask, dst_fields);
      else
        across_helper->compute_across_offsets(copy_mask, dst_fields);
    }

    //--------------------------------------------------------------------------
    void MaterializedView::copy_from(const FieldMask &copy_mask,
                                     std::vector<CopySrcDstField> &src_fields)
    //--------------------------------------------------------------------------
    {
      manager->compute_copy_offsets(copy_mask, src_fields);
    }

    //--------------------------------------------------------------------------
    bool MaterializedView::reduce_to(ReductionOpID redop, 
                                     const FieldMask &copy_mask,
                                     std::vector<CopySrcDstField> &dst_fields,
                                     CopyAcrossHelper *across_helper)
    //--------------------------------------------------------------------------
    {
      if (across_helper == NULL)
        manager->compute_copy_offsets(copy_mask, dst_fields);
      else
        across_helper->compute_across_offsets(copy_mask, dst_fields);
      return false; // not a fold
    }

    //--------------------------------------------------------------------------
    void MaterializedView::reduce_from(ReductionOpID redop,
                                       const FieldMask &reduce_mask, 
                                       std::vector<CopySrcDstField> &src_fields)
    //--------------------------------------------------------------------------
    {
      manager->compute_copy_offsets(reduce_mask, src_fields);
    }

    //--------------------------------------------------------------------------
    void MaterializedView::accumulate_events(std::set<ApEvent> &all_events)
    //--------------------------------------------------------------------------
    {
      AutoLock v_lock(view_lock,1,false/*exclusive*/);
      all_events.insert(outstanding_gc_events.begin(),
                        outstanding_gc_events.end());
    } 

    //--------------------------------------------------------------------------
    void MaterializedView::find_copy_preconditions(ReductionOpID redop, 
                                                   bool reading, 
                                                   bool single_copy,
                                                   bool restrict_out,
                                                   const FieldMask &copy_mask,
                                                   VersionTracker *versions,
                                                   const UniqueID creator_op_id,
                                                   const unsigned index,
                                                   const AddressSpaceID source,
                           LegionMap<ApEvent,FieldMask>::aligned &preconditions,
                             std::set<RtEvent> &applied_events, bool can_filter)
    //--------------------------------------------------------------------------
    {
      ApEvent start_use_event = manager->get_use_event();
      if (start_use_event.exists())
      {
        LegionMap<ApEvent,FieldMask>::aligned::iterator finder = 
          preconditions.find(start_use_event);
        if (finder == preconditions.end())
          preconditions[start_use_event] = copy_mask;
        else
          finder->second |= copy_mask;
      }
      RegionNode *origin_node = logical_node->is_region() ? 
        logical_node->as_region_node() : 
        logical_node->as_partition_node()->parent;
      // If we can filter we can do the normal case, otherwise
      // we do the above case where we don't filter
      if (can_filter)
        find_local_copy_preconditions(redop, reading, single_copy, restrict_out,
                                      copy_mask, INVALID_COLOR, origin_node, 
                                      versions, creator_op_id, index, source, 
                                      preconditions, applied_events);
      else
        find_local_copy_preconditions_above(redop, reading, single_copy, 
                                      restrict_out, copy_mask, INVALID_COLOR, 
                                      origin_node, versions,creator_op_id,index,
                                      source, preconditions, applied_events,
                                      false/*actually above*/);
      if ((parent != NULL) && !versions->is_upper_bound_node(logical_node))
      {
        const LegionColor local_point = logical_node->get_color();
        parent->find_copy_preconditions_above(redop, reading, single_copy,
                   restrict_out, copy_mask, local_point, origin_node, versions, 
                   creator_op_id, index, source, preconditions, applied_events);
      }
    }

    //--------------------------------------------------------------------------
    void MaterializedView::find_copy_preconditions_above(ReductionOpID redop,
                                                         bool reading,
                                                         bool single_copy,
                                                         bool restrict_out,
                                                     const FieldMask &copy_mask,
                                                  const LegionColor child_color,
                                                  RegionNode *origin_node,
                                                  VersionTracker *versions,
                                                  const UniqueID creator_op_id,
                                                  const unsigned index,
                                                  const AddressSpaceID source,
                           LegionMap<ApEvent,FieldMask>::aligned &preconditions,
                                              std::set<RtEvent> &applied_events)
    //--------------------------------------------------------------------------
    {
      find_local_copy_preconditions_above(redop, reading, single_copy, 
                  restrict_out, copy_mask, child_color, origin_node, versions, 
                  creator_op_id, index, source, preconditions, applied_events);
      if ((parent != NULL) && !versions->is_upper_bound_node(logical_node))
      {
        const LegionColor local_point = logical_node->get_color();
        parent->find_copy_preconditions_above(redop, reading, single_copy, 
                  restrict_out, copy_mask, local_point, origin_node, versions, 
                  creator_op_id, index, source, preconditions, applied_events);
      }
    }
    
    //--------------------------------------------------------------------------
    void MaterializedView::find_local_copy_preconditions(ReductionOpID redop,
                                                         bool reading,
                                                         bool single_copy,
                                                         bool restrict_out,
                                                     const FieldMask &copy_mask,
                                                  const LegionColor child_color,
                                                  RegionNode *origin_node,
                                                  VersionTracker *versions,
                                                  const UniqueID creator_op_id,
                                                  const unsigned index,
                                                  const AddressSpaceID source,
                           LegionMap<ApEvent,FieldMask>::aligned &preconditions,
                                              std::set<RtEvent> &applied_events)
    //--------------------------------------------------------------------------
    {
      DETAILED_PROFILER(context->runtime, 
                        MATERIALIZED_VIEW_FIND_LOCAL_COPY_PRECONDITIONS_CALL);
      // If we are not the logical owner, we need to see if we are up to date 
      if (!is_logical_owner())
      {
        // We are also reading if we are doing a reductions
        perform_remote_valid_check(copy_mask, versions,reading || (redop != 0));
      }
      FieldMask filter_mask;
      std::set<ApEvent> dead_events;
      LegionMap<ApEvent,FieldMask>::aligned filter_current_users, 
                                           filter_previous_users;
      LegionMap<VersionID,FieldMask>::aligned advance_versions, add_versions;
      if (reading)
      {
        RegionUsage usage(READ_ONLY, EXCLUSIVE, 0);
        FieldMask observed, non_dominated;
        AutoLock v_lock(view_lock,1,false/*exclusive*/);
        find_current_preconditions<true/*track*/>(copy_mask, usage, child_color,
                               origin_node, creator_op_id, index, preconditions,
                               dead_events, filter_current_users,
                               observed, non_dominated);
        const FieldMask dominated = observed - non_dominated;
        if (!!dominated)
          find_previous_filter_users(dominated, filter_previous_users);
        const FieldMask previous_mask = copy_mask - dominated;
        if (!!previous_mask)
          find_previous_preconditions(previous_mask, usage, child_color,
                                      origin_node, creator_op_id, index, 
                                      preconditions, dead_events);
      }
      else
      {
        RegionUsage usage((redop > 0) ? REDUCE : WRITE_DISCARD,EXCLUSIVE,redop);
        FieldMask observed, non_dominated, write_skip_mask;
        AutoLock v_lock(view_lock,1,false/*exclusive*/);
        // Find any version updates as well our write skip mask
        find_copy_version_updates(copy_mask, versions, write_skip_mask, 
            filter_mask, advance_versions, add_versions, redop > 0,
            restrict_out, true/*base*/);
        // Can only do the write-skip optimization if this is a single copy
        if (single_copy && !!write_skip_mask)
        {
          // If we have a write skip mask we know we won't interfere with
          // any users in the list of current users so we can skip them
          const FieldMask current_mask = copy_mask - write_skip_mask;
          if (!!current_mask)
            find_current_preconditions<true/*track*/>(current_mask, usage, 
                                       child_color, origin_node, creator_op_id,
                                       index, preconditions, dead_events, 
                                       filter_current_users,
                                       observed, non_dominated);
        }
        else // the normal case with no write-skip
          find_current_preconditions<true/*track*/>(copy_mask, usage, 
                                     child_color, origin_node, creator_op_id,
                                     index, preconditions, dead_events, 
                                     filter_current_users, 
                                     observed, non_dominated);
        const FieldMask dominated = observed - non_dominated;
        if (!!dominated)
          find_previous_filter_users(dominated, filter_previous_users);
        const FieldMask previous_mask = copy_mask - dominated;
        if (!!previous_mask)
          find_previous_preconditions(previous_mask, usage, child_color,
                                      origin_node, creator_op_id, index, 
                                      preconditions, dead_events);
      }
      if (!dead_events.empty() || 
          !filter_previous_users.empty() || !filter_current_users.empty() ||
          !advance_versions.empty() || !add_versions.empty())
      {
        // Need exclusive permissions to modify data structures
        AutoLock v_lock(view_lock);
        if (!dead_events.empty())
          for (std::set<ApEvent>::const_iterator it = dead_events.begin();
                it != dead_events.end(); it++)
            filter_local_users(*it); 
        if (!filter_previous_users.empty())
          for (LegionMap<ApEvent,FieldMask>::aligned::const_iterator it = 
                filter_previous_users.begin(); it != 
                filter_previous_users.end(); it++)
            filter_previous_user(it->first, it->second);
        if (!filter_current_users.empty())
          for (LegionMap<ApEvent,FieldMask>::aligned::const_iterator it = 
                filter_current_users.begin(); it !=
                filter_current_users.end(); it++)
            filter_current_user(it->first, it->second);
        if (!advance_versions.empty() || !add_versions.empty())
          apply_version_updates(filter_mask, advance_versions, 
                                add_versions, source, applied_events);
      }
    }

    //--------------------------------------------------------------------------
    void MaterializedView::find_local_copy_preconditions_above(
                                                  ReductionOpID redop, 
                                                  bool reading,
                                                  bool single_copy,
                                                  bool restrict_out,
                                                  const FieldMask &copy_mask,
                                                  const LegionColor child_color,
                                                  RegionNode *origin_node,
                                                  VersionTracker *versions,
                                                  const UniqueID creator_op_id,
                                                  const unsigned index,
                                                  const AddressSpaceID source,
                           LegionMap<ApEvent,FieldMask>::aligned &preconditions,
                                              std::set<RtEvent> &applied_events,
                                                  const bool actually_above)
    //--------------------------------------------------------------------------
    {
      DETAILED_PROFILER(context->runtime, 
                        MATERIALIZED_VIEW_FIND_LOCAL_COPY_PRECONDITIONS_CALL);
      // If we are not the logical owner and we're not actually already above
      // the base level, then we need to see if we are up to date 
      // Otherwise we did this check at the base level and it went all
      // the way up the tree so we are already good
      if (!is_logical_owner() && !actually_above)
      {
        // We are also reading if we are doing reductions
        perform_remote_valid_check(copy_mask, versions,reading || (redop != 0));
      }
      FieldMask filter_mask;
      std::set<ApEvent> dead_events;
      LegionMap<ApEvent,FieldMask>::aligned filter_current_users; 
      LegionMap<VersionID,FieldMask>::aligned advance_versions, add_versions;
      if (reading)
      {
        RegionUsage usage(READ_ONLY, EXCLUSIVE, 0);
        FieldMask observed, non_dominated;
        AutoLock v_lock(view_lock,1,false/*exclusive*/);
        find_current_preconditions<false/*track*/>(copy_mask, usage, 
                                   child_color, origin_node, creator_op_id, 
                                   index, preconditions, dead_events, 
                                   filter_current_users,observed,non_dominated);
        // No domination above
        find_previous_preconditions(copy_mask, usage, child_color,
                                    origin_node, creator_op_id, index, 
                                    preconditions, dead_events);
      }
      else
      {
        RegionUsage usage((redop > 0) ? REDUCE : WRITE_DISCARD,EXCLUSIVE,redop);
        FieldMask observed, non_dominated, write_skip_mask;
        AutoLock v_lock(view_lock,1,false/*exclusive*/);
        // Find any version updates as well our write skip mask
        find_copy_version_updates(copy_mask, versions, write_skip_mask, 
            filter_mask, advance_versions, add_versions, redop > 0,
            restrict_out, false/*base*/);
        // Can only do the write skip optimization if this is a single copy
        if (single_copy && !!write_skip_mask)
        {
          // If we have a write skip mask we know we won't interfere with
          // any users in the list of current users so we can skip them
          const FieldMask current_mask = copy_mask - write_skip_mask;
          if (!!current_mask)
            find_current_preconditions<false/*track*/>(current_mask, usage, 
                                       child_color, origin_node, creator_op_id,
                                       index, preconditions, dead_events, 
                                       filter_current_users,
                                       observed, non_dominated);
        }
        else // the normal case with no write-skip
          find_current_preconditions<false/*track*/>(copy_mask, usage, 
                                     child_color, origin_node, creator_op_id,
                                     index, preconditions, dead_events, 
                                     filter_current_users, 
                                     observed, non_dominated);
        // No domination above
        find_previous_preconditions(copy_mask, usage, child_color,
                                    origin_node, creator_op_id, index, 
                                    preconditions, dead_events);
      }
#ifdef DEBUG_LEGION
      assert(filter_current_users.empty());
#endif
      if (!dead_events.empty() || 
          !advance_versions.empty() || !add_versions.empty())
      {
        // Need exclusive permissions to modify data structures
        AutoLock v_lock(view_lock);
        if (!dead_events.empty())
          for (std::set<ApEvent>::const_iterator it = dead_events.begin();
                it != dead_events.end(); it++)
            filter_local_users(*it); 
        if (!advance_versions.empty() || !add_versions.empty())
          apply_version_updates(filter_mask, advance_versions, 
                                add_versions, source, applied_events);
      }
    }

    //--------------------------------------------------------------------------
    void MaterializedView::add_copy_user(ReductionOpID redop, ApEvent copy_term,
                                         VersionTracker *versions,
                                         const UniqueID creator_op_id,
                                         const unsigned index,
                                         const FieldMask &copy_mask, 
                                         bool reading, bool restrict_out,
                                         const AddressSpaceID source,
                                         std::set<RtEvent> &applied_events)
    //--------------------------------------------------------------------------
    {
      RegionUsage usage;
      usage.redop = redop;
      usage.prop = EXCLUSIVE;
      if (reading)
        usage.privilege = READ_ONLY;
      else if (redop > 0)
        usage.privilege = REDUCE;
      else
        usage.privilege = READ_WRITE;
      RegionNode *origin_node = logical_node->is_region() ? 
        logical_node->as_region_node() : 
        logical_node->as_partition_node()->parent;
      if ((parent != NULL) && !versions->is_upper_bound_node(logical_node))
      {
        const LegionColor local_color = logical_node->get_color();
        parent->add_copy_user_above(usage, copy_term, local_color,
                               origin_node, versions, creator_op_id, index,
                               restrict_out, copy_mask, source, applied_events);
      }
      add_local_copy_user(usage, copy_term, true/*base*/, restrict_out,
          INVALID_COLOR, origin_node, versions, creator_op_id, index, 
          copy_mask, source, applied_events);
    }

    //--------------------------------------------------------------------------
    void MaterializedView::add_copy_user_above(const RegionUsage &usage, 
                                               ApEvent copy_term, 
                                               const LegionColor child_color,
                                               RegionNode *origin_node,
                                               VersionTracker *versions,
                                               const UniqueID creator_op_id,
                                               const unsigned index,
                                               const bool restrict_out,
                                               const FieldMask &copy_mask,
                                               const AddressSpaceID source,
                                              std::set<RtEvent> &applied_events)
    //--------------------------------------------------------------------------
    {
      if ((parent != NULL) && !versions->is_upper_bound_node(logical_node))
      {
        const LegionColor local_color = logical_node->get_color();
        parent->add_copy_user_above(usage, copy_term, local_color, origin_node,
                                  versions, creator_op_id, index, restrict_out, 
                                  copy_mask, source, applied_events);
      }
      add_local_copy_user(usage, copy_term, false/*base*/, restrict_out,
                      child_color, origin_node, versions, creator_op_id, 
                      index, copy_mask, source, applied_events);
    }

    //--------------------------------------------------------------------------
    void MaterializedView::add_local_copy_user(const RegionUsage &usage, 
                                               ApEvent copy_term,
                                               bool base_user,bool restrict_out,
                                               const LegionColor child_color,
                                               RegionNode *origin_node,
                                               VersionTracker *versions,
                                               const UniqueID creator_op_id,
                                               const unsigned index,
                                               const FieldMask &copy_mask,
                                               const AddressSpaceID source,
                                              std::set<RtEvent> &applied_events)
    //--------------------------------------------------------------------------
    {
      if (!is_logical_owner())
      {
        // If we are not the owner we have to send the user back to the owner
        RtUserEvent remote_update_event = Runtime::create_rt_user_event();
        Serializer rez;
        {
          RezCheck z(rez);
          rez.serialize(did);
          rez.serialize(remote_update_event);
          rez.serialize<bool>(true); // is copy
          rez.serialize<bool>(restrict_out);
          rez.serialize(usage);
          rez.serialize(copy_mask);
          rez.serialize(child_color);
          rez.serialize(origin_node->handle);
          rez.serialize(creator_op_id);
          rez.serialize(index);
          rez.serialize(copy_term);
          // Figure out which version infos we need
          LegionMap<VersionID,FieldMask>::aligned needed_versions;
          FieldVersions field_versions;
          // We don't need to worry about split fields here, that
          // will be taken care of on the handler side, just pack
          // up the version infos as they are currently stored
          versions->get_field_versions(logical_node, false/*split prev*/,
                                       copy_mask, field_versions);
          for (LegionMap<VersionID,FieldMask>::aligned::const_iterator it = 
                field_versions.begin(); it != field_versions.end(); it++)
          {
            FieldMask overlap = it->second & copy_mask;
            if (!overlap)
              continue;
            needed_versions[it->first] = overlap;
          }
          rez.serialize<size_t>(needed_versions.size());
          for (LegionMap<VersionID,FieldMask>::aligned::const_iterator it = 
                needed_versions.begin(); it != needed_versions.end(); it++)
          {
            rez.serialize(it->first);
            rez.serialize(it->second);
          }
          FieldMask local_split;
          versions->get_split_mask(logical_node, copy_mask, local_split);
          rez.serialize(local_split);
          rez.serialize<bool>(base_user);
        }
        runtime->send_view_remote_update(logical_owner, rez);
        // Tell the operation it has to wait for this event
        // to trigger before it can be considered mapped
        applied_events.insert(remote_update_event);
      }
      PhysicalUser *user = new PhysicalUser(usage, child_color, 
                                    creator_op_id, index, origin_node);
      user->add_reference();
      bool issue_collect = false;
      {
        AutoLock v_lock(view_lock);
        add_current_user(user, copy_term, copy_mask); 
        if (base_user)
          issue_collect = (outstanding_gc_events.find(copy_term) ==
                            outstanding_gc_events.end());
        outstanding_gc_events.insert(copy_term);
        // See if we need to check for read only invalidates
        // Don't worry about writing copies, their invalidations
        // will be sent if they update the version number
        if (!valid_remote_instances.empty() && IS_READ_ONLY(usage))
          perform_read_invalidations(copy_mask, versions, 
                                     source, applied_events);
      }
      if (issue_collect)
      {
        WrapperReferenceMutator mutator(applied_events);
        defer_collect_user(copy_term, &mutator);
      }
    }

    //--------------------------------------------------------------------------
    ApEvent MaterializedView::find_user_precondition(
                          const RegionUsage &usage, ApEvent term_event,
                          const FieldMask &user_mask, Operation *op,
                          const unsigned index, VersionTracker *versions,
                          std::set<RtEvent> &applied_events)
    //--------------------------------------------------------------------------
    {
      std::set<ApEvent> wait_on_events;
      ApEvent start_use_event = manager->get_use_event();
      if (start_use_event.exists())
        wait_on_events.insert(start_use_event);
      UniqueID op_id = op->get_unique_op_id();
      RegionNode *origin_node = logical_node->is_region() ? 
        logical_node->as_region_node() : 
        logical_node->as_partition_node()->parent;
      // Find our local preconditions
      find_local_user_preconditions(usage, term_event, INVALID_COLOR, 
          origin_node, versions, op_id, index, user_mask, 
          wait_on_events, applied_events);
      // Go up the tree if we have to
      if ((parent != NULL) && !versions->is_upper_bound_node(logical_node))
      {
        const LegionColor local_color = logical_node->get_color();
        parent->find_user_preconditions_above(usage, term_event, local_color, 
                              origin_node, versions, op_id, index, user_mask, 
                              wait_on_events, applied_events);
      }
      return Runtime::merge_events(wait_on_events); 
    }

    //--------------------------------------------------------------------------
    void MaterializedView::find_user_preconditions_above(
                                                const RegionUsage &usage,
                                                ApEvent term_event,
                                                const LegionColor child_color,
                                                RegionNode *origin_node,
                                                VersionTracker *versions,
                                                const UniqueID op_id,
                                                const unsigned index,
                                                const FieldMask &user_mask,
                                              std::set<ApEvent> &preconditions,
                                              std::set<RtEvent> &applied_events)
    //--------------------------------------------------------------------------
    {
      // Do the precondition analysis on the way up
      find_local_user_preconditions_above(usage, term_event, child_color, 
                          origin_node, versions, op_id, index, user_mask, 
                          preconditions, applied_events);
      // Go up the tree if we have to
      if ((parent != NULL) && !versions->is_upper_bound_node(logical_node))
      {
        const LegionColor local_color = logical_node->get_color();
        parent->find_user_preconditions_above(usage, term_event, local_color, 
                              origin_node, versions, op_id, index, user_mask, 
                              preconditions, applied_events);
      }
    }

    //--------------------------------------------------------------------------
    void MaterializedView::find_local_user_preconditions(
                                                const RegionUsage &usage,
                                                ApEvent term_event,
                                                const LegionColor child_color,
                                                RegionNode *origin_node,
                                                VersionTracker *versions,
                                                const UniqueID op_id,
                                                const unsigned index,
                                                const FieldMask &user_mask,
                                              std::set<ApEvent> &preconditions,
                                              std::set<RtEvent> &applied_events)
    //--------------------------------------------------------------------------
    {
      DETAILED_PROFILER(context->runtime, 
                        MATERIALIZED_VIEW_FIND_LOCAL_PRECONDITIONS_CALL);
      // If we are not the logical owner, we need to see if we are up to date 
      if (!is_logical_owner())
      {
#ifdef DEBUG_LEGION
        assert(!IS_REDUCE(usage)); // no user reductions currently, might change
#endif
        // Only writing if we are overwriting, otherwise we are also reading
        perform_remote_valid_check(user_mask, versions, !IS_WRITE_ONLY(usage));
      }
      std::set<ApEvent> dead_events;
      LegionMap<ApEvent,FieldMask>::aligned filter_current_users, 
                                           filter_previous_users;
      if (IS_READ_ONLY(usage))
      {
        AutoLock v_lock(view_lock,1,false/*exclusive*/);
        FieldMask observed, non_dominated;
        find_current_preconditions<true/*track*/>(user_mask, usage, child_color,
                                   origin_node, term_event, op_id, index, 
                                   preconditions, dead_events, 
                                   filter_current_users,observed,non_dominated);
        const FieldMask dominated = observed - non_dominated;
        if (!!dominated)
          find_previous_filter_users(dominated, filter_previous_users);
        const FieldMask previous_mask = user_mask - dominated;
        if (!!previous_mask)
          find_previous_preconditions(previous_mask, usage, child_color, 
                                      origin_node, term_event, op_id, index,
                                      preconditions, dead_events);
      }
      else
      {
        AutoLock v_lock(view_lock,1,false/*exclusive*/);
        FieldMask observed, non_dominated;
        find_current_preconditions<true/*track*/>(user_mask, usage, child_color,
                                   origin_node, term_event, op_id, index, 
                                   preconditions, dead_events, 
                                   filter_current_users,observed,non_dominated);
        const FieldMask dominated = observed - non_dominated;
        if (!!dominated)
          find_previous_filter_users(dominated, filter_previous_users);
        const FieldMask previous_mask = user_mask - dominated;
        if (!!previous_mask)
          find_previous_preconditions(previous_mask, usage, child_color, 
                                      origin_node, term_event, op_id, index,
                                      preconditions, dead_events);
      }
      if (!dead_events.empty() || 
          !filter_previous_users.empty() || !filter_current_users.empty())
      {
        // Need exclusive permissions to modify data structures
        AutoLock v_lock(view_lock);
        if (!dead_events.empty())
          for (std::set<ApEvent>::const_iterator it = dead_events.begin();
                it != dead_events.end(); it++)
            filter_local_users(*it); 
        if (!filter_previous_users.empty())
          for (LegionMap<ApEvent,FieldMask>::aligned::const_iterator it = 
                filter_previous_users.begin(); it != 
                filter_previous_users.end(); it++)
            filter_previous_user(it->first, it->second);
        if (!filter_current_users.empty())
          for (LegionMap<ApEvent,FieldMask>::aligned::const_iterator it = 
                filter_current_users.begin(); it !=
                filter_current_users.end(); it++)
            filter_current_user(it->first, it->second);
      }
    }

    //--------------------------------------------------------------------------
    void MaterializedView::find_local_user_preconditions_above(
                                                const RegionUsage &usage,
                                                ApEvent term_event,
                                                const LegionColor child_color,
                                                RegionNode *origin_node,
                                                VersionTracker *versions,
                                                const UniqueID op_id,
                                                const unsigned index,
                                                const FieldMask &user_mask,
                                              std::set<ApEvent> &preconditions,
                                              std::set<RtEvent> &applied_events,
                                                const bool actually_above)
    //--------------------------------------------------------------------------
    {
      DETAILED_PROFILER(context->runtime, 
                        MATERIALIZED_VIEW_FIND_LOCAL_PRECONDITIONS_CALL);
      // If we are not the logical owner and we are not actually above the
      // base level, then we need to see if we are up to date 
      // If we are actually above then we already did this check at the
      // base level and went all the way up the tree so there is no need
      // to do it again here
      if (!is_logical_owner() && !actually_above)
      {
#ifdef DEBUG_LEGION
        assert(!IS_REDUCE(usage)); // no reductions for now, might change
#endif
        // We are reading if we are not overwriting
        perform_remote_valid_check(user_mask, versions, !IS_WRITE_ONLY(usage));
      }
      std::set<ApEvent> dead_events;
      LegionMap<ApEvent,FieldMask>::aligned filter_current_users;
      if (IS_READ_ONLY(usage))
      {
        AutoLock v_lock(view_lock,1,false/*exclusive*/);
        FieldMask observed, non_dominated;
        find_current_preconditions<false/*track*/>(user_mask, usage, 
                                   child_color, origin_node,
                                   term_event, op_id, index, preconditions, 
                                   dead_events, filter_current_users, 
                                   observed, non_dominated);
        // No domination above
        find_previous_preconditions(user_mask, usage, child_color, 
                                    origin_node, term_event, op_id, index,
                                    preconditions, dead_events);
      }
      else
      {
        AutoLock v_lock(view_lock,1,false/*exclusive*/);
        FieldMask observed, non_dominated;
        find_current_preconditions<false/*track*/>(user_mask, usage, 
                                   child_color, origin_node,
                                   term_event, op_id, index, preconditions, 
                                   dead_events, filter_current_users, 
                                   observed, non_dominated);
        // No domination above
        find_previous_preconditions(user_mask, usage, child_color, 
                                    origin_node, term_event, op_id, index,
                                    preconditions, dead_events);
      }
#ifdef DEBUG_LEGION
      assert(filter_current_users.empty());
#endif
      if (!dead_events.empty())
      {
        // Need exclusive permissions to modify data structures
        AutoLock v_lock(view_lock);
        if (!dead_events.empty())
          for (std::set<ApEvent>::const_iterator it = dead_events.begin();
                it != dead_events.end(); it++)
            filter_local_users(*it); 
      }
    }

    //--------------------------------------------------------------------------
    void MaterializedView::add_user(const RegionUsage &usage,ApEvent term_event,
                                    const FieldMask &user_mask, Operation *op,
                                    const unsigned index, AddressSpaceID source,
                                    VersionTracker *versions,
                                    std::set<RtEvent> &applied_events)
    //--------------------------------------------------------------------------
    {
      UniqueID op_id = op->get_unique_op_id();
      bool need_version_update = false;
      if (IS_WRITE(usage))
      {
        FieldVersions advance_versions;
        versions->get_advance_versions(logical_node, true/*base*/,
                                       user_mask, advance_versions);
        need_version_update = update_version_numbers(user_mask,advance_versions,
                                                     source, applied_events);
      }
      RegionNode *origin_node = logical_node->is_region() ? 
        logical_node->as_region_node() : 
        logical_node->as_partition_node()->parent;
      // Go up the tree if necessary 
      if ((parent != NULL) && !versions->is_upper_bound_node(logical_node))
      {
        const LegionColor local_color = logical_node->get_color();
        parent->add_user_above(usage, term_event, local_color, origin_node,
            versions, op_id, index, user_mask, need_version_update, 
            source, applied_events);
      }
      // Add our local user
      const bool issue_collect = add_local_user(usage, term_event, 
                         INVALID_COLOR, origin_node, true/*base*/, versions,
                         op_id, index, user_mask, source, applied_events);
      // Launch the garbage collection task, if it doesn't exist
      // then the user wasn't registered anyway, see add_local_user
      if (issue_collect)
      {
        WrapperReferenceMutator mutator(applied_events);
        defer_collect_user(term_event, &mutator);
      }
      if (IS_ATOMIC(usage))
        find_atomic_reservations(user_mask, op, IS_WRITE(usage));
    }

    //--------------------------------------------------------------------------
    void MaterializedView::add_user_above(const RegionUsage &usage,
                                          ApEvent term_event,
                                          const LegionColor child_color,
                                          RegionNode *origin_node,
                                          VersionTracker *versions,
                                          const UniqueID op_id,
                                          const unsigned index,
                                          const FieldMask &user_mask,
                                          const bool need_version_update,
                                          const AddressSpaceID source,
                                          std::set<RtEvent> &applied_events)
    //--------------------------------------------------------------------------
    {
      bool need_update_above = false;
      if (need_version_update)
      {
        FieldVersions advance_versions;
        versions->get_advance_versions(logical_node, false/*base*/,
                                       user_mask, advance_versions);
        need_update_above = update_version_numbers(user_mask, advance_versions,
                                                   source, applied_events);
      }
      // Go up the tree if we have to
      if ((parent != NULL) && !versions->is_upper_bound_node(logical_node))
      {
        const LegionColor local_color = logical_node->get_color();
        parent->add_user_above(usage, term_event, local_color, origin_node,
            versions, op_id, index, user_mask, need_update_above, 
            source, applied_events);
      }
      add_local_user(usage, term_event, child_color, origin_node, false/*base*/,
                     versions, op_id, index, user_mask, source, applied_events);
    }

    //--------------------------------------------------------------------------
    bool MaterializedView::add_local_user(const RegionUsage &usage,
                                          ApEvent term_event,
                                          const LegionColor child_color,
                                          RegionNode *origin_node,
                                          const bool base_user,
                                          VersionTracker *versions,
                                          const UniqueID op_id,
                                          const unsigned index,
                                          const FieldMask &user_mask,
                                          const AddressSpaceID source,
                                          std::set<RtEvent> &applied_events)
    //--------------------------------------------------------------------------
    {
      if (!term_event.exists())
        return false;
      if (!is_logical_owner())
      {
        RegionNode *origin_node = logical_node->is_region() ? 
          logical_node->as_region_node() : 
          logical_node->as_partition_node()->parent;
        // If we are no the owner, we have to send the user back
        RtUserEvent remote_update_event = Runtime::create_rt_user_event();
        Serializer rez;
        {
          RezCheck z(rez);
          rez.serialize(did);
          rez.serialize(remote_update_event);
          rez.serialize<bool>(false); // is copy
          rez.serialize<bool>(false); // restrict out
          rez.serialize(usage);
          rez.serialize(user_mask);
          rez.serialize(child_color);
          rez.serialize(origin_node->handle);
          rez.serialize(op_id);
          rez.serialize(index);
          rez.serialize(term_event);
          // Figure out which version infos we need
          LegionMap<VersionID,FieldMask>::aligned needed_versions;
          FieldVersions field_versions;
          // We don't need to worry about split fields here, that
          // will be taken care of on the handler side, just pack
          // up the version infos as they are currently stored
          versions->get_field_versions(logical_node, false/*split previous*/,
                                       user_mask, field_versions);
          for (LegionMap<VersionID,FieldMask>::aligned::const_iterator it = 
                field_versions.begin(); it != field_versions.end(); it++)
          {
            FieldMask overlap = it->second & user_mask;
            if (!overlap)
              continue;
            needed_versions[it->first] = overlap;
          }
          rez.serialize<size_t>(needed_versions.size());
          for (LegionMap<VersionID,FieldMask>::aligned::const_iterator it = 
                needed_versions.begin(); it != needed_versions.end(); it++)
          {
            rez.serialize(it->first);
            rez.serialize(it->second);
          }
          FieldMask local_split;
          versions->get_split_mask(logical_node, user_mask, local_split);
          rez.serialize(local_split);
          rez.serialize<bool>(base_user);
        }
        runtime->send_view_remote_update(logical_owner, rez);
        // Tell the operation it has to wait for this event to
        // trigger before it can be considered mapped
        applied_events.insert(remote_update_event);
      }
      PhysicalUser *new_user = 
        new PhysicalUser(usage, child_color, op_id, index, origin_node);
      new_user->add_reference();
      // No matter what, we retake the lock in exclusive mode so we
      // can handle any clean-up and add our user
      AutoLock v_lock(view_lock);
      // Finally add our user and return if we need to issue a GC meta-task
      add_current_user(new_user, term_event, user_mask);
      // See if we need to check for read only invalidates
      // Don't worry about read-write, the invalidations will
      // be sent automatically if the version number is advanced
      if (!valid_remote_instances.empty() && IS_READ_ONLY(usage))
        perform_read_invalidations(user_mask, versions, source, applied_events);
      if (outstanding_gc_events.find(term_event) == 
          outstanding_gc_events.end())
      {
        outstanding_gc_events.insert(term_event);
        return (child_color == INVALID_COLOR);
      }
      return false;
    }

    //--------------------------------------------------------------------------
    ApEvent MaterializedView::add_user_fused(const RegionUsage &usage, 
                                             ApEvent term_event,
                                             const FieldMask &user_mask, 
                                             Operation *op,const unsigned index,
                                             VersionTracker *versions,
                                             const AddressSpaceID source,
                                             std::set<RtEvent> &applied_events,
                                             bool update_versions/*=true*/)
    //--------------------------------------------------------------------------
    {
      std::set<ApEvent> wait_on_events;
      ApEvent start_use_event = manager->get_use_event();
      if (start_use_event.exists())
        wait_on_events.insert(start_use_event);
      UniqueID op_id = op->get_unique_op_id();
      RegionNode *origin_node = logical_node->is_region() ? 
        logical_node->as_region_node() : 
        logical_node->as_partition_node()->parent;
      // Find our local preconditions
      find_local_user_preconditions(usage, term_event, INVALID_COLOR, 
                     origin_node, versions, op_id, index, user_mask, 
                     wait_on_events, applied_events);
      bool need_version_update = false;
      if (IS_WRITE(usage) && update_versions)
      {
        FieldVersions advance_versions;
        versions->get_advance_versions(logical_node, true/*base*/,
                                       user_mask, advance_versions);
        need_version_update = update_version_numbers(user_mask,advance_versions,
                                                     source, applied_events);
      }
      // Go up the tree if necessary
      if ((parent != NULL) && !versions->is_upper_bound_node(logical_node))
      {
        const LegionColor local_color = logical_node->get_color();
        parent->add_user_above_fused(usage, term_event, local_color, 
                              origin_node, versions, op_id, index, 
                              user_mask, source, wait_on_events, 
                              applied_events, need_version_update);
      }
      // Add our local user
      const bool issue_collect = add_local_user(usage, term_event, 
                         INVALID_COLOR, origin_node, true/*base*/, versions,
                         op_id, index, user_mask, source, applied_events);
      // Launch the garbage collection task, if it doesn't exist
      // then the user wasn't registered anyway, see add_local_user
      if (issue_collect)
      {
        WrapperReferenceMutator mutator(applied_events);
        defer_collect_user(term_event, &mutator);
      }
      // At this point tasks shouldn't be allowed to wait on themselves
#ifdef DEBUG_LEGION
      if (term_event.exists())
        assert(wait_on_events.find(term_event) == wait_on_events.end());
#endif
      if (IS_ATOMIC(usage))
        find_atomic_reservations(user_mask, op, IS_WRITE(usage));
      // Return the merge of the events
      return Runtime::merge_events(wait_on_events);
    }

    //--------------------------------------------------------------------------
    void MaterializedView::add_user_above_fused(const RegionUsage &usage, 
                                                ApEvent term_event,
                                                const LegionColor child_color,
                                                RegionNode *origin_node,
                                                VersionTracker *versions,
                                                const UniqueID op_id,
                                                const unsigned index,
                                                const FieldMask &user_mask,
                                                const AddressSpaceID source,
                                              std::set<ApEvent> &preconditions,
                                              std::set<RtEvent> &applied_events,
                                                const bool need_version_update)
    //--------------------------------------------------------------------------
    {
      // Do the precondition analysis on the way up
      find_local_user_preconditions_above(usage, term_event, child_color, 
                          origin_node, versions, op_id, index, user_mask, 
                          preconditions, applied_events);
      bool need_update_above = false;
      if (need_version_update)
      {
        FieldVersions advance_versions;
        versions->get_advance_versions(logical_node, false/*base*/, 
                                       user_mask, advance_versions);
        need_update_above = update_version_numbers(user_mask, advance_versions,
                                                   source, applied_events);
      }
      // Go up the tree if we have to
      if ((parent != NULL) && !versions->is_upper_bound_node(logical_node))
      {
        const LegionColor local_color = logical_node->get_color();
        parent->add_user_above_fused(usage, term_event, local_color,origin_node,
                              versions, op_id, index, user_mask, source,
                              preconditions, applied_events, need_update_above);
      }
      // Add the user on the way back down
      add_local_user(usage, term_event, child_color, origin_node, false/*base*/,
                     versions, op_id, index, user_mask, source, applied_events);
      // No need to launch a collect user task, the child takes care of that
    }

    //--------------------------------------------------------------------------
    void MaterializedView::add_initial_user(ApEvent term_event,
                                            const RegionUsage &usage,
                                            const FieldMask &user_mask,
                                            const UniqueID op_id,
                                            const unsigned index)
    //--------------------------------------------------------------------------
    {
#ifdef DEBUG_LEGION
      assert(logical_node->is_region());
#endif
      // No need to take the lock since we are just initializing
      PhysicalUser *user = new PhysicalUser(usage, INVALID_COLOR, op_id, index, 
                                            logical_node->as_region_node());
      user->add_reference();
      add_current_user(user, term_event, user_mask);
      initial_user_events.insert(term_event);
      // Don't need to actual launch a collection task, destructor
      // will handle this case
      outstanding_gc_events.insert(term_event);
    }
 
    //--------------------------------------------------------------------------
    void MaterializedView::notify_active(ReferenceMutator *mutator)
    //--------------------------------------------------------------------------
    {
      if (parent == NULL)
      {
        if (is_owner())
          manager->add_nested_gc_ref(did, mutator);
        else
          send_remote_gc_update(owner_space, mutator, 1, true/*add*/);
      }
      else
        parent->add_nested_gc_ref(did, mutator);
    }

    //--------------------------------------------------------------------------
    void MaterializedView::notify_inactive(ReferenceMutator *mutator)
    //--------------------------------------------------------------------------
    {
      if (parent == NULL)
      {
        // we have a resource reference on the manager so no need to check
        if (is_owner())
          manager->remove_nested_gc_ref(did, mutator);
        else
          send_remote_gc_update(owner_space, mutator, 1, false/*add*/);
      }
      else if (parent->remove_nested_gc_ref(did, mutator))
        delete parent;
    }

    //--------------------------------------------------------------------------
    void MaterializedView::notify_valid(ReferenceMutator *mutator)
    //--------------------------------------------------------------------------
    {
      if (parent == NULL)
        manager->add_nested_valid_ref(did, mutator);
      else
        parent->add_nested_valid_ref(did, mutator);
    }

    //--------------------------------------------------------------------------
    void MaterializedView::notify_invalid(ReferenceMutator *mutator)
    //--------------------------------------------------------------------------
    {
      if (parent == NULL) 
        // we have a resource reference on the manager so no need to check
        manager->remove_nested_valid_ref(did, mutator);
      else if (parent->remove_nested_valid_ref(did, mutator))
        delete parent;
    }

    //--------------------------------------------------------------------------
    void MaterializedView::collect_users(const std::set<ApEvent> &term_events)
    //--------------------------------------------------------------------------
    {
      {
        AutoLock v_lock(view_lock);
        // Remove any event users from the current and previous users
        for (std::set<ApEvent>::const_iterator it = term_events.begin();
              it != term_events.end(); it++)
          filter_local_users(*it); 
      }
      if (parent != NULL)
        parent->collect_users(term_events);
    } 

    //--------------------------------------------------------------------------
    void MaterializedView::send_view(AddressSpaceID target)
    //--------------------------------------------------------------------------
    {
#ifdef DEBUG_LEGION
      assert(is_owner());
#endif
      Serializer rez;
      {
        RezCheck z(rez);
        rez.serialize(did);
        rez.serialize(manager->did);
        if (parent == NULL)
          rez.serialize<DistributedID>(0);
        else
          rez.serialize<DistributedID>(parent->did);
        if (logical_node->is_region())
        {
          rez.serialize<bool>(true);
          rez.serialize(logical_node->as_region_node()->handle);
        }
        else
        {
          rez.serialize<bool>(false);
          rez.serialize(logical_node->as_partition_node()->handle);
        }
        rez.serialize(owner_space);
        rez.serialize(logical_owner);
        rez.serialize(owner_context);
      }
      runtime->send_materialized_view(target, rez);
      update_remote_instances(target);
    }

    //--------------------------------------------------------------------------
    void MaterializedView::update_gc_events(
                                           const std::deque<ApEvent> &gc_events)
    //--------------------------------------------------------------------------
    {
      if (parent != NULL)
        parent->update_gc_events(gc_events);
      AutoLock v_lock(view_lock);
      for (std::deque<ApEvent>::const_iterator it = gc_events.begin();
            it != gc_events.end(); it++)
      {
        outstanding_gc_events.insert(*it);
      }
    }    

    //--------------------------------------------------------------------------
    void MaterializedView::filter_invalid_fields(FieldMask &to_filter,
                                                 VersionInfo &version_info)
    //--------------------------------------------------------------------------
    {
      // If we're not the parent then keep going up
      if ((parent != NULL) && !version_info.is_upper_bound_node(logical_node))
        parent->filter_invalid_fields(to_filter, version_info);
      // If we still have fields to filter, then do that now
      if (!!to_filter)
      {
        // If we're not the owner then make sure that we are up to date
        if (!is_logical_owner())
          perform_remote_valid_check(to_filter, &version_info, true/*reading*/);
        // Get the version numbers that we need 
        FieldVersions needed_versions;
        version_info.get_field_versions(logical_node, false/*split prev*/,
                                        to_filter, needed_versions);
        // Need the lock in read only mode while touching current versions
        AutoLock v_lock(view_lock,1,false/*exclusive*/);
        for (FieldVersions::iterator it = needed_versions.begin();
              it != needed_versions.end(); it++)
        {
          std::map<VersionID,FieldMask>::const_iterator finder =  
            current_versions.find(it->first);
          if (finder != current_versions.end())
          {
            const FieldMask to_remove = it->second - finder->second;
            if (!!to_remove)
            {
              to_filter -= to_remove;
              if (!to_filter)
                return;
            }
          }
          else
          {
            // None of the fields are at the right version number
            to_filter -= it->second;
            if (!to_filter)
              return;
          }
        }
      }
    }

    //--------------------------------------------------------------------------
    void MaterializedView::find_copy_version_updates(const FieldMask &copy_mask,
                                                     VersionTracker *versions,
                                                     FieldMask &write_skip_mask,
                                                     FieldMask &filter_mask,
                              LegionMap<VersionID,FieldMask>::aligned &advance,
                              LegionMap<VersionID,FieldMask>::aligned &add_only,
                                bool is_reduction, bool restrict_out, bool base)
    //--------------------------------------------------------------------------
    {
#ifdef DEBUG_LEGION
      sanity_check_versions();
#endif
      // These are updates for a copy, so we are never going to the
      // next version number, we only go to the current versions
      FieldVersions update_versions;
      // If we're doing a restrict out copy, the version we are updating
      // is the advance version, otherwise it is the current version
      // before the operation. We want split previous here because we
      // haven't actually done the write yet, so if we're writing then
      // we're just copying the previous version over.
      if (restrict_out)
        versions->get_advance_versions(logical_node, base, 
                                       copy_mask, update_versions);
      else
        versions->get_field_versions(logical_node, true/*split previous*/,
                                     copy_mask, update_versions);
      FieldMask split_mask;
      versions->get_split_mask(logical_node, copy_mask, split_mask);
      for (LegionMap<VersionID,FieldMask>::aligned::const_iterator it = 
            update_versions.begin(); it != update_versions.end(); it++)
      {
        FieldMask overlap = it->second & copy_mask;
        if (!overlap)
          continue;
        if (it->first == 0)
        {
          filter_mask |= overlap;
          add_only[it->first] = overlap;
          continue;
        }
        // We're trying to get this to current version number, check to
        // see if we're already at one of the most common values of
        // either the previous version number or the current one
        // otherwise we will have to add this to the set to filter later
        const VersionID previous_number = it->first - 1;
        const VersionID next_number = it->first;
        LegionMap<VersionID,FieldMask>::aligned::const_iterator finder = 
          current_versions.find(previous_number);
        if (finder != current_versions.end())
        {
          const FieldMask intersect = overlap & finder->second;
          if (!!intersect)
          {
            advance[previous_number] = intersect;
            overlap -= intersect;
            if (!overlap)
              continue;
          }
          // Bump the iterator to the next entry, hopefully 
          // it is the next version number, but if not we'll figure it out
          finder++;
        }
        else
          finder = current_versions.find(next_number);
        // Check if the finder is good and the right version number
        if ((finder != current_versions.end()) && 
            (finder->first == next_number))
        {
          const FieldMask intersect = overlap & finder->second;
          if (!!intersect)
          {
            // This is a write skip field since we're already
            // at the version number at this view, but we're only
            // really at the version number if we're not reducing
            // We can't count split fields here because they might
            // contain users from many versions
#ifndef LEGION_SPY 
            if (!is_reduction)
            {
              if (!!split_mask)
                write_skip_mask |= (intersect - split_mask);
              else
                write_skip_mask |= intersect;
            }
#endif
            overlap -= intersect;
            if (!overlap)
              continue;
          }
        }
        // If we still have fields, then record we need to filter them
        filter_mask |= overlap;
        // Record the version number and fields to add after the filter
        add_only[next_number] = overlap;
      }
    }

    //--------------------------------------------------------------------------
    void MaterializedView::apply_version_updates(FieldMask &filter_mask,
                      const LegionMap<VersionID,FieldMask>::aligned &advance,
                      const LegionMap<VersionID,FieldMask>::aligned &add_only,
                      AddressSpaceID source, std::set<RtEvent> &applied_events)
    //--------------------------------------------------------------------------
    {
#ifdef DEBUG_LEGION
      sanity_check_versions();
#endif
      // If we have remote instances, we need to check to see 
      // if we need to send any invalidations
      if (!valid_remote_instances.empty())
      {
#ifdef DEBUG_LEGION
        assert(is_logical_owner());
#endif
        // Keep track of any invalidations that we have to apply 
        // make a copy here before filter gets destroyed by the call
        FieldMask invalidate_mask = filter_mask;
        if (!!filter_mask)
        {
          // See if any of them are already up to date so we don't have
          // to send invalidations, this is expensive enough that it is
          // worth the extra analysis cost here to just do it
          for (LegionMap<VersionID,FieldMask>::aligned::const_iterator it = 
                add_only.begin(); it != add_only.end(); it++)
          {
            LegionMap<VersionID,FieldMask>::aligned::const_iterator finder = 
              current_versions.find(it->first);
            if (finder == current_versions.end())
              continue;
            FieldMask overlap = finder->second & it->second;
            if (!!overlap)
              invalidate_mask -= overlap;
          }
          filter_and_add(filter_mask, add_only);
        }
        if (!advance.empty())
        {
          for (LegionMap<VersionID,FieldMask>::aligned::const_iterator it = 
                advance.begin(); it != advance.end(); it++)
          {
            LegionMap<VersionID,FieldMask>::aligned::iterator finder = 
              current_versions.find(it->first);
            // Someone else could already have advanced this
            if (finder == current_versions.end())
              continue;
            FieldMask overlap = finder->second & it->second;
            if (!overlap)
              continue;
            finder->second -= overlap;
            if (!finder->second)
              current_versions.erase(finder);
            current_versions[it->first+1] |= overlap;
            invalidate_mask |= overlap;
          }
        }
        if (!!invalidate_mask)
          send_invalidations(invalidate_mask, source, applied_events);
      }
      else
      {
        // This is the common path
        if (!!filter_mask)
          filter_and_add(filter_mask, add_only);
        if (!advance.empty())
        {
          for (LegionMap<VersionID,FieldMask>::aligned::const_iterator it = 
                advance.begin(); it != advance.end(); it++)
          {
            LegionMap<VersionID,FieldMask>::aligned::iterator finder = 
              current_versions.find(it->first);
            // Someone else could already have advanced this
            if (finder == current_versions.end())
              continue;
            finder->second -= it->second;
            if (!finder->second)
              current_versions.erase(finder);
            current_versions[it->first+1] |= it->second;
          }
        }
      }
#ifdef DEBUG_LEGION
      sanity_check_versions();
#endif
    }

    //--------------------------------------------------------------------------
    void MaterializedView::filter_and_add(FieldMask &filter_mask,
                    const LegionMap<VersionID,FieldMask>::aligned &add_versions)
    //--------------------------------------------------------------------------
    {
      std::vector<VersionID> to_delete; 
      for (LegionMap<VersionID,FieldMask>::aligned::iterator it = 
            current_versions.begin(); it != current_versions.end(); it++)
      {
        FieldMask overlap = it->second & filter_mask;
        if (!overlap)
          continue;
        it->second -= overlap;
        if (!it->second)
          to_delete.push_back(it->first);
        filter_mask -= overlap;
        if (!filter_mask)
          break;
      }
      // Delete the old entries
      if (!to_delete.empty())
      {
        for (std::vector<VersionID>::const_iterator it = to_delete.begin();
              it != to_delete.end(); it++)
          current_versions.erase(*it);
      }
      // Then add the new entries
      for (LegionMap<VersionID,FieldMask>::aligned::const_iterator it = 
            add_versions.begin(); it != add_versions.end(); it++)
        current_versions[it->first] |= it->second;
    }

    //--------------------------------------------------------------------------
    bool MaterializedView::update_version_numbers(const FieldMask &user_mask,
                                           const FieldVersions &target_versions,
                                           const AddressSpaceID source,
                                           std::set<RtEvent> &applied_events)
    //--------------------------------------------------------------------------
    {
      FieldMask filter_mask, invalidate_mask;
      LegionMap<VersionID,FieldMask>::aligned update_versions;
      bool need_check_above = false;
      // Need the lock in exclusive mode to do the update
      AutoLock v_lock(view_lock);
      // If we are logical owner and we have remote valid instances
      // we need to track which version numbers get updated so we can
      // send invalidates
      const bool need_invalidates = is_logical_owner() && 
          !valid_remote_instances.empty() && !(user_mask * remote_valid_mask);
#ifdef DEBUG_LEGION
      sanity_check_versions();
#endif
      for (LegionMap<VersionID,FieldMask>::aligned::const_iterator it = 
            target_versions.begin(); it != target_versions.end(); it++)
      {
#ifdef DEBUG_LEGION
        assert(it->first > 0);
#endif
        FieldMask overlap = it->second & user_mask;
        if (!overlap)
          continue;
        // We are always trying to advance the version numbers here
        // since these are writing users and are therefore going from
        // the current version number to the next one. We'll check for
        // the most common cases here, and only filter if we don't find them.
        const VersionID previous_number = it->first - 1; 
        const VersionID next_number = it->first; 
        LegionMap<VersionID,FieldMask>::aligned::iterator finder = 
          current_versions.find(previous_number);
        if (finder != current_versions.end())
        {
          FieldMask intersect = overlap & finder->second;
          if (!!intersect)
          {
            need_check_above = true;
            finder->second -= intersect;
            if (need_invalidates)
              invalidate_mask |= intersect;
            if (!finder->second)
            {
              current_versions.erase(finder);
              // We just deleted the iterator so we need a new one
              finder = current_versions.find(next_number);
            }
            else // We didn't delete the iterator so trying bumping it
              finder++;
            if (finder != current_versions.end())
            {
              if (finder->first != next_number) 
              {
                current_versions[next_number] = intersect;
                // Set it to end since we know there is no point in checking
                finder = current_versions.end();
              }
              else // finder points to the right place
                finder->second |= intersect;
            }
            else // no valid iterator so just put in the value
              current_versions[next_number] = intersect;
            overlap -= intersect;
            if (!overlap)
              continue;
          }
          else // Try the next element, hopefully it is version number+1
            finder++;
        }
        else
          finder = current_versions.find(next_number);
        // Check if the finder is good and the right version number
        if ((finder != current_versions.end()) && 
            (finder->first == next_number))
        {
          FieldMask intersect = overlap & finder->second;
          if (!!intersect)
          {
            finder->second |= intersect;
            overlap -= intersect;
            if (!overlap)
              continue;
          }
        }
        // If we still have fields, then record we need to filter them
        filter_mask |= overlap;
        // Record the version number and fields to add after the filter
        update_versions[next_number] = overlap;
        if (need_invalidates)
          invalidate_mask |= overlap;
      }
      // If we need to filter, let's do that now
      if (!!filter_mask)
      {
        need_check_above = true;
        filter_and_add(filter_mask, update_versions);  
      }
#ifdef DEBUG_LEGION
      sanity_check_versions();
#endif
      if (!!invalidate_mask)
        send_invalidations(invalidate_mask, source, applied_events);
      return need_check_above;
    }

#ifdef DEBUG_LEGION
    //--------------------------------------------------------------------------
    void MaterializedView::sanity_check_versions(void)
    //--------------------------------------------------------------------------
    {
      FieldMask version_mask;
      for (LegionMap<VersionID,FieldMask>::aligned::const_iterator it = 
            current_versions.begin(); it != current_versions.end(); it++)
      {
        assert(version_mask * it->second);
        version_mask |= it->second;
      }
    }
#endif

    //--------------------------------------------------------------------------
    void MaterializedView::add_current_user(PhysicalUser *user, 
                                            ApEvent term_event,
                                            const FieldMask &user_mask)
    //--------------------------------------------------------------------------
    {
      // Must be called while holding the lock
      // Reference should already have been added
      EventUsers &event_users = current_epoch_users[term_event];
      if (event_users.single)
      {
        if (event_users.users.single_user == NULL)
        {
          // make it the entry
          event_users.users.single_user = user;
          event_users.user_mask = user_mask;
        }
        else
        {
          // convert to multi
          LegionMap<PhysicalUser*,FieldMask>::aligned *new_map = 
                           new LegionMap<PhysicalUser*,FieldMask>::aligned();
          (*new_map)[event_users.users.single_user] = event_users.user_mask;
          (*new_map)[user] = user_mask;
          event_users.user_mask |= user_mask;
          event_users.users.multi_users = new_map;
          event_users.single = false;
        }
      }
      else
      {
        // Add it to the set 
        (*event_users.users.multi_users)[user] = user_mask;
        event_users.user_mask |= user_mask;
      }
    }

    //--------------------------------------------------------------------------
    void MaterializedView::filter_local_users(ApEvent term_event) 
    //--------------------------------------------------------------------------
    {
      // Caller must be holding the lock
      DETAILED_PROFILER(context->runtime, 
                        MATERIALIZED_VIEW_FILTER_LOCAL_USERS_CALL);
      // Don't do this if we are in Legion Spy since we want to see
      // all of the dependences on an instance
#if !defined(LEGION_SPY) && !defined(EVENT_GRAPH_TRACE)
      std::set<ApEvent>::iterator event_finder = 
        outstanding_gc_events.find(term_event); 
      if (event_finder != outstanding_gc_events.end())
      {
        LegionMap<ApEvent,EventUsers>::aligned::iterator current_finder = 
          current_epoch_users.find(term_event);
        if (current_finder != current_epoch_users.end())
        {
          EventUsers &event_users = current_finder->second;
          if (event_users.single)
          {
            if (event_users.users.single_user->remove_reference())
              delete (event_users.users.single_user);
          }
          else
          {
            for (LegionMap<PhysicalUser*,FieldMask>::aligned::iterator
                  it = event_users.users.multi_users->begin(); it !=
                  event_users.users.multi_users->end(); it++)
            {
              if (it->first->remove_reference())
                delete (it->first);
            }
            delete event_users.users.multi_users;
          }
          current_epoch_users.erase(current_finder);
        }
        LegionMap<ApEvent,EventUsers>::aligned::iterator previous_finder = 
          previous_epoch_users.find(term_event);
        if (previous_finder != previous_epoch_users.end())
        {
          EventUsers &event_users = previous_finder->second; 
          if (event_users.single)
          {
            if (event_users.users.single_user->remove_reference())
              delete (event_users.users.single_user);
          }
          else
          {
            for (LegionMap<PhysicalUser*,FieldMask>::aligned::iterator
                  it = event_users.users.multi_users->begin(); it !=
                  event_users.users.multi_users->end(); it++)
            {
              if (it->first->remove_reference())
                delete (it->first);
            }
            delete event_users.users.multi_users;
          }
          previous_epoch_users.erase(previous_finder);
        }
        outstanding_gc_events.erase(event_finder);
      }
#endif
    }

    //--------------------------------------------------------------------------
    void MaterializedView::filter_local_users(const FieldMask &filter_mask,
                      LegionMap<ApEvent,EventUsers>::aligned &local_epoch_users)
    //--------------------------------------------------------------------------
    {
      // lock better be held by caller
      DETAILED_PROFILER(context->runtime, 
                        MATERIALIZED_VIEW_FILTER_LOCAL_USERS_CALL);
      std::vector<ApEvent> to_delete;
      for (LegionMap<ApEvent,EventUsers>::aligned::iterator lit = 
           local_epoch_users.begin(); lit != local_epoch_users.end(); lit++)
      {
        const FieldMask overlap = lit->second.user_mask & filter_mask;
        if (!overlap)
          continue;
        EventUsers &local_users = lit->second;
        local_users.user_mask -= overlap;
        if (!local_users.user_mask)
        {
          // Total removal of the entry
          to_delete.push_back(lit->first);
          if (local_users.single)
          {
            PhysicalUser *user = local_users.users.single_user;
            if (user->remove_reference())
              delete (user);
          }
          else
          {
            for (LegionMap<PhysicalUser*,FieldMask>::aligned::const_iterator 
                  it = local_users.users.multi_users->begin(); it !=
                  local_users.users.multi_users->end(); it++)
            {
              if (it->first->remove_reference())
                delete (it->first);
            }
            // Delete the map too
            delete local_users.users.multi_users;
          }
        }
        else if (!local_users.single) // only need to filter for non-single
        {
          // Partial removal of the entry
          std::vector<PhysicalUser*> to_erase;
          for (LegionMap<PhysicalUser*,FieldMask>::aligned::iterator it = 
                local_users.users.multi_users->begin(); it !=
                local_users.users.multi_users->end(); it++)
          {
            it->second -= overlap;
            if (!it->second)
              to_erase.push_back(it->first);
          }
          if (!to_erase.empty())
          {
            for (std::vector<PhysicalUser*>::const_iterator it = 
                  to_erase.begin(); it != to_erase.end(); it++)
            {
              local_users.users.multi_users->erase(*it);
              if ((*it)->remove_reference())
                delete (*it);
            }
            // See if we can shrink this back down
            if (local_users.users.multi_users->size() == 1)
            {
              LegionMap<PhysicalUser*,FieldMask>::aligned::iterator first_it =
                            local_users.users.multi_users->begin();     
#ifdef DEBUG_LEGION
              // This summary mask should dominate
              assert(!(first_it->second - local_users.user_mask));
#endif
              PhysicalUser *user = first_it->first;
              local_users.user_mask = first_it->second;
              delete local_users.users.multi_users;
              local_users.users.single_user = user;
              local_users.single = true;
            }
          }
        }
      }
      if (!to_delete.empty())
      {
        for (std::vector<ApEvent>::const_iterator it = to_delete.begin();
              it != to_delete.end(); it++)
          local_epoch_users.erase(*it);
      }
    }

    //--------------------------------------------------------------------------
    void MaterializedView::filter_current_user(ApEvent user_event, 
                                               const FieldMask &filter_mask)
    //--------------------------------------------------------------------------
    {
      // lock better be held by caller
      DETAILED_PROFILER(context->runtime, 
                        MATERIALIZED_VIEW_FILTER_CURRENT_USERS_CALL);
      LegionMap<ApEvent,EventUsers>::aligned::iterator cit = 
        current_epoch_users.find(user_event);
      // Some else might already have moved it back or it could have
      // been garbage collected already
      if (cit == current_epoch_users.end())
        return;
#if !defined(LEGION_SPY) && !defined(EVENT_GRAPH_TRACE)
      if (cit->first.has_triggered_faultignorant())
      {
        EventUsers &current_users = cit->second;
        if (current_users.single)
        {
          if (current_users.users.single_user->remove_reference())
            delete (current_users.users.single_user);
        }
        else
        {
          for (LegionMap<PhysicalUser*,FieldMask>::aligned::iterator it = 
                current_users.users.multi_users->begin(); it !=
                current_users.users.multi_users->end(); it++)
          {
            if (it->first->remove_reference())
              delete (it->first);
          }
          delete current_users.users.multi_users;
        }
        current_epoch_users.erase(cit);
        return;
      }
#endif
      EventUsers &current_users = cit->second;
      FieldMask summary_overlap = current_users.user_mask & filter_mask;
      if (!summary_overlap)
        return;
      current_users.user_mask -= summary_overlap;
      EventUsers &prev_users = previous_epoch_users[cit->first];
      if (current_users.single)
      {
        PhysicalUser *user = current_users.users.single_user;
        if (prev_users.single)
        {
          // Single, see if something exists there yet
          if (prev_users.users.single_user == NULL)
          {
            prev_users.users.single_user = user; 
            prev_users.user_mask = summary_overlap;
            if (!current_users.user_mask) // reference flows back
              current_epoch_users.erase(cit);
            else
              user->add_reference(); // add a reference
          }
          else if (prev_users.users.single_user == user)
          {
            // Same user, update the fields 
            prev_users.user_mask |= summary_overlap;
            if (!current_users.user_mask)
            {
              current_epoch_users.erase(cit);
              user->remove_reference(); // remove unnecessary reference
            }
          }
          else
          {
            // Go to multi mode
            LegionMap<PhysicalUser*,FieldMask>::aligned *new_map = 
                          new LegionMap<PhysicalUser*,FieldMask>::aligned();
            (*new_map)[prev_users.users.single_user] = prev_users.user_mask;
            (*new_map)[user] = summary_overlap;
            if (!current_users.user_mask) // reference flows back
              current_epoch_users.erase(cit);
            else
              user->add_reference();
            prev_users.user_mask |= summary_overlap;
            prev_users.users.multi_users = new_map;
            prev_users.single = false;
          }
        }
        else
        {
          // Already multi
          prev_users.user_mask |= summary_overlap;
          // See if we can find it in the multi-set
          LegionMap<PhysicalUser*,FieldMask>::aligned::iterator finder = 
            prev_users.users.multi_users->find(user);
          if (finder == prev_users.users.multi_users->end())
          {
            // Couldn't find it
            (*prev_users.users.multi_users)[user] = summary_overlap;
            if (!current_users.user_mask) // reference flows back
              current_epoch_users.erase(cit);
            else
              user->add_reference();
          }
          else
          {
            // Found it, update it 
            finder->second |= summary_overlap;
            if (!current_users.user_mask)
            {
              current_epoch_users.erase(cit);
              user->remove_reference(); // remove redundant reference
            }
          }
        }
      }
      else
      {
        // Many things, filter them and move them back
        if (!current_users.user_mask)
        {
          // Moving the whole set back, see what the previous looks like
          if (prev_users.single)
          {
            if (prev_users.users.single_user != NULL)
            {
              // Merge the one user into this map so we can move 
              // the whole map back
              PhysicalUser *user = prev_users.users.single_user;  
              LegionMap<PhysicalUser*,FieldMask>::aligned::iterator finder =
                current_users.users.multi_users->find(user);
              if (finder == current_users.users.multi_users->end())
              {
                // Add it reference is already there
                (*current_users.users.multi_users)[user] = 
                  prev_users.user_mask;
              }
              else
              {
                // Already there, update it and remove duplicate reference
                finder->second |= prev_users.user_mask;
                user->remove_reference();
              }
            }
            // Now just move the map back
            prev_users.user_mask |= summary_overlap;
            prev_users.users.multi_users = current_users.users.multi_users;
            prev_users.single = false;
          }
          else
          {
            // merge the two sets
            for (LegionMap<PhysicalUser*,FieldMask>::aligned::const_iterator
                  it = current_users.users.multi_users->begin();
                  it != current_users.users.multi_users->end(); it++)
            {
              // See if we can find it
              LegionMap<PhysicalUser*,FieldMask>::aligned::iterator finder = 
                prev_users.users.multi_users->find(it->first);
              if (finder == prev_users.users.multi_users->end())
              {
                // Didn't find it, just move it back, reference moves back
                prev_users.users.multi_users->insert(*it);
              }
              else
              {
                finder->second |= it->second; 
                // Remove the duplicate reference
                it->first->remove_reference();
              }
            }
            prev_users.user_mask |= summary_overlap;
            // Now delete the set
            delete current_users.users.multi_users;
          }
          current_epoch_users.erase(cit);
        }
        else
        {
          // Only send back filtered users
          std::vector<PhysicalUser*> to_delete;
          if (prev_users.single)
          {
            // Make a new map to send back  
            LegionMap<PhysicalUser*,FieldMask>::aligned *new_map = 
                          new LegionMap<PhysicalUser*,FieldMask>::aligned();
            for (LegionMap<PhysicalUser*,FieldMask>::aligned::iterator it = 
                  current_users.users.multi_users->begin(); it !=
                  current_users.users.multi_users->end(); it++)
            {
              FieldMask overlap = summary_overlap & it->second;
              if (!overlap)
                continue;
              // Can move without checking
              (*new_map)[it->first] = overlap;
              it->second -= overlap;
              if (!it->second)
                to_delete.push_back(it->first); // reference flows back
              else
                it->first->add_reference(); // need new reference
            }
            // Also capture the existing previous user if there is one
            if (prev_users.users.single_user != NULL)
            {
              LegionMap<PhysicalUser*,FieldMask>::aligned::iterator finder = 
                new_map->find(prev_users.users.single_user);
              if (finder == new_map->end())
              {
                (*new_map)[prev_users.users.single_user] = 
                  prev_users.user_mask;
              }
              else
              {
                finder->second |= prev_users.user_mask;
                // Remove redundant reference
                finder->first->remove_reference();
              }
            }
            // Make the new map the previous set
            prev_users.user_mask |= summary_overlap;
            prev_users.users.multi_users = new_map;
            prev_users.single = false;
          }
          else
          {
            for (LegionMap<PhysicalUser*,FieldMask>::aligned::iterator it =
                  current_users.users.multi_users->begin(); it !=
                  current_users.users.multi_users->end(); it++)
            {
              FieldMask overlap = summary_overlap & it->second; 
              if (!overlap)
                continue;
              it->second -= overlap;
              LegionMap<PhysicalUser*,FieldMask>::aligned::iterator finder = 
                prev_users.users.multi_users->find(it->first);
              // See if it already exists
              if (finder == prev_users.users.multi_users->end())
              {
                // Doesn't exist yet, so add it 
                (*prev_users.users.multi_users)[it->first] = overlap;
                if (!it->second) // reference flows back
                  to_delete.push_back(it->first);
                else
                  it->first->add_reference();
              }
              else
              {
                // Already exists so update it
                finder->second |= overlap;
                if (!it->second)
                {
                  to_delete.push_back(it->first);
                  // Remove redundant reference
                  it->first->remove_reference();
                }
              }
            }
            prev_users.user_mask |= summary_overlap;
          }
          // See if we can collapse this map back down
          if (!to_delete.empty())
          {
            for (std::vector<PhysicalUser*>::const_iterator it = 
                  to_delete.begin(); it != to_delete.end(); it++)
            {
              current_users.users.multi_users->erase(*it);
            }
            if (current_users.users.multi_users->size() == 1)
            {
              LegionMap<PhysicalUser*,FieldMask>::aligned::iterator 
                first_it = current_users.users.multi_users->begin();
#ifdef DEBUG_LEGION
              // Should dominate as an upper bound
              assert(!(first_it->second - current_users.user_mask));
#endif
              PhysicalUser *user = first_it->first;
              current_users.user_mask = first_it->second;
              delete current_users.users.multi_users;
              current_users.users.single_user = user;   
              current_users.single = true;
            }
          }
        }
      }
    }

    //--------------------------------------------------------------------------
    void MaterializedView::filter_previous_user(ApEvent user_event,
                                                const FieldMask &filter_mask)
    //--------------------------------------------------------------------------
    {
      // lock better be held by caller
      DETAILED_PROFILER(context->runtime,
                        MATERIALIZED_VIEW_FILTER_PREVIOUS_USERS_CALL);
      LegionMap<ApEvent,EventUsers>::aligned::iterator pit = 
        previous_epoch_users.find(user_event);
      // This might already have been filtered or garbage collected
      if (pit == previous_epoch_users.end())
        return;
#if !defined(LEGION_SPY) && !defined(EVENT_GRAPH_TRACE)
      if (pit->first.has_triggered_faultignorant())
      {
        EventUsers &previous_users = pit->second;
        if (previous_users.single)
        {
          if (previous_users.users.single_user->remove_reference())
            delete (previous_users.users.single_user);
        }
        else
        {
          for (LegionMap<PhysicalUser*,FieldMask>::aligned::iterator it = 
                previous_users.users.multi_users->begin(); it !=
                previous_users.users.multi_users->end(); it++)
          {
            if (it->first->remove_reference())
              delete (it->first);
          }
          delete previous_users.users.multi_users;
        }
        previous_epoch_users.erase(pit);
        return;
      }
#endif
      EventUsers &previous_users = pit->second;
      FieldMask summary_overlap = previous_users.user_mask & filter_mask;
      if (!summary_overlap)
        return;
      previous_users.user_mask -= summary_overlap;
      if (!previous_users.user_mask)
      {
        // We can delete the whole entry
        if (previous_users.single)
        {
          PhysicalUser *user = previous_users.users.single_user;
          if (user->remove_reference())
            delete (user);
        }
        else
        {
          for (LegionMap<PhysicalUser*,FieldMask>::aligned::const_iterator 
                it = previous_users.users.multi_users->begin(); it !=
                previous_users.users.multi_users->end(); it++)
          {
            if (it->first->remove_reference())
              delete (it->first);
          }
          // Delete the map too
          delete previous_users.users.multi_users;
        }
        previous_epoch_users.erase(pit);
      }
      else if (!previous_users.single) // only need to filter for non-single
      {
        // Filter out the users for the dominated fields
        std::vector<PhysicalUser*> to_delete;
        for (LegionMap<PhysicalUser*,FieldMask>::aligned::iterator it = 
              previous_users.users.multi_users->begin(); it !=
              previous_users.users.multi_users->end(); it++)
        {
          it->second -= summary_overlap; 
          if (!it->second)
            to_delete.push_back(it->first);
        }
        if (!to_delete.empty())
        {
          for (std::vector<PhysicalUser*>::const_iterator it = 
                to_delete.begin(); it != to_delete.end(); it++)
          {
            previous_users.users.multi_users->erase(*it);
            if ((*it)->remove_reference())
              delete (*it);
          }
          // See if we can shrink this back down
          if (previous_users.users.multi_users->size() == 1)
          {
            LegionMap<PhysicalUser*,FieldMask>::aligned::iterator first_it =
                          previous_users.users.multi_users->begin();     
#ifdef DEBUG_LEGION
            // This summary mask should dominate
            assert(!(first_it->second - previous_users.user_mask));
#endif
            PhysicalUser *user = first_it->first;
            previous_users.user_mask = first_it->second;
            delete previous_users.users.multi_users;
            previous_users.users.single_user = user;
            previous_users.single = true;
          }
        }
      }
    }

    //--------------------------------------------------------------------------
    template<bool TRACK_DOM>
    void MaterializedView::find_current_preconditions(
                                                 const FieldMask &user_mask,
                                                 const RegionUsage &usage,
                                                 const LegionColor child_color,
                                                 RegionNode *origin_node,
                                                 ApEvent term_event,
                                                 const UniqueID op_id,
                                                 const unsigned index,
                                               std::set<ApEvent> &preconditions,
                                               std::set<ApEvent> &dead_events,
                           LegionMap<ApEvent,FieldMask>::aligned &filter_events,
                                                 FieldMask &observed,
                                                 FieldMask &non_dominated)
    //--------------------------------------------------------------------------
    {
      // Caller must be holding the lock
      for (LegionMap<ApEvent,EventUsers>::aligned::const_iterator cit = 
           current_epoch_users.begin(); cit != current_epoch_users.end(); cit++)
      {
        if (cit->first == term_event)
          continue;
#if !defined(LEGION_SPY) && !defined(EVENT_GRAPH_TRACE)
        // We're about to do a bunch of expensive tests, 
        // so first do something cheap to see if we can 
        // skip all the tests.
        if (cit->first.has_triggered_faultignorant())
        {
          dead_events.insert(cit->first);
          continue;
        }
        if (preconditions.find(cit->first) != preconditions.end())
          continue;
#endif
        const EventUsers &event_users = cit->second;
        const FieldMask overlap = event_users.user_mask & user_mask;
        if (!overlap)
          continue;
        else if (TRACK_DOM)
          observed |= overlap;
        if (event_users.single)
        {
          if (has_local_precondition(event_users.users.single_user, usage,
                                     child_color, op_id, index, origin_node))
          {
            preconditions.insert(cit->first);
            if (TRACK_DOM)
              filter_events[cit->first] = overlap;
          }
          else if (TRACK_DOM)
            non_dominated |= overlap;
        }
        else
        {
          for (LegionMap<PhysicalUser*,FieldMask>::aligned::const_iterator 
                it = event_users.users.multi_users->begin(); it !=
                event_users.users.multi_users->end(); it++)
          {
            const FieldMask user_overlap = user_mask & it->second;
            if (!user_overlap)
              continue;
            if (has_local_precondition(it->first, usage, child_color, 
                                       op_id, index, origin_node))
            {
              preconditions.insert(cit->first);
              if (TRACK_DOM)
                filter_events[cit->first] |= user_overlap;
            }
            else if (TRACK_DOM)
              non_dominated |= user_overlap;
          }
        }
      }
    }

    //--------------------------------------------------------------------------
    void MaterializedView::find_previous_preconditions(
                                                 const FieldMask &user_mask,
                                                 const RegionUsage &usage,
                                                 const LegionColor child_color,
                                                 RegionNode *origin_node,
                                                 ApEvent term_event,
                                                 const UniqueID op_id,
                                                 const unsigned index,
                                               std::set<ApEvent> &preconditions,
                                               std::set<ApEvent> &dead_events)
    //--------------------------------------------------------------------------
    {
      // Caller must be holding the lock
      for (LegionMap<ApEvent,EventUsers>::aligned::const_iterator pit = 
            previous_epoch_users.begin(); pit != 
            previous_epoch_users.end(); pit++)
      {
        if (pit->first == term_event)
          continue;
#if !defined(LEGION_SPY) && !defined(EVENT_GRAPH_TRACE)
        // We're about to do a bunch of expensive tests, 
        // so first do something cheap to see if we can 
        // skip all the tests.
        if (pit->first.has_triggered_faultignorant())
        {
          dead_events.insert(pit->first);
          continue;
        }
        if (preconditions.find(pit->first) != preconditions.end())
          continue;
#endif
        const EventUsers &event_users = pit->second;
        if (user_mask * event_users.user_mask)
          continue;
        if (event_users.single)
        {
          if (has_local_precondition(event_users.users.single_user, usage,
                                     child_color, op_id, index, origin_node))
            preconditions.insert(pit->first);
        }
        else
        {
          for (LegionMap<PhysicalUser*,FieldMask>::aligned::const_iterator 
                it = event_users.users.multi_users->begin(); it !=
                event_users.users.multi_users->end(); it++)
          {
            if (user_mask * it->second)
              continue;
            if (has_local_precondition(it->first, usage, child_color, 
                                       op_id, index, origin_node))
              preconditions.insert(pit->first);
          }
        }
      }
    }

    //--------------------------------------------------------------------------
    template<bool TRACK_DOM>
    void MaterializedView::find_current_preconditions(
                                                 const FieldMask &user_mask,
                                                 const RegionUsage &usage,
                                                 const LegionColor child_color,
                                                 RegionNode *origin_node,
                                                 const UniqueID op_id,
                                                 const unsigned index,
                           LegionMap<ApEvent,FieldMask>::aligned &preconditions,
                                                 std::set<ApEvent> &dead_events,
                           LegionMap<ApEvent,FieldMask>::aligned &filter_events,
                                                 FieldMask &observed,
                                                 FieldMask &non_dominated)
    //--------------------------------------------------------------------------
    {
      // Caller must be holding the lock
      for (LegionMap<ApEvent,EventUsers>::aligned::const_iterator cit = 
           current_epoch_users.begin(); cit != current_epoch_users.end(); cit++)
      {
#if !defined(LEGION_SPY) && !defined(EVENT_GRAPH_TRACE)
        // We're about to do a bunch of expensive tests, 
        // so first do something cheap to see if we can 
        // skip all the tests.
        if (cit->first.has_triggered_faultignorant())
        {
          dead_events.insert(cit->first);
          continue;
        }
#endif
        const EventUsers &event_users = cit->second;
        FieldMask overlap = event_users.user_mask & user_mask;
        if (!overlap)
          continue;
        LegionMap<ApEvent,FieldMask>::aligned::iterator finder = 
          preconditions.find(cit->first);
#ifndef LEGION_SPY
        if (finder != preconditions.end())
        {
          overlap -= finder->second;
          if (!overlap)
            continue;
        }
#endif
        if (TRACK_DOM)
          observed |= overlap;
        if (event_users.single)
        {
          if (has_local_precondition(event_users.users.single_user, usage,
                                     child_color, op_id, index, origin_node))
          {
            if (finder == preconditions.end())
              preconditions[cit->first] = overlap;
            else
              finder->second |= overlap;
            if (TRACK_DOM)
              filter_events[cit->first] = overlap;
          }
          else if (TRACK_DOM)
            non_dominated |= overlap;
        }
        else
        {
          for (LegionMap<PhysicalUser*,FieldMask>::aligned::const_iterator 
                it = event_users.users.multi_users->begin(); it !=
                event_users.users.multi_users->end(); it++)
          {
            const FieldMask user_overlap = user_mask & it->second;
            if (!user_overlap)
              continue;
            if (has_local_precondition(it->first, usage, child_color, 
                                       op_id, index, origin_node))
            {
              if (finder == preconditions.end())
                preconditions[cit->first] = user_overlap;
              else
                finder->second |= user_overlap;
              if (TRACK_DOM)
                filter_events[cit->first] |= user_overlap;
            }
            else if (TRACK_DOM)
              non_dominated |= user_overlap;
          }
        }
      }
    }

    //--------------------------------------------------------------------------
    void MaterializedView::find_previous_preconditions(
                                                 const FieldMask &user_mask,
                                                 const RegionUsage &usage,
                                                 const LegionColor child_color,
                                                 RegionNode *origin_node,
                                                 const UniqueID op_id,
                                                 const unsigned index,
                           LegionMap<ApEvent,FieldMask>::aligned &preconditions,
                                                 std::set<ApEvent> &dead_events)
    //--------------------------------------------------------------------------
    {
      // Caller must be holding the lock
      for (LegionMap<ApEvent,EventUsers>::aligned::const_iterator pit = 
            previous_epoch_users.begin(); pit != 
            previous_epoch_users.end(); pit++)
      {
#if !defined(LEGION_SPY) && !defined(EVENT_GRAPH_TRACE)
        // We're about to do a bunch of expensive tests, 
        // so first do something cheap to see if we can 
        // skip all the tests.
        if (pit->first.has_triggered_faultignorant())
        {
          dead_events.insert(pit->first);
          continue;
        }
#endif
        const EventUsers &event_users = pit->second;
        FieldMask overlap = user_mask & event_users.user_mask;
        if (!overlap)
          continue;
        LegionMap<ApEvent,FieldMask>::aligned::iterator finder = 
          preconditions.find(pit->first);
#ifndef LEGION_SPY
        if (finder != preconditions.end())
        {
          overlap -= finder->second;
          if (!overlap)
            continue;
        }
#endif
        if (event_users.single)
        {
          if (has_local_precondition(event_users.users.single_user, usage,
                                     child_color, op_id, index, origin_node))
          {
            if (finder == preconditions.end())
              preconditions[pit->first] = overlap;
            else
              finder->second |= overlap;
          }
        }
        else
        {
          for (LegionMap<PhysicalUser*,FieldMask>::aligned::const_iterator 
                it = event_users.users.multi_users->begin(); it !=
                event_users.users.multi_users->end(); it++)
          {
            const FieldMask user_overlap = overlap & it->second;
            if (!user_overlap)
              continue;
            if (has_local_precondition(it->first, usage, child_color, 
                                       op_id, index, origin_node))
            {
              if (finder == preconditions.end())
              {
                preconditions[pit->first] = user_overlap;
                // Needed for when we go around the loop again
                finder = preconditions.find(pit->first);
              }
              else
                finder->second |= user_overlap;
            }
          }
        }
      }
    }

    //--------------------------------------------------------------------------
    void MaterializedView::find_previous_filter_users(const FieldMask &dom_mask,
                            LegionMap<ApEvent,FieldMask>::aligned &filter_users)
    //--------------------------------------------------------------------------
    {
      // Lock better be held by caller
      for (LegionMap<ApEvent,EventUsers>::aligned::const_iterator it = 
           previous_epoch_users.begin(); it != previous_epoch_users.end(); it++)
      {
        FieldMask overlap = it->second.user_mask & dom_mask;
        if (!overlap)
          continue;
        filter_users[it->first] = overlap;
      }
    }

    //--------------------------------------------------------------------------
    void MaterializedView::find_atomic_reservations(const FieldMask &mask,
                                                    Operation *op, bool excl)
    //--------------------------------------------------------------------------
    {
      // Keep going up the tree until we get to the root
      if (parent == NULL)
      {
        // Compute the field set
        std::vector<FieldID> atomic_fields;
        logical_node->column_source->get_field_set(mask, atomic_fields);
        // If we are the owner we can do this here
        if (is_owner())
        {
          std::vector<Reservation> reservations(atomic_fields.size());
          find_field_reservations(atomic_fields, reservations);
          for (unsigned idx = 0; idx < reservations.size(); idx++)
            op->update_atomic_locks(reservations[idx], excl);
        }
        else
        {
          // Figure out which fields we need requests for and send them
          std::vector<FieldID> needed_fields;
          {
            AutoLock v_lock(view_lock, 1, false);
            for (std::vector<FieldID>::const_iterator it = 
                  atomic_fields.begin(); it != atomic_fields.end(); it++)
            {
              std::map<FieldID,Reservation>::const_iterator finder = 
                atomic_reservations.find(*it);
              if (finder == atomic_reservations.end())
                needed_fields.push_back(*it);
              else
                op->update_atomic_locks(finder->second, excl);
            }
          }
          if (!needed_fields.empty())
          {
            RtUserEvent wait_on = Runtime::create_rt_user_event();
            Serializer rez;
            {
              RezCheck z(rez);
              rez.serialize(did);
              rez.serialize<size_t>(needed_fields.size());
              for (unsigned idx = 0; idx < needed_fields.size(); idx++)
                rez.serialize(needed_fields[idx]);
              rez.serialize(wait_on);
            }
            runtime->send_atomic_reservation_request(owner_space, rez);
            wait_on.wait();
            // Now retake the lock and get the remaining reservations
            AutoLock v_lock(view_lock, 1, false);
            for (std::vector<FieldID>::const_iterator it = 
                  needed_fields.begin(); it != needed_fields.end(); it++)
            {
              std::map<FieldID,Reservation>::const_iterator finder =
                atomic_reservations.find(*it);
#ifdef DEBUG_LEGION
              assert(finder != atomic_reservations.end());
#endif
              op->update_atomic_locks(finder->second, excl);
            }
          }
        }
      }
      else
        parent->find_atomic_reservations(mask, op, excl);
    }

    //--------------------------------------------------------------------------
    void MaterializedView::find_field_reservations(
                                    const std::vector<FieldID> &needed_fields, 
                                    std::vector<Reservation> &results)
    //--------------------------------------------------------------------------
    {
#ifdef DEBUG_LEGION
      assert(is_owner());
      assert(needed_fields.size() == results.size());
#endif
      AutoLock v_lock(view_lock);
      for (unsigned idx = 0; idx < needed_fields.size(); idx++)
      {
        std::map<FieldID,Reservation>::const_iterator finder = 
          atomic_reservations.find(needed_fields[idx]);
        if (finder == atomic_reservations.end())
        {
          // Make a new reservation and add it to the set
          Reservation handle = Reservation::create_reservation();
          atomic_reservations[needed_fields[idx]] = handle;
          results[idx] = handle;
        }
        else
          results[idx] = finder->second;
      }
    }

    //--------------------------------------------------------------------------
    /*static*/ void MaterializedView::handle_send_atomic_reservation_request(
                   Runtime *runtime, Deserializer &derez, AddressSpaceID source)
    //--------------------------------------------------------------------------
    {
      DerezCheck z(derez);
      DistributedID did;
      derez.deserialize(did);
      size_t num_fields;
      derez.deserialize(num_fields);
      std::vector<FieldID> fields(num_fields);
      for (unsigned idx = 0; idx < num_fields; idx++)
        derez.deserialize(fields[idx]);
      RtUserEvent to_trigger;
      derez.deserialize(to_trigger);
      DistributedCollectable *dc = runtime->find_distributed_collectable(did);
#ifdef DEBUG_LEGION
      MaterializedView *target = dynamic_cast<MaterializedView*>(dc);
      assert(target != NULL);
#else
      MaterializedView *target = static_cast<MaterializedView*>(dc);
#endif
      std::vector<Reservation> reservations(num_fields);
      target->find_field_reservations(fields, reservations);
      Serializer rez;
      {
        RezCheck z2(rez);
        rez.serialize(did);
        rez.serialize(num_fields);
        for (unsigned idx = 0; idx < num_fields; idx++)
        {
          rez.serialize(fields[idx]);
          rez.serialize(reservations[idx]);
        }
        rez.serialize(to_trigger);
      }
      runtime->send_atomic_reservation_response(source, rez);
    }

    //--------------------------------------------------------------------------
    void MaterializedView::update_field_reservations(
                                  const std::vector<FieldID> &fields, 
                                  const std::vector<Reservation> &reservations)
    //--------------------------------------------------------------------------
    {
#ifdef DEBUG_LEGION
      assert(!is_owner());
      assert(fields.size() == reservations.size());
#endif
      AutoLock v_lock(view_lock);
      for (unsigned idx = 0; idx < fields.size(); idx++)
        atomic_reservations[fields[idx]] = reservations[idx];
    }

    //--------------------------------------------------------------------------
    /*static*/ void MaterializedView::handle_send_atomic_reservation_response(
                                          Runtime *runtime, Deserializer &derez)
    //--------------------------------------------------------------------------
    {
      DerezCheck z(derez);
      DistributedID did;
      derez.deserialize(did);
      size_t num_fields;
      derez.deserialize(num_fields);
      std::vector<FieldID> fields(num_fields);
      std::vector<Reservation> reservations(num_fields);
      for (unsigned idx = 0; idx < num_fields; idx++)
      {
        derez.deserialize(fields[idx]);
        derez.deserialize(reservations[idx]);
      }
      RtUserEvent to_trigger;
      derez.deserialize(to_trigger);
      DistributedCollectable *dc = runtime->find_distributed_collectable(did);
#ifdef DEBUG_LEGION
      MaterializedView *target = dynamic_cast<MaterializedView*>(dc);
      assert(target != NULL);
#else
      MaterializedView *target = static_cast<MaterializedView*>(dc);
#endif
      target->update_field_reservations(fields, reservations);
      Runtime::trigger_event(to_trigger);
    }

    //--------------------------------------------------------------------------
    /*static*/ void MaterializedView::handle_send_materialized_view(
                  Runtime *runtime, Deserializer &derez, AddressSpaceID source)
    //--------------------------------------------------------------------------
    {
      DerezCheck z(derez); 
      DistributedID did;
      derez.deserialize(did);
      DistributedID manager_did;
      derez.deserialize(manager_did);
      DistributedID parent_did;
      derez.deserialize(parent_did);
      bool is_region;
      derez.deserialize(is_region);
      RegionTreeNode *target_node;
      if (is_region)
      {
        LogicalRegion handle;
        derez.deserialize(handle);
        target_node = runtime->forest->get_node(handle);
      }
      else
      {
        LogicalPartition handle;
        derez.deserialize(handle);
        target_node = runtime->forest->get_node(handle);
      }
      AddressSpaceID owner_space;
      derez.deserialize(owner_space);
      AddressSpaceID logical_owner;
      derez.deserialize(logical_owner);
      UniqueID context_uid;
      derez.deserialize(context_uid);
      RtEvent man_ready;
      PhysicalManager *phy_man = 
        runtime->find_or_request_physical_manager(manager_did, man_ready);
      MaterializedView *parent = NULL;
      if (parent_did != 0)
      {
        RtEvent par_ready;
        LogicalView *par_view = 
          runtime->find_or_request_logical_view(parent_did, par_ready);
        if (par_ready.exists() && !par_ready.has_triggered())
        {
          // Need to avoid virtual channel deadlock here so defer it
          DeferMaterializedViewArgs args;
          args.did = did;
          args.owner_space = owner_space;
          args.logical_owner = logical_owner;
          args.target_node = target_node;
          args.manager = phy_man;
          // Have to static cast this since it might not be ready
          args.parent = static_cast<MaterializedView*>(par_view);
          args.context_uid = context_uid;
          runtime->issue_runtime_meta_task(args, LG_LATENCY_DEFERRED_PRIORITY,
                                  Runtime::merge_events(par_ready, man_ready));
          return;
        }
#ifdef DEBUG_LEGION
        assert(par_view->is_materialized_view());
#endif
        parent = par_view->as_materialized_view();
      }
      if (man_ready.exists())
        man_ready.wait();
#ifdef DEBUG_LEGION
      assert(phy_man->is_instance_manager());
#endif
      create_remote_materialized_view(runtime, did, owner_space, logical_owner,
                                    target_node, phy_man, parent, context_uid);
    }

    //--------------------------------------------------------------------------
    /*static*/ void MaterializedView::handle_deferred_materialized_view(
                                             Runtime *runtime, const void *args)
    //--------------------------------------------------------------------------
    {
      const DeferMaterializedViewArgs *margs = 
        (const DeferMaterializedViewArgs*)args;
      create_remote_materialized_view(runtime, margs->did, margs->owner_space,
          margs->logical_owner, margs->target_node, margs->manager,
          margs->parent, margs->context_uid);
    }

    //--------------------------------------------------------------------------
    /*static*/ void MaterializedView::create_remote_materialized_view(
       Runtime *runtime, DistributedID did, AddressSpaceID owner_space,
       AddressSpaceID logical_owner, RegionTreeNode *target_node, 
       PhysicalManager *phy_man, MaterializedView *parent, UniqueID context_uid)
    //--------------------------------------------------------------------------
    {
      InstanceManager *inst_manager = phy_man->as_instance_manager();
      void *location;
      MaterializedView *view = NULL;
      if (runtime->find_pending_collectable_location(did, location))
        view = new(location) MaterializedView(runtime->forest,
                                              did, owner_space, 
                                              logical_owner, 
                                              target_node, inst_manager,
                                              parent, context_uid,
                                              false/*register now*/);
      else
        view = new MaterializedView(runtime->forest, did, owner_space,
                                    logical_owner, target_node, inst_manager, 
                                    parent, context_uid,false/*register now*/);
      if (parent != NULL)
        parent->add_remote_child(view);
      // Register only after construction
      view->register_with_runtime(NULL/*remote registration not needed*/);
    }

    //--------------------------------------------------------------------------
    void MaterializedView::perform_remote_valid_check(
                  const FieldMask &check_mask, VersionTracker *versions,
                  bool reading, std::set<RtEvent> *wait_on)
    //--------------------------------------------------------------------------
    {
#ifdef DEBUG_LEGION
      assert(!is_logical_owner());
#endif
      FieldMask need_valid_update;
      std::set<RtEvent> local_wait_on;
      RtUserEvent request_event;
      if (reading)
      {
        // If we are reading we need to check to see if we are at
        // the right version number and whether we have done the read
        // request yet for our given version number
        FieldVersions field_versions;
        versions->get_field_versions(logical_node, true/*split prev*/,
                                     check_mask, field_versions);
        FieldMask split_mask;
        versions->get_split_mask(logical_node, check_mask, split_mask);
        const bool has_split_mask = !!split_mask;
        need_valid_update = check_mask;
        AutoLock v_lock(view_lock);
        for (LegionMap<VersionID,FieldMask>::aligned::const_iterator it = 
              field_versions.begin(); it != field_versions.end(); it++)
        {
          FieldMask overlap = it->second & check_mask;
          if (!overlap)
            continue;
          // See if we can find it as the current version number
          LegionMap<VersionID,FieldMask>::aligned::const_iterator finder = 
            current_versions.find(it->first);
          if (finder != current_versions.end())
          {
            const FieldMask version_overlap = overlap & finder->second;
            if (!!version_overlap)
            {
              need_valid_update -= version_overlap;
              if (!need_valid_update)
                break;
            }
          }
          // If we have a split mask, it's also alright if the current
          // versions are at the next version number
          if (has_split_mask)
          {
            const FieldMask split_overlap = overlap & split_mask;
            if (!split_overlap)
              continue;
            finder = current_versions.find(it->first + 1);
            if (finder != current_versions.end())
            {
              const FieldMask version_overlap = split_overlap & finder->second;
              if (!!version_overlap)
              {
                need_valid_update -= version_overlap;
                if (!need_valid_update)
                  break;
              }
            }
          }
        }
        // Also look for any pending requests that overlap since they
        // will bring the result up to date for us too
        if (!remote_update_requests.empty())
        {
          for (LegionMap<RtEvent,FieldMask>::aligned::const_iterator it =
                remote_update_requests.begin(); it != 
                remote_update_requests.end(); it++)
          {
            if (it->second * check_mask)
              continue;
            local_wait_on.insert(it->first);
            need_valid_update -= it->second;
          }
        }
        // Figure out what we need to send
        if (!!need_valid_update)
        {
          request_event = Runtime::create_rt_user_event();
          remote_update_requests[request_event] = need_valid_update;
        }
      }
      else
      {
        // If we're writing all we need to do is check that we are valid,
        // if we're not valid we have to send a request
        AutoLock v_lock(view_lock);
        need_valid_update = check_mask - remote_valid_mask;
        if (!remote_update_requests.empty())
        {
          // See which fields we already have requests for
          for (LegionMap<RtEvent,FieldMask>::aligned::const_iterator it = 
                remote_update_requests.begin(); it != 
                remote_update_requests.end(); it++)
          {
            FieldMask overlap = check_mask & it->second;
            if (!overlap)
              continue;
            if (wait_on != NULL)
              wait_on->insert(it->first);
            else
              local_wait_on.insert(it->first);
            need_valid_update -= overlap;
          }
        }
        if (!!need_valid_update)
        {
          request_event = Runtime::create_rt_user_event();
          remote_update_requests[request_event] = need_valid_update;
          // We also have to filter out the current and previous epoch 
          // user lists so that when we get the update then we know we
          // won't have polluting users in the list to start
          filter_local_users(need_valid_update, current_epoch_users);
          filter_local_users(need_valid_update, previous_epoch_users);
        }
      }
      // If we have a request event, send the request now
      if (request_event.exists())
      {
        Serializer rez;
        {
          RezCheck z(rez);
          rez.serialize(did);
          rez.serialize(request_event);
          rez.serialize(need_valid_update);
        }
        context->runtime->send_view_update_request(logical_owner, rez);
        local_wait_on.insert(request_event);
      }
      // If we have a parent, see if it needs to send requests too so 
      // we can get as many in flight as possible in parallel
      if (parent != NULL)
      {
        if (wait_on != NULL)
          parent->perform_remote_valid_check(check_mask, versions,
                                             reading, wait_on);
        else
          parent->perform_remote_valid_check(check_mask, versions,
                                             reading, &local_wait_on);
      }
      // If we have any events to wait on do the right thing with them
      if (!local_wait_on.empty())
      {
        if (wait_on == NULL)
        {
          // If we are the base caller, then we do the wait
          RtEvent wait_for = Runtime::merge_events(local_wait_on);
          wait_for.wait();
        }
        else // Otherwise add the events to the set to wait on
          wait_on->insert(local_wait_on.begin(), local_wait_on.end());
      }
    }

    //--------------------------------------------------------------------------
    void MaterializedView::perform_read_invalidations(
                 const FieldMask &check_mask, VersionTracker *versions,
                 const AddressSpaceID source, std::set<RtEvent> &applied_events)
    //--------------------------------------------------------------------------
    {
      // Must be called while holding the view lock in exclusive mode
#ifdef DEBUG_LEGION
      assert(is_logical_owner());
#endif
      // Quick test for intersection here to see if we are done early
      if (check_mask * remote_valid_mask)
        return;
      FieldMask invalidate_mask;
      // Check to see if we have a split mask, any fields which are
      // not split have to be invalidated since we're directly reading
      // the current version number (we know we're reading the current
      // version number or else something else is broken). In the
      // case of split version numbers the advance of the version
      // number already invalidated the remote leases so we don't
      // have to worry about it.
      FieldMask split_mask;
      versions->get_split_mask(logical_node, check_mask, split_mask);
      if (!!split_mask)
      {
        const FieldMask invalidate_mask = check_mask - split_mask;
        if (!!invalidate_mask)
          send_invalidations(invalidate_mask, source, applied_events);
      }
      else // Reading at the base invalidates all remote leases
        send_invalidations(check_mask, source, applied_events);
    }

    //--------------------------------------------------------------------------
    void MaterializedView::send_invalidations(const FieldMask &invalidate_mask,
              const AddressSpaceID can_skip, std::set<RtEvent> &applied_events)
    //--------------------------------------------------------------------------
    {
      // Must be called while holding the view lock in exclusive mode
#ifdef DEBUG_LEGION
      assert(is_logical_owner());
#endif
      // No overlapping fields means we are done
      if (invalidate_mask * remote_valid_mask)
        return;
      std::vector<AddressSpaceID> to_delete;
      bool has_skip = false;
      for (LegionMap<AddressSpaceID,FieldMask>::aligned::iterator it = 
            valid_remote_instances.begin(); it != 
            valid_remote_instances.end(); it++)
      {
        // If the update was from this node we don't need to send
        // an invalidate because clearly it is still up to date
        if (it->first == can_skip)
        {
          has_skip = true;
          continue;
        }
        FieldMask overlap = it->second & invalidate_mask;
        if (!overlap)
          continue;
        RtUserEvent invalidate_event = Runtime::create_rt_user_event();
        Serializer rez;
        {
          RezCheck z(rez);
          rez.serialize(did);
          rez.serialize(overlap);
          rez.serialize(invalidate_event);
        }
        context->runtime->send_view_remote_invalidate(it->first, rez);
        applied_events.insert(invalidate_event);
        it->second -= overlap;
        if (!it->second)
          to_delete.push_back(it->first);
      }
      if (!to_delete.empty())
      {
        for (std::vector<AddressSpaceID>::const_iterator it = 
              to_delete.begin(); it != to_delete.end(); it++)
          valid_remote_instances.erase(*it);
      }
      // Filter the remote valid mask and add back in any fields that
      // were skipped
      remote_valid_mask -= invalidate_mask;
      if (has_skip)
        remote_valid_mask |= valid_remote_instances[can_skip];
    }

    //--------------------------------------------------------------------------
    void MaterializedView::process_update_request(AddressSpaceID source,
                                    RtUserEvent done_event, Deserializer &derez)
    //--------------------------------------------------------------------------
    {
#ifdef DEBUG_LEGION
      assert(is_logical_owner());
#endif
      FieldMask request_mask;
      derez.deserialize(request_mask);
      Serializer rez;
      {
        RezCheck z(rez);
        rez.serialize(did);
        rez.serialize(done_event);
        rez.serialize(request_mask);
        // Hold the view lock when building up the information to send back
        AutoLock v_lock(view_lock,1,false/*exclusive*/);
        // Package up the information to send back
        // First figure out which views to send back
        LegionMap<VersionID,FieldMask>::aligned response_versions;
        for (LegionMap<VersionID,FieldMask>::aligned::const_iterator it = 
              current_versions.begin(); it != current_versions.end(); it++)
        {
          FieldMask overlap = it->second & request_mask;
          if (!overlap)
            continue;
          response_versions[it->first] = overlap;
        }
        rez.serialize<size_t>(response_versions.size());
        for (LegionMap<VersionID,FieldMask>::aligned::const_iterator it = 
              response_versions.begin(); it != response_versions.end(); it++)
        {
          rez.serialize(it->first);
          rez.serialize(it->second);
        }
        std::vector<ApEvent> current_events, previous_events;
        for (LegionMap<ApEvent,EventUsers>::aligned::const_iterator it = 
             current_epoch_users.begin(); it != current_epoch_users.end(); it++)
        {
          if (it->second.user_mask * request_mask)
            continue;
          current_events.push_back(it->first);
        }
        for (LegionMap<ApEvent,EventUsers>::aligned::const_iterator it = 
              previous_epoch_users.begin(); it != 
              previous_epoch_users.end(); it++)
        {
          if (it->second.user_mask * request_mask)
            continue;
          previous_events.push_back(it->first);
        }
        rez.serialize<size_t>(current_events.size());
        for (std::vector<ApEvent>::const_iterator it = current_events.begin();
              it != current_events.end(); it++)
        {
          rez.serialize(*it);
          const EventUsers &users = current_epoch_users[*it];
          if (users.single)
          {
            rez.serialize<size_t>(1);
            users.users.single_user->pack_user(rez);
            rez.serialize(users.user_mask);
          }
          else
          {
            // Figure out how many to send
            std::vector<PhysicalUser*> to_send;
            LegionVector<FieldMask>::aligned send_masks;
            for (LegionMap<PhysicalUser*,FieldMask>::aligned::const_iterator 
                  uit = users.users.multi_users->begin(); uit !=
                  users.users.multi_users->end(); uit++)
            {
              const FieldMask user_mask = uit->second & request_mask;
              if (!user_mask)
                continue;
              to_send.push_back(uit->first);
              send_masks.push_back(user_mask);
            }
            rez.serialize<size_t>(to_send.size());
            for (unsigned idx = 0; idx < to_send.size(); idx++)
            {
              to_send[idx]->pack_user(rez);
              rez.serialize(send_masks[idx]);
            }
          }
        }
        rez.serialize<size_t>(previous_events.size());
        for (std::vector<ApEvent>::const_iterator it = previous_events.begin();
              it != previous_events.end(); it++)
        {
          rez.serialize(*it);
          const EventUsers &users = previous_epoch_users[*it];
          if (users.single)
          {
            rez.serialize<size_t>(1);
            users.users.single_user->pack_user(rez);
            rez.serialize(users.user_mask);
          }
          else
          {
            // Figure out how many to send
            std::vector<PhysicalUser*> to_send;
            LegionVector<FieldMask>::aligned send_masks;
            for (LegionMap<PhysicalUser*,FieldMask>::aligned::const_iterator 
                  uit = users.users.multi_users->begin(); uit !=
                  users.users.multi_users->end(); uit++)
            {
              const FieldMask user_mask = uit->second & request_mask;
              if (!user_mask)
                continue;
              to_send.push_back(uit->first);
              send_masks.push_back(user_mask);
            }
            rez.serialize<size_t>(to_send.size());
            for (unsigned idx = 0; idx < to_send.size(); idx++)
            {
              to_send[idx]->pack_user(rez);
              rez.serialize(send_masks[idx]);
            }
          }
        }
      }
      // Send the message back to get it on the wire before an 
      // invalidate might be issued
      runtime->send_view_update_response(source, rez);
      // Retake the lock in exlcusive mode to update our
      // set of remote instances
      AutoLock v_lock(view_lock);
      valid_remote_instances[source] |= request_mask;
      remote_valid_mask |= request_mask;
    }

    //--------------------------------------------------------------------------
    void MaterializedView::process_update_response(Deserializer &derez,
                                                   RtUserEvent done_event,
                                                   RegionTreeForest *forest)
    //--------------------------------------------------------------------------
    {
#ifdef DEBUG_LEGION
      assert(!is_logical_owner());
#endif
      FieldMask response_mask;
      derez.deserialize(response_mask);
      std::set<ApEvent> collect_events;
      // Take the lock in exclusive mode and update all our state
      {
        AutoLock v_lock(view_lock);
        LegionMap<VersionID,FieldMask>::aligned version_updates;
        size_t num_versions;
        derez.deserialize(num_versions);
        for (unsigned idx = 0; idx < num_versions; idx++)
        {
          VersionID vid;
          derez.deserialize(vid);
          derez.deserialize(version_updates[vid]);
        }
        filter_and_add(response_mask, version_updates);
        // Current users
        size_t num_current;
        derez.deserialize(num_current);
        for (unsigned idx = 0; idx < num_current; idx++)
        {
          ApEvent current_event;
          derez.deserialize(current_event);
          size_t num_users;
          derez.deserialize(num_users);
          // See if we already have a users for this event
          LegionMap<ApEvent,EventUsers>::aligned::iterator finder = 
            current_epoch_users.find(current_event);
          if (finder != current_epoch_users.end())
          {
            // Convert to multi users if we haven't already 
            EventUsers &current_users = finder->second;
            if (current_users.single)
            {
              LegionMap<PhysicalUser*,FieldMask>::aligned *new_users = 
                new LegionMap<PhysicalUser*,FieldMask>::aligned();
              (*new_users)[current_users.users.single_user] = 
                current_users.user_mask;
              current_users.users.multi_users = new_users;
              current_users.single = false;
            }
            LegionMap<PhysicalUser*,FieldMask>::aligned &local = 
                *(current_users.users.multi_users);
            for (unsigned idx2 = 0; idx2 < num_users; idx2++)
            {
              PhysicalUser *new_user = 
                PhysicalUser::unpack_user(derez, true/*add ref*/, forest);
              FieldMask &new_mask = local[new_user];
              derez.deserialize(new_mask);
              current_users.user_mask |= new_mask;
            }
          }
          else
          {
            EventUsers &current_users = current_epoch_users[current_event];
            if (num_users == 1)
            {
              current_users.users.single_user = 
                PhysicalUser::unpack_user(derez, true/*add ref*/, forest);
              derez.deserialize(current_users.user_mask);
            }
            else
            {
              current_users.single = false;
              current_users.users.multi_users = 
                new LegionMap<PhysicalUser*,FieldMask>::aligned();
              LegionMap<PhysicalUser*,FieldMask>::aligned &local = 
                *(current_users.users.multi_users);
              for (unsigned idx2 = 0; idx2 < num_users; idx2++)
              {
                PhysicalUser *new_user = 
                  PhysicalUser::unpack_user(derez, true/*add ref*/, forest);
                FieldMask &new_mask = local[new_user];
                derez.deserialize(new_mask);
                current_users.user_mask |= new_mask;
              }
            }
            // Didn't have it before so update the collect events
            if (outstanding_gc_events.find(current_event) == 
                  outstanding_gc_events.end())
            {
              outstanding_gc_events.insert(current_event);
              collect_events.insert(current_event);
            }
          }
        }
        // Previous users
        size_t num_previous;
        derez.deserialize(num_previous);
        for (unsigned idx = 0; idx < num_previous; idx++)
        {
          ApEvent previous_event;
          derez.deserialize(previous_event);
          size_t num_users;
          derez.deserialize(num_users);
          // See if we already have a users for this event
          LegionMap<ApEvent,EventUsers>::aligned::iterator finder = 
            previous_epoch_users.find(previous_event);
          if (finder != previous_epoch_users.end())
          {
            // Convert to multi users if we haven't already 
            EventUsers &previous_users = finder->second;
            if (previous_users.single)
            {
              LegionMap<PhysicalUser*,FieldMask>::aligned *new_users = 
                new LegionMap<PhysicalUser*,FieldMask>::aligned();
              (*new_users)[previous_users.users.single_user] = 
                previous_users.user_mask;
              previous_users.users.multi_users = new_users;
              previous_users.single = false;
            }
            LegionMap<PhysicalUser*,FieldMask>::aligned &local = 
                *(previous_users.users.multi_users);
            for (unsigned idx2 = 0; idx2 < num_users; idx2++)
            {
              PhysicalUser *new_user = 
                PhysicalUser::unpack_user(derez, true/*add ref*/, forest);
              FieldMask &new_mask = local[new_user];
              derez.deserialize(new_mask);
              previous_users.user_mask |= new_mask;
            }
          }
          else
          {
            EventUsers &previous_users = previous_epoch_users[previous_event];
            if (num_users == 1)
            {
              previous_users.users.single_user = 
                PhysicalUser::unpack_user(derez, true/*add ref*/, forest);
              derez.deserialize(previous_users.user_mask);
            }
            else
            {
              previous_users.single = false;
              previous_users.users.multi_users = 
                new LegionMap<PhysicalUser*,FieldMask>::aligned();
              LegionMap<PhysicalUser*,FieldMask>::aligned &local = 
                *(previous_users.users.multi_users);
              for (unsigned idx2 = 0; idx2 < num_users; idx2++)
              {
                PhysicalUser *new_user = 
                  PhysicalUser::unpack_user(derez, true/*add ref*/, forest);
                FieldMask &new_mask = local[new_user];
                derez.deserialize(new_mask);
                previous_users.user_mask |= new_mask;
              }
            }
            // Didn't have it before so update the collect events
            if (outstanding_gc_events.find(previous_event) == 
                  outstanding_gc_events.end())
            {
              outstanding_gc_events.insert(previous_event);
              collect_events.insert(previous_event);
            }
          }
        }
        // Update our remote valid mask
        remote_valid_mask |= response_mask;
        // Prune out the request event
#ifdef DEBUG_LEGION
        assert(remote_update_requests.find(done_event) != 
                remote_update_requests.end());
#endif
        remote_update_requests.erase(done_event);
      }
      
      if (!collect_events.empty())
      {
        std::set<RtEvent> applied_events;
        WrapperReferenceMutator mutator(applied_events);
        for (std::set<ApEvent>::const_iterator it = collect_events.begin();
              it != collect_events.end(); it++)
          defer_collect_user(*it, &mutator);
        if (!applied_events.empty())
        {
          Runtime::trigger_event(done_event, 
              Runtime::merge_events(applied_events));
          return;
        }
        // Otherwise fall through to the normal trigger path
      }
      // Trigger our request saying everything is up to date
      // Issue any defferred collections that we might have
      Runtime::trigger_event(done_event);
    }

    //--------------------------------------------------------------------------
    void MaterializedView::process_remote_update(Deserializer &derez,
                                                 AddressSpaceID source,
                                                 RegionTreeForest *forest)
    //--------------------------------------------------------------------------
    {
#ifdef DEBUG_LEGION
      assert(is_logical_owner());
#endif
      RtUserEvent update_event;
      derez.deserialize(update_event);
      bool is_copy;
      derez.deserialize(is_copy);
      bool restrict_out;
      derez.deserialize(restrict_out);
      RegionUsage usage;
      derez.deserialize(usage);
      FieldMask user_mask;
      derez.deserialize(user_mask);
      LegionColor child_color;
      derez.deserialize(child_color);
      LogicalRegion origin_handle;
      derez.deserialize(origin_handle);
      RegionNode *origin_node = forest->get_node(origin_handle);
      UniqueID op_id;
      derez.deserialize(op_id);
      unsigned index;
      derez.deserialize(index);
      ApEvent term_event;
      derez.deserialize(term_event);
      size_t num_versions;
      derez.deserialize(num_versions);
      FieldVersions field_versions;
      for (unsigned idx = 0; idx < num_versions; idx++)
      {
        VersionID vid;
        derez.deserialize(vid);
        derez.deserialize(field_versions[vid]);
      }
      FieldMask split_mask;
      derez.deserialize(split_mask);
      bool base_user;
      derez.deserialize(base_user);
      
      // Make a dummy version info for doing the analysis calls
      // and put our split mask in it
      VersionInfo dummy_version_info;
      dummy_version_info.resize(logical_node->get_depth());
      dummy_version_info.record_split_fields(logical_node, split_mask);

      std::set<RtEvent> applied_conditions;
      if (is_copy)
      {
        // Do analysis and register the user
        LegionMap<ApEvent,FieldMask>::aligned dummy_preconditions;
        // Do different things depending on whether we are a base
        // user or a user being registered above in the tree
        if (base_user)
          // Always safe to assume single copy here since we don't
          // actually use the results and assuming single copy means
          // that fewer users will potentially be filtered
          find_local_copy_preconditions(usage.redop, IS_READ_ONLY(usage),
                                      true/*single copy*/, restrict_out,
                                      user_mask, child_color, origin_node,
                                      &dummy_version_info, op_id, index, source,
                                      dummy_preconditions, applied_conditions);
        else
          find_local_copy_preconditions_above(usage.redop, IS_READ_ONLY(usage),
                                      true/*single copy*/, restrict_out,
                                      user_mask, child_color, origin_node,
                                      &dummy_version_info, op_id, index, source,
                                      dummy_preconditions, applied_conditions);
        add_local_copy_user(usage, term_event, base_user, 
                            restrict_out, child_color, origin_node,
                            &dummy_version_info, op_id, index,
                            user_mask, source, applied_conditions);
      }
      else
      {
        // Do analysis and register the user
        std::set<ApEvent> dummy_preconditions;
        // We do different things depending on whether we are the base
        // user or whether we are being registered above in the tree
        if (base_user)
          find_local_user_preconditions(usage, term_event, child_color,
                                        origin_node, &dummy_version_info, op_id,
                                        index,user_mask, dummy_preconditions, 
                                        applied_conditions);
        else
          find_local_user_preconditions_above(usage, term_event, child_color,
                                        origin_node, &dummy_version_info, op_id,
                                        index,user_mask, dummy_preconditions, 
                                        applied_conditions);
        if (IS_WRITE(usage))
          update_version_numbers(user_mask, field_versions,
                                 source, applied_conditions);
        if (add_local_user(usage, term_event, child_color, origin_node, 
                           base_user, &dummy_version_info, op_id, index, 
                           user_mask, source, applied_conditions))
        {
          WrapperReferenceMutator mutator(applied_conditions);
          defer_collect_user(term_event, &mutator);
        }
      }
      // Chain the update events
      if (!applied_conditions.empty())
        Runtime::trigger_event(update_event,
                               Runtime::merge_events(applied_conditions));
      else
        Runtime::trigger_event(update_event);
    }

    //--------------------------------------------------------------------------
    void MaterializedView::process_remote_invalidate(
                          const FieldMask &invalid_mask, RtUserEvent done_event)
    //--------------------------------------------------------------------------
    {
      {
        AutoLock v_lock(view_lock);
        remote_valid_mask -= invalid_mask;
      }
      Runtime::trigger_event(done_event);
    }

    /////////////////////////////////////////////////////////////
    // DeferredCopier
    /////////////////////////////////////////////////////////////

    //--------------------------------------------------------------------------
    DeferredCopier::DeferredCopier(const TraversalInfo *in, MaterializedView *d,
                            const FieldMask &m, const RestrictInfo &res, bool r)
      : info(in), dst(d), across_helper(NULL), restrict_info(&res), 
        restrict_out(r), deferred_copy_mask(m), current_reduction_epoch(0), 
        finalized(false)
    //--------------------------------------------------------------------------
    {
    }

    //--------------------------------------------------------------------------
    DeferredCopier::DeferredCopier(const TraversalInfo *in, MaterializedView *d,
       const FieldMask &m, ApEvent p, CopyAcrossHelper *h)
      : info(in), dst(d), across_helper(h), restrict_info(NULL), 
        restrict_out(false), deferred_copy_mask(m), current_reduction_epoch(0),
        finalized(false)
    //--------------------------------------------------------------------------
    {
      dst_preconditions[p] = m;
    }

    //--------------------------------------------------------------------------
    DeferredCopier::DeferredCopier(const DeferredCopier &rhs)
      : info(rhs.info), dst(rhs.dst), across_helper(rhs.across_helper), 
        restrict_info(rhs.restrict_info), restrict_out(rhs.restrict_out)
    //--------------------------------------------------------------------------
    {
      // should never be called
      assert(false);
    }

    //--------------------------------------------------------------------------
    DeferredCopier::~DeferredCopier(void)
    //--------------------------------------------------------------------------
    {
      if (!finalized)
        finalize();
    }

    //--------------------------------------------------------------------------
    DeferredCopier& DeferredCopier::operator=(const DeferredCopier &rhs)
    //--------------------------------------------------------------------------
    {
      // should never be called
      assert(false);
      return *this;
    }

    //--------------------------------------------------------------------------
    void DeferredCopier::merge_destination_preconditions(
     const FieldMask &mask,LegionMap<ApEvent,FieldMask>::aligned &preconditions)
    //--------------------------------------------------------------------------
    {
      const FieldMask needed_mask = mask - dst_precondition_mask;
      if (!!needed_mask)
        compute_dst_preconditions(needed_mask);
      for (LegionMap<ApEvent,FieldMask>::aligned::const_iterator it = 
            dst_preconditions.begin(); it != dst_preconditions.end(); it++)
      {
        const FieldMask overlap = it->second & mask;
        if (!overlap)
          continue;
        LegionMap<ApEvent,FieldMask>::aligned::iterator finder = 
          preconditions.find(it->first);
        if (finder == preconditions.end())
          preconditions[it->first] = overlap;
        else
          finder->second |= overlap;
      }
    }

    //--------------------------------------------------------------------------
    void DeferredCopier::buffer_reductions(VersionTracker *version_tracker,
                               PredEvent pred_guard, RegionTreeNode *intersect,
        const LegionMap<IndexSpaceExpression*,FieldMask>::aligned &write_masks,
              LegionMap<ReductionView*,FieldMask>::aligned &source_reductions)
    //--------------------------------------------------------------------------
    {
#ifdef DEBUG_LEGION
      assert(reduction_epochs.size() == reduction_epoch_masks.size());
#endif
      if (current_reduction_epoch >= reduction_epochs.size())
      {
        reduction_epochs.resize(current_reduction_epoch + 1);
        reduction_epoch_masks.resize(current_reduction_epoch + 1);
      }
      PendingReductions &pending_reductions = 
        reduction_epochs[current_reduction_epoch];
      bool has_prev_write_mask = (source_reductions.size() == 1);
      FieldMask prev_write_mask;
      FieldMask &epoch_mask = reduction_epoch_masks[current_reduction_epoch];
      for (LegionMap<ReductionView*,FieldMask>::aligned::iterator rit = 
            source_reductions.begin(); rit != source_reductions.end(); rit++)
      {
        LegionList<PendingReduction>::aligned &pending_reduction_list = 
          pending_reductions[rit->first];
        // First look for any write masks that we need to filter by
        if (!has_prev_write_mask || !(prev_write_mask * rit->second))
        {
          for (LegionMap<IndexSpaceExpression*,FieldMask>::aligned::
                const_iterator it = write_masks.begin(); 
                it != write_masks.end(); it++)
          {
            // If this is the first time through we're computing the summary
            if (!has_prev_write_mask)
              prev_write_mask |= it->second;
            const FieldMask overlap = rit->second & it->second;
            if (!overlap)
              continue;
            pending_reduction_list.push_back(PendingReduction(overlap, 
                  version_tracker, pred_guard, intersect, it->first));
            epoch_mask |= overlap;
            rit->second -= overlap;
            // Can break out if we're done and we already have a summary mask
            if (!rit->second && has_prev_write_mask)
              break;
          }
          if (!rit->second)
            continue;
        }
        pending_reduction_list.push_back(PendingReduction(rit->second, 
              version_tracker, pred_guard, intersect, NULL/*mask*/));
        epoch_mask |= rit->second;
      }
    }

    //--------------------------------------------------------------------------
    void DeferredCopier::begin_guard_protection(void)
    //--------------------------------------------------------------------------
    {
      protected_copy_posts.resize(protected_copy_posts.size() + 1);
      copy_postconditions.swap(protected_copy_posts.back());
    }

    //--------------------------------------------------------------------------
    void DeferredCopier::end_guard_protection(void)
    //--------------------------------------------------------------------------
    {
#ifdef DEBUG_LEGION
      assert(!protected_copy_posts.empty());
#endif
      LegionMap<ApEvent,FieldMask>::aligned &target = 
        protected_copy_posts.back();
      for (LegionMap<ApEvent,FieldMask>::aligned::const_iterator it = 
            copy_postconditions.begin(); it != copy_postconditions.end(); it++)
      {
        ApEvent protect = Runtime::ignorefaults(it->first);
        if (!protect.exists())
          continue;
        LegionMap<ApEvent,FieldMask>::aligned::iterator finder = 
          target.find(protect); 
        if (finder == target.end())
          target.insert(*it);
        else
          finder->second |= it->second;
      }
      copy_postconditions.clear();
      copy_postconditions.swap(target);
      protected_copy_posts.pop_back();
    }

    //--------------------------------------------------------------------------
    void DeferredCopier::begin_reduction_epoch(void)
    //--------------------------------------------------------------------------
    {
      // Increase the depth
      current_reduction_epoch++; 
    }

    //--------------------------------------------------------------------------
    void DeferredCopier::end_reduction_epoch(void)
    //--------------------------------------------------------------------------
    {
#ifdef DEBUG_LEGION
      assert(current_reduction_epoch > 0);
#endif
      current_reduction_epoch--; 
    }

    //--------------------------------------------------------------------------
    void DeferredCopier::finalize(std::set<ApEvent> *postconditions/*=NULL*/)
    //--------------------------------------------------------------------------
    {
#ifdef DEBUG_LEGION
      assert(!finalized);
      assert(current_reduction_epoch == 0);
#endif
      finalized = true;
      // Apply any pending reductions using the proper preconditions
      if (!reduction_epochs.empty())
      {
#ifdef DEBUG_LEGION
        assert(reduction_epochs.size() == reduction_epoch_masks.size());
#endif
        FieldMask summary_mask = reduction_epoch_masks.front();
        for (unsigned idx = 1; idx < reduction_epoch_masks.size(); idx++)
          summary_mask |= reduction_epoch_masks[idx];
        // Check to see if we need any more destination preconditions
        const FieldMask needed_mask = summary_mask - dst_precondition_mask;
        if (!!needed_mask)
        {
          // We're not going to use the existing destination preconditions
          // for anything else, so go ahead and clear it
          dst_preconditions.clear();
          compute_dst_preconditions(needed_mask);
          if (!dst_preconditions.empty())
          {
            // Then merge the destination preconditions for these fields
            // into the copy_postconditions, they'll be collapsed in the
            // next stage of the computation
            for (LegionMap<ApEvent,FieldMask>::aligned::const_iterator it = 
                 dst_preconditions.begin(); it != dst_preconditions.end(); it++)
            {
              LegionMap<ApEvent,FieldMask>::aligned::iterator finder = 
                copy_postconditions.find(it->first);
              if (finder == copy_postconditions.end())
                copy_postconditions.insert(*it);
              else
                finder->second |= it->second;
            }
          }
        }
        // Uniquify our copy postconditions since they will be our 
        // preconditions to the reductions
        uniquify_copy_postconditions();
        // Iterate over the reduction epochs from back to front since
        // the ones in the back are the ones that should be applied first
        for (int epoch = reduction_epochs.size()-1; epoch >= 0; epoch--)
        {
          FieldMask &epoch_mask = reduction_epoch_masks[epoch];
          // Some level might not have any reductions
          if (!epoch_mask)
            continue;
          LegionMap<ApEvent,FieldMask>::aligned reduction_postconditions;
          // Iterate over all the postconditions and issue reductions
          for (LegionMap<ApEvent,FieldMask>::aligned::const_iterator it = 
                copy_postconditions.begin(); it != 
                copy_postconditions.end(); it++)
          {
            // See if we interfere with any reduction fields
            const FieldMask overlap = it->second & epoch_mask;
            if (!overlap)
              continue;
            if (issue_reductions(epoch, it->first, overlap, 
                                 reduction_postconditions))
              break;
            // We've now done all these fields for a reduction
            epoch_mask -= it->second;
            // Can break out if we have no more reduction fields
            if (!epoch_mask)
              break;
          }
          // Issue any copies for which we have no precondition
          if (!!epoch_mask)
            issue_reductions(epoch, ApEvent::NO_AP_EVENT, epoch_mask,
                             reduction_postconditions);
          // Fold the reduction post conditions into the copy postconditions
          for (LegionMap<ApEvent,FieldMask>::aligned::const_iterator it = 
                reduction_postconditions.begin(); it != 
                reduction_postconditions.end(); it++)
          {
            LegionMap<ApEvent,FieldMask>::aligned::iterator finder = 
              copy_postconditions.find(it->first);
            if (finder == copy_postconditions.end())
              copy_postconditions.insert(*it);
            else
              finder->second |= it->second;
          }
          // Only uniquify if we have to do more epochs
          if (epoch > 0)
            uniquify_copy_postconditions();
        }
      }
      // If we have no copy post conditions at this point we're done
      if (copy_postconditions.empty())
        return;
      // Either apply or record our postconditions
      if (postconditions == NULL)
      {
        // Need to uniquify our copy_postconditions before doing this
        uniquify_copy_postconditions();
        const AddressSpaceID local_space = dst->context->runtime->address_space;
        // Handle any restriction cases
        FieldMask restrict_mask;
        if (restrict_out && (restrict_info != NULL) && 
            restrict_info->has_restrictions())
          restrict_info->populate_restrict_fields(restrict_mask);
        // Apply the destination users
        for (LegionMap<ApEvent,FieldMask>::aligned::const_iterator it = 
             copy_postconditions.begin(); it != copy_postconditions.end(); it++)
        {
          dst->add_copy_user(0/*redop*/, it->first, &info->version_info,
                             info->op->get_unique_op_id(), info->index,
                             it->second, false/*reading*/, restrict_out,
                             local_space, info->map_applied_events);
          if (restrict_out && !(it->second * restrict_mask))
            info->op->record_restrict_postcondition(it->first);
        }
      }
      else
      {
        // Just merge in the copy postcondition events
        for (LegionMap<ApEvent,FieldMask>::aligned::const_iterator it = 
              copy_postconditions.begin(); it != 
              copy_postconditions.end(); it++)
          postconditions->insert(it->first);
      }
    }

    //--------------------------------------------------------------------------
    void DeferredCopier::uniquify_copy_postconditions(void)
    //--------------------------------------------------------------------------
    {
      LegionList<FieldSet<ApEvent> >::aligned copy_postcondition_sets;
      compute_field_sets<ApEvent>(FieldMask(), copy_postconditions,
                                  copy_postcondition_sets);
      copy_postconditions.clear();
      for (LegionList<FieldSet<ApEvent> >::aligned::const_iterator it = 
            copy_postcondition_sets.begin(); it != 
            copy_postcondition_sets.end(); it++)
      {
        ApEvent result = Runtime::merge_events(it->elements);
        LegionMap<ApEvent,FieldMask>::aligned::iterator finder = 
          copy_postconditions.find(result);
        if (finder == copy_postconditions.end())
          copy_postconditions[result] = it->set_mask;
        else
          finder->second |= it->set_mask;
      }
    }

    //--------------------------------------------------------------------------
    void DeferredCopier::compute_dst_preconditions(const FieldMask &mask)
    //--------------------------------------------------------------------------
    {
#ifdef DEBUG_LEGION
      assert(mask * dst_precondition_mask);
#endif
      const AddressSpaceID local_space = dst->context->runtime->address_space;
      dst->find_copy_preconditions(0/*redop*/, false/*reading*/,
                                   false/*single copy*/, restrict_out,
                                   mask, &info->version_info,
                                   info->op->get_unique_op_id(), info->index,
                                   local_space, dst_preconditions,
                                   info->map_applied_events);
      if ((restrict_info != NULL) && restrict_info->has_restrictions())
      {
        FieldMask restrict_mask;
        restrict_info->populate_restrict_fields(restrict_mask);
        restrict_mask &= mask;
        if (!!restrict_mask)
        {
          ApEvent restrict_pre = info->op->get_restrict_precondition();
          LegionMap<ApEvent,FieldMask>::aligned::iterator finder = 
            dst_preconditions.find(restrict_pre);
          if (finder == dst_preconditions.end())
            dst_preconditions[restrict_pre] = restrict_mask;
          else
            finder->second |= restrict_mask;
        }
      }
      dst_precondition_mask |= mask;
    }

    //--------------------------------------------------------------------------
    bool DeferredCopier::issue_reductions(const int epoch,ApEvent reduction_pre,
                                          const FieldMask &reduction_mask,
                LegionMap<ApEvent,FieldMask>::aligned &reduction_postconditions)
    //--------------------------------------------------------------------------
    {
      std::vector<ReductionView*> to_remove;
      PendingReductions &pending_reductions = reduction_epochs[epoch];
      // Iterate over reduction views
      for (PendingReductions::iterator pit = pending_reductions.begin();
            pit != pending_reductions.end(); pit++)
      {
        // Iterate over the pending reductions for this reduction view
        for (LegionList<PendingReduction>::aligned::iterator it = 
              pit->second.begin(); it != pit->second.end(); /*nothing*/)
        {
          const FieldMask &overlap = it->reduction_mask & reduction_mask;
          if (!overlap)
          {
            it++;
            continue;
          }
          // Issue the deferred reduction
          ApEvent reduction_post = pit->first->perform_deferred_reduction(
              dst, overlap, it->version_tracker, reduction_pre,
              info->op, info->index, it->pred_guard, across_helper,
              it->intersect, it->mask, info->map_applied_events);
          if (reduction_post.exists())
          {
            LegionMap<ApEvent,FieldMask>::aligned::iterator finder =
              reduction_postconditions.find(reduction_post);
            if (finder == reduction_postconditions.end())
              reduction_postconditions[reduction_post] = overlap;
            else
              finder->second |= overlap;
          }
          // Remove these fields from the pending reduction record
          it->reduction_mask -= overlap;
          if (!it->reduction_mask)
            it = pit->second.erase(it);
          else
            it++;
        }
        // If we've don't have any more pending reductions this view is done
        if (pit->second.empty())
          to_remove.push_back(pit->first);
      }
      if (!to_remove.empty())
      {
        for (std::vector<ReductionView*>::const_iterator it = 
              to_remove.begin(); it != to_remove.end(); it++)
          pending_reductions.erase(*it);
        // Can break out if we don't have any more pending reductions
        if (pending_reductions.empty())
          return true;
      }
      return false;
    }

    /////////////////////////////////////////////////////////////
    // DeferredSingleCopier
    /////////////////////////////////////////////////////////////

    //--------------------------------------------------------------------------
    DeferredSingleCopier::DeferredSingleCopier(const TraversalInfo *in,
        MaterializedView *d, const FieldMask &m, const RestrictInfo &res,bool r)
      : field_index(m.find_first_set()), copy_mask(m), info(in), dst(d),
        across_helper(NULL), restrict_info(&res), restrict_out(r),
        current_reduction_epoch(0),has_dst_preconditions(false),finalized(false)
    //--------------------------------------------------------------------------
    {
    }

    //--------------------------------------------------------------------------
    DeferredSingleCopier::DeferredSingleCopier(const TraversalInfo *in, 
        MaterializedView *d, const FieldMask &m, ApEvent p, CopyAcrossHelper *h)
      : field_index(m.find_first_set()), copy_mask(m), info(in), dst(d),
        across_helper(h), restrict_info(NULL), restrict_out(false),
        current_reduction_epoch(0), has_dst_preconditions(true),finalized(false)
    //--------------------------------------------------------------------------
    {
      dst_preconditions.insert(p);
    }

    //--------------------------------------------------------------------------
    DeferredSingleCopier::DeferredSingleCopier(const DeferredSingleCopier &rhs)
      : field_index(rhs.field_index), copy_mask(rhs.copy_mask), info(rhs.info),
        dst(rhs.dst), across_helper(rhs.across_helper), 
        restrict_info(rhs.restrict_info), restrict_out(rhs.restrict_out)
    //--------------------------------------------------------------------------
    {
      // should never be called
      assert(false);
    }

    //--------------------------------------------------------------------------
    DeferredSingleCopier::~DeferredSingleCopier(void)
    //--------------------------------------------------------------------------
    {
      if (!finalized)
        finalize();
    }

    //--------------------------------------------------------------------------
    DeferredSingleCopier& DeferredSingleCopier::operator=(
                                                const DeferredSingleCopier &rhs)
    //--------------------------------------------------------------------------
    {
      // should never be called
      assert(false);
      return *this;
    }

    //--------------------------------------------------------------------------
    void DeferredSingleCopier::merge_destination_preconditions(
                                               std::set<ApEvent> &preconditions)
    //--------------------------------------------------------------------------
    {
      if (!has_dst_preconditions)
        compute_dst_preconditions();
      preconditions.insert(dst_preconditions.begin(), dst_preconditions.end());
    }

    //--------------------------------------------------------------------------
    void DeferredSingleCopier::buffer_reductions(VersionTracker *tracker,
        PredEvent pred_guard, RegionTreeNode *intersect, 
        IndexSpaceExpression *mask, std::vector<ReductionView*> &src_reductions)
    //--------------------------------------------------------------------------
    {
      if (current_reduction_epoch >= reduction_epochs.size())
        reduction_epochs.resize(current_reduction_epoch + 1);
      PendingReductions &pending_reductions = 
        reduction_epochs[current_reduction_epoch];
      for (std::vector<ReductionView*>::const_iterator it = 
            src_reductions.begin(); it != src_reductions.end(); it++)
      {
#ifdef DEBUG_LEGION
        assert(pending_reductions.find(*it) == pending_reductions.end());
#endif
        pending_reductions[*it] = 
          PendingReduction(tracker, pred_guard, intersect, mask);
      }
    }

    //--------------------------------------------------------------------------
    void DeferredSingleCopier::begin_guard_protection(void)
    //--------------------------------------------------------------------------
    {
      protected_copy_posts.resize(protected_copy_posts.size() + 1);
      copy_postconditions.swap(protected_copy_posts.back());
    }

    //--------------------------------------------------------------------------
    void DeferredSingleCopier::end_guard_protection(void)
    //--------------------------------------------------------------------------
    {
#ifdef DEBUG_LEGION
      assert(!protected_copy_posts.empty());
#endif
      std::set<ApEvent> &target = protected_copy_posts.back();
      for (std::set<ApEvent>::const_iterator it = 
            copy_postconditions.begin(); it != copy_postconditions.end(); it++)
      {
        ApEvent protect = Runtime::ignorefaults(*it);
        if (!protect.exists())
          continue;
        target.insert(protect);
      }
      copy_postconditions.clear();
      copy_postconditions.swap(target);
      protected_copy_posts.pop_back();
    }

    //--------------------------------------------------------------------------
    void DeferredSingleCopier::begin_reduction_epoch(void)
    //--------------------------------------------------------------------------
    {
      current_reduction_epoch++;
    }

    //--------------------------------------------------------------------------
    void DeferredSingleCopier::end_reduction_epoch(void)
    //--------------------------------------------------------------------------
    {
#ifdef DEBUG_LEGION
      assert(current_reduction_epoch > 0);
#endif
      current_reduction_epoch--;
    }

    //--------------------------------------------------------------------------
    void DeferredSingleCopier::finalize(std::set<ApEvent> *postconditions)
    //--------------------------------------------------------------------------
    {
#ifdef DEBUG_LEGION
      assert(!finalized);
#endif
      finalized = true;
      // Apply any pending reductions using the proper preconditions
      if (!reduction_epochs.empty())
      {
        if (!has_dst_preconditions)
          compute_dst_preconditions();
        // We'll just use the destination preconditions here for accumulation
        // We're not going to need it again later anyway
        if (!copy_postconditions.empty())
          dst_preconditions.insert(copy_postconditions.begin(),
                                   copy_postconditions.end());
        ApEvent reduction_pre = Runtime::merge_events(dst_preconditions);
        // Iterate epochs in reverse order as the deepest ones are the
        // ones that should be issued first
        for (int epoch = reduction_epochs.size()-1; epoch >= 0; epoch--)
        {
          PendingReductions &pending_reductions = reduction_epochs[epoch];
          if (pending_reductions.empty())
            continue;
          std::set<ApEvent> reduction_postconditions;
          // Issue all the reductions
          for (PendingReductions::const_iterator it = 
               pending_reductions.begin(); it != pending_reductions.end(); it++)
          {
            ApEvent reduction_post = it->first->perform_deferred_reduction(
                dst, copy_mask, it->second.version_tracker, reduction_pre,
                info->op, info->index, it->second.pred_guard, across_helper,
                it->second.intersect, it->second.mask,info->map_applied_events);
            if (reduction_post.exists())
              reduction_postconditions.insert(reduction_post);
          }
          if (!reduction_postconditions.empty())
          {
            if (epoch > 0)
            {
              reduction_pre = Runtime::merge_events(reduction_postconditions);
              // In case we don't end up using it later
              copy_postconditions.insert(reduction_pre);
            }
            else
              copy_postconditions.insert(reduction_postconditions.begin(),
                                         reduction_postconditions.end());
          }
        }
      }
      // If we have no copy post conditions at this point we're done
      if (copy_postconditions.empty())
        return;
      // Either apply or record our postconditions
      if (postconditions == NULL)
      {
        ApEvent copy_done = Runtime::merge_events(copy_postconditions);
        if (copy_done.exists())
        {
          const AddressSpaceID local_space = 
            dst->context->runtime->address_space;
          dst->add_copy_user(0/*redop*/, copy_done, &info->version_info,
                             info->op->get_unique_op_id(), info->index,
                             copy_mask, false/*reading*/, restrict_out,
                             local_space, info->map_applied_events);
          // Handle any restriction cases
          if (restrict_out && (restrict_info != NULL))
          {
            FieldMask restrict_mask;
            restrict_info->populate_restrict_fields(restrict_mask);
            if (restrict_mask.is_set(field_index))
              info->op->record_restrict_postcondition(copy_done);
          }
        }
      }
      else
        postconditions->insert(copy_postconditions.begin(),
                               copy_postconditions.end());
    }

    //--------------------------------------------------------------------------
    void DeferredSingleCopier::compute_dst_preconditions(void)
    //--------------------------------------------------------------------------
    {
#ifdef DEBUG_LEGION
      assert(!has_dst_preconditions);
#endif
      has_dst_preconditions = true;
      const AddressSpaceID local_space = dst->context->runtime->address_space;
      LegionMap<ApEvent,FieldMask>::aligned temp_preconditions;
      dst->find_copy_preconditions(0/*redop*/, false/*reading*/,
                                   false/*single copy*/, restrict_out,
                                   copy_mask, &info->version_info,
                                   info->op->get_unique_op_id(), info->index,
                                   local_space, temp_preconditions,
                                   info->map_applied_events);
      for (LegionMap<ApEvent,FieldMask>::aligned::const_iterator it = 
            temp_preconditions.begin(); it != temp_preconditions.end(); it++)
        dst_preconditions.insert(it->first);
      if ((restrict_info != NULL) && restrict_info->has_restrictions())
      {
        FieldMask restrict_mask;
        restrict_info->populate_restrict_fields(restrict_mask); 
        if (restrict_mask.is_set(field_index))
          dst_preconditions.insert(info->op->get_restrict_precondition());
      }
    }

    /////////////////////////////////////////////////////////////
    // DeferredView 
    /////////////////////////////////////////////////////////////

    //--------------------------------------------------------------------------
    DeferredView::DeferredView(RegionTreeForest *ctx, DistributedID did,
                               AddressSpaceID owner_sp,
                               RegionTreeNode *node, bool register_now)
      : LogicalView(ctx, did, owner_sp, node, register_now)
    //--------------------------------------------------------------------------
    {
    }

    //--------------------------------------------------------------------------
    DeferredView::~DeferredView(void)
    //--------------------------------------------------------------------------
    {
    }

    //--------------------------------------------------------------------------
    void DeferredView::issue_deferred_copies_across(const TraversalInfo &info,
                                                     MaterializedView *dst,
                                      const std::vector<unsigned> &src_indexes,
                                      const std::vector<unsigned> &dst_indexes,
                                         ApEvent precondition, PredEvent guard,
                                         std::set<ApEvent> &postconditions)
    //--------------------------------------------------------------------------
    {
#ifdef DEBUG_LEGION
      assert(src_indexes.size() == dst_indexes.size());
#endif
      bool perfect = true;
      FieldMask src_mask, dst_mask;
      for (unsigned idx = 0; idx < dst_indexes.size(); idx++)
      {
        src_mask.set_bit(src_indexes[idx]);
        dst_mask.set_bit(dst_indexes[idx]);
        if (perfect && (src_indexes[idx] != dst_indexes[idx]))
          perfect = false;
      }
      if (src_indexes.size() == 1)
      {
        IndexSpaceExpression *write_performed = NULL;
        if (perfect)
        {
          DeferredSingleCopier copier(&info, dst, src_mask, precondition);
          issue_deferred_copies_single(copier, NULL/*write mask*/,
                                       write_performed, guard);
          copier.finalize(&postconditions);
        }
        else
        {
          // Initialize the across copy helper
          CopyAcrossHelper across_helper(src_mask);
          dst->manager->initialize_across_helper(&across_helper, dst_mask, 
                                                 src_indexes, dst_indexes);
          DeferredSingleCopier copier(&info, dst, src_mask, 
                                      precondition, &across_helper);
          issue_deferred_copies_single(copier, NULL/*write mask*/,
                                       write_performed, guard);
          copier.finalize(&postconditions);
        }
      }
      else
      {
        LegionMap<IndexSpaceExpression*,FieldMask>::aligned write_masks; 
        LegionMap<IndexSpaceExpression*,FieldMask>::aligned performed_masks;
        if (perfect)
        {
          DeferredCopier copier(&info, dst, src_mask, precondition);
          issue_deferred_copies(copier, src_mask, write_masks, 
                                performed_masks, guard);
          copier.finalize(&postconditions);
        }
        else
        {
          // Initialize the across copy helper
          CopyAcrossHelper across_helper(src_mask);
          dst->manager->initialize_across_helper(&across_helper, dst_mask, 
                                                 src_indexes, dst_indexes);
          DeferredCopier copier(&info,dst,src_mask,precondition,&across_helper);
          issue_deferred_copies(copier, src_mask, write_masks,
                                performed_masks, guard);
          copier.finalize(&postconditions);
        }
      }
    }

    /////////////////////////////////////////////////////////////
    // DeferredVersionInfo
    /////////////////////////////////////////////////////////////

    //--------------------------------------------------------------------------
    DeferredVersionInfo::DeferredVersionInfo(void)
    //--------------------------------------------------------------------------
    {
    }

    //--------------------------------------------------------------------------
    DeferredVersionInfo::DeferredVersionInfo(const DeferredVersionInfo &rhs)
    //--------------------------------------------------------------------------
    {
      // should never be called
      assert(false);
    }

    //--------------------------------------------------------------------------
    DeferredVersionInfo::~DeferredVersionInfo(void)
    //--------------------------------------------------------------------------
    {
    }

    //--------------------------------------------------------------------------
    DeferredVersionInfo& DeferredVersionInfo::operator=(
                                                const DeferredVersionInfo &rhs)
    //--------------------------------------------------------------------------
    {
      // should never be called
      assert(false);
      return *this;
    }

    /////////////////////////////////////////////////////////////
    // CompositeBase 
    /////////////////////////////////////////////////////////////

    //--------------------------------------------------------------------------
    CompositeBase::CompositeBase(LocalLock &r)
      : base_lock(r)
    //--------------------------------------------------------------------------
    {
    }

    //--------------------------------------------------------------------------
    CompositeBase::~CompositeBase(void)
    //--------------------------------------------------------------------------
    {
    }

    //--------------------------------------------------------------------------
    void CompositeBase::issue_composite_updates(DeferredCopier &copier,
                                                RegionTreeNode *logical_node,
                                          const FieldMask &local_copy_mask,
                                          VersionTracker *src_version_tracker,
                                          PredEvent pred_guard, 
                                          const WriteMasks &write_masks,
                                                WriteMasks &performed_writes)
    //--------------------------------------------------------------------------
    {
      FieldMask &global_copy_mask = copier.deferred_copy_mask;
#ifdef DEBUG_LEGION
      assert(!(local_copy_mask - global_copy_mask)); // only true at beginning
#endif
      // First check to see if we have all the valid meta-data
      perform_ready_check(local_copy_mask);
      // Find any children that need to be traversed as well as any instances
      // or reduction views that we may need to issue copies from
      LegionMap<CompositeNode*,FieldMask>::aligned children_to_traverse;
      LegionMap<LogicalView*,FieldMask>::aligned source_views;
      LegionMap<ReductionView*,FieldMask>::aligned source_reductions;
      {
        AutoLock b_lock(base_lock,1,false/*exclusive*/);
        for (LegionMap<CompositeNode*,FieldMask>::aligned::const_iterator it = 
              children.begin(); it != children.end(); it++)
        {
          const FieldMask child_mask = it->second & local_copy_mask;
          if (!child_mask)
            continue;
          // Skip any nodes that don't even intersect, they don't matter
          if (!it->first->logical_node->intersects_with(
                copier.dst->logical_node, false/*computes*/))
            continue;
          children_to_traverse[it->first] = child_mask;
        }
        // Get any valid views that we need for this level
        find_valid_views(local_copy_mask, source_views, false/*needs lock*/);
        // Also get any reduction views that we need for this level
        if (!(reduction_mask * local_copy_mask))
        {
          for (LegionMap<ReductionView*,FieldMask>::aligned::const_iterator it =
                reduction_views.begin(); it != reduction_views.end(); it++)
          {
            const FieldMask overlap = it->second & local_copy_mask;
            if (!overlap)
              continue;
            source_reductions[it->first] = overlap;
          }
        }
      }
      if (!children_to_traverse.empty())
      {
        // Do the child traversals and record any writes that we do
        WriteMasks child_writes;
        for (LegionMap<CompositeNode*,FieldMask>::aligned::iterator it =
              children_to_traverse.begin(); it != 
              children_to_traverse.end(); it++)
        {
          // Filter by the global copy mask in case it has changed
          it->second &= global_copy_mask;
          if (!it->second)
            continue;
          it->first->issue_composite_updates(copier, it->first->logical_node,
                                it->second, src_version_tracker, pred_guard,
                                write_masks, child_writes);
          // Special case if it any point our global copy mask becomes empty
          // then we can break out because we've issue all our writes, still
          // need to check for any reductions though
          if (!global_copy_mask)
          {
            // If we have source reductions then we still need to record them
            if (!source_reductions.empty())
              break;
            else
              return;
          }
        }
        if (!source_views.empty())
        {
          WriteMasks previous_writes;
          const WriteMasks *all_previous_writes = NULL;
          // We need to build a local set of source views based on writes
          // we did locally and writes we did below and also update the 
          // global copy mask if necessary
          if (child_writes.empty())
            // Assume these are already write-combined
            all_previous_writes = &write_masks;
          else if (write_masks.empty())
          {
            combine_writes(child_writes, copier);
            all_previous_writes = &child_writes;
          }
          else
          {
            previous_writes = child_writes;
            merge_write_sets(previous_writes, write_masks);
            // Do write combining which can reduce the global copy mask
            combine_writes(previous_writes, copier);
            all_previous_writes = &previous_writes;
          }
          // Issue our writes from our physical instances
          // If global copy mask is empty though we don't need to 
          // do this as we've already done all the writes
          WriteMasks local_writes;
          if (!!global_copy_mask)
            issue_update_copies(copier, logical_node, 
                global_copy_mask & local_copy_mask, src_version_tracker,
                pred_guard, source_views, *all_previous_writes, local_writes);
          // Finally merge our write updates with our child writes
          // if necessary and propagate them back up the tree
          // and propagate up the tree
          if (child_writes.empty())
          {
            // No need to write combine ourselves, just merge
            if (!local_writes.empty())
              merge_write_sets(performed_writes, local_writes);
          }
          else
          {
            if (!local_writes.empty())
            {
              // Need to merge everything together and write combine them
              merge_write_sets(local_writes, child_writes);
              combine_writes(local_writes, copier);
              merge_write_sets(performed_writes, local_writes);
            }
            else // children are already write combined, no need to do it again
              merge_write_sets(performed_writes, child_writes); 
          }
        }
        else if (!child_writes.empty())
          // Propagate child writes up the tree
          merge_write_sets(performed_writes, child_writes);
      }
      else if (!source_views.empty())
      {
        // We didn't do any child traversals so things are a little easier
        // Issue our writes from our physical instances
        WriteMasks local_writes;
        issue_update_copies(copier, logical_node, local_copy_mask, 
                           src_version_tracker, pred_guard, source_views, 
                           write_masks, local_writes);
        // Finally merge our write updates into the performed set
        if (!local_writes.empty())
          merge_write_sets(performed_writes, local_writes);
      }
      // Lastly no matter what we do, we have to record our reductions
      // to be performed after all the updates to the instance
      if (!source_reductions.empty())
        copier.buffer_reductions(src_version_tracker, pred_guard,
            (copier.dst->logical_node == logical_node) ? NULL : logical_node,
            write_masks, source_reductions);
    }

    //--------------------------------------------------------------------------
    bool CompositeBase::issue_composite_updates_single(
                                   DeferredSingleCopier &copier,
                                   RegionTreeNode *logical_node,
                                   VersionTracker *src_version_tracker,
                                   PredEvent pred_guard,
                                   IndexSpaceExpression *write_mask,
                                   IndexSpaceExpression *&performed_write)
    //--------------------------------------------------------------------------
    {
#ifdef DEBUG_LEGION
      assert(performed_write == NULL); // should be NULL on the way in
#endif
      // First check to see if we have all the valid meta-data
      perform_ready_check(copier.copy_mask);
      // Find any children that need to be traversed as well as any instances
      // or reduction views that we may need to issue copies from
      std::vector<CompositeNode*> children_to_traverse;
      LegionMap<LogicalView*,FieldMask>::aligned temp_views;
      std::vector<ReductionView*> source_reductions;
      {
        AutoLock b_lock(base_lock,1,false/*exclusive*/);
        for (LegionMap<CompositeNode*,FieldMask>::aligned::const_iterator it = 
              children.begin(); it != children.end(); it++)
        {
          if (!it->second.is_set(copier.field_index))
            continue;
          // Skip any nodes that don't even intersect, they don't matter
          if (!it->first->logical_node->intersects_with(
                copier.dst->logical_node, false/*computes*/))
            continue;
          children_to_traverse.push_back(it->first);
        }
        // Get any valid views that we need for this level
        find_valid_views(copier.copy_mask, temp_views, false/*needs lock*/);
        if (reduction_mask.is_set(copier.field_index))
        {
          for (LegionMap<ReductionView*,FieldMask>::aligned::const_iterator it =
                reduction_views.begin(); it != reduction_views.end(); it++)
          {
            if (!it->second.is_set(copier.field_index))
              continue;
            source_reductions.push_back(it->first);
          }
        }
      }
      std::vector<LogicalView*> source_views;
      if (!temp_views.empty())
      {
        for (LegionMap<LogicalView*,FieldMask>::aligned::const_iterator it =
              temp_views.begin(); it != temp_views.end(); it++)
          source_views.push_back(it->first);
      }
      bool done = false;
      RegionTreeForest *context = copier.dst->logical_node->context;
      if (!children_to_traverse.empty())
      {
        // Do the child traversals and record any writes that we do
        std::set<IndexSpaceExpression*> child_writes;
        for (std::vector<CompositeNode*>::const_iterator it = 
              children_to_traverse.begin(); it != 
              children_to_traverse.end(); it++)
        {
          IndexSpaceExpression *child_write = NULL;
          done = (*it)->issue_composite_updates_single(
              copier, (*it)->logical_node, src_version_tracker,
              pred_guard, write_mask, child_write);
          if (child_write != NULL)
            child_writes.insert(child_write);
          if (done)
            break;
        }
        if (!child_writes.empty())
        {
          if (child_writes.size() == 1)
            performed_write = *child_writes.begin();
          else
            performed_write = 
              context->union_index_spaces(child_writes);
          done = test_done(copier, performed_write, write_mask);
        }
        if (!done && !source_views.empty())
        {
          if (performed_write != NULL)
          {
            IndexSpaceExpression *our_write = NULL;
            if (write_mask != NULL)
            {
              // Compute a new write mask for the 
              write_mask = 
                context->union_index_spaces(write_mask, performed_write);
              our_write = issue_update_copies_single(copier, logical_node,
                src_version_tracker, pred_guard, source_views, write_mask);
            }
            else
              our_write = issue_update_copies_single(copier, logical_node,
                src_version_tracker, pred_guard, source_views, performed_write);
            if (our_write != NULL)
              performed_write = 
                context->union_index_spaces(performed_write, our_write);
          }
          else
            performed_write = issue_update_copies_single(
                copier, logical_node, src_version_tracker,
                pred_guard, source_views, write_mask);
        }
      }
      else if (!source_views.empty())
        // We didn't do any child traversals so things are a little easier
        performed_write = issue_update_copies_single(copier, logical_node,
              src_version_tracker, pred_guard, source_views, write_mask);
      // Lastly no matter what we do, we have to record our reductions
      // to be performed after all the updates to the instance
      if (!source_reductions.empty())
        copier.buffer_reductions(src_version_tracker, pred_guard,
            (copier.dst->logical_node == logical_node) ? NULL : logical_node,
            write_mask, source_reductions);
      if (!done && (performed_write != NULL))
        done = test_done(copier, performed_write, write_mask);
      return done;
    }

    //--------------------------------------------------------------------------
    /*static*/ void CompositeBase::issue_update_copies(
                                            DeferredCopier &copier,
                                            RegionTreeNode *logical_node,
                                            FieldMask copy_mask,
                                            VersionTracker *src_version_tracker,
                                            PredEvent predicate_guard,
              const LegionMap<LogicalView*,FieldMask>::aligned &source_views,
                                            const WriteMasks &previous_writes,
                                            WriteMasks &performed_writes)
    //--------------------------------------------------------------------------
    {
      MaterializedView *dst = copier.dst;
      const TraversalInfo &info = *copier.info;
#ifdef DEBUG_LEGION
      // The previous writes data structure should be field unique,
      // if it's not then we are going to have big problems
      FieldMask previous_writes_mask;
      for (WriteMasks::const_iterator it = previous_writes.begin();
            it != previous_writes.end(); it++)
      {
        assert(previous_writes_mask * it->second);
        previous_writes_mask |= it->second;
      }
#endif
      // In some cases we might already be done
      if (!copy_mask)
        return;
      RegionTreeForest *context = dst->logical_node->context;
      IndexSpaceExpression *dst_is = 
        dst->logical_node->get_index_space_expression();
      IndexSpaceExpression *local_is = 
        logical_node->get_index_space_expression(); 
      IndexSpaceExpression *intersect_is = 
        (dst_is->expr_id == local_is->expr_id) ? local_is : 
        context->intersect_index_spaces(dst_is, local_is);
      // First check to see if the target is already valid
      {
        PhysicalManager *dst_manager = dst->get_manager();
        for (LegionMap<LogicalView*,FieldMask>::aligned::const_iterator it =
              source_views.begin(); it != source_views.end(); it++)
        {
          if (it->first->is_deferred_view())
            continue;
#ifdef DEBUG_LEGION
          assert(it->first->is_materialized_view());
#endif
          if (it->first->as_materialized_view()->manager == dst_manager)
          {
            FieldMask overlap = copy_mask & it->second;
            copy_mask -= overlap;
            // Find out if we had any prior writes that we need to record
            for (WriteMasks::const_iterator pit = previous_writes.begin();
                  pit != previous_writes.end(); pit++)
            {
              const FieldMask prev_overlap = overlap & pit->second;
              if (!prev_overlap)
                continue;
              // Construct the expression, intersect then subtract
              IndexSpaceExpression *expr = 
                context->subtract_index_spaces(intersect_is, pit->first);
              LegionMap<IndexSpaceExpression*,FieldMask>::aligned::iterator
                finder = performed_writes.find(expr);
              if (finder == performed_writes.end())
                performed_writes[expr] = prev_overlap;
              else
                finder->second |= prev_overlap;
              overlap -= prev_overlap;
              if (!overlap)
                break;
            }
            if (!!overlap)
            {
              // No prior writes so we can just record the overlap
              LegionMap<IndexSpaceExpression*,FieldMask>::aligned::iterator
                finder = performed_writes.find(intersect_is);
              if (finder == performed_writes.end())
                performed_writes[intersect_is] = overlap;
              else
                finder->second |= overlap;
            }
            if (!copy_mask)
              return;
            break;
          }
        }
      }
      // Sort the instances by preferences
      LegionMap<MaterializedView*,FieldMask>::aligned src_instances;
      LegionMap<DeferredView*,FieldMask>::aligned deferred_instances;
      dst->logical_node->sort_copy_instances(info, dst, copy_mask,
                    source_views, src_instances, deferred_instances);
      if (!src_instances.empty())
      {
        // This has all our destination preconditions
        // Only issue copies from fields which have values
        FieldMask actual_copy_mask;
        LegionMap<ApEvent,FieldMask>::aligned copy_preconditions;
        const AddressSpaceID local_space = context->runtime->address_space;
        for (LegionMap<MaterializedView*,FieldMask>::aligned::const_iterator 
              it = src_instances.begin(); it != src_instances.end(); it++)
        {
          it->first->find_copy_preconditions(0/*redop*/, true/*reading*/,
                                             true/*single copy*/,
                                             false/*restrict out*/,
                                             it->second, src_version_tracker,
                                             info.op->get_unique_op_id(),
                                             info.index, local_space, 
                                             copy_preconditions,
                                             info.map_applied_events);
          actual_copy_mask |= it->second;
        }
        copier.merge_destination_preconditions(actual_copy_mask, 
                                               copy_preconditions);
        // Issue the grouped copies and put the results in the postconditions
        dst->logical_node->issue_grouped_copies(*copier.info, dst,
            false/*restrict out*/, predicate_guard, copy_preconditions, 
            actual_copy_mask, src_instances, src_version_tracker,
            copier.copy_postconditions, copier.across_helper, 
            logical_node, &previous_writes, &performed_writes);
      }
      if (!deferred_instances.empty())
      {
        // These ones are easy, we just get to recurse, no need to do any
        // write combining since we know that we didn't actually do any
        // writes for these fields locally or we wouldn't even be traversing
        // the composite views in the first place
        for (LegionMap<DeferredView*,FieldMask>::aligned::const_iterator it =
              deferred_instances.begin(); it != deferred_instances.end(); it++)
          it->first->issue_deferred_copies(copier, it->second, 
                previous_writes, performed_writes, predicate_guard);
      }
    }

    //--------------------------------------------------------------------------
    /*static*/ void CompositeBase::merge_write_sets(WriteMasks &dst_writes,
                                                   const WriteMasks &src_writes)
    //--------------------------------------------------------------------------
    {
      for (WriteMasks::const_iterator it = src_writes.begin();
            it != src_writes.end(); it++)
      {
        WriteMasks::iterator finder = dst_writes.find(it->first);
        if (finder == dst_writes.end())
          dst_writes.insert(*it);
        else
          finder->second |= it->second;
      }
    }

    //--------------------------------------------------------------------------
    /*static*/ void CompositeBase::combine_writes(WriteMasks &write_masks,
                                      DeferredCopier &copier, bool prune_global)
    //--------------------------------------------------------------------------
    {
      MaterializedView *dst = copier.dst;
      FieldMask &global_copy_mask = copier.deferred_copy_mask;
      LegionList<FieldSet<IndexSpaceExpression*> >::aligned write_sets;
      // Compute the write sets for different fields
      // We use an empty universe mask since we don't care about fields
      // that we don't find in the input set
      compute_field_sets<IndexSpaceExpression*>(FieldMask(), 
                                                write_masks, write_sets);
      // Clear out the write masks set since we're rebuilding it
      write_masks.clear();
      IndexSpaceExpression *dst_is = 
        dst->logical_node->get_index_space_expression();
      RegionTreeForest *context = dst->logical_node->context;
      // Compute the unions of all the writes
      for (LegionList<FieldSet<IndexSpaceExpression*> >::aligned::const_iterator
            it = write_sets.begin(); it != write_sets.end(); it++)
      {
#ifdef DEBUG_LEGION
        assert(!it->elements.empty());
#endif
        IndexSpaceExpression *union_is = NULL;
        if (it->elements.size() > 1)
          union_is = context->union_index_spaces(it->elements); 
        else
          union_is = *(it->elements.begin()); 
        // Compute the pending difference so we can do the check
        // to see if it is done writing to this index space or not
        // If it's done writing we can remove the fields from the
        // global copy mask, otherwise just keep the union_is
        IndexSpaceExpression *diff_is = 
          context->subtract_index_spaces(dst_is, union_is);
        if (!diff_is->is_empty())
          write_masks[union_is] = it->set_mask;
        else if (prune_global)
          global_copy_mask -= it->set_mask;
      }
    }

    //--------------------------------------------------------------------------
    /*static*/ IndexSpaceExpression* CompositeBase::issue_update_copies_single(
                                      DeferredSingleCopier &copier,
                                      RegionTreeNode *logical_node,
                                      VersionTracker *src_version_tracker,
                                      PredEvent pred_guard,
                                      std::vector<LogicalView*> &source_views,
                                      IndexSpaceExpression *write_mask)
    //--------------------------------------------------------------------------
    {
      MaterializedView *dst = copier.dst;
      const TraversalInfo &info = *copier.info;
      RegionTreeForest *context = dst->logical_node->context;
      IndexSpaceExpression *dst_is = 
        dst->logical_node->get_index_space_expression();
      IndexSpaceExpression *local_is = 
        logical_node->get_index_space_expression(); 
      IndexSpaceExpression *intersect_is = 
        (dst_is->expr_id == local_is->expr_id) ? local_is : 
        context->intersect_index_spaces(dst_is, local_is);
      MaterializedView *src_instance = NULL;
      DeferredView *deferred_instance = NULL;
      if (dst->logical_node->sort_copy_instances_single(info, dst,
            copier.copy_mask, source_views, src_instance, deferred_instance))
      {
        // If we get here then the destination is already valid
        // Construct the write expression, intersect then subtract
        if (write_mask != NULL)
          return context->subtract_index_spaces(intersect_is, write_mask);
        else
          return intersect_is;
      }
      // Easy case if we are just copying from one or more instances
      else if (src_instance != NULL)
      {
        LegionMap<ApEvent,FieldMask>::aligned temp_preconditions;
        src_instance->find_copy_preconditions(0/*redop*/, true/*reading*/,
                                              true/*single copy*/,
                                              false/*restrict out*/,
                                              copier.copy_mask, 
                                              src_version_tracker,
                                              info.op->get_unique_op_id(),
                                              info.index,
                                              context->runtime->address_space,
                                              temp_preconditions,
                                              info.map_applied_events);
        std::set<ApEvent> copy_preconditions;
        for (LegionMap<ApEvent,FieldMask>::aligned::const_iterator it =
              temp_preconditions.begin(); it != temp_preconditions.end(); it++)
          copy_preconditions.insert(it->first);
        copier.merge_destination_preconditions(copy_preconditions);
        // Issue the copy
        ApEvent copy_pre = Runtime::merge_events(copy_preconditions);
        ApEvent copy_post = dst->logical_node->issue_single_copy(*copier.info,
            dst, false/*restrict out*/, pred_guard, copy_pre,
            copier.copy_mask, src_instance, src_version_tracker,
            copier.across_helper, logical_node, write_mask);
        if (copy_post.exists())
          copier.record_postcondition(copy_post);
        // Construct the write expression, intersect then subtract
        if (write_mask != NULL)
          return context->subtract_index_spaces(intersect_is, write_mask);
        else
          return intersect_is;
      }
      else
      {
#ifdef DEBUG_LEGION
        assert(deferred_instance != NULL); // better have one of these
#endif
        IndexSpaceExpression *performed_write = NULL;
        deferred_instance->issue_deferred_copies_single(copier, 
                              write_mask, performed_write, pred_guard);
        return performed_write;
      }
    }

    //--------------------------------------------------------------------------
    /*static*/ bool CompositeBase::test_done(DeferredSingleCopier &copier,
                     IndexSpaceExpression *write1, IndexSpaceExpression *write2)
    //--------------------------------------------------------------------------
    {
      MaterializedView *dst = copier.dst;
      IndexSpaceExpression *dst_is = 
        dst->logical_node->get_index_space_expression();
      RegionTreeForest *context = dst->logical_node->context;
      IndexSpaceExpression *diff = context->subtract_index_spaces(
          dst_is, (write2 == NULL) ? write1 : 
            context->union_index_spaces(write1, write2));
      return diff->is_empty();
    }

    //--------------------------------------------------------------------------
    CompositeNode* CompositeBase::find_child_node(RegionTreeNode *child)
    //--------------------------------------------------------------------------
    {
      AutoLock b_lock(base_lock,1,false/*exclusive*/);
      for (LegionMap<CompositeNode*,FieldMask>::aligned::const_iterator it = 
            children.begin(); it != children.end(); it++)
      {
        if (it->first->logical_node == child)
          return it->first;
      }
      // should never get here
      assert(false);
      return NULL;
    }

    /////////////////////////////////////////////////////////////
    // CompositeView
    /////////////////////////////////////////////////////////////

    //--------------------------------------------------------------------------
    CompositeView::CompositeView(RegionTreeForest *ctx, DistributedID did,
                              AddressSpaceID owner_proc, RegionTreeNode *node,
                              DeferredVersionInfo *info, ClosedNode *tree, 
                              InnerContext *context, bool register_now)
      : DeferredView(ctx, encode_composite_did(did), owner_proc, 
                     node, register_now), CompositeBase(view_lock),
        version_info(info), closed_tree(tree), owner_context(context)
    {
      // Add our references
      version_info->add_reference();
      closed_tree->add_reference();
      owner_context->add_reference();
#ifdef DEBUG_LEGION
      assert(owner_context != NULL);
      assert(closed_tree != NULL);
      assert(closed_tree->node == node);
#endif
#ifdef LEGION_GC
      log_garbage.info("GC Composite View %lld %d", 
          LEGION_DISTRIBUTED_ID_FILTER(did), local_space);
#endif
    }

    //--------------------------------------------------------------------------
    CompositeView::CompositeView(const CompositeView &rhs)
      : DeferredView(NULL, 0, 0, NULL, false), CompositeBase(view_lock),
        version_info(NULL), closed_tree(NULL), owner_context(NULL)
    //--------------------------------------------------------------------------
    {
      // should never be called
      assert(false);
    }

    //--------------------------------------------------------------------------
    CompositeView::~CompositeView(void)
    //--------------------------------------------------------------------------
    {
      // Delete our children
      for (LegionMap<CompositeNode*,FieldMask>::aligned::const_iterator it = 
            children.begin(); it != children.end(); it++)
        delete (it->first);
      children.clear();
      for (LegionMap<LogicalView*,FieldMask>::aligned::const_iterator it = 
            valid_views.begin(); it != valid_views.end(); it++)
      {
        if (it->first->remove_nested_resource_ref(did))
          delete it->first;
      }
      valid_views.clear();
      for (LegionMap<CompositeView*,FieldMask>::aligned::const_iterator it = 
            nested_composite_views.begin(); it != 
            nested_composite_views.end(); it++)
      {
        if (it->first->remove_nested_resource_ref(did))
          delete (it->first);
      }
      nested_composite_views.clear();
      for (LegionMap<ReductionView*,FieldMask>::aligned::const_iterator it = 
            reduction_views.begin(); it != reduction_views.end(); it++)
      {
        if (it->first->remove_nested_resource_ref(did))
          delete (it->first);
      }
      reduction_views.clear();
      // Remove our references and delete if necessary
      if (version_info->remove_reference())
        delete version_info;
      // Remove our references and delete if necessary
      if (closed_tree->remove_reference())
        delete closed_tree;
      // Remove the reference on our context
      if (owner_context->remove_reference())
        delete owner_context;
    }

    //--------------------------------------------------------------------------
    CompositeView& CompositeView::operator=(const CompositeView &rhs)
    //--------------------------------------------------------------------------
    {
      // should never be called
      assert(false);
      return *this;
    }

    //--------------------------------------------------------------------------
    CompositeView* CompositeView::clone(const FieldMask &clone_mask,
         const LegionMap<CompositeView*,FieldMask>::aligned &replacements) const
    //--------------------------------------------------------------------------
    {
      Runtime *runtime = context->runtime; 
      DistributedID result_did = runtime->get_available_distributed_id();
      CompositeView *result = new CompositeView(context, result_did,
          runtime->address_space, logical_node, version_info, closed_tree, 
          owner_context, true/*register now*/);
      // Clone the children
      for (LegionMap<CompositeNode*,FieldMask>::aligned::const_iterator it = 
            children.begin(); it != children.end(); it++)
      {
        FieldMask overlap = it->second & clone_mask;
        if (!overlap)
          continue;
        it->first->clone(result, overlap);
      }
      FieldMask dirty_overlap = dirty_mask & clone_mask;
      if (!!dirty_overlap)
      {
        result->record_dirty_fields(dirty_overlap);
        for (LegionMap<LogicalView*,FieldMask>::aligned::const_iterator 
              it = valid_views.begin(); it != valid_views.end(); it++)
        {
          FieldMask overlap = it->second & dirty_overlap;
          if (!overlap)
            continue;
          result->record_valid_view(it->first, overlap);
        }
      }
      // Can just insert the replacements directly
      for (LegionMap<CompositeView*,FieldMask>::aligned::const_iterator it =
            replacements.begin(); it != replacements.end(); it++)
        result->record_valid_view(it->first, it->second);
      FieldMask reduc_overlap = reduction_mask & clone_mask;
      if (!!reduc_overlap)
      {
        result->record_reduction_fields(reduc_overlap);
        for (LegionMap<ReductionView*,FieldMask>::aligned::const_iterator it = 
              reduction_views.begin(); it != reduction_views.end(); it++)
        {
          FieldMask overlap = it->second & reduc_overlap;
          if (!overlap)
            continue;
          result->record_reduction_view(it->first, overlap);
        }
      }
      return result;
    }

    //--------------------------------------------------------------------------
    void CompositeView::notify_active(ReferenceMutator *mutator)
    //--------------------------------------------------------------------------
    {
      // No need to do anything
    }

    //--------------------------------------------------------------------------
    void CompositeView::notify_inactive(ReferenceMutator *mutator)
    //--------------------------------------------------------------------------
    {
      // No need to do anything
    }

    //--------------------------------------------------------------------------
    void CompositeView::notify_valid(ReferenceMutator *mutator)
    //--------------------------------------------------------------------------
    {
      for (LegionMap<CompositeNode*,FieldMask>::aligned::const_iterator it = 
            children.begin(); it != children.end(); it++)
        it->first->notify_valid(mutator, true/*root*/);
      for (LegionMap<LogicalView*,FieldMask>::aligned::const_iterator it = 
            valid_views.begin(); it != valid_views.end(); it++)
        it->first->add_nested_valid_ref(did, mutator);
      for (LegionMap<CompositeView*,FieldMask>::aligned::const_iterator it = 
            nested_composite_views.begin(); it != 
            nested_composite_views.end(); it++)
        it->first->add_nested_valid_ref(did, mutator);
      for (LegionMap<ReductionView*,FieldMask>::aligned::const_iterator it = 
            reduction_views.begin(); it != reduction_views.end(); it++)
        it->first->add_nested_valid_ref(did, mutator);
    }

    //--------------------------------------------------------------------------
    void CompositeView::notify_invalid(ReferenceMutator *mutator)
    //--------------------------------------------------------------------------
    {
      for (LegionMap<CompositeNode*,FieldMask>::aligned::const_iterator it = 
            children.begin(); it != children.end(); it++)
        it->first->notify_invalid(mutator, true/*root*/);
      for (LegionMap<LogicalView*,FieldMask>::aligned::const_iterator it = 
            valid_views.begin(); it != valid_views.end(); it++)
        it->first->remove_nested_valid_ref(did, mutator);
      for (LegionMap<CompositeView*,FieldMask>::aligned::const_iterator it = 
            nested_composite_views.begin(); it != 
            nested_composite_views.end(); it++)
        it->first->remove_nested_valid_ref(did, mutator);
      for (LegionMap<ReductionView*,FieldMask>::aligned::const_iterator it = 
            reduction_views.begin(); it != reduction_views.end(); it++)
        it->first->remove_nested_valid_ref(did, mutator);
    }

    //--------------------------------------------------------------------------
    void CompositeView::send_view(AddressSpaceID target)
    //--------------------------------------------------------------------------
    {
      // Don't take the lock, it's alright to have duplicate sends
      Serializer rez;
      {
        RezCheck z(rez);
        rez.serialize(did);
        rez.serialize(owner_space);
        rez.serialize<UniqueID>(owner_context->get_context_uid());
        bool is_region = logical_node->is_region();
        rez.serialize(is_region);
        if (is_region)
          rez.serialize(logical_node->as_region_node()->handle);
        else
          rez.serialize(logical_node->as_partition_node()->handle);
        version_info->pack_version_numbers(rez);
        closed_tree->pack_closed_node(rez);
        pack_composite_view(rez);
      }
      runtime->send_composite_view(target, rez);
      update_remote_instances(target);
    }

    //--------------------------------------------------------------------------
    LogicalView* CompositeView::get_subview(const LegionColor c)
    //--------------------------------------------------------------------------
    {
      // Composite views don't need subviews
      return this;
    }

    //--------------------------------------------------------------------------
    void CompositeView::prune(ClosedNode *new_tree, FieldMask &valid_mask,
                     LegionMap<CompositeView*,FieldMask>::aligned &replacements, 
                     unsigned prune_depth)
    //--------------------------------------------------------------------------
    {
      if (prune_depth >= LEGION_PRUNE_DEPTH_WARNING)
        REPORT_LEGION_WARNING(LEGION_WARNING_PRUNE_DEPTH_EXCEEDED,
                        "WARNING: Composite View Tree has depth %d which "
                        "is larger than LEGION_PRUNE_DEPTH_WARNING of %d. "
                        "Please report this use case to the Legion developers "
                        "mailing list as it could be an important "
                        "runtime performance bug.", prune_depth,
                        LEGION_PRUNE_DEPTH_WARNING)
      // Figure out which fields are not dominated
      FieldMask non_dominated = valid_mask;
      new_tree->filter_dominated_fields(closed_tree, non_dominated);
      FieldMask dominated = valid_mask - non_dominated;
      if (!!dominated)
      {
        // If we had any dominated fields then we try to prune our
        // deferred valid views and put the results directly into 
        // the replacements
        for (LegionMap<CompositeView*,FieldMask>::aligned::const_iterator it = 
              nested_composite_views.begin(); it != 
              nested_composite_views.end(); it++)
        {
          FieldMask overlap = it->second & dominated;
          if (!overlap)
            continue;
          it->first->prune(new_tree, overlap, replacements, prune_depth+1);
          if (!!overlap)
          {
            // Some fields are still valid so add them to the replacements
            LegionMap<CompositeView*,FieldMask>::aligned::iterator finder =
              replacements.find(it->first);
            if (finder == replacements.end())
              replacements[it->first] = overlap;
            else
              finder->second |= overlap;
          }
        }
        // Any fields that were dominated are no longer valid
        valid_mask -= dominated;
        // If all fields were dominated then we are done
        if (!valid_mask)
          return;
      }
      // For any non-dominated fields, see if any of our composite views change
      FieldMask changed_mask;
      LegionMap<CompositeView*,FieldMask>::aligned local_replacements;
      for (LegionMap<CompositeView*,FieldMask>::aligned::iterator it = 
            nested_composite_views.begin(); it != 
            nested_composite_views.end(); it++)
      {
        FieldMask overlap = it->second & non_dominated;
        if (!overlap)
          continue;
        FieldMask still_valid = overlap;
        it->first->prune(new_tree, still_valid, 
                         local_replacements, prune_depth+1);
        // See if any fields were pruned, if so they are changed
        FieldMask changed = overlap - still_valid;
        if (!!changed)
          changed_mask |= changed;
      }
      if (!local_replacements.empty())
      {
        for (LegionMap<CompositeView*,FieldMask>::aligned::const_iterator it =
              local_replacements.begin(); it != local_replacements.end(); it++)
          changed_mask |= it->second;
      }
      if (!!changed_mask)
      {
        CompositeView *view = clone(changed_mask, local_replacements);
        view->finalize_capture(false/*need prune*/);
        replacements[view] = changed_mask;
        // Any fields that changed are no longer valid
        valid_mask -= changed_mask;
      }
    }

    //--------------------------------------------------------------------------
    void CompositeView::issue_deferred_copies(const TraversalInfo &info,
                                              MaterializedView *dst,
                                              FieldMask copy_mask,
                                              const RestrictInfo &restrict_info,
                                              bool restrict_out)
    //--------------------------------------------------------------------------
    {
      if (copy_mask.pop_count() == 1)
      {
        DeferredSingleCopier copier(&info, dst, copy_mask, 
                                    restrict_info, restrict_out);
        IndexSpaceExpression *write_performed = NULL;
        issue_deferred_copies_single(copier, NULL/*write mask*/,
                                     write_performed, PredEvent::NO_PRED_EVENT);
      }
      else
      {
        DeferredCopier copier(&info, dst, copy_mask, restrict_info,restrict_out);
        LegionMap<IndexSpaceExpression*,FieldMask>::aligned write_masks;
        LegionMap<IndexSpaceExpression*,FieldMask>::aligned performed_masks;
        issue_deferred_copies(copier, copy_mask, write_masks, 
                              performed_masks, PredEvent::NO_PRED_EVENT);
      }
    }

    //--------------------------------------------------------------------------
    void CompositeView::issue_deferred_copies(DeferredCopier &copier,
                                              const FieldMask &local_copy_mask,
         const LegionMap<IndexSpaceExpression*,FieldMask>::aligned &write_masks,
               LegionMap<IndexSpaceExpression*,FieldMask>::aligned &perf_writes,
                                              PredEvent pred_guard)
    //--------------------------------------------------------------------------
    {
      // Each composite view depth is its own reduction epoch
      copier.begin_reduction_epoch();
      issue_composite_updates(copier, logical_node, local_copy_mask,
                              this, pred_guard, write_masks, perf_writes);
      copier.end_reduction_epoch();
    }

    //--------------------------------------------------------------------------
    bool CompositeView::issue_deferred_copies_single(
                                            DeferredSingleCopier &copier,
                                            IndexSpaceExpression *write_mask,
                                            IndexSpaceExpression *&write_perf,
                                            PredEvent pred_guard)      
    //--------------------------------------------------------------------------
    {
      copier.begin_reduction_epoch();
      bool result = issue_composite_updates_single(copier, logical_node, this,
                                         pred_guard, write_mask, write_perf);
      copier.end_reduction_epoch();
      return result;
    }

    //--------------------------------------------------------------------------
    bool CompositeView::is_upper_bound_node(RegionTreeNode *node) const
    //--------------------------------------------------------------------------
    {
      return version_info->is_upper_bound_node(node);
    }

    //--------------------------------------------------------------------------
    void CompositeView::get_field_versions(RegionTreeNode *node,bool split_prev,
                                           const FieldMask &needed_fields,
                                           FieldVersions &field_versions)
    //--------------------------------------------------------------------------
    {
      // Check to see if this is at the depth of our root node or above it
      // if it is then we can just ask our version info for the results
      if ((node == logical_node) || 
          (node->get_depth() <= logical_node->get_depth()))
      {
        version_info->get_field_versions(node, split_prev,
                                         needed_fields, field_versions);
        return;
      }
      // See if we've already cached the result
      FieldMask still_needed;
      {
        AutoLock v_lock(view_lock,1,false/*exlcusive*/);
        LegionMap<RegionTreeNode*,NodeVersionInfo>::aligned::const_iterator
          finder = node_versions.find(node);
        if (finder != node_versions.end())
        {
          still_needed = needed_fields - finder->second.valid_fields;
          if (!still_needed)
          {
            // We have to make a copy here since these versions could change
            field_versions = finder->second.versions;
            return;
          }
        }
        else
          still_needed = needed_fields; // we still need all the fields
      }
      CompositeNode *capture_node = capture_above(node, still_needed);
      // Result wasn't cached, retake the lock in exclusive mode and compute it
      AutoLock v_lock(view_lock);
      NodeVersionInfo &result = node_versions[node];
      capture_node->capture_field_versions(result.versions, still_needed);
      result.valid_fields |= still_needed;
      field_versions = result.versions;
    }

    //--------------------------------------------------------------------------
    void CompositeView::get_advance_versions(RegionTreeNode *node, bool base,
                                             const FieldMask &needed_fields,
                                             FieldVersions &field_versions)
    //--------------------------------------------------------------------------
    {
      // This should never be called here
      assert(false);
    }

    //--------------------------------------------------------------------------
    void CompositeView::get_split_mask(RegionTreeNode *node, 
                                       const FieldMask &needed_fields,
                                       FieldMask &split)
    //--------------------------------------------------------------------------
    {
      // Check to see if this is at the depth of our root node or above it
      // if it is above then we can just ask our version info for the results
      if (node->get_depth() < logical_node->get_depth())
        version_info->get_split_mask(node, needed_fields, split);
      // Nothing at or below here is considered to be split because it is 
      // closed so there is no need for us to do anything
    }

    //--------------------------------------------------------------------------
    CompositeNode* CompositeView::capture_above(RegionTreeNode *node,
                                                const FieldMask &needed_fields)
    //--------------------------------------------------------------------------
    {
      // Recurse up the tree to get the parent version state
      RegionTreeNode *parent = node->get_parent();
#ifdef DEBUG_LEGION
      assert(parent != NULL);
#endif
      if (parent == logical_node)
      {
        // We've reached the top, no need to capture, return the proper child
        return find_child_node(node);
      }
      // Otherwise continue up the tree 
      CompositeNode *parent_node = capture_above(parent, needed_fields);
      // Now make sure that this node has captured for all subregions
      // Do this on the way back down to know that the parent node is good
      parent_node->perform_ready_check(needed_fields);
      return parent_node->find_child_node(node);
    }

    //--------------------------------------------------------------------------
    InnerContext* CompositeView::get_owner_context(void) const
    //--------------------------------------------------------------------------
    {
      return owner_context;
    }

    //--------------------------------------------------------------------------
    void CompositeView::perform_ready_check(FieldMask mask)
    //--------------------------------------------------------------------------
    {
      // Nothing to do here
    }

    //--------------------------------------------------------------------------
    void CompositeView::find_valid_views(const FieldMask &update_mask,
                       LegionMap<LogicalView*,FieldMask>::aligned &result_views,
                                         bool needs_lock)
    //--------------------------------------------------------------------------
    {
      // Never need the lock here anyway
      for (LegionMap<LogicalView*,FieldMask>::aligned::const_iterator it =
            valid_views.begin(); it != valid_views.end(); it++)
      {
        FieldMask overlap = update_mask & it->second;
        if (!overlap)
          continue;
        LegionMap<LogicalView*,FieldMask>::aligned::iterator finder = 
          result_views.find(it->first);
        if (finder == result_views.end())
          result_views[it->first] = overlap;
        else
          finder->second |= overlap;
      }
      for (LegionMap<CompositeView*,FieldMask>::aligned::const_iterator it = 
            nested_composite_views.begin(); it != 
            nested_composite_views.end(); it++)
      {
        FieldMask overlap = update_mask & it->second;
        if (!overlap)
          continue;
        LegionMap<LogicalView*,FieldMask>::aligned::iterator finder = 
          result_views.find(it->first);
        if (finder == result_views.end())
          result_views[it->first] = overlap;
        else
          finder->second |= overlap;
      }
    }

    //--------------------------------------------------------------------------
    /*static*/ void CompositeView::handle_send_composite_view(Runtime *runtime,
                                    Deserializer &derez, AddressSpaceID source)
    //--------------------------------------------------------------------------
    {
      DerezCheck z(derez); 
      DistributedID did;
      derez.deserialize(did);
      AddressSpaceID owner;
      derez.deserialize(owner);
      UniqueID owner_uid;
      derez.deserialize(owner_uid);
      bool is_region;
      derez.deserialize(is_region);
      RegionTreeNode *target_node;
      if (is_region)
      {
        LogicalRegion handle;
        derez.deserialize(handle);
        target_node = runtime->forest->get_node(handle);
      }
      else
      {
        LogicalPartition handle;
        derez.deserialize(handle);
        target_node = runtime->forest->get_node(handle);
      }
      DeferredVersionInfo *version_info = new DeferredVersionInfo();
      version_info->unpack_version_numbers(derez, runtime->forest);
      ClosedNode *closed_tree = 
        ClosedNode::unpack_closed_node(derez, runtime, is_region);
      InnerContext *owner_context = runtime->find_context(owner_uid);
      // Make the composite view, but don't register it yet
      void *location;
      CompositeView *view = NULL;
      if (runtime->find_pending_collectable_location(did, location))
        view = new(location) CompositeView(runtime->forest, 
                                           did, owner, target_node, 
                                           version_info, closed_tree,
                                           owner_context,
                                           false/*register now*/);
      else
        view = new CompositeView(runtime->forest, did, owner, 
                           target_node, version_info, closed_tree, 
                           owner_context, false/*register now*/);
      // Unpack all the internal data structures
      std::set<RtEvent> ready_events;
      view->unpack_composite_view(derez, ready_events);
      if (!ready_events.empty())
      {
        RtEvent wait_on = Runtime::merge_events(ready_events);
        DeferCompositeViewRegistrationArgs args;
        args.view = view;
        runtime->issue_runtime_meta_task(args, LG_LATENCY_DEFERRED_PRIORITY,
                                         wait_on);
        // Not ready to perform registration yet
        return;
      }
      // If we get here, we are ready to perform the registration
      view->register_with_runtime(NULL/*remote registration not needed*/);
    } 

    //--------------------------------------------------------------------------
    /*static*/ void CompositeView::handle_deferred_view_registration(
                                                               const void *args)
    //--------------------------------------------------------------------------
    {
      const DeferCompositeViewRegistrationArgs *vargs = 
        (const DeferCompositeViewRegistrationArgs*)args;
      // Register only after construction
      vargs->view->register_with_runtime(NULL/*no remote registration*/);
    }

    //--------------------------------------------------------------------------
    void CompositeView::record_dirty_fields(const FieldMask &dirty)
    //--------------------------------------------------------------------------
    {
      dirty_mask |= dirty; 
    }

    //--------------------------------------------------------------------------
    void CompositeView::record_valid_view(LogicalView *view, const FieldMask &m)
    //--------------------------------------------------------------------------
    {
      // For now we'll just record it, we'll add references later
      // during the call to finalize_capture
      if (view->is_instance_view())
      {
#ifdef DEBUG_LEGION
        assert(view->is_materialized_view());
#endif
        MaterializedView *mat_view = view->as_materialized_view();
        LegionMap<LogicalView*,FieldMask>::aligned::iterator finder = 
          valid_views.find(mat_view);
        if (finder == valid_views.end())
          valid_views[mat_view] = m;
        else
          finder->second |= m;
      }
      else
      {
        DeferredView *def_view = view->as_deferred_view();
        if (def_view->is_composite_view())
        {
          CompositeView *composite_view = def_view->as_composite_view();
          // See if it is a nested on or from above
          if (composite_view->logical_node == logical_node)
          {
            // nested
            LegionMap<CompositeView*,FieldMask>::aligned::iterator finder = 
              nested_composite_views.find(composite_view);
            if (finder == nested_composite_views.end())
              nested_composite_views[composite_view] = m;
            else
              finder->second |= m;
          }
          else
          {
            // not nested
#ifdef DEBUG_LEGION
            assert(composite_view->logical_node->get_depth() < 
                    logical_node->get_depth()); // should be above us
#endif
            LegionMap<LogicalView*,FieldMask>::aligned::iterator finder = 
              valid_views.find(composite_view);
            if (finder == valid_views.end())
              valid_views[composite_view] = m;
            else
              finder->second |= m;
          }
        }
        else
        {
          // Just add it like normal
          LegionMap<LogicalView*,FieldMask>::aligned::iterator finder = 
            valid_views.find(def_view);
          if (finder == valid_views.end())
            valid_views[def_view] = m;
          else
            finder->second |= m;
        }
      }
    }

    //--------------------------------------------------------------------------
    void CompositeView::record_reduction_fields(const FieldMask &reduc)
    //--------------------------------------------------------------------------
    {
      reduction_mask |= reduc;
    }

    //--------------------------------------------------------------------------
    void CompositeView::record_reduction_view(ReductionView *view, 
                                              const FieldMask &mask)
    //--------------------------------------------------------------------------
    {
      // For now just add it, we'll record references 
      // during finalize_capture
      LegionMap<ReductionView*,FieldMask>::aligned::iterator finder = 
        reduction_views.find(view);
      if (finder == reduction_views.end())
        reduction_views[view] = mask;
      else
        finder->second |= mask;
    }

    //--------------------------------------------------------------------------
    void CompositeView::record_child_version_state(const LegionColor color, 
          VersionState *state, const FieldMask &mask, ReferenceMutator *mutator)
    //--------------------------------------------------------------------------
    {
      RegionTreeNode *child_node = logical_node->get_tree_child(color);
      for (LegionMap<CompositeNode*,FieldMask>::aligned::iterator it = 
            children.begin(); it != children.end(); it++)
      {
        if (it->first->logical_node == child_node)
        {
          it->first->record_version_state(state, mask, mutator, true/*root*/);
          it->second |= mask;
          return;
        }
      }
      // Didn't find it so make it
      CompositeNode *child = 
        new CompositeNode(child_node, this, did); 
      child->record_version_state(state, mask, mutator, true/*root*/);
      children[child] = mask;
    }

    //--------------------------------------------------------------------------
    void CompositeView::finalize_capture(bool need_prune)
    //--------------------------------------------------------------------------
    {
      // We add base resource references to all our views
      for (LegionMap<LogicalView*,FieldMask>::aligned::const_iterator it =
            valid_views.begin(); it != valid_views.end(); it++)
        it->first->add_nested_resource_ref(did);
      for (LegionMap<ReductionView*,FieldMask>::aligned::const_iterator it = 
            reduction_views.begin(); it != reduction_views.end(); it++)
        it->first->add_nested_resource_ref(did);
      // For the deferred views, we try to prune them 
      // based on our closed tree if they are the same we keep them 
      if (need_prune)
      {
        std::vector<CompositeView*> to_erase;
        LegionMap<CompositeView*,FieldMask>::aligned replacements;
        for (LegionMap<CompositeView*,FieldMask>::aligned::iterator it = 
              nested_composite_views.begin(); it != 
              nested_composite_views.end(); it++)
        {
          // If the composite view is above in the tree we don't
          // need to worry about pruning it for resource reasons
          if (it->first->logical_node != logical_node)
          {
#ifdef DEBUG_LEGION
            // Should be above us in the region tree
            assert(logical_node->get_depth() > 
                    it->first->logical_node->get_depth());
#endif
            it->first->add_nested_resource_ref(did);
            continue;
          }
          it->first->prune(closed_tree, it->second, replacements, 0/*depth*/);
          if (!it->second)
            to_erase.push_back(it->first);
          else
            it->first->add_nested_resource_ref(did);
        }
        if (!to_erase.empty())
        {
          for (std::vector<CompositeView*>::const_iterator it = 
                to_erase.begin(); it != to_erase.end(); it++)
            nested_composite_views.erase(*it);
        }
        if (!replacements.empty())
        {
          for (LegionMap<CompositeView*,FieldMask>::aligned::const_iterator it =
                replacements.begin(); it != replacements.end(); it++)
          {
            LegionMap<CompositeView*,FieldMask>::aligned::iterator finder =
              nested_composite_views.find(it->first);
            if (finder == nested_composite_views.end())
            {
              it->first->add_nested_resource_ref(did);
              nested_composite_views.insert(*it);
            }
            else
              finder->second |= it->second;
          }
        }
      }
      else
      {
        for (LegionMap<CompositeView*,FieldMask>::aligned::const_iterator it = 
              nested_composite_views.begin(); it != 
              nested_composite_views.end(); it++)
          it->first->add_nested_resource_ref(did);
      }
    }

    //--------------------------------------------------------------------------
    void CompositeView::pack_composite_view(Serializer &rez) const
    //--------------------------------------------------------------------------
    {
      rez.serialize(dirty_mask);
      rez.serialize<size_t>(valid_views.size());
      for (LegionMap<LogicalView*,FieldMask>::aligned::const_iterator it = 
            valid_views.begin(); it != valid_views.end(); it++)
      {
        rez.serialize(it->first->did);
        rez.serialize(it->second);
      }
      rez.serialize<size_t>(nested_composite_views.size());
      for (LegionMap<CompositeView*,FieldMask>::aligned::const_iterator it = 
            nested_composite_views.begin(); it != 
            nested_composite_views.end(); it++)
      {
        rez.serialize(it->first->did);
        rez.serialize(it->second);
      }
      rez.serialize(reduction_mask);
      rez.serialize<size_t>(reduction_views.size());
      for (LegionMap<ReductionView*,FieldMask>::aligned::const_iterator it = 
            reduction_views.begin(); it != reduction_views.end(); it++)
      {
        rez.serialize(it->first->did);
        rez.serialize(it->second);
      }
      rez.serialize<size_t>(children.size());
      for (LegionMap<CompositeNode*,FieldMask>::aligned::const_iterator it =
            children.begin(); it != children.end(); it++)
      {
        it->first->pack_composite_node(rez);
        rez.serialize(it->second);
      }
    }

    //--------------------------------------------------------------------------
    void CompositeView::unpack_composite_view(Deserializer &derez,
                                              std::set<RtEvent> &preconditions)
    //--------------------------------------------------------------------------
    {
      derez.deserialize(dirty_mask);
      size_t num_mat_views;
      derez.deserialize(num_mat_views);
      for (unsigned idx = 0; idx < num_mat_views; idx++)
      {
        DistributedID view_did;
        derez.deserialize(view_did);
        RtEvent ready;
        LogicalView *view = static_cast<LogicalView*>(
            runtime->find_or_request_logical_view(view_did, ready));
        derez.deserialize(valid_views[view]);
        if (ready.exists() && !ready.has_triggered())
          preconditions.insert(defer_add_reference(view, ready));
        else // Otherwise we can add the reference now
          view->add_nested_resource_ref(did);
      }
      size_t num_nested_views;
      derez.deserialize(num_nested_views);
      for (unsigned idx = 0; idx < num_nested_views; idx++)
      {
        DistributedID view_did;
        derez.deserialize(view_did);
        RtEvent ready;
        CompositeView *view = static_cast<CompositeView*>(
            runtime->find_or_request_logical_view(view_did, ready));
        derez.deserialize(nested_composite_views[view]);
        if (ready.exists() && !ready.has_triggered())
          preconditions.insert(defer_add_reference(view, ready));
        else
          view->add_nested_resource_ref(did);
      }
      derez.deserialize(reduction_mask);
      size_t num_reduc_views;
      derez.deserialize(num_reduc_views);
      for (unsigned idx = 0; idx < num_reduc_views; idx++)
      {
        DistributedID view_did;
        derez.deserialize(view_did);
        RtEvent ready;
        ReductionView *reduc_view = static_cast<ReductionView*>(
            runtime->find_or_request_logical_view(view_did, ready));
        derez.deserialize(reduction_views[reduc_view]);
        if (ready.exists() && !ready.has_triggered())
          preconditions.insert(defer_add_reference(reduc_view, ready));
        else
          reduc_view->add_nested_resource_ref(did);
      }
      size_t num_children;
      derez.deserialize(num_children);
      for (unsigned idx = 0; idx < num_children; idx++)
      {
        CompositeNode *child = CompositeNode::unpack_composite_node(derez, 
                              this, context->runtime, did, preconditions);
        derez.deserialize(children[child]);
      }
    }

    //--------------------------------------------------------------------------
    RtEvent CompositeView::defer_add_reference(DistributedCollectable *dc, 
                                               RtEvent precondition) const
    //--------------------------------------------------------------------------
    {
      DeferCompositeViewRefArgs args;
      args.dc = dc;
      args.did = did;
      return context->runtime->issue_runtime_meta_task(args, 
          LG_LATENCY_DEFERRED_PRIORITY, precondition);
    }

    //--------------------------------------------------------------------------
    /*static*/ void CompositeView::handle_deferred_view_ref(const void *args)
    //--------------------------------------------------------------------------
    {
      const DeferCompositeViewRefArgs *ref_args = 
        (const DeferCompositeViewRefArgs*)args;
      ref_args->dc->add_nested_resource_ref(ref_args->did);
    }

    /////////////////////////////////////////////////////////////
    // CompositeNode 
    /////////////////////////////////////////////////////////////

    //--------------------------------------------------------------------------
    CompositeNode::CompositeNode(RegionTreeNode* node, CompositeBase *p,
                                 DistributedID own_did)
      : CompositeBase(node_lock), logical_node(node), parent(p), 
        owner_did(own_did), currently_valid(false)
    //--------------------------------------------------------------------------
    {
    }

    //--------------------------------------------------------------------------
    CompositeNode::CompositeNode(const CompositeNode &rhs)
      : CompositeBase(node_lock), logical_node(NULL), parent(NULL), owner_did(0)
    //--------------------------------------------------------------------------
    {
      // should never be called
      assert(false);
    }

    //--------------------------------------------------------------------------
    CompositeNode::~CompositeNode(void)
    //--------------------------------------------------------------------------
    {
      for (LegionMap<VersionState*,FieldMask>::aligned::const_iterator it = 
            version_states.begin(); it != version_states.end(); it++)
      {
        if (it->first->remove_nested_resource_ref(owner_did))
          delete (it->first);
      }
      version_states.clear();
      // Free up all our children 
      for (LegionMap<CompositeNode*,FieldMask>::aligned::const_iterator it = 
            children.begin(); it != children.end(); it++)
      {
        delete (it->first);
      }
      children.clear();
      for (LegionMap<LogicalView*,FieldMask>::aligned::const_iterator it = 
            valid_views.begin(); it != valid_views.end(); it++)
      {
        if (it->first->remove_nested_resource_ref(owner_did))
          delete it->first;
      }
      valid_views.clear();
      for (LegionMap<ReductionView*,FieldMask>::aligned::const_iterator it = 
            reduction_views.begin(); it != reduction_views.end(); it++)
      {
        if (it->first->remove_nested_resource_ref(owner_did))
          delete (it->first);
      }
      reduction_views.clear();
    }

    //--------------------------------------------------------------------------
    CompositeNode& CompositeNode::operator=(const CompositeNode &rhs)
    //--------------------------------------------------------------------------
    {
      // should never be called
      assert(false);
      return *this;
    }

    //--------------------------------------------------------------------------
    InnerContext* CompositeNode::get_owner_context(void) const
    //--------------------------------------------------------------------------
    {
      return parent->get_owner_context();
    }

    //--------------------------------------------------------------------------
    void CompositeNode::perform_ready_check(FieldMask mask)
    //--------------------------------------------------------------------------
    {
      // Do a quick test with read-only lock first
      {
        AutoLock n_lock(node_lock,1,false/*exclusive*/);
        // Remove any fields that are already valid
        mask -= valid_fields;
        if (!mask)
          return;
      }
      RtUserEvent capture_event;
      std::set<RtEvent> preconditions; 
      LegionMap<VersionState*,FieldMask>::aligned needed_states;
      {
        AutoLock n_lock(node_lock);
        // Retest to see if we lost the race
        mask -= valid_fields;
        if (!mask)
          return;
        for (LegionMap<RtUserEvent,FieldMask>::aligned::const_iterator it = 
              pending_captures.begin(); it != pending_captures.end(); it++)
        {
          if (it->second * mask)
            continue;
          preconditions.insert(it->first);
          mask -= it->second;
          if (!mask)
            break;
        }
        // If we still have fields, we're going to do a pending capture
        if (!!mask)
        {
          capture_event = Runtime::create_rt_user_event();
          pending_captures[capture_event] = mask;
          for (LegionMap<VersionState*,FieldMask>::aligned::const_iterator 
                it = version_states.begin(); it != version_states.end(); it++)
          {
            FieldMask overlap = it->second & mask;
            if (!overlap)
              continue;
            needed_states[it->first] = overlap;
          }
        }
      }
      if (!needed_states.empty())
      {
        // Request final states for all the version states and then either
        // launch a task to do the capture, or do it now
        std::set<RtEvent> capture_preconditions;
        InnerContext *owner_context = parent->get_owner_context();
        for (LegionMap<VersionState*,FieldMask>::aligned::const_iterator it = 
              needed_states.begin(); it != needed_states.end(); it++)
          it->first->request_final_version_state(owner_context, it->second,
                                                 capture_preconditions);
        if (!capture_preconditions.empty())
        {
          RtEvent capture_precondition = 
            Runtime::merge_events(capture_preconditions);
          DeferCaptureArgs args;
          args.proxy_this = this;
          args.capture_event = capture_event;
          Runtime *runtime = logical_node->context->runtime;
          RtEvent precondition = 
            runtime->issue_runtime_meta_task(args, LG_LATENCY_DEFERRED_PRIORITY,
                                             capture_precondition);
          preconditions.insert(precondition);
        }
        else // We can do the capture now!
        {
          WrapperReferenceMutator mutator(preconditions);
          capture(capture_event, &mutator);
        }
      }
      if (!preconditions.empty())
      {
        RtEvent wait_on = Runtime::merge_events(preconditions);
        wait_on.wait();
      }
    }

    //--------------------------------------------------------------------------
    void CompositeNode::find_valid_views(const FieldMask &update_mask,
                       LegionMap<LogicalView*,FieldMask>::aligned &result_views,
                                         bool needs_lock)
    //--------------------------------------------------------------------------
    {
      if (needs_lock)
      {
        AutoLock n_lock(node_lock,1,false/*exclusive*/);
        find_valid_views(update_mask, result_views, false);
        return;
      }
      if (dirty_mask * update_mask)
        return;
      // Insert anything we have here
      for (LegionMap<LogicalView*,FieldMask>::aligned::const_iterator it = 
            valid_views.begin(); it != valid_views.end(); it++)
      {
        FieldMask overlap = it->second & update_mask;
        if (!overlap)
          continue;
        LegionMap<LogicalView*,FieldMask>::aligned::iterator finder = 
          result_views.find(it->first);
        if (finder == result_views.end())
          result_views[it->first] = overlap;
        else
          finder->second |= overlap;
      }
    }


    //--------------------------------------------------------------------------
    void CompositeNode::capture(RtUserEvent capture_event, 
                                ReferenceMutator *mutator)
    //--------------------------------------------------------------------------
    {
      {
        AutoLock n_lock(node_lock);
        LegionMap<RtUserEvent,FieldMask>::aligned::iterator finder = 
          pending_captures.find(capture_event);
#ifdef DEBUG_LEGION
        assert(finder != pending_captures.end());
#endif
        // Perform the capture of each of our overlapping version states
        for (LegionMap<VersionState*,FieldMask>::aligned::const_iterator it = 
              version_states.begin(); it != version_states.end(); it++)
        {
          FieldMask overlap = it->second & finder->second;
          if (!overlap)
            continue;
          it->first->capture(this, overlap, mutator);
        }
        valid_fields |= finder->second;
        pending_captures.erase(finder); 
      }
      Runtime::trigger_event(capture_event);
    }

    //--------------------------------------------------------------------------
    /*static*/ void CompositeNode::handle_deferred_capture(const void *args)
    //--------------------------------------------------------------------------
    {
      const DeferCaptureArgs *dargs = (const DeferCaptureArgs*)args;
      LocalReferenceMutator mutator;
      dargs->proxy_this->capture(dargs->capture_event, &mutator);
    }

    //--------------------------------------------------------------------------
    void CompositeNode::clone(CompositeView *target,
                              const FieldMask &clone_mask) const
    //--------------------------------------------------------------------------
    {
#ifdef DEBUG_LEGION
      assert(currently_valid);
#endif
      const LegionColor color = logical_node->get_color();
      AutoLock n_lock(node_lock,1,false/*exclusive*/);
      for (LegionMap<VersionState*,FieldMask>::aligned::const_iterator it =  
            version_states.begin(); it != version_states.end(); it++)
      {
        FieldMask overlap = it->second & clone_mask;
        if (!overlap)
          continue;
        // We already hold a reference here so we can pass a NULL mutator
        target->record_child_version_state(color, it->first, 
                                           overlap, NULL/*mutator*/);
      }
    }

    //--------------------------------------------------------------------------
    void CompositeNode::pack_composite_node(Serializer &rez) const
    //--------------------------------------------------------------------------
    {
      if (logical_node->is_region())
      {
        rez.serialize<bool>(true);
        rez.serialize(logical_node->as_region_node()->handle);
      }
      else
      {
        rez.serialize<bool>(false);
        rez.serialize(logical_node->as_partition_node()->handle);
      }
      rez.serialize<size_t>(version_states.size());
      for (LegionMap<VersionState*,FieldMask>::aligned::const_iterator it = 
            version_states.begin(); it != version_states.end(); it++)
      {
        rez.serialize(it->first->did);
        rez.serialize(it->second);
      }
    }

    //--------------------------------------------------------------------------
    /*static*/ CompositeNode* CompositeNode::unpack_composite_node(
        Deserializer &derez, CompositeView *parent, Runtime *runtime, 
        DistributedID owner_did, std::set<RtEvent> &preconditions)
    //--------------------------------------------------------------------------
    {
      bool is_region;
      derez.deserialize(is_region);
      RegionTreeNode *node;
      if (is_region)
      {
        LogicalRegion handle;
        derez.deserialize(handle);
        node = runtime->forest->get_node(handle);
      }
      else
      {
        LogicalPartition handle;
        derez.deserialize(handle);
        node = runtime->forest->get_node(handle);
      }
      CompositeNode *result = 
        new CompositeNode(node, parent, owner_did);
      size_t num_versions;
      derez.deserialize(num_versions);
      for (unsigned idx = 0; idx < num_versions; idx++)
      {
        DistributedID did;
        derez.deserialize(did);
        RtEvent ready;
        VersionState *state = 
          runtime->find_or_request_version_state(did, ready); 
        derez.deserialize(result->version_states[state]);
        if (ready.exists() && !ready.has_triggered())
        {
          DeferCompositeNodeRefArgs args;
          args.state = state;
          args.owner_did = owner_did;
          RtEvent precondition = 
            runtime->issue_runtime_meta_task(args, LG_LATENCY_DEFERRED_PRIORITY,
                                             ready);
          preconditions.insert(precondition);
        }
        else
          state->add_nested_resource_ref(owner_did);
      }
      return result;
    }

    //--------------------------------------------------------------------------
    /*static*/ void CompositeNode::handle_deferred_node_ref(const void *args)
    //--------------------------------------------------------------------------
    {
      const DeferCompositeNodeRefArgs *nargs = 
        (const DeferCompositeNodeRefArgs*)args;
      nargs->state->add_nested_resource_ref(nargs->owner_did);
    }

    //--------------------------------------------------------------------------
    void CompositeNode::notify_valid(ReferenceMutator *mutator, bool root)
    //--------------------------------------------------------------------------
    {
#ifdef DEBUG_LEGION
      assert(!currently_valid);
#endif
      if (root)
      {
        for (LegionMap<VersionState*,FieldMask>::aligned::const_iterator it = 
              version_states.begin(); it != version_states.end(); it++)
          it->first->add_nested_valid_ref(owner_did, mutator);
      }
      for (LegionMap<CompositeNode*,FieldMask>::aligned::const_iterator it = 
            children.begin(); it != children.end(); it++)
        it->first->notify_valid(mutator, false/*root*/);
      for (LegionMap<LogicalView*,FieldMask>::aligned::const_iterator it = 
            valid_views.begin(); it != valid_views.end(); it++)
        it->first->add_nested_valid_ref(owner_did, mutator);
      for (LegionMap<ReductionView*,FieldMask>::aligned::const_iterator it = 
            reduction_views.begin(); it != reduction_views.end(); it++)
        it->first->add_nested_valid_ref(owner_did, mutator);
      currently_valid = true;
    }

    //--------------------------------------------------------------------------
    void CompositeNode::notify_invalid(ReferenceMutator *mutator, bool root)
    //--------------------------------------------------------------------------
    {
#ifdef DEBUG_LEGION
      assert(currently_valid);
#endif
      if (root)
      {
        for (LegionMap<VersionState*,FieldMask>::aligned::const_iterator it = 
              version_states.begin(); it != version_states.end(); it++)
          it->first->remove_nested_valid_ref(owner_did, mutator);
      }
      for (LegionMap<CompositeNode*,FieldMask>::aligned::const_iterator it = 
            children.begin(); it != children.end(); it++)
        it->first->notify_invalid(mutator, false/*root*/);
      for (LegionMap<LogicalView*,FieldMask>::aligned::const_iterator it = 
            valid_views.begin(); it != valid_views.end(); it++)
        it->first->remove_nested_valid_ref(owner_did, mutator);
      for (LegionMap<ReductionView*,FieldMask>::aligned::const_iterator it = 
            reduction_views.begin(); it != reduction_views.end(); it++)
        it->first->remove_nested_valid_ref(owner_did, mutator);
      currently_valid = false;
    } 

    //--------------------------------------------------------------------------
    void CompositeNode::record_dirty_fields(const FieldMask &dirty)
    //--------------------------------------------------------------------------
    {
      // should already hold the lock from the caller
      dirty_mask |= dirty;
    }

    //--------------------------------------------------------------------------
    void CompositeNode::record_valid_view(LogicalView *view, const FieldMask &m)
    //--------------------------------------------------------------------------
    {
      // should already hold the lock from the caller
      LegionMap<LogicalView*,FieldMask>::aligned::iterator finder = 
        valid_views.find(view);
      if (finder == valid_views.end())
      {
        // Add both a resource and a valid reference
        // No need for a mutator since these must be valid if we are capturing
        view->add_nested_resource_ref(owner_did);
        if (currently_valid)
          view->add_nested_valid_ref(owner_did);
        valid_views[view] = m;
      }
      else
        finder->second |= m;
    }

    //--------------------------------------------------------------------------
    void CompositeNode::record_reduction_fields(const FieldMask &reduc)
    //--------------------------------------------------------------------------
    {
      // should already hold the lock from the caller
      reduction_mask |= reduc;
    }
    
    //--------------------------------------------------------------------------
    void CompositeNode::record_reduction_view(ReductionView *view,
                                              const FieldMask &mask)
    //--------------------------------------------------------------------------
    {
      // should already hold the lock from the caller
      LegionMap<ReductionView*,FieldMask>::aligned::iterator finder = 
        reduction_views.find(view);
      if (finder == reduction_views.end())
      {
        // Add both a resource and a valid reference
        // No need for a mutator since these must be valid if we are capturing
        view->add_nested_resource_ref(owner_did);
        if (currently_valid)
          view->add_nested_valid_ref(owner_did);
        reduction_views[view] = mask;
      }
      else
        finder->second |= mask;
    }

    //--------------------------------------------------------------------------
    void CompositeNode::record_child_version_state(const LegionColor color,
          VersionState *state, const FieldMask &mask, ReferenceMutator *mutator)
    //--------------------------------------------------------------------------
    {
      RegionTreeNode *child_node = logical_node->get_tree_child(color);
      for (LegionMap<CompositeNode*,FieldMask>::aligned::iterator it = 
            children.begin(); it != children.end(); it++)
      {
        if (it->first->logical_node == child_node)
        {
          it->first->record_version_state(state, mask, mutator, false/*root*/); 
          it->second |= mask;
          return;
        }
      }
      // Didn't find it so make it
      CompositeNode *child = 
        new CompositeNode(child_node, this, owner_did); 
      child->record_version_state(state, mask, mutator, false/*root*/);
      children[child] = mask;
      if (currently_valid)
        child->notify_valid(mutator, false/*root*/);
    }

    //--------------------------------------------------------------------------
    void CompositeNode::record_version_state(VersionState *state, 
                    const FieldMask &mask, ReferenceMutator *mutator, bool root)
    //--------------------------------------------------------------------------
    {
      LegionMap<VersionState*,FieldMask>::aligned::iterator finder = 
        version_states.find(state);
      if (finder == version_states.end())
      {
        state->add_nested_resource_ref(owner_did);
        version_states[state] = mask;
        if (root && currently_valid)
          state->add_nested_valid_ref(owner_did, mutator);
      }
      else
        finder->second |= mask;
    } 

    //--------------------------------------------------------------------------
    void CompositeNode::capture_field_versions(FieldVersions &versions,
                                            const FieldMask &capture_mask) const
    //--------------------------------------------------------------------------
    {
      AutoLock n_lock(node_lock,1,false/*exclusive*/);
      for (LegionMap<VersionState*,FieldMask>::aligned::const_iterator it =
            version_states.begin(); it != version_states.end(); it++)
      {
        FieldMask overlap = it->second & capture_mask;
        if (!overlap)
          continue;
        FieldVersions::iterator finder = 
          versions.find(it->first->version_number);
        if (finder == versions.end())
          versions[it->first->version_number] = overlap;
        else
          finder->second |= overlap;
      }
    }

    /////////////////////////////////////////////////////////////
    // FillView 
    /////////////////////////////////////////////////////////////

    //--------------------------------------------------------------------------
    FillView::FillView(RegionTreeForest *ctx, DistributedID did,
                       AddressSpaceID owner_proc, RegionTreeNode *node, 
                       FillViewValue *val, bool register_now
#ifdef LEGION_SPY
                       , UniqueID op_uid
#endif
                       )
      : DeferredView(ctx, encode_fill_did(did), owner_proc,
                     node, register_now), value(val)
#ifdef LEGION_SPY
        , fill_op_uid(op_uid)
#endif
    //--------------------------------------------------------------------------
    {
#ifdef DEBUG_LEGION
      assert(value != NULL);
#endif
      value->add_reference();
#ifdef LEGION_GC
      log_garbage.info("GC Fill View %lld %d", 
          LEGION_DISTRIBUTED_ID_FILTER(did), local_space);
#endif
    }

    //--------------------------------------------------------------------------
    FillView::FillView(const FillView &rhs)
      : DeferredView(NULL, 0, 0, NULL, false), value(NULL)
#ifdef LEGION_SPY
        , fill_op_uid(0)
#endif
    //--------------------------------------------------------------------------
    {
      // should never be called
      assert(false);
    }
    
    //--------------------------------------------------------------------------
    FillView::~FillView(void)
    //--------------------------------------------------------------------------
    {
      if (value->remove_reference())
        delete value;
    }

    //--------------------------------------------------------------------------
    FillView& FillView::operator=(const FillView &rhs)
    //--------------------------------------------------------------------------
    {
      // should never be called
      assert(false);
      return *this;
    }

    //--------------------------------------------------------------------------
    LogicalView* FillView::get_subview(const LegionColor c)
    //--------------------------------------------------------------------------
    {
      // Fill views don't need subviews
      return this;
    }

    //--------------------------------------------------------------------------
    void FillView::notify_active(ReferenceMutator *mutator)
    //--------------------------------------------------------------------------
    {
      if (!is_owner())
        send_remote_gc_update(owner_space, mutator, 1, true/*add*/);
    }

    //--------------------------------------------------------------------------
    void FillView::notify_inactive(ReferenceMutator *mutator)
    //--------------------------------------------------------------------------
    {
      if (!is_owner())
        send_remote_gc_update(owner_space, mutator, 1, false/*add*/);
    }
    
    //--------------------------------------------------------------------------
    void FillView::notify_valid(ReferenceMutator *mutator)
    //--------------------------------------------------------------------------
    {
      // Nothing to do
    }

    //--------------------------------------------------------------------------
    void FillView::notify_invalid(ReferenceMutator *mutator)
    //--------------------------------------------------------------------------
    {
      // Nothing to do
    }

    //--------------------------------------------------------------------------
    void FillView::send_view(AddressSpaceID target)
    //--------------------------------------------------------------------------
    {
#ifdef DEBUG_LEGION
      assert(is_owner());
      assert(logical_node->is_region());
#endif
      Serializer rez;
      {
        RezCheck z(rez);
        rez.serialize(did);
        rez.serialize(owner_space);
        rez.serialize(logical_node->as_region_node()->handle);
        rez.serialize(value->value_size);
        rez.serialize(value->value, value->value_size);
#ifdef LEGION_SPY
        rez.serialize(fill_op_uid);
#endif
      }
      runtime->send_fill_view(target, rez);
      // We've now done the send so record it
      update_remote_instances(target);
    }

    //--------------------------------------------------------------------------
    void FillView::issue_deferred_copies(const TraversalInfo &info,
                                         MaterializedView *dst,
                                         FieldMask copy_mask,
                                         const RestrictInfo &restrict_info,
                                         bool restrict_out)
    //--------------------------------------------------------------------------
    {
      LegionMap<ApEvent,FieldMask>::aligned preconditions;
      // We know we're going to write all these fields so we can filter
      dst->find_copy_preconditions(0/*redop*/, false/*reading*/,
                                   true/*single copy*/, restrict_out,
                                   copy_mask, &info.version_info, 
                                   info.op->get_unique_op_id(),
                                   info.index, local_space, 
                                   preconditions, info.map_applied_events);
      if (restrict_info.has_restrictions())
      {
        FieldMask restrict_mask;
        restrict_info.populate_restrict_fields(restrict_mask);
        restrict_mask &= copy_mask;
        if (!!restrict_mask)
        {
          ApEvent restrict_pre = info.op->get_restrict_precondition();
          preconditions[restrict_pre] = restrict_mask;
        }
      }
      LegionMap<ApEvent,FieldMask>::aligned postconditions;
      issue_internal_fills(info, dst, copy_mask, preconditions,
                           postconditions, PredEvent::NO_PRED_EVENT);
      // We know there is at most one event per field so no need
      // to sort into event sets here
      // Register the resulting events as users of the destination
      for (LegionMap<ApEvent,FieldMask>::aligned::const_iterator it = 
            postconditions.begin(); it != postconditions.end(); it++)
      {
        dst->add_copy_user(0/*redop*/, it->first, &info.version_info, 
                           info.op->get_unique_op_id(), info.index,
                           it->second, false/*reading*/, restrict_out,
                           local_space, info.map_applied_events);
      }
      if (restrict_out && restrict_info.has_restrictions())
      {
        FieldMask restrict_mask;
        restrict_info.populate_restrict_fields(restrict_mask);
        for (LegionMap<ApEvent,FieldMask>::aligned::const_iterator it = 
              postconditions.begin(); it != postconditions.end(); it++)
        {
          if (it->second * restrict_mask)
            continue;
          info.op->record_restrict_postcondition(it->first);
        }
      }
    }

    //--------------------------------------------------------------------------
    void FillView::issue_deferred_copies(DeferredCopier &copier,
                                         const FieldMask &local_copy_mask,
         const LegionMap<IndexSpaceExpression*,FieldMask>::aligned &write_masks,
               LegionMap<IndexSpaceExpression*,FieldMask>::aligned &perf_writes,
                                         PredEvent pred_guard)
    //--------------------------------------------------------------------------
    {
#ifdef DEBUG_LEGION
      // The previous writes data structure should be field unique,
      // if it's not then we are going to have big problems
      FieldMask previous_writes_mask;
#endif
      FieldMask remaining_fill_mask = local_copy_mask;
      // First issue any masked fills for things that have been written before
      for (LegionMap<IndexSpaceExpression*,FieldMask>::aligned::const_iterator
            it = write_masks.begin(); it != write_masks.end(); it++)
      {
#ifdef DEBUG_LEGION
        assert(previous_writes_mask * it->second);
        previous_writes_mask |= it->second;
#endif
        const FieldMask overlap = it->second & remaining_fill_mask;
        if (!overlap)
          continue;
        // Issue our update fills
        issue_update_fills(copier, overlap, it->first, perf_writes, pred_guard);
        remaining_fill_mask -= overlap;
        if (!remaining_fill_mask)
          return;
      }
#ifdef DEBUG_LEGION
      assert(!!remaining_fill_mask);
#endif
      // Then issue a remaining fill for any remainder events
      issue_update_fills(copier, remaining_fill_mask, 
                         NULL/*mask*/, perf_writes, pred_guard);
    }

    //--------------------------------------------------------------------------
    bool FillView::issue_deferred_copies_single(DeferredSingleCopier &copier,
                                         IndexSpaceExpression *write_mask,
                                         IndexSpaceExpression *&write_perf,
                                         PredEvent pred_guard)
    //--------------------------------------------------------------------------
    {
      MaterializedView *dst = copier.dst;
      // Only apply an intersection if the destination logical node
      // is different than our logical node
      // If the intersection is empty we can skip the fill all together
      if ((logical_node != dst->logical_node) && 
          (!logical_node->intersects_with(dst->logical_node)))
        return false;
      // Build the dst fields vector
      std::vector<CopySrcDstField> dst_fields;
      dst->copy_to(copier.copy_mask, dst_fields, copier.across_helper);
      std::set<ApEvent> dst_preconditions;
      copier.merge_destination_preconditions(dst_preconditions);
      ApEvent fill_pre = Runtime::merge_events(dst_preconditions);
      LegionMap<IndexSpaceExpression*,FieldMask>::aligned fill_writes;
      // Issue the fill command
      ApEvent fill_post = dst->logical_node->issue_fill(copier.info->op, 
          dst_fields, value->value, value->value_size, fill_pre, pred_guard,
#ifdef LEGION_SPY
                      fill_op_uid,
#endif
              (logical_node == dst->logical_node) ? NULL : logical_node, 
              write_mask, &fill_writes, &copier.copy_mask);
      if (fill_post.exists())
        copier.record_postcondition(fill_post);
      if (!fill_writes.empty())
      {
#ifdef DEBUG_LEGION
        assert(fill_writes.size() == 1);
#endif
        write_perf = fill_writes.begin()->first;
        return CompositeBase::test_done(copier, write_perf, write_mask);
      }
      return false;
    }

    //--------------------------------------------------------------------------
    void FillView::issue_update_fills(DeferredCopier &copier,
                                      const FieldMask &fill_mask,
                                      IndexSpaceExpression *mask,
               LegionMap<IndexSpaceExpression*,FieldMask>::aligned &perf_writes,
                                      PredEvent pred_guard) const
    //--------------------------------------------------------------------------
    {
      // Get the common set of events for these fields and issue the fills 
      LegionMap<ApEvent,FieldMask>::aligned preconditions;
      copier.merge_destination_preconditions(fill_mask, preconditions);
      issue_internal_fills(*copier.info, copier.dst, fill_mask, preconditions,
                           copier.copy_postconditions, pred_guard, 
                           copier.across_helper, mask, &perf_writes);
    }

    //--------------------------------------------------------------------------
    void FillView::issue_internal_fills(const TraversalInfo &info,
                                        MaterializedView *dst,
                                        const FieldMask &fill_mask,
            const LegionMap<ApEvent,FieldMask>::aligned &preconditions,
                  LegionMap<ApEvent,FieldMask>::aligned &postconditions,
                                        PredEvent pred_guard,
                                        CopyAcrossHelper *across_helper,
                                        IndexSpaceExpression *mask,
                LegionMap<IndexSpaceExpression*,FieldMask>::aligned *perf) const
    //--------------------------------------------------------------------------
    {
      LegionList<FieldSet<ApEvent> >::aligned precondition_sets;
      compute_field_sets<ApEvent>(fill_mask, preconditions, precondition_sets);
      // Iterate over the precondition sets
      for (LegionList<FieldSet<ApEvent> >::aligned::iterator pit = 
            precondition_sets.begin(); pit !=
            precondition_sets.end(); pit++)
      {
        FieldSet<ApEvent> &pre_set = *pit;
        // Build the dst fields vector
        std::vector<CopySrcDstField> dst_fields;
        dst->copy_to(pre_set.set_mask, dst_fields, across_helper);
        ApEvent fill_pre = Runtime::merge_events(pre_set.elements);
        // Issue the fill command
        // Only apply an intersection if the destination logical node
        // is different than our logical node
        // If the intersection is empty we can skip the fill all together
        if ((logical_node != dst->logical_node) && 
            (!logical_node->intersects_with(dst->logical_node)))
          continue;
        ApEvent fill_post = dst->logical_node->issue_fill(info.op, 
            dst_fields, value->value, value->value_size, fill_pre, pred_guard,
#ifdef LEGION_SPY
                        fill_op_uid,
#endif
                    (logical_node == dst->logical_node) ? NULL : logical_node,
                    mask, perf, &pre_set.set_mask);
        if (fill_post.exists())
          postconditions[fill_post] = pre_set.set_mask;
      }
    }

    //--------------------------------------------------------------------------
    /*static*/ void FillView::handle_send_fill_view(Runtime *runtime,
                                     Deserializer &derez, AddressSpaceID source)
    //--------------------------------------------------------------------------
    {
      DerezCheck z(derez);
      DistributedID did;
      derez.deserialize(did);
      AddressSpaceID owner_space;
      derez.deserialize(owner_space);
      LogicalRegion handle;
      derez.deserialize(handle);
      size_t value_size;
      derez.deserialize(value_size);
      void *value = malloc(value_size);
      derez.deserialize(value, value_size);
#ifdef LEGION_SPY
      UniqueID op_uid;
      derez.deserialize(op_uid);
#endif
      
      RegionNode *target_node = runtime->forest->get_node(handle);
      FillView::FillViewValue *fill_value = 
                      new FillView::FillViewValue(value, value_size);
      void *location;
      FillView *view = NULL;
      if (runtime->find_pending_collectable_location(did, location))
        view = new(location) FillView(runtime->forest, did,
                                      owner_space, target_node, fill_value,
                                      false/*register now*/
#ifdef LEGION_SPY
                                      , op_uid
#endif
                                      );
      else
        view = new FillView(runtime->forest, did, owner_space,
                            target_node,fill_value,false/*register now*/
#ifdef LEGION_SPY
                            , op_uid
#endif
                            );
      view->register_with_runtime(NULL/*remote registration not needed*/);
    }

    /////////////////////////////////////////////////////////////
    // PhiView 
    /////////////////////////////////////////////////////////////

    //--------------------------------------------------------------------------
    PhiView::PhiView(RegionTreeForest *ctx, DistributedID did, 
                     AddressSpaceID owner_space,
                     DeferredVersionInfo *info, RegionTreeNode *node, 
                     PredEvent tguard, PredEvent fguard, 
                     InnerContext *owner, bool register_now) 
      : DeferredView(ctx, encode_phi_did(did), owner_space, node, 
<<<<<<< HEAD
                     register_now), CompositeBase(view_lock),
        true_guard(tguard), false_guard(fguard), version_info(info)
=======
                     register_now), true_guard(tguard), false_guard(fguard), 
        version_info(info), owner_context(owner)
>>>>>>> 2b9e1996
    //--------------------------------------------------------------------------
    {
      version_info->add_reference();
#ifdef LEGION_GC
      log_garbage.info("GC Phi View %lld %d", 
          LEGION_DISTRIBUTED_ID_FILTER(did), local_space);
#endif
    }

    //--------------------------------------------------------------------------
    PhiView::PhiView(const PhiView &rhs)
<<<<<<< HEAD
      : DeferredView(NULL, 0, 0, NULL, false), CompositeBase(view_lock),
        true_guard(PredEvent::NO_PRED_EVENT), 
        false_guard(PredEvent::NO_PRED_EVENT), version_info(NULL)
=======
      : DeferredView(NULL, 0, 0, NULL, false),
        true_guard(PredEvent::NO_PRED_EVENT),
        false_guard(PredEvent::NO_PRED_EVENT), 
        version_info(NULL), owner_context(NULL)
>>>>>>> 2b9e1996
    //--------------------------------------------------------------------------
    {
      // should never be called
      assert(false);
    }

    //--------------------------------------------------------------------------
    PhiView::~PhiView(void)
    //--------------------------------------------------------------------------
    {
      for (LegionMap<LogicalView*,FieldMask>::aligned::const_iterator it = 
            true_views.begin(); it != true_views.end(); it++)
      {
        if (it->first->remove_nested_resource_ref(did))
          delete it->first;
      }
      true_views.clear();
      for (LegionMap<LogicalView*,FieldMask>::aligned::const_iterator it =
            false_views.begin(); it != false_views.end(); it++)
      {
        if (it->first->remove_nested_resource_ref(did))
          delete it->first;
      }
      false_views.clear();
      if (version_info->remove_reference())
        delete version_info;
    }

    //--------------------------------------------------------------------------
    PhiView& PhiView::operator=(const PhiView &rhs)
    //--------------------------------------------------------------------------
    {
      // should never be called
      assert(false);
      return *this;
    }

    //--------------------------------------------------------------------------
    LogicalView* PhiView::get_subview(const LegionColor c)
    //--------------------------------------------------------------------------
    {
      // Phi views don't need subviews
      return this;
    }

    //--------------------------------------------------------------------------
    void PhiView::notify_active(ReferenceMutator *mutator)
    //--------------------------------------------------------------------------
    {
      if (!is_owner())
        send_remote_gc_update(owner_space, mutator, 1, true/*add*/);
    }

    //--------------------------------------------------------------------------
    void PhiView::notify_inactive(ReferenceMutator *mutator)
    //--------------------------------------------------------------------------
    {
      if (!is_owner())
        send_remote_gc_update(owner_space, mutator, 1, false/*add*/);
    }

    //--------------------------------------------------------------------------
    void PhiView::notify_valid(ReferenceMutator *mutator)
    //--------------------------------------------------------------------------
    {
      for (LegionMap<LogicalView*,FieldMask>::aligned::const_iterator it =
            true_views.begin(); it != true_views.end(); it++)
        it->first->add_nested_valid_ref(did, mutator);
      for (LegionMap<LogicalView*,FieldMask>::aligned::const_iterator it = 
            false_views.begin(); it != false_views.end(); it++)
        it->first->add_nested_valid_ref(did, mutator);
    }

    //--------------------------------------------------------------------------
    void PhiView::notify_invalid(ReferenceMutator *mutator)
    //--------------------------------------------------------------------------
    {
      for (LegionMap<LogicalView*,FieldMask>::aligned::const_iterator it =
            true_views.begin(); it != true_views.end(); it++)
        it->first->remove_nested_valid_ref(did, mutator);
      for (LegionMap<LogicalView*,FieldMask>::aligned::const_iterator it = 
            false_views.begin(); it != false_views.end(); it++)
        it->first->remove_nested_valid_ref(did, mutator);
    }

    //--------------------------------------------------------------------------
    void PhiView::issue_deferred_copies(const TraversalInfo &info,
                                        MaterializedView *dst,
                                        FieldMask copy_mask,
                                        const RestrictInfo &restrict_info,
                                        bool restrict_out)
    //--------------------------------------------------------------------------
    {
      if (copy_mask.pop_count() == 1)
      {
        DeferredSingleCopier copier(&info, dst, copy_mask, 
                                    restrict_info, restrict_out);
        IndexSpaceExpression *performed_write;
        issue_deferred_copies_single(copier, NULL/*write mask*/,
                                     performed_write, PredEvent::NO_PRED_EVENT);
      }
      else
      {
        DeferredCopier copier(&info, dst, copy_mask, restrict_info,restrict_out);
        LegionMap<IndexSpaceExpression*,FieldMask>::aligned write_masks;
        LegionMap<IndexSpaceExpression*,FieldMask>::aligned performed_masks;
        issue_deferred_copies(copier, copy_mask, write_masks, 
                              performed_masks, PredEvent::NO_PRED_EVENT);
      }
    }

    //--------------------------------------------------------------------------
    void PhiView::issue_deferred_copies(DeferredCopier &copier,
                                        const FieldMask &local_copy_mask,
         const LegionMap<IndexSpaceExpression*,FieldMask>::aligned &write_masks,
               LegionMap<IndexSpaceExpression*,FieldMask>::aligned &perf_writes,
                                        PredEvent pred_guard)
    //--------------------------------------------------------------------------
    {
      LegionMap<IndexSpaceExpression*,FieldMask>::aligned true_writes;
      copier.begin_guard_protection();
      issue_update_copies(copier, logical_node, local_copy_mask, this,
                          true_guard, true_views, write_masks, true_writes);
      LegionMap<IndexSpaceExpression*,FieldMask>::aligned false_writes; 
      issue_update_copies(copier, logical_node, local_copy_mask, this,
                          false_guard, false_views, write_masks, false_writes);
      copier.end_guard_protection();
      // Built write combined sets and merge them to update 
      combine_writes(true_writes, copier, false/*prune*/);
      combine_writes(false_writes, copier, false/*prune*/);
      // Iterate over the two sets and check for equivalence of expressions 
      for (LegionMap<IndexSpaceExpression*,FieldMask>::aligned::iterator
            true_it = true_writes.begin(); 
            true_it != true_writes.end(); true_it++)
      {
        for (LegionMap<IndexSpaceExpression*,FieldMask>::aligned::iterator
              false_it = false_writes.begin(); 
              false_it != false_writes.end(); false_it++)
        {
          const FieldMask overlap = true_it->second & false_it->second;
          if (!overlap)
            continue;
          // Check to make sure that the sets are equal for now since
          // we won't handle the case correctly if they aren't
          IndexSpaceExpression *diff1 = 
            context->subtract_index_spaces(true_it->first, false_it->first);
          IndexSpaceExpression *diff2 = 
            context->subtract_index_spaces(false_it->first, true_it->first);
          if (!diff1->is_empty() || !diff2->is_empty())
            REPORT_LEGION_FATAL(LEGION_FATAL_INCONSISTENT_PHI_VIEW,
                "Legion Internal Fatal Error: Phi View has different "
                "write sets for true and false cases. This is currently "
                "unsupported. Please report this use case to the Legion "
                "developers mailing list.")
          // For now we'll add the true expression to the write set
          LegionMap<IndexSpaceExpression*,FieldMask>::aligned::iterator 
            finder = perf_writes.find(true_it->first);
          if (finder == perf_writes.end())
            perf_writes[true_it->first] = overlap;
          else
            finder->second |= overlap;
          // Filter out anything we can
          true_it->second -= overlap;
          false_it->second -= overlap;
          if (!true_it->second)
          {
            // Can prune in this case since we're about to break
            if (!false_it->second)
              false_writes.erase(false_it);
            break;
          }
        }
#ifdef DEBUG_LEGION
        assert(!true_it->second); // should have no fields left
#endif
      }
    }

    //--------------------------------------------------------------------------
    bool PhiView::issue_deferred_copies_single(DeferredSingleCopier &copier,
                                           IndexSpaceExpression *write_mask,
                                           IndexSpaceExpression *&write_perf,
                                           PredEvent pred_guard)
    //--------------------------------------------------------------------------
    {
      copier.begin_guard_protection();
      std::vector<LogicalView*> true_instances;
      for (LegionMap<LogicalView*,FieldMask>::aligned::const_iterator it = 
            true_views.begin(); it != true_views.end(); it++)
        if (it->second.is_set(copier.field_index))
          true_instances.push_back(it->first);
      IndexSpaceExpression *true_write = 
        issue_update_copies_single(copier, logical_node, this, 
                                   true_guard, true_instances, write_mask);
      std::vector<LogicalView*> false_instances;
      for (LegionMap<LogicalView*,FieldMask>::aligned::const_iterator it = 
            true_views.begin(); it != true_views.end(); it++)
        if (it->second.is_set(copier.field_index))
          false_instances.push_back(it->first);
      IndexSpaceExpression *false_write = 
        issue_update_copies_single(copier, logical_node, this,
                                   false_guard, false_instances, write_mask);
      copier.end_guard_protection();
      if (true_write != false_write)
      {
        if ((true_write == NULL) || (false_write == NULL))
          REPORT_LEGION_FATAL(LEGION_FATAL_INCONSISTENT_PHI_VIEW,
                  "Legion Internal Fatal Error: Phi View has different "
                  "write sets for true and false cases. This is currently "
                  "unsupported. Please report this use case to the Legion "
                  "developers mailing list.")
        // Check to make sure that the sets are equal for now since
        // we won't handle the case correctly if they aren't
        IndexSpaceExpression *diff1 = 
            context->subtract_index_spaces(true_write, false_write);
        IndexSpaceExpression *diff2 = 
            context->subtract_index_spaces(false_write, true_write);
        if (!diff1->is_empty() || !diff2->is_empty())
          REPORT_LEGION_FATAL(LEGION_FATAL_INCONSISTENT_PHI_VIEW,
                  "Legion Internal Fatal Error: Phi View has different "
                  "write sets for true and false cases. This is currently "
                  "unsupported. Please report this use case to the Legion "
                  "developers mailing list.")
      }
      // Just save the true write expression for right now
      if (true_write != NULL)
      {
        write_perf = true_write;
        return test_done(copier, write_perf, write_mask); 
      }
      return false;
    }

    //--------------------------------------------------------------------------
    void PhiView::record_true_view(LogicalView *view, const FieldMask &mask)
    //--------------------------------------------------------------------------
    {
      LegionMap<LogicalView*,FieldMask>::aligned::iterator finder = 
        true_views.find(view);
      if (finder == true_views.end())
      {
        true_views[view] = mask;
        view->add_nested_resource_ref(did);
      }
      else
        finder->second |= mask;
    }

    //--------------------------------------------------------------------------
    void PhiView::record_false_view(LogicalView *view, const FieldMask &mask)
    //--------------------------------------------------------------------------
    {
      LegionMap<LogicalView*,FieldMask>::aligned::iterator finder = 
        false_views.find(view);
      if (finder == false_views.end())
      {
        false_views[view] = mask;
        view->add_nested_resource_ref(did);
      }
      else
        finder->second |= mask;
    }

    //--------------------------------------------------------------------------
    void PhiView::pack_phi_view(Serializer &rez)
    //--------------------------------------------------------------------------
    {
      rez.serialize<size_t>(true_views.size());
      for (LegionMap<LogicalView*,FieldMask>::aligned::const_iterator it = 
            true_views.begin(); it != true_views.end(); it++)
      {
        rez.serialize(it->first->did);
        rez.serialize(it->second);
      }
      rez.serialize<size_t>(false_views.size());
      for (LegionMap<LogicalView*,FieldMask>::aligned::const_iterator it = 
            false_views.begin(); it != false_views.end(); it++)
      {
        rez.serialize(it->first->did);
        rez.serialize(it->second);
      }
    }

    //--------------------------------------------------------------------------
    void PhiView::unpack_phi_view(Deserializer &derez, 
                                  std::set<RtEvent> &preconditions)
    //--------------------------------------------------------------------------
    {
      size_t num_true_views;
      derez.deserialize(num_true_views);
      for (unsigned idx = 0; idx < num_true_views; idx++)
      {
        DistributedID view_did;
        derez.deserialize(view_did);
        RtEvent ready;
        LogicalView *view = static_cast<LogicalView*>(
            runtime->find_or_request_logical_view(view_did, ready));
        derez.deserialize(true_views[view]);
        if (ready.exists() && !ready.has_triggered())
          preconditions.insert(defer_add_reference(view, ready));
        else // Otherwise we can add the reference now
          view->add_nested_resource_ref(did);
      }
      size_t num_false_views;
      derez.deserialize(num_false_views);
      for (unsigned idx = 0; idx < num_false_views; idx++)
      {
        DistributedID view_did;
        derez.deserialize(view_did);
        RtEvent ready;
        LogicalView *view = static_cast<LogicalView*>(
            runtime->find_or_request_logical_view(view_did, ready));
        derez.deserialize(false_views[view]);
        if (ready.exists() && !ready.has_triggered())
          preconditions.insert(defer_add_reference(view, ready));
        else // Otherwise we can add the reference now
          view->add_nested_resource_ref(did);
      }
    }

    //--------------------------------------------------------------------------
    RtEvent PhiView::defer_add_reference(DistributedCollectable *dc,
                                         RtEvent precondition) const
    //--------------------------------------------------------------------------
    {
      DeferPhiViewRefArgs args;
      args.dc = dc;
      args.did = did;
      return context->runtime->issue_runtime_meta_task(args,
          LG_LATENCY_DEFERRED_PRIORITY, precondition);
    }

    //--------------------------------------------------------------------------
    void PhiView::send_view(AddressSpaceID target)
    //--------------------------------------------------------------------------
    {
      Serializer rez;
      {
        RezCheck z(rez);
        rez.serialize(did);
        rez.serialize(owner_space);
        bool is_region = logical_node->is_region();
        rez.serialize(is_region);
        if (is_region)
          rez.serialize(logical_node->as_region_node()->handle);
        else
          rez.serialize(logical_node->as_partition_node()->handle);
        rez.serialize(true_guard);
        rez.serialize(false_guard);
        version_info->pack_version_numbers(rez);
        rez.serialize<UniqueID>(owner_context->get_context_uid());
        pack_phi_view(rez);
      }
      runtime->send_phi_view(target, rez);
      update_remote_instances(target);
    }

    //--------------------------------------------------------------------------
    bool PhiView::is_upper_bound_node(RegionTreeNode *node) const
    //--------------------------------------------------------------------------
    {
      return version_info->is_upper_bound_node(node);
    }

    //--------------------------------------------------------------------------
    void PhiView::get_field_versions(RegionTreeNode *node, bool split_prev,
                                     const FieldMask &needed_fields,
                                     FieldVersions &field_versions)
    //--------------------------------------------------------------------------
    {
#ifdef DEBUG_LEGION
      assert(node->get_depth() <= logical_node->get_depth());
#endif
      version_info->get_field_versions(node, split_prev,
                                       needed_fields, field_versions);
    }

    //--------------------------------------------------------------------------
    void PhiView::get_advance_versions(RegionTreeNode *node, bool base,
                                       const FieldMask &needed_fields,
                                       FieldVersions &field_versions)
    //--------------------------------------------------------------------------
    {
      // This should never be called here
      assert(false);
    }

    //--------------------------------------------------------------------------
    void PhiView::get_split_mask(RegionTreeNode *node, 
                                 const FieldMask &needed_fields,
                                 FieldMask &split_mask)
    //--------------------------------------------------------------------------
    {
#ifdef DEBUG_LEGION
      assert(node->get_depth() <= logical_node->get_depth());
#endif
      version_info->get_split_mask(node, needed_fields, split_mask);
    }

    //--------------------------------------------------------------------------
    /*static*/ void PhiView::handle_send_phi_view(Runtime *runtime,
                                     Deserializer &derez, AddressSpaceID source)
    //--------------------------------------------------------------------------
    {
      DerezCheck z(derez);
      DistributedID did;
      derez.deserialize(did);
      AddressSpaceID owner;
      derez.deserialize(owner);
      bool is_region;
      derez.deserialize(is_region);
      RegionTreeNode *target_node;
      if (is_region)
      {
        LogicalRegion handle;
        derez.deserialize(handle);
        target_node = runtime->forest->get_node(handle);
      }
      else
      {
        LogicalPartition handle;
        derez.deserialize(handle);
        target_node = runtime->forest->get_node(handle);
      }
      PredEvent true_guard, false_guard;
      derez.deserialize(true_guard);
      derez.deserialize(false_guard);
      DeferredVersionInfo *version_info = new DeferredVersionInfo();
      version_info->unpack_version_numbers(derez, runtime->forest);
      UniqueID owner_uid;
      derez.deserialize(owner_uid);
      InnerContext *owner_context = runtime->find_context(owner_uid);
      // Make the phi view but don't register it yet
      void *location;
      PhiView *view = NULL;
      if (runtime->find_pending_collectable_location(did, location))
        view = new(location) PhiView(runtime->forest,
                                     did, owner, version_info, target_node, 
                                     true_guard, false_guard, owner_context, 
                                     false/*register_now*/);
      else
        view = new PhiView(runtime->forest, did, owner,
                           version_info, target_node, true_guard, 
                           false_guard, owner_context, false/*register now*/);
      // Unpack all the internal data structures
      std::set<RtEvent> ready_events;
      view->unpack_phi_view(derez, ready_events);
      if (!ready_events.empty())
      {
        RtEvent wait_on = Runtime::merge_events(ready_events);
        DeferPhiViewRegistrationArgs args;
        args.view = view;
        runtime->issue_runtime_meta_task(args, LG_LATENCY_DEFERRED_PRIORITY,
                                         wait_on);
        return;
      }
      view->register_with_runtime(NULL/*remote registration not needed*/);
    }

    //--------------------------------------------------------------------------
    /*static*/ void PhiView::handle_deferred_view_ref(const void *args)
    //--------------------------------------------------------------------------
    {
      const DeferPhiViewRefArgs *rargs = (const DeferPhiViewRefArgs*)args;
      rargs->dc->add_nested_resource_ref(rargs->did); 
    }

    //--------------------------------------------------------------------------
    /*static*/ void PhiView::handle_deferred_view_registration(const void *args)
    //--------------------------------------------------------------------------
    {
      const DeferPhiViewRegistrationArgs *pargs = 
        (const DeferPhiViewRegistrationArgs*)args;
      pargs->view->register_with_runtime(NULL/*no remote registration*/);
    }

    /////////////////////////////////////////////////////////////
    // ReductionView 
    /////////////////////////////////////////////////////////////

    //--------------------------------------------------------------------------
    ReductionView::ReductionView(RegionTreeForest *ctx, DistributedID did,
                                 AddressSpaceID own_sp,
                                 AddressSpaceID log_own, RegionTreeNode *node, 
                                 ReductionManager *man, UniqueID own_ctx, 
                                 bool register_now)
      : InstanceView(ctx, encode_reduction_did(did), own_sp, log_own, 
                     node, own_ctx, register_now), 
        manager(man), remote_request_event(RtEvent::NO_RT_EVENT)
    //--------------------------------------------------------------------------
    {
#ifdef DEBUG_LEGION
      assert(manager != NULL);
#endif
      logical_node->register_instance_view(manager, owner_context, this);
      manager->add_nested_resource_ref(did);
#ifdef LEGION_GC
      log_garbage.info("GC Reduction View %lld %d %lld", 
          LEGION_DISTRIBUTED_ID_FILTER(did), local_space,
          LEGION_DISTRIBUTED_ID_FILTER(manager->did));
#endif
    }

    //--------------------------------------------------------------------------
    ReductionView::ReductionView(const ReductionView &rhs)
      : InstanceView(NULL, 0, 0, 0, NULL, 0, false), manager(NULL)
    //--------------------------------------------------------------------------
    {
      // should never be called
      assert(false);
    }

    //--------------------------------------------------------------------------
    ReductionView::~ReductionView(void)
    //--------------------------------------------------------------------------
    {
      // Always unregister ourselves with the region tree node
      logical_node->unregister_instance_view(manager, owner_context);
      if (manager->remove_nested_resource_ref(did))
      {
        if (manager->is_list_manager())
          delete (manager->as_list_manager());
        else
          delete (manager->as_fold_manager());
      }
      // Remove any initial users as well
      if (!initial_user_events.empty())
      {
        for (std::set<ApEvent>::const_iterator it = initial_user_events.begin();
              it != initial_user_events.end(); it++)
          filter_local_users(*it);
      }
#if !defined(LEGION_SPY) && !defined(EVENT_GRAPH_TRACE) && \
      defined(DEBUG_LEGION)
      assert(reduction_users.empty());
      assert(reading_users.empty());
      assert(outstanding_gc_events.empty());
#endif
    }

    //--------------------------------------------------------------------------
    ReductionView& ReductionView::operator=(const ReductionView &rhs)
    //--------------------------------------------------------------------------
    {
      // should never be called
      assert(false);
      return *this;
    }

    //--------------------------------------------------------------------------
    void ReductionView::perform_reduction(InstanceView *target,
                                          const FieldMask &reduce_mask,
                                          VersionTracker *versions,
                                          Operation *op, unsigned index,
                                          std::set<RtEvent> &map_applied_events,
                                          PredEvent pred_guard, 
                                          bool restrict_out)
    //--------------------------------------------------------------------------
    {
      DETAILED_PROFILER(context->runtime,REDUCTION_VIEW_PERFORM_REDUCTION_CALL);
      std::vector<CopySrcDstField> src_fields;
      std::vector<CopySrcDstField> dst_fields;

      bool fold = target->reduce_to(manager->redop, reduce_mask, dst_fields);
      this->reduce_from(manager->redop, reduce_mask, src_fields);

      LegionMap<ApEvent,FieldMask>::aligned preconditions;
      target->find_copy_preconditions(manager->redop, false/*reading*/, 
            false/*single copy*/, restrict_out, reduce_mask, versions, 
            op->get_unique_op_id(), index, local_space, preconditions, 
            map_applied_events);
      this->find_copy_preconditions(manager->redop, true/*reading*/, 
           true/*single copy*/, restrict_out, reduce_mask, versions, 
           op->get_unique_op_id(), index, local_space, preconditions, 
           map_applied_events);
      std::set<ApEvent> event_preconds;
      for (LegionMap<ApEvent,FieldMask>::aligned::const_iterator it = 
            preconditions.begin(); it != preconditions.end(); it++)
      {
        event_preconds.insert(it->first);
      }
      ApEvent reduce_pre = Runtime::merge_events(event_preconds); 
      ApEvent reduce_post = manager->issue_reduction(op, 
                                                     src_fields, dst_fields,
                                                     target->logical_node,
                                                     reduce_pre, pred_guard,
                                                     fold, true/*precise*/,
                                                     NULL/*intersect*/,
                                                     NULL/*mask*/);
      target->add_copy_user(manager->redop, reduce_post, versions,
                           op->get_unique_op_id(), index, reduce_mask, 
                           false/*reading*/, restrict_out, local_space, 
                           map_applied_events);
      this->add_copy_user(manager->redop, reduce_post, versions,
                         op->get_unique_op_id(), index, reduce_mask, 
                         true/*reading*/, restrict_out, local_space, 
                         map_applied_events);
      if (restrict_out)
        op->record_restrict_postcondition(reduce_post);
    } 

    //--------------------------------------------------------------------------
    ApEvent ReductionView::perform_deferred_reduction(MaterializedView *target,
                                                      const FieldMask &red_mask,
                                                      VersionTracker *versions,
                                                      ApEvent dst_precondition,
                                                      Operation *op, 
                                                      unsigned index,
                                                      PredEvent pred_guard,
                                                      CopyAcrossHelper *helper,
                                                      RegionTreeNode *intersect,
                                                     IndexSpaceExpression *mask,
                                          std::set<RtEvent> &map_applied_events)
    //--------------------------------------------------------------------------
    {
      DETAILED_PROFILER(context->runtime, 
                        REDUCTION_VIEW_PERFORM_DEFERRED_REDUCTION_CALL);
      std::vector<CopySrcDstField> src_fields;
      std::vector<CopySrcDstField> dst_fields;
      bool fold = target->reduce_to(manager->redop, red_mask, 
                                    dst_fields, helper);
      this->reduce_from(manager->redop, red_mask, src_fields);
      LegionMap<ApEvent,FieldMask>::aligned src_pre;
      // Don't need to ask the target for preconditions as they 
      // are included as part of the pre set
      find_copy_preconditions(manager->redop, true/*reading*/, 
                              true/*single copy*/, false/*restrict out*/,
                              red_mask, versions, op->get_unique_op_id(), index,
                              local_space, src_pre, map_applied_events);
      std::set<ApEvent> preconditions;
      preconditions.insert(dst_precondition);
      for (LegionMap<ApEvent,FieldMask>::aligned::const_iterator it =
            src_pre.begin(); it != src_pre.end(); it++)
      {
        preconditions.insert(it->first);
      }
      ApEvent reduce_pre = Runtime::merge_events(preconditions);
      ApEvent reduce_post = target->logical_node->issue_copy(op, 
                             src_fields, dst_fields, reduce_pre, 
                             pred_guard, intersect, mask,
                             manager->redop, fold);
      // No need to add the user to the destination as that will
      // be handled by the caller using the reduce post event we return
      add_copy_user(manager->redop, reduce_post, versions,
                    op->get_unique_op_id(), index, red_mask, 
                    true/*reading*/, false/*restrict out*/,
                    local_space, map_applied_events);
      return reduce_post;
    }

    //--------------------------------------------------------------------------
    PhysicalManager* ReductionView::get_manager(void) const
    //--------------------------------------------------------------------------
    {
      return manager;
    }

    //--------------------------------------------------------------------------
    LogicalView* ReductionView::get_subview(const LegionColor c)
    //--------------------------------------------------------------------------
    {
      // Right now we don't make sub-views for reductions
      return this;
    }

    //--------------------------------------------------------------------------
    void ReductionView::find_copy_preconditions(ReductionOpID redop,
                                                bool reading,
                                                bool single_copy,
                                                bool restrict_out,
                                                const FieldMask &copy_mask,
                                                VersionTracker *versions,
                                                const UniqueID creator_op_id,
                                                const unsigned index,
                                                const AddressSpaceID source,
                           LegionMap<ApEvent,FieldMask>::aligned &preconditions,
                             std::set<RtEvent> &applied_events, bool can_filter)
    //--------------------------------------------------------------------------
    {
      DETAILED_PROFILER(context->runtime, 
                        REDUCTION_VIEW_FIND_COPY_PRECONDITIONS_CALL);
#ifdef DEBUG_LEGION
      assert(can_filter); // should always be able to filter reductions
#endif
      ApEvent use_event = manager->get_use_event();
      if (use_event.exists())
      {
        LegionMap<ApEvent,FieldMask>::aligned::iterator finder = 
            preconditions.find(use_event);
        if (finder == preconditions.end())
          preconditions[use_event] = copy_mask;
        else
          finder->second |= copy_mask;
      }
      if (!is_logical_owner() && reading)
        perform_remote_valid_check();
      AutoLock v_lock(view_lock,1,false/*exclusive*/);
      if (reading)
      {
        // Register dependences on any reducers
        for (LegionMap<ApEvent,EventUsers>::aligned::const_iterator rit = 
              reduction_users.begin(); rit != reduction_users.end(); rit++)
        {
          const EventUsers &event_users = rit->second;
          if (event_users.single)
          {
            FieldMask overlap = copy_mask & event_users.user_mask;
            if (!overlap)
              continue;
            LegionMap<ApEvent,FieldMask>::aligned::iterator finder = 
              preconditions.find(rit->first);
            if (finder == preconditions.end())
              preconditions[rit->first] = overlap;
            else
              finder->second |= overlap;
          }
          else
          {
            if (!(copy_mask * event_users.user_mask))
            {
              for (LegionMap<PhysicalUser*,FieldMask>::aligned::const_iterator 
                    it = event_users.users.multi_users->begin(); it !=
                    event_users.users.multi_users->end(); it++)
              {
                FieldMask overlap = copy_mask & it->second;
                if (!overlap)
                  continue;
                LegionMap<ApEvent,FieldMask>::aligned::iterator finder = 
                  preconditions.find(rit->first);
                if (finder == preconditions.end())
                  preconditions[rit->first] = overlap;
                else
                  finder->second |= overlap;
              }
            }
          }
        }
      }
      else
      {
        // Register dependences on any readers
        for (LegionMap<ApEvent,EventUsers>::aligned::const_iterator rit =
              reading_users.begin(); rit != reading_users.end(); rit++)
        {
          const EventUsers &event_users = rit->second;
          if (event_users.single)
          {
            FieldMask overlap = copy_mask & event_users.user_mask;
            if (!overlap)
              continue;
            LegionMap<ApEvent,FieldMask>::aligned::iterator finder =
              preconditions.find(rit->first);
            if (finder == preconditions.end())
              preconditions[rit->first] = overlap;
            else
              finder->second |= overlap;
          }
          else
          {
            if (!(copy_mask * event_users.user_mask))
            {
              for (LegionMap<PhysicalUser*,FieldMask>::aligned::const_iterator 
                    it = event_users.users.multi_users->begin(); it !=
                    event_users.users.multi_users->end(); it++)
              {
                FieldMask overlap = copy_mask & it->second;
                if (!overlap)
                  continue;
                LegionMap<ApEvent,FieldMask>::aligned::iterator finder =
                  preconditions.find(rit->first);
                if (finder == preconditions.end())
                  preconditions[rit->first] = overlap;
                else
                  finder->second |= overlap;
              }
            }
          }
        }
      }
    }

    //--------------------------------------------------------------------------
    void ReductionView::add_copy_user(ReductionOpID redop, ApEvent copy_term,
                                      VersionTracker *versions,
                                      const UniqueID creator_op_id,
                                      const unsigned index,
                                      const FieldMask &mask, 
                                      bool reading, bool restrict_out,
                                      const AddressSpaceID source,
                                      std::set<RtEvent> &applied_events)
    //--------------------------------------------------------------------------
    {
#ifdef DEBUG_LEGION
      assert(redop == manager->redop);
#endif
      if (!is_logical_owner())
      {
        // If we are not the logical owner we have to send our result back
        RtUserEvent remote_applied_event = Runtime::create_rt_user_event();
        Serializer rez;
        {
          RezCheck z(rez);
          rez.serialize(did);
          rez.serialize(remote_applied_event);
          rez.serialize(copy_term);
          rez.serialize(mask);
          rez.serialize(creator_op_id);
          rez.serialize(index);
          rez.serialize<bool>(true); // is_copy
          rez.serialize(redop);
          rez.serialize<bool>(reading);
        }
        runtime->send_view_remote_update(logical_owner, rez);
        applied_events.insert(remote_applied_event);
      }
      // Quick test: only need to do this if copy term exists
      bool issue_collect = false;
      if (copy_term.exists())
      {
        PhysicalUser *user;
        // We don't use field versions for doing interference 
        // tests on reductions so no need to record it
#ifdef DEBUG_LEGION
        assert(logical_node->is_region());
#endif
        if (reading)
        {
          RegionUsage usage(READ_ONLY, EXCLUSIVE, 0);
          user = new PhysicalUser(usage, INVALID_COLOR, creator_op_id, index, 
                                  logical_node->as_region_node());
        }
        else
        {
          RegionUsage usage(REDUCE, EXCLUSIVE, redop);
          user = new PhysicalUser(usage, INVALID_COLOR, creator_op_id, index, 
                                  logical_node->as_region_node());
        }
        AutoLock v_lock(view_lock);
        add_physical_user(user, reading, copy_term, mask);
        // Update the reference users
        if (outstanding_gc_events.find(copy_term) ==
            outstanding_gc_events.end())
        {
          outstanding_gc_events.insert(copy_term);
          issue_collect = true;
        }
      }
      // Launch the garbage collection task if necessary
      if (issue_collect)
      {
        WrapperReferenceMutator mutator(applied_events);
        defer_collect_user(copy_term, &mutator);
      }
    }

    //--------------------------------------------------------------------------
    ApEvent ReductionView::find_user_precondition(const RegionUsage &usage,
                                                  ApEvent term_event,
                                                  const FieldMask &user_mask,
                                                  Operation *op, 
                                                  const unsigned index,
                                                  VersionTracker *versions,
                                              std::set<RtEvent> &applied_events)
    //--------------------------------------------------------------------------
    {
      DETAILED_PROFILER(context->runtime, 
                        REDUCTION_VIEW_FIND_USER_PRECONDITIONS_CALL);
#ifdef DEBUG_LEGION
      if (IS_REDUCE(usage))
        assert(usage.redop == manager->redop);
      else
        assert(IS_READ_ONLY(usage));
#endif
      const bool reading = IS_READ_ONLY(usage);
      if (!is_logical_owner() && reading)
        perform_remote_valid_check();
      std::set<ApEvent> wait_on;
      ApEvent use_event = manager->get_use_event();
      if (use_event.exists())
        wait_on.insert(use_event);
      {
        AutoLock v_lock(view_lock,1,false/*exclusive*/);
        if (!reading)
          find_reducing_preconditions(user_mask, term_event, wait_on);
        else
          find_reading_preconditions(user_mask, term_event, wait_on);
      }
      return Runtime::merge_events(wait_on);
    }

    //--------------------------------------------------------------------------
    void ReductionView::add_user(const RegionUsage &usage, ApEvent term_event,
                                 const FieldMask &user_mask, Operation *op,
                                 const unsigned index, AddressSpaceID source,
                                 VersionTracker *versions,
                                 std::set<RtEvent> &applied_events)
    //--------------------------------------------------------------------------
    {
#ifdef DEBUG_LEGION
      if (IS_REDUCE(usage))
        assert(usage.redop == manager->redop);
      else
        assert(IS_READ_ONLY(usage));
#endif
      if (!term_event.exists())
        return;
      UniqueID op_id = op->get_unique_op_id();
      if (!is_logical_owner())
      {
        // Send back the results to the logical owner node
        RtUserEvent remote_applied_event = Runtime::create_rt_user_event();
        Serializer rez;
        {
          RezCheck z(rez);
          rez.serialize(did);
          rez.serialize(remote_applied_event);
          rez.serialize(term_event);
          rez.serialize(user_mask);
          rez.serialize(op_id);
          rez.serialize(index);
          rez.serialize<bool>(false); // is copy
          rez.serialize(usage);
        }
        runtime->send_view_remote_update(logical_owner, rez);
        applied_events.insert(remote_applied_event);
      }
#ifdef DEBUG_LEGION
      assert(logical_node->is_region());
#endif
      const bool reading = IS_READ_ONLY(usage);
      PhysicalUser *new_user = new PhysicalUser(usage, INVALID_COLOR, op_id, 
                                      index, logical_node->as_region_node());
      bool issue_collect = false;
      {
        AutoLock v_lock(view_lock);
        add_physical_user(new_user, reading, term_event, user_mask);
        // Only need to do this if we actually have a term event
        if (outstanding_gc_events.find(term_event) == 
            outstanding_gc_events.end())
        {
          outstanding_gc_events.insert(term_event);
          issue_collect = true;
        }
      }
      // Launch the garbage collection task if we need to
      if (issue_collect)
      {
        WrapperReferenceMutator mutator(applied_events);
        defer_collect_user(term_event, &mutator);
      }
    }

    //--------------------------------------------------------------------------
    ApEvent ReductionView::add_user_fused(const RegionUsage &usage, 
                                          ApEvent term_event,
                                          const FieldMask &user_mask, 
                                          Operation *op, const unsigned index,
                                          VersionTracker *versions,
                                          const AddressSpaceID source,
                                          std::set<RtEvent> &applied_events,
                                          bool update_versions/*=true*/)
    //--------------------------------------------------------------------------
    {
#ifdef DEBUG_LEGION
      if (IS_REDUCE(usage))
        assert(usage.redop == manager->redop);
      else
        assert(IS_READ_ONLY(usage));
#endif
      UniqueID op_id = op->get_unique_op_id();
      if (!is_logical_owner())
      {
        // Send back the results to the logical owner node
        RtUserEvent remote_applied_event = Runtime::create_rt_user_event();
        Serializer rez;
        {
          RezCheck z(rez);
          rez.serialize(did);
          rez.serialize(remote_applied_event);
          rez.serialize(term_event);
          rez.serialize(user_mask);
          rez.serialize(op_id);
          rez.serialize(index);
          rez.serialize<bool>(false); // is copy
          rez.serialize(usage);
        }
        runtime->send_view_remote_update(logical_owner, rez);
        applied_events.insert(remote_applied_event);
      }
      const bool reading = IS_READ_ONLY(usage);
      std::set<ApEvent> wait_on;
      ApEvent use_event = manager->get_use_event();
      if (use_event.exists())
        wait_on.insert(use_event);
      if (!is_logical_owner() && reading)
        perform_remote_valid_check();
#ifdef DEBUG_LEGION
      assert(logical_node->is_region());
#endif
      // Who cares just hold the lock in exlcusive mode, this analysis
      // shouldn't be too expensive for reduction views
      bool issue_collect = false;
      PhysicalUser *new_user = new PhysicalUser(usage, INVALID_COLOR, op_id, 
                                      index, logical_node->as_region_node());
      {
        AutoLock v_lock(view_lock);
        if (!reading) // Reducing
          find_reducing_preconditions(user_mask, term_event, wait_on);
        else // We're reading so wait on any reducers
          find_reading_preconditions(user_mask, term_event, wait_on);  
        // Only need to do this if we actually have a term event
        if (term_event.exists())
        {
          add_physical_user(new_user, reading, term_event, user_mask);
          if (outstanding_gc_events.find(term_event) ==
              outstanding_gc_events.end())
          {
            outstanding_gc_events.insert(term_event);
            issue_collect = true;
          }
        }
      }
      // Launch the garbage collection task if we need to
      if (issue_collect)
      {
        WrapperReferenceMutator mutator(applied_events);
        defer_collect_user(term_event, &mutator);
      }
      // Return our result
      return Runtime::merge_events(wait_on);
    }

    //--------------------------------------------------------------------------
    void ReductionView::find_reducing_preconditions(const FieldMask &user_mask,
                                                    ApEvent term_event,
                                                    std::set<ApEvent> &wait_on)
    //--------------------------------------------------------------------------
    {
      // lock must be held by caller
      for (LegionMap<ApEvent,EventUsers>::aligned::const_iterator rit = 
            reading_users.begin(); rit != reading_users.end(); rit++)
      {
        if (rit->first == term_event)
          continue;
        const EventUsers &event_users = rit->second;
        if (event_users.single)
        {
          FieldMask overlap = user_mask & event_users.user_mask;
          if (!overlap)
            continue;
          wait_on.insert(rit->first);
        }
        else
        {
          if (!(user_mask * event_users.user_mask))
          {
            for (LegionMap<PhysicalUser*,FieldMask>::aligned::const_iterator
                  it = event_users.users.multi_users->begin(); it !=
                  event_users.users.multi_users->end(); it++)
            {
              FieldMask overlap = user_mask & it->second;
              if (!overlap)
                continue;
              // Once we have one event precondition we are done
              wait_on.insert(rit->first);
              break;
            }
          }
        }
      }
    }

    //--------------------------------------------------------------------------
    void ReductionView::find_reading_preconditions(const FieldMask &user_mask,
                                                   ApEvent term_event,
                                                   std::set<ApEvent> &wait_on)
    //--------------------------------------------------------------------------
    {
      // lock must be held by caller
      for (LegionMap<ApEvent,EventUsers>::aligned::const_iterator rit = 
            reduction_users.begin(); rit != reduction_users.end(); rit++)
      {
        if (rit->first == term_event)
          continue;
        const EventUsers &event_users = rit->second;
        if (event_users.single)
        {
          FieldMask overlap = user_mask & event_users.user_mask;
          if (!overlap)
            continue;
          wait_on.insert(rit->first);
        }
        else
        {
          if (!(user_mask * event_users.user_mask))
          {
            for (LegionMap<PhysicalUser*,FieldMask>::aligned::const_iterator 
                  it = event_users.users.multi_users->begin(); it !=
                  event_users.users.multi_users->end(); it++)
            {
              FieldMask overlap = user_mask & it->second;
              if (!overlap)
                continue;
              // Once we have one event precondition we are done
              wait_on.insert(rit->first);
              break;
            }
          }
        }
      }
    }

    //--------------------------------------------------------------------------
    void ReductionView::add_physical_user(PhysicalUser *user, bool reading,
                                          ApEvent term_event, 
                                          const FieldMask &user_mask)
    //--------------------------------------------------------------------------
    {
      // Better already be holding the lock
      EventUsers *event_users;
      if (reading)
        event_users = &(reading_users[term_event]);
      else
        event_users = &(reduction_users[term_event]);
      if (event_users->single)
      {
        if (event_users->users.single_user == NULL)
        {
          // make it the entry
          event_users->users.single_user = user;
          event_users->user_mask = user_mask;
        }
        else
        {
          // convert to multi
          LegionMap<PhysicalUser*,FieldMask>::aligned *new_map = 
                           new LegionMap<PhysicalUser*,FieldMask>::aligned();
          (*new_map)[event_users->users.single_user] = event_users->user_mask;
          (*new_map)[user] = user_mask;
          event_users->user_mask |= user_mask;
          event_users->users.multi_users = new_map;
          event_users->single = false;
        }
      }
      else
      {
        // Add it to the set 
        (*event_users->users.multi_users)[user] = user_mask;
        event_users->user_mask |= user_mask;
      }
    }

    //--------------------------------------------------------------------------
    void ReductionView::filter_local_users(ApEvent term_event)
    //--------------------------------------------------------------------------
    {
      DETAILED_PROFILER(context->runtime, 
                        REDUCTION_VIEW_FILTER_LOCAL_USERS_CALL);
      // Better be holding the lock before calling this
      std::set<ApEvent>::iterator event_finder = 
        outstanding_gc_events.find(term_event);
      if (event_finder != outstanding_gc_events.end())
      {
        LegionMap<ApEvent,EventUsers>::aligned::iterator finder = 
          reduction_users.find(term_event);
        if (finder != reduction_users.end())
        {
          EventUsers &event_users = finder->second;
          if (event_users.single)
          {
            delete (event_users.users.single_user);
          }
          else
          {
            for (LegionMap<PhysicalUser*,FieldMask>::aligned::const_iterator it
                  = event_users.users.multi_users->begin(); it !=
                  event_users.users.multi_users->end(); it++)
            {
              delete (it->first);
            }
            delete event_users.users.multi_users;
          }
          reduction_users.erase(finder);
        }
        finder = reading_users.find(term_event);
        if (finder != reading_users.end())
        {
          EventUsers &event_users = finder->second;
          if (event_users.single)
          {
            delete (event_users.users.single_user);
          }
          else
          {
            for (LegionMap<PhysicalUser*,FieldMask>::aligned::const_iterator 
                  it = event_users.users.multi_users->begin(); it !=
                  event_users.users.multi_users->end(); it++)
            {
              delete (it->first);
            }
            delete event_users.users.multi_users;
          }
          reading_users.erase(finder);
        }
        outstanding_gc_events.erase(event_finder);
      }
    }

    //--------------------------------------------------------------------------
    void ReductionView::add_initial_user(ApEvent term_event, 
                                         const RegionUsage &usage,
                                         const FieldMask &user_mask,
                                         const UniqueID op_id,
                                         const unsigned index)
    //--------------------------------------------------------------------------
    {
#ifdef DEBUG_LEGION
      assert(logical_node->is_region());
#endif
      // We don't use field versions for doing interference tests on
      // reductions so there is no need to record it
      PhysicalUser *user = new PhysicalUser(usage, INVALID_COLOR, op_id, index,
                                            logical_node->as_region_node());
      add_physical_user(user, IS_READ_ONLY(usage), term_event, user_mask);
      initial_user_events.insert(term_event);
      // Don't need to actual launch a collection task, destructor
      // will handle this case
      outstanding_gc_events.insert(term_event);
    }
 
    //--------------------------------------------------------------------------
    bool ReductionView::reduce_to(ReductionOpID redop, 
                                  const FieldMask &reduce_mask,
                                  std::vector<CopySrcDstField> &dst_fields,
                                  CopyAcrossHelper *across_helper)
    //--------------------------------------------------------------------------
    {
#ifdef DEBUG_LEGION
      assert(redop == manager->redop);
#endif
      // Get the destination fields for this copy
      if (across_helper == NULL)
        manager->find_field_offsets(reduce_mask, dst_fields);
      else
        across_helper->compute_across_offsets(reduce_mask, dst_fields);
      return manager->is_foldable();
    }

    //--------------------------------------------------------------------------
    void ReductionView::reduce_from(ReductionOpID redop,
                                    const FieldMask &reduce_mask,
                                    std::vector<CopySrcDstField> &src_fields)
    //--------------------------------------------------------------------------
    {
#ifdef DEBUG_LEGION
      assert(redop == manager->redop);
      assert(FieldMask::pop_count(reduce_mask) == 1); // only one field
#endif
      manager->find_field_offsets(reduce_mask, src_fields);
    }

    //--------------------------------------------------------------------------
    void ReductionView::copy_to(const FieldMask &copy_mask,
                                std::vector<CopySrcDstField> &dst_fields,
                                CopyAcrossHelper *across_helper)
    //--------------------------------------------------------------------------
    {
      // should never be called
      assert(false);
    }

    //--------------------------------------------------------------------------
    void ReductionView::copy_from(const FieldMask &copy_mask,
                                  std::vector<CopySrcDstField> &src_fields)
    //--------------------------------------------------------------------------
    {
      // should never be called
      assert(false);
    }

    //--------------------------------------------------------------------------
    void ReductionView::notify_active(ReferenceMutator *mutator)
    //--------------------------------------------------------------------------
    {
      if (is_owner())
        manager->add_nested_gc_ref(did, mutator);
      else
        send_remote_gc_update(owner_space, mutator, 1, true/*add*/);
    }

    //--------------------------------------------------------------------------
    void ReductionView::notify_inactive(ReferenceMutator *mutator)
    //--------------------------------------------------------------------------
    {
      if (is_owner())
        manager->remove_nested_gc_ref(did, mutator);
      else
        send_remote_gc_update(owner_space, mutator, 1, false/*add*/);
    }

    //--------------------------------------------------------------------------
    void ReductionView::notify_valid(ReferenceMutator *mutator)
    //--------------------------------------------------------------------------
    {
      manager->add_nested_valid_ref(did, mutator);
    }

    //--------------------------------------------------------------------------
    void ReductionView::notify_invalid(ReferenceMutator *mutator)
    //--------------------------------------------------------------------------
    {
      // No need to check for deletion of the manager since
      // we know that we also hold a resource reference
      manager->remove_nested_valid_ref(did, mutator);
    }

    //--------------------------------------------------------------------------
    void ReductionView::collect_users(const std::set<ApEvent> &term_events)
    //--------------------------------------------------------------------------
    {
      // Do not do this if we are in LegionSpy so we can see 
      // all of the dependences
#if !defined(LEGION_SPY) && !defined(EVENT_GRAPH_TRACE)
      AutoLock v_lock(view_lock);
      for (std::set<ApEvent>::const_iterator it = term_events.begin();
            it != term_events.end(); it++)
      {
        filter_local_users(*it); 
      }
#endif
    }

    //--------------------------------------------------------------------------
    void ReductionView::send_view(AddressSpaceID target)
    //--------------------------------------------------------------------------
    {
#ifdef DEBUG_LEGION
      assert(is_owner());
      assert(logical_node->is_region()); // Always regions at the top
#endif
      // Don't take the lock, it's alright to have duplicate sends
      Serializer rez;
      {
        RezCheck z(rez);
        rez.serialize(did);
        rez.serialize(manager->did);
        rez.serialize(logical_node->as_region_node()->handle);
        rez.serialize(owner_space);
        rez.serialize(logical_owner);
        rez.serialize(owner_context);
      }
      runtime->send_reduction_view(target, rez);
      update_remote_instances(target);
    }

    //--------------------------------------------------------------------------
    Memory ReductionView::get_location(void) const
    //--------------------------------------------------------------------------
    {
      return manager->get_memory();
    }

    //--------------------------------------------------------------------------
    ReductionOpID ReductionView::get_redop(void) const
    //--------------------------------------------------------------------------
    {
      return manager->redop;
    }

    //--------------------------------------------------------------------------
    /*static*/ void ReductionView::handle_send_reduction_view(Runtime *runtime,
                                     Deserializer &derez, AddressSpaceID source)
    //--------------------------------------------------------------------------
    {
      DerezCheck z(derez); 
      DistributedID did;
      derez.deserialize(did);
      DistributedID manager_did;
      derez.deserialize(manager_did);
      LogicalRegion handle;
      derez.deserialize(handle);
      AddressSpaceID owner_space;
      derez.deserialize(owner_space);
      AddressSpaceID logical_owner;
      derez.deserialize(logical_owner);
      UniqueID context_uid;
      derez.deserialize(context_uid);

      RegionNode *target_node = runtime->forest->get_node(handle);
      RtEvent man_ready;
      PhysicalManager *phy_man = 
        runtime->find_or_request_physical_manager(manager_did, man_ready);
      if (man_ready.exists())
        man_ready.wait();
#ifdef DEBUG_LEGION
      assert(phy_man->is_reduction_manager());
#endif
      ReductionManager *red_manager = phy_man->as_reduction_manager();
      void *location;
      ReductionView *view = NULL;
      if (runtime->find_pending_collectable_location(did, location))
        view = new(location) ReductionView(runtime->forest,
                                           did, owner_space, logical_owner,
                                           target_node, red_manager,
                                           context_uid, false/*register now*/);
      else
        view = new ReductionView(runtime->forest, did, owner_space,
                                 logical_owner, target_node, red_manager, 
                                 context_uid, false/*register now*/);
      // Only register after construction
      view->register_with_runtime(NULL/*remote registration not needed*/);
    }

    //--------------------------------------------------------------------------
    void ReductionView::perform_remote_valid_check(void)
    //--------------------------------------------------------------------------
    {
#ifdef DEBUG_LEGION
      assert(!is_logical_owner());
#endif
      bool send_request = false;
      // If we don't have any registered readers, we have to ask
      // the owner for all the current reducers
      {
        AutoLock v_lock(view_lock);  
        if (!remote_request_event.exists())
        {
          remote_request_event = Runtime::create_rt_user_event();
          send_request = true;
        }
        // else request was already sent
      }
      // If we made the event send the request
      if (send_request)
      {
        Serializer rez;
        {
          RezCheck z(rez);
          rez.serialize(did);
          rez.serialize(remote_request_event);
        }
        context->runtime->send_view_update_request(logical_owner, rez);
      }
      if (!remote_request_event.has_triggered())
        remote_request_event.wait();
    }

    //--------------------------------------------------------------------------
    void ReductionView::process_update_request(AddressSpaceID source,
                                    RtUserEvent done_event, Deserializer &derez)
    //--------------------------------------------------------------------------
    {
#ifdef DEBUG_LEGION
      assert(is_logical_owner());
#endif
      // Send back all the reduction users
      Serializer rez;
      {
        RezCheck z(rez);
        rez.serialize(did);
        rez.serialize(done_event);
        AutoLock v_lock(view_lock,1,false/*exclusive*/);
        rez.serialize<size_t>(reduction_users.size());
        for (LegionMap<ApEvent,EventUsers>::aligned::const_iterator it = 
              reduction_users.begin(); it != reduction_users.end(); it++)
        {
          rez.serialize(it->first);
          if (it->second.single)
          {
            rez.serialize<size_t>(1);
            it->second.users.single_user->pack_user(rez);
            rez.serialize(it->second.user_mask);
          }
          else
          {
            rez.serialize<size_t>(it->second.users.multi_users->size());
            for (LegionMap<PhysicalUser*,FieldMask>::aligned::const_iterator 
                  uit = it->second.users.multi_users->begin(); uit != 
                  it->second.users.multi_users->end(); uit++)
            {
              uit->first->pack_user(rez);
              rez.serialize(uit->second);
            }
          }
        }
      }
      runtime->send_view_update_response(source, rez);
    }

    //--------------------------------------------------------------------------
    void ReductionView::process_update_response(Deserializer &derez,
                                                RtUserEvent done_event,
                                                RegionTreeForest *forest)
    //--------------------------------------------------------------------------
    {
#ifdef DEBUG_LEGION
      assert(!is_logical_owner());
#endif
      std::set<ApEvent> deferred_collections;
      {
        // Take the lock in exclusive mode and start unpacking things
        size_t num_events;
        derez.deserialize(num_events);
        AutoLock v_lock(view_lock);
        for (unsigned idx1 = 0; idx1 < num_events; idx1++)
        {
          ApEvent term_event;
          derez.deserialize(term_event);
          outstanding_gc_events.insert(term_event);
#ifdef DEBUG_LEGION
          // should never have this event before now
          assert(reduction_users.find(term_event) == reduction_users.end());
#endif
          EventUsers &current_users = reduction_users[term_event];
          size_t num_users;
          derez.deserialize(num_users);
          if (num_users == 1)
          {
            current_users.users.single_user = 
              PhysicalUser::unpack_user(derez, false/*add ref*/, forest);
            derez.deserialize(current_users.user_mask);
          }
          else
          {
            current_users.single = false;
            current_users.users.multi_users = 
              new LegionMap<PhysicalUser*,FieldMask>::aligned();
            LegionMap<PhysicalUser*,FieldMask>::aligned &multi = 
              *(current_users.users.multi_users);
            for (unsigned idx2 = 0; idx2 < num_users; idx2++)
            {
              PhysicalUser *user =
                PhysicalUser::unpack_user(derez, false/*add ref*/, forest);
              derez.deserialize(multi[user]);
            }
          }
          deferred_collections.insert(term_event);
        }
      }
      // Defer all the event collections
      if (!deferred_collections.empty())
      {
        std::set<RtEvent> applied_events;
        WrapperReferenceMutator mutator(applied_events);
        for (std::set<ApEvent>::const_iterator it = 
              deferred_collections.begin(); it != 
              deferred_collections.end(); it++)
          defer_collect_user(*it, &mutator);
        if (!applied_events.empty())
        {
          Runtime::trigger_event(done_event, 
              Runtime::merge_events(applied_events));
          return;
        }
      }
      // Trigger the done event
      Runtime::trigger_event(done_event); 
    }

    //--------------------------------------------------------------------------
    void ReductionView::process_remote_update(Deserializer &derez,
                                              AddressSpaceID source,
                                              RegionTreeForest *forest)
    //--------------------------------------------------------------------------
    {
#ifdef DEBUG_LEGION
      assert(is_logical_owner());
#endif
      RtUserEvent done_event;
      derez.deserialize(done_event);
      ApEvent term_event;
      derez.deserialize(term_event);
      FieldMask user_mask;
      derez.deserialize(user_mask);
      UniqueID op_id;
      derez.deserialize(op_id);
      unsigned index;
      derez.deserialize(index);
      bool is_copy;
      derez.deserialize(is_copy);
      bool issue_collect = false;
      if (is_copy)
      {
        ReductionOpID redop;
        derez.deserialize(redop);
        bool reading;
        derez.deserialize(reading);
        PhysicalUser *user = NULL;
#ifdef DEBUG_LEGION
        assert(logical_node->is_region());
#endif
        // We don't use field versions for doing interference 
        // tests on reductions so no need to record it
        if (reading)
        {
          RegionUsage usage(READ_ONLY, EXCLUSIVE, 0);
          user = new PhysicalUser(usage, INVALID_COLOR, op_id, index,
                                  logical_node->as_region_node());
        }
        else
        {
          RegionUsage usage(REDUCE, EXCLUSIVE, redop);
          user = new PhysicalUser(usage, INVALID_COLOR, op_id, index,
                                  logical_node->as_region_node());
        }
        AutoLock v_lock(view_lock);
        add_physical_user(user, reading, term_event, user_mask);
        // Update the reference users
        if (outstanding_gc_events.find(term_event) ==
            outstanding_gc_events.end())
        {
          outstanding_gc_events.insert(term_event);
          issue_collect = true;
        }
      }
      else
      {
        RegionUsage usage;
        derez.deserialize(usage);
        const bool reading = IS_READ_ONLY(usage);
#ifdef DEBUG_LEGION
        assert(logical_node->is_region());
#endif
        PhysicalUser *new_user = 
          new PhysicalUser(usage, INVALID_COLOR, op_id, index,
                           logical_node->as_region_node());
        AutoLock v_lock(view_lock);
        add_physical_user(new_user, reading, term_event, user_mask);
        // Only need to do this if we actually have a term event
        if (outstanding_gc_events.find(term_event) == 
            outstanding_gc_events.end())
        {
          outstanding_gc_events.insert(term_event);
          issue_collect = true;
        }
      }
      // Launch the garbage collection task if we need to
      if (issue_collect)
      {
        std::set<RtEvent> applied_events;
        WrapperReferenceMutator mutator(applied_events);
        defer_collect_user(term_event, &mutator);
        if (!applied_events.empty())
        {
          Runtime::trigger_event(done_event,
              Runtime::merge_events(applied_events));
          return;
        }
      }
      // Now we can trigger our done event
      Runtime::trigger_event(done_event);
    }

    //--------------------------------------------------------------------------
    void ReductionView::process_remote_invalidate(const FieldMask &invalid_mask,
                                                  RtUserEvent done_event)
    //--------------------------------------------------------------------------
    {
      // Should never be called, there are no invalidates for reduction views
      assert(false);
    }

  }; // namespace Internal 
}; // namespace Legion
<|MERGE_RESOLUTION|>--- conflicted
+++ resolved
@@ -7010,13 +7010,9 @@
                      PredEvent tguard, PredEvent fguard, 
                      InnerContext *owner, bool register_now) 
       : DeferredView(ctx, encode_phi_did(did), owner_space, node, 
-<<<<<<< HEAD
                      register_now), CompositeBase(view_lock),
-        true_guard(tguard), false_guard(fguard), version_info(info)
-=======
-                     register_now), true_guard(tguard), false_guard(fguard), 
-        version_info(info), owner_context(owner)
->>>>>>> 2b9e1996
+        true_guard(tguard), false_guard(fguard), version_info(info),
+        owner_context(owner)
     //--------------------------------------------------------------------------
     {
       version_info->add_reference();
@@ -7028,16 +7024,10 @@
 
     //--------------------------------------------------------------------------
     PhiView::PhiView(const PhiView &rhs)
-<<<<<<< HEAD
       : DeferredView(NULL, 0, 0, NULL, false), CompositeBase(view_lock),
         true_guard(PredEvent::NO_PRED_EVENT), 
-        false_guard(PredEvent::NO_PRED_EVENT), version_info(NULL)
-=======
-      : DeferredView(NULL, 0, 0, NULL, false),
-        true_guard(PredEvent::NO_PRED_EVENT),
-        false_guard(PredEvent::NO_PRED_EVENT), 
-        version_info(NULL), owner_context(NULL)
->>>>>>> 2b9e1996
+        false_guard(PredEvent::NO_PRED_EVENT), version_info(NULL),
+        owner_context(NULL)
     //--------------------------------------------------------------------------
     {
       // should never be called
