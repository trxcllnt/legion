--- conflicted
+++ resolved
@@ -4053,16 +4053,7 @@
       // Do this first in case it gets preempted
       const unsigned rhs_ = find_event(rhs, tpl_lock);
       events.push_back(ApEvent());
-<<<<<<< HEAD
-      Memoizable *memo = op->get_memoizable();
-#ifdef DEBUG_LEGION
-      assert(memo != NULL);
-#endif
-      TraceLocalID lhs = find_trace_local_id(memo);
       insert_instruction(new CompleteReplay(*this, lhs, rhs_));
-=======
-      insert_instruction(new CompleteReplay(*this, lhs, find_event(rhs)));
->>>>>>> daa2153c
     }
 
     //--------------------------------------------------------------------------
