/* Copyright 2022 Stanford University, NVIDIA Corporation
 *
 * Licensed under the Apache License, Version 2.0 (the "License");
 * you may not use this file except in compliance with the License.
 * You may obtain a copy of the License at
 *
 *     http://www.apache.org/licenses/LICENSE-2.0
 *
 * Unless required by applicable law or agreed to in writing, software
 * distributed under the License is distributed on an "AS IS" BASIS,
 * WITHOUT WARRANTIES OR CONDITIONS OF ANY KIND, either express or implied.
 * See the License for the specific language governing permissions and
 * limitations under the License.
 */


#include "legion.h"
#include "legion/legion_ops.h"
#include "legion/legion_spy.h"
#include "legion/legion_trace.h"
#include "legion/legion_tasks.h"
#include "legion/legion_instances.h"
#include "legion/legion_views.h"
#include "legion/legion_context.h"
#include "legion/legion_replication.h"

#include "realm/id.h" // TODO: remove this hackiness

namespace Legion {
  namespace Internal {

    LEGION_EXTERN_LOGGER_DECLARATIONS

    /////////////////////////////////////////////////////////////
    // Utility functions
    /////////////////////////////////////////////////////////////

    std::ostream& operator<<(std::ostream &out, const TraceLocalID &key)
    {
      out << "(" << key.context_index << ",";
      if (key.index_point.dim > 1) out << "(";
      for (int dim = 0; dim < key.index_point.dim; ++dim)
      {
        if (dim > 0) out << ",";
        out << key.index_point[dim];
      }
      if (key.index_point.dim > 1) out << ")";
      out << ")";
      return out;
    }

    std::ostream& operator<<(std::ostream &out,
                             const PhysicalTemplate::Replayable &r)
    {
      if (r.replayable)
        out << "Replayable";
      else
      {
        out << "Non-replayable (" << r.message << ")";
      }
      return out;
    }

    /////////////////////////////////////////////////////////////
    // LegionTrace 
    /////////////////////////////////////////////////////////////

    //--------------------------------------------------------------------------
    LegionTrace::LegionTrace(InnerContext *c, TraceID t, bool logical_only)
      : ctx(c), tid(t), last_memoized(0),
        physical_op_count(0), blocking_call_observed(false), 
        has_intermediate_ops(false), fixed(false)
    //--------------------------------------------------------------------------
    {
      state.store(LOGICAL_ONLY);
      physical_trace = logical_only ? NULL : 
        new PhysicalTrace(c->owner_task->runtime, this);
    }

    //--------------------------------------------------------------------------
    LegionTrace::~LegionTrace(void)
    //--------------------------------------------------------------------------
    {
      if (physical_trace != NULL)
        delete physical_trace;
    }

    //--------------------------------------------------------------------------
    void LegionTrace::fix_trace(void)
    //--------------------------------------------------------------------------
    {
#ifdef DEBUG_LEGION
      assert(!fixed);
#endif
      fixed = true;
    }

    //--------------------------------------------------------------------------
    void LegionTrace::register_physical_only(Operation *op)
    //--------------------------------------------------------------------------
    {
#ifdef LEGION_SPY
      std::pair<Operation*,GenerationID> key(op, op->get_generation());
      const size_t index = operations.size();
      op->set_trace_local_id(index);
      op->add_mapping_reference(key.second);
      operations.push_back(key);
      current_uids[key] = op->get_unique_op_id();
#else
      op->set_trace_local_id(physical_op_count++);
#endif
    }

    //--------------------------------------------------------------------------
    void LegionTrace::replay_aliased_children(
                             std::vector<RegionTreePath> &privilege_paths) const
    //--------------------------------------------------------------------------
    {
      unsigned index = operations.size() - 1;
      std::map<unsigned,LegionVector<AliasChildren> >::const_iterator
        finder = aliased_children.find(index);
      if (finder == aliased_children.end())
        return;
      for (LegionVector<AliasChildren>::const_iterator it = 
            finder->second.begin(); it != finder->second.end(); it++)
      {
#ifdef DEBUG_LEGION
        assert(it->req_index < privilege_paths.size());
#endif
        privilege_paths[it->req_index].record_aliased_children(it->depth,
                                                               it->mask);
      }
    }

    //--------------------------------------------------------------------------
    void LegionTrace::end_trace_execution(FenceOp *op)
    //--------------------------------------------------------------------------
    {
      if (is_replaying())
      {
#ifdef LEGION_SPY
        for (std::vector<std::pair<Operation*,GenerationID> >::const_iterator
              it = operations.begin(); it != operations.end(); it++)
          it->first->remove_mapping_reference(it->second);
        operations.clear();
        current_uids.clear();
#else
#ifdef DEBUG_LEGION
        assert(operations.empty());
#endif
        // Reset the physical op count for the next replay
        physical_op_count = 0;
#endif
        return;
      }

      // Register for this fence on every one of the operations in
      // the trace and then clear out the operations data structure
      for (std::set<std::pair<Operation*,GenerationID> >::iterator it =
            frontiers.begin(); it != frontiers.end(); ++it)
      {
        const std::pair<Operation*,GenerationID> &target = *it;
#ifdef DEBUG_LEGION
        assert(!target.first->is_internal_op());
#endif
        op->register_dependence(target.first, target.second);
#ifdef LEGION_SPY
        for (unsigned req_idx = 0; req_idx < num_regions[target]; req_idx++)
        {
          LegionSpy::log_mapping_dependence(
              op->get_context()->get_unique_id(), current_uids[target], req_idx,
              op->get_unique_op_id(), 0, LEGION_TRUE_DEPENDENCE);
        }
#endif
        // Remove any mapping references that we hold
        target.first->remove_mapping_reference(target.second);
      }
      operations.clear();
      last_memoized = 0;
      frontiers.clear();
#ifdef LEGION_SPY
      current_uids.clear();
      num_regions.clear();
#endif
    }

#ifdef LEGION_SPY
    //--------------------------------------------------------------------------
    UniqueID LegionTrace::get_current_uid_by_index(unsigned op_idx) const
    //--------------------------------------------------------------------------
    {
      assert(op_idx < operations.size());
      const std::pair<Operation*,GenerationID> &key = operations[op_idx];
      std::map<std::pair<Operation*,GenerationID>,UniqueID>::const_iterator
        finder = current_uids.find(key);
      assert(finder != current_uids.end());
      return finder->second;
    }
#endif

    //--------------------------------------------------------------------------
    void LegionTrace::invalidate_trace_cache(Operation *invalidator)
    //--------------------------------------------------------------------------
    {
      if (physical_trace == NULL)
        return;
      PhysicalTemplate *current_template = 
        physical_trace->get_current_template();
      if (current_template == NULL)
        return;
      bool execution_fence = false;
      if (invalidator->invalidates_physical_trace_template(execution_fence))
      {
        // Check to see if this is an execution fence or not
        if (execution_fence)
        {
          // If it is an execution fence we need to record the previous
          // templates completion event as a precondition for the fence
#ifdef DEBUG_LEGION
          FenceOp *fence_op = dynamic_cast<FenceOp*>(invalidator);
          assert(fence_op != NULL);
#else
          FenceOp *fence_op = static_cast<FenceOp*>(invalidator);
#endif
          // Record that we had an intermediate execution fence between replays
          // Update the execution event for the trace to be this fence event
          physical_trace->record_intermediate_execution_fence(fence_op);
        }
        else
        {
          physical_trace->clear_cached_template();
          current_template->issue_summary_operations(ctx, invalidator);
          has_intermediate_ops = false;
        }
      }
      else
        has_intermediate_ops = true;
    }

    /////////////////////////////////////////////////////////////
    // StaticTrace
    /////////////////////////////////////////////////////////////

    //--------------------------------------------------------------------------
    StaticTrace::StaticTrace(TraceID t, InnerContext *c, bool logical_only,
                             const std::set<RegionTreeID> *trees)
      : LegionTrace(c, t, logical_only)
    //--------------------------------------------------------------------------
    {
      if (trees != NULL)
        application_trees.insert(trees->begin(), trees->end());
    }
    
    //--------------------------------------------------------------------------
    StaticTrace::StaticTrace(const StaticTrace &rhs)
      : LegionTrace(NULL, 0, true)
    //--------------------------------------------------------------------------
    {
      // should never be called
      assert(false);
    }

    //--------------------------------------------------------------------------
    StaticTrace::~StaticTrace(void)
    //--------------------------------------------------------------------------
    {
      // Remove our mapping references and then clear the operations
      for (std::vector<std::pair<Operation*,GenerationID> >::const_iterator it =
            operations.begin(); it != operations.end(); it++)
        it->first->remove_mapping_reference(it->second);
      operations.clear();
    }

    //--------------------------------------------------------------------------
    StaticTrace& StaticTrace::operator=(const StaticTrace &rhs)
    //--------------------------------------------------------------------------
    {
      // should never be called
      assert(false);
      return *this;
    }

    //--------------------------------------------------------------------------
    bool StaticTrace::handles_region_tree(RegionTreeID tid) const
    //--------------------------------------------------------------------------
    {
      if (application_trees.empty())
        return true;
      return (application_trees.find(tid) != application_trees.end());
    }

    //--------------------------------------------------------------------------
    bool StaticTrace::initialize_op_tracing(Operation *op,
                               const std::vector<StaticDependence> *dependences,
                               const LogicalTraceInfo *trace_info)
    //--------------------------------------------------------------------------
    {
      // If we've already recorded all these, there's no need to do it again
      if (fixed)
        return false;
      // Internal operations get to skip this
      if (op->is_internal_op())
        return false;
      // All other operations have to add something to the list
      if (dependences == NULL)
        static_dependences.resize(static_dependences.size() + 1);
      else // Add it to the list of static dependences
        static_dependences.push_back(*dependences);
      return false;
    }

    //--------------------------------------------------------------------------
    void StaticTrace::register_operation(Operation *op, GenerationID gen)
    //--------------------------------------------------------------------------
    {
      std::pair<Operation*,GenerationID> key(op,gen);
      const size_t index = operations.size();
      if (!ctx->runtime->no_physical_tracing &&
          op->is_memoizing() && !op->is_internal_op())
      {
        if (index != last_memoized)
          REPORT_LEGION_ERROR(ERROR_INCOMPLETE_PHYSICAL_TRACING,
              "Invalid memoization request. A trace cannot be partially "
              "memoized. Please change the mapper to request memoization "
              "for all the operations in the trace");
        op->set_trace_local_id(index);
        last_memoized = index + 1;
      }

      if (!op->is_internal_op())
      {
        frontiers.insert(key);
        const LegionVector<DependenceRecord> &deps = 
          translate_dependence_records(op, index); 
        operations.push_back(key);
#ifdef LEGION_SPY
        current_uids[key] = op->get_unique_op_id();
        num_regions[key] = op->get_region_count();
#endif
        // Add a mapping reference since people will be 
        // registering dependences
        op->add_mapping_reference(gen);  
        // Then compute all the dependences on this operation from
        // our previous recording of the trace
        for (LegionVector<DependenceRecord>::const_iterator it = 
              deps.begin(); it != deps.end(); it++)
        {
#ifdef DEBUG_LEGION
          assert((it->operation_idx >= 0) &&
                 ((size_t)it->operation_idx < operations.size()));
#endif
          const std::pair<Operation*,GenerationID> &target = 
                                                operations[it->operation_idx];
          std::set<std::pair<Operation*,GenerationID> >::iterator finder =
            frontiers.find(target);
          if (finder != frontiers.end())
          {
            finder->first->remove_mapping_reference(finder->second);
            frontiers.erase(finder);
          }

          if ((it->prev_idx == -1) || (it->next_idx == -1))
          {
            op->register_dependence(target.first, target.second);
#ifdef LEGION_SPY
            LegionSpy::log_mapping_dependence(
               op->get_context()->get_unique_id(),
               get_current_uid_by_index(it->operation_idx),
               (it->prev_idx == -1) ? 0 : it->prev_idx,
               op->get_unique_op_id(), 
               (it->next_idx == -1) ? 0 : it->next_idx, LEGION_TRUE_DEPENDENCE);
#endif
          }
          else
          {
            op->register_region_dependence(it->next_idx, target.first,
                                           target.second, it->prev_idx,
                                           it->dtype, it->validates,
                                           it->dependent_mask);
#ifdef LEGION_SPY
            LegionSpy::log_mapping_dependence(
                op->get_context()->get_unique_id(),
                get_current_uid_by_index(it->operation_idx), it->prev_idx,
                op->get_unique_op_id(), it->next_idx, it->dtype);
#endif
          }
        }
      }
      else
      {
        // We already added our creator to the list of operations
        // so the set of dependences is index-1
#ifdef DEBUG_LEGION
        assert(index > 0);
#endif
        const LegionVector<DependenceRecord> &deps = 
          translate_dependence_records(operations[index-1].first, index-1);
        // Special case for internal operations
        // Internal operations need to register transitive dependences
        // on all the other operations with which it interferes.
        // We can get this from the set of operations on which the
        // operation we are currently performing dependence analysis
        // has dependences.
        InternalOp *internal_op = static_cast<InternalOp*>(op);
#ifdef DEBUG_LEGION
        assert(internal_op == dynamic_cast<InternalOp*>(op));
#endif
        int internal_index = internal_op->get_internal_index();
        for (LegionVector<DependenceRecord>::const_iterator it = 
              deps.begin(); it != deps.end(); it++)
        {
          // We only record dependences for this internal operation on
          // the indexes for which this internal operation is being done
          if (internal_index != it->next_idx)
            continue;
#ifdef DEBUG_LEGION
          assert((it->operation_idx >= 0) &&
                 ((size_t)it->operation_idx < operations.size()));
#endif
          const std::pair<Operation*,GenerationID> &target = 
                                                operations[it->operation_idx];
          // If this is the case we can do the normal registration
          if ((it->prev_idx == -1) || (it->next_idx == -1))
          {
            internal_op->register_dependence(target.first, target.second); 
#ifdef LEGION_SPY
            LegionSpy::log_mapping_dependence(
               op->get_context()->get_unique_id(),
               get_current_uid_by_index(it->operation_idx),
               (it->prev_idx == -1) ? 0 : it->prev_idx,
               op->get_unique_op_id(), 
               (it->next_idx == -1) ? 0 : it->next_idx, LEGION_TRUE_DEPENDENCE);
#endif
          }
          else
          {
            internal_op->record_trace_dependence(target.first, target.second,
                                               it->prev_idx, it->next_idx,
                                               it->dtype, it->dependent_mask);
#ifdef LEGION_SPY
            LegionSpy::log_mapping_dependence(
                internal_op->get_context()->get_unique_id(),
                get_current_uid_by_index(it->operation_idx), it->prev_idx,
                internal_op->get_unique_op_id(), 0, it->dtype);
#endif
          }
        }
      }
    }

    //--------------------------------------------------------------------------
    void StaticTrace::record_dependence(
                                     Operation *target, GenerationID target_gen,
                                     Operation *source, GenerationID source_gen)
    //--------------------------------------------------------------------------
    {
      // should never be called
      assert(false);
    }
    
    //--------------------------------------------------------------------------
    void StaticTrace::record_region_dependence(
                                    Operation *target, GenerationID target_gen,
                                    Operation *source, GenerationID source_gen,
                                    unsigned target_idx, unsigned source_idx,
                                    DependenceType dtype, bool validates,
                                    const FieldMask &dependent_mask)
    //--------------------------------------------------------------------------
    {
      // should never be called
      assert(false);
    }

    //--------------------------------------------------------------------------
    void StaticTrace::record_no_dependence(
                                    Operation *target, GenerationID target_gen,
                                    Operation *source, GenerationID source_gen,
                                    unsigned target_idx, unsigned source_idx,
                                    const FieldMask &dependent_mask)
    //--------------------------------------------------------------------------
    {
      // should never be called
      assert(false);
    }

    //--------------------------------------------------------------------------
    void StaticTrace::record_aliased_children(unsigned req_index,unsigned depth,
                                              const FieldMask &aliase_mask)
    //--------------------------------------------------------------------------
    {
      // should never be called
      assert(false);
    }

    //--------------------------------------------------------------------------
    void StaticTrace::end_trace_capture(void)
    //--------------------------------------------------------------------------
    {
      // Remove mapping fences on the frontiers which haven't been removed yet
      for (std::set<std::pair<Operation*,GenerationID> >::const_iterator it =
            frontiers.begin(); it != frontiers.end(); it++)
        it->first->remove_mapping_reference(it->second);
      operations.clear();
      frontiers.clear();
      last_memoized = 0;
#ifdef LEGION_SPY
      current_uids.clear();
      num_regions.clear();
#endif
    }

#ifdef LEGION_SPY
    //--------------------------------------------------------------------------
    void StaticTrace::perform_logging(
                               UniqueID prev_fence_uid, UniqueID curr_fence_uid)
    //--------------------------------------------------------------------------
    {
      // TODO: Implement this if someone wants to memoize static traces
      assert(false);
    }
#endif

    //--------------------------------------------------------------------------
    const LegionVector<LegionTrace::DependenceRecord>& 
        StaticTrace::translate_dependence_records(Operation *op, unsigned index)
    //--------------------------------------------------------------------------
    {
      // If we already translated it then we are done
      if (index < translated_deps.size())
        return translated_deps[index];
      const unsigned start_idx = translated_deps.size();
      translated_deps.resize(index+1);
      RegionTreeForest *forest = ctx->runtime->forest;
      for (unsigned op_idx = start_idx; op_idx <= index; op_idx++)
      {
        const std::vector<StaticDependence> &static_deps = 
          static_dependences[op_idx];
        LegionVector<DependenceRecord> &translation = 
          translated_deps[op_idx];
        for (std::vector<StaticDependence>::const_iterator it = 
              static_deps.begin(); it != static_deps.end(); it++)
        {
          // Convert the previous offset into an absoluate offset    
          // If the previous offset is larger than the index then 
          // this dependence doesn't matter
          if (it->previous_offset > index)
            continue;
          // Compute the field mask by getting the parent region requirement
          unsigned parent_index = op->find_parent_index(it->current_req_index);
          FieldSpace field_space =  
            ctx->find_logical_region(parent_index).get_field_space();
          const FieldMask dependence_mask = 
            forest->get_node(field_space)->get_field_mask(it->dependent_fields);
          translation.push_back(DependenceRecord(index - it->previous_offset, 
                it->previous_req_index, it->current_req_index, it->validates, 
                it->dependence_type, dependence_mask));
        }
      }
      return translated_deps[index];
    }

    /////////////////////////////////////////////////////////////
    // DynamicTrace 
    /////////////////////////////////////////////////////////////

    //--------------------------------------------------------------------------
    DynamicTrace::DynamicTrace(TraceID t, InnerContext *c, bool logical_only)
      : LegionTrace(c, t, logical_only), tracing(true)
    //--------------------------------------------------------------------------
    {
    }

    //--------------------------------------------------------------------------
    DynamicTrace::DynamicTrace(const DynamicTrace &rhs)
      : LegionTrace(NULL, 0, true)
    //--------------------------------------------------------------------------
    {
      // should never be called
      assert(false);
    }

    //--------------------------------------------------------------------------
    DynamicTrace::~DynamicTrace(void)
    //--------------------------------------------------------------------------
    {
    }

    //--------------------------------------------------------------------------
    DynamicTrace& DynamicTrace::operator=(const DynamicTrace &rhs)
    //--------------------------------------------------------------------------
    {
      // should never be called
      assert(false);
      return *this;
    } 

    //--------------------------------------------------------------------------
    void DynamicTrace::end_trace_capture(void)
    //--------------------------------------------------------------------------
    {
#ifdef DEBUG_LEGION
      assert(tracing);
#endif
      // We don't record mapping dependences when tracing so we don't need
      // to remove them when we are here
      operations.clear();
      last_memoized = 0;
      op_map.clear();
      internal_dependences.clear();
      tracing = false;
#ifdef LEGION_SPY
      current_uids.clear();
      num_regions.clear();
#endif
    } 

    //--------------------------------------------------------------------------
    bool DynamicTrace::handles_region_tree(RegionTreeID tid) const
    //--------------------------------------------------------------------------
    {
      // Always handles all of them
      return true;
    }

    //--------------------------------------------------------------------------
    bool DynamicTrace::initialize_op_tracing(Operation *op,
                               const std::vector<StaticDependence> *dependences,
                               const LogicalTraceInfo *trace_info)
    //--------------------------------------------------------------------------
    {
      if (trace_info != NULL) // happens for internal operations
        return !trace_info->already_traced;
      else
        return !is_fixed();
    }

    //--------------------------------------------------------------------------
    void DynamicTrace::register_operation(Operation *op, GenerationID gen)
    //--------------------------------------------------------------------------
    {
      std::pair<Operation*,GenerationID> key(op,gen);
      const size_t index = operations.size();
      if (!ctx->runtime->no_physical_tracing &&
          op->is_memoizing() && !op->is_internal_op())
      {
        if (index != last_memoized)
        {
          for (unsigned i = 0; i < operations.size(); ++i)
          {
            Operation *op = operations[i].first;
            if (!op->is_internal_op() && op->get_memoizable() == NULL)
              REPORT_LEGION_ERROR(ERROR_PHYSICAL_TRACING_UNSUPPORTED_OP,
                  "Invalid memoization request. Operation of type %s (UID %lld)"
                  " at index %d in trace %d requested memoization, but physical"
                  " tracing does not support this operation type yet.",
                  Operation::get_string_rep(op->get_operation_kind()),
                  op->get_unique_op_id(), i, tid);
          }
          REPORT_LEGION_ERROR(ERROR_INCOMPLETE_PHYSICAL_TRACING,
              "Invalid memoization request. A trace cannot be partially "
              "memoized. Please change the mapper to request memoization "
              "for all the operations in the trace");
        }
        op->set_trace_local_id(index);
        last_memoized = index + 1;
      }
      if (has_physical_trace() &&
          !op->is_internal_op() && op->get_memoizable() == NULL)
        REPORT_LEGION_ERROR(ERROR_PHYSICAL_TRACING_UNSUPPORTED_OP,
            "Invalid memoization request. Operation of type %s (UID %lld) "
            "at index %zd in trace %d requested memoization, but physical "
            "tracing does not support this operation type yet.",
            Operation::get_string_rep(op->get_operation_kind()),
            op->get_unique_op_id(), index, tid);

      // Only need to save this in the map if we are not done tracing
      if (tracing)
      {
        // This is the normal case
        if (!op->is_internal_op())
        {
          operations.push_back(key);
          op_map[key] = index;
          // Add a new vector for storing dependences onto the back
          dependences.push_back(LegionVector<DependenceRecord>());
          // Record meta-data about the trace for verifying that
          // it is being replayed correctly
          op_info.push_back(OperationInfo(op));
        }
        else // Otherwise, track internal operations separately
        {
          std::pair<InternalOp*,GenerationID> 
            local_key(static_cast<InternalOp*>(op),gen);
          internal_dependences[local_key] = LegionVector<DependenceRecord>();
        }
      }
      else
      {
        if (!op->is_internal_op())
        {
          frontiers.insert(key);
          // Check for exceeding the trace size
          if (index >= dependences.size())
            REPORT_LEGION_ERROR(ERROR_TRACE_VIOLATION_RECORDED,
                          "Trace violation! Recorded %zd operations in trace "
                          "%d in task %s (UID %lld) but %zd operations have "
                          "now been issued!", dependences.size(), tid,
                          ctx->get_task_name(), ctx->get_unique_id(), index+1)
          // Check to see if the meta-data alignes
          const OperationInfo &info = op_info[index];
          // Check that they are the same kind of operation
          if (info.kind != op->get_operation_kind())
            REPORT_LEGION_ERROR(ERROR_TRACE_VIOLATION_OPERATION,
                          "Trace violation! Operation at index %zd of trace %d "
                          "in task %s (UID %lld) was recorded as having type "
                          "%s but instead has type %s in replay.",
                          index, tid, ctx->get_task_name(),ctx->get_unique_id(),
                          Operation::get_string_rep(info.kind),
                          Operation::get_string_rep(op->get_operation_kind()))
          // Check that they have the same number of region requirements
          if (info.count != op->get_region_count())
            REPORT_LEGION_ERROR(ERROR_TRACE_VIOLATION_OPERATION,
                          "Trace violation! Operation at index %zd of trace %d "
                          "in task %s (UID %lld) was recorded as having %d "
                          "regions, but instead has %zd regions in replay.",
                          index, tid, ctx->get_task_name(),
                          ctx->get_unique_id(), info.count,
                          op->get_region_count())
          // If we make it here, everything is good
          const LegionVector<DependenceRecord> &deps = dependences[index];
          operations.push_back(key);
#ifdef LEGION_SPY
          current_uids[key] = op->get_unique_op_id();
          num_regions[key] = op->get_region_count();
#endif
          // Add a mapping reference since people will be 
          // registering dependences
          op->add_mapping_reference(gen);  
          // Then compute all the dependences on this operation from
          // our previous recording of the trace
          for (LegionVector<DependenceRecord>::const_iterator it = 
                deps.begin(); it != deps.end(); it++)
          {
            // Skip any no-dependences since they are still no-deps here
            if (it->dtype == LEGION_NO_DEPENDENCE)
              continue;
#ifdef DEBUG_LEGION
            assert((it->operation_idx >= 0) &&
                   ((size_t)it->operation_idx < operations.size()));
#endif
            const std::pair<Operation*,GenerationID> &target = 
                                                  operations[it->operation_idx];
            std::set<std::pair<Operation*,GenerationID> >::iterator finder =
              frontiers.find(target);
            if (finder != frontiers.end())
            {
              finder->first->remove_mapping_reference(finder->second);
              frontiers.erase(finder);
            }

            if ((it->prev_idx == -1) || (it->next_idx == -1))
            {
              op->register_dependence(target.first, target.second); 
#ifdef LEGION_SPY
              LegionSpy::log_mapping_dependence(
               op->get_context()->get_unique_id(),
               get_current_uid_by_index(it->operation_idx),
               (it->prev_idx == -1) ? 0 : it->prev_idx,
               op->get_unique_op_id(), 
               (it->next_idx == -1) ? 0 : it->next_idx, LEGION_TRUE_DEPENDENCE);
#endif
            }
            else
            {
              op->register_region_dependence(it->next_idx, target.first,
                                             target.second, it->prev_idx,
                                             it->dtype, it->validates,
                                             it->dependent_mask);
#ifdef LEGION_SPY
              LegionSpy::log_mapping_dependence(
                  op->get_context()->get_unique_id(),
                  get_current_uid_by_index(it->operation_idx), it->prev_idx,
                  op->get_unique_op_id(), it->next_idx, it->dtype);
#endif
            }
          }
        }
        else
        {
          // We already added our creator to the list of operations
          // so the set of dependences is index-1
#ifdef DEBUG_LEGION
          assert(index > 0);
#endif
          const LegionVector<DependenceRecord> &deps = dependences[index-1];
          // Special case for internal operations
          // Internal operations need to register transitive dependences
          // on all the other operations with which it interferes.
          // We can get this from the set of operations on which the
          // operation we are currently performing dependence analysis
          // has dependences.
          InternalOp *internal_op = static_cast<InternalOp*>(op);
#ifdef DEBUG_LEGION
          assert(internal_op == dynamic_cast<InternalOp*>(op));
#endif
          int internal_index = internal_op->get_internal_index();
          for (LegionVector<DependenceRecord>::const_iterator it = 
                deps.begin(); it != deps.end(); it++)
          {
            // We only record dependences for this internal operation on
            // the indexes for which this internal operation is being done
            if (internal_index != it->next_idx)
              continue;
#ifdef DEBUG_LEGION
            assert((it->operation_idx >= 0) &&
                   ((size_t)it->operation_idx < operations.size()));
#endif
            const std::pair<Operation*,GenerationID> &target = 
                                                  operations[it->operation_idx];

            // If this is the case we can do the normal registration
            if ((it->prev_idx == -1) || (it->next_idx == -1))
            {
              internal_op->register_dependence(target.first, target.second); 
#ifdef LEGION_SPY
              LegionSpy::log_mapping_dependence(
               op->get_context()->get_unique_id(),
               get_current_uid_by_index(it->operation_idx),
               (it->prev_idx == -1) ? 0 : it->prev_idx,
               op->get_unique_op_id(), 
               (it->next_idx == -1) ? 0 : it->next_idx, LEGION_TRUE_DEPENDENCE);
#endif
            }
            else
            {
              // Promote no-dependence cases to full dependences here
              internal_op->record_trace_dependence(target.first, target.second,
                                                   it->prev_idx, it->next_idx,
                                                   LEGION_TRUE_DEPENDENCE, 
                                                   it->dependent_mask);
#ifdef LEGION_SPY
              LegionSpy::log_mapping_dependence(
                  internal_op->get_context()->get_unique_id(),
                  get_current_uid_by_index(it->operation_idx), it->prev_idx,
                  internal_op->get_unique_op_id(), 0, it->dtype);
#endif
            }
          }
        }
      }
    }

    //--------------------------------------------------------------------------
    void DynamicTrace::record_dependence(Operation *target,GenerationID tar_gen,
                                         Operation *source,GenerationID src_gen)
    //--------------------------------------------------------------------------
    {
#ifdef DEBUG_LEGION
      assert(tracing);
      if (!source->is_internal_op())
      {
        assert(operations.back().first == source);
        assert(operations.back().second == src_gen);
      }
#endif
      std::pair<Operation*,GenerationID> target_key(target, tar_gen);
      std::map<std::pair<Operation*,GenerationID>,unsigned>::const_iterator
        finder = op_map.find(target_key);
      // We only need to record it if it falls within our trace
      if (finder != op_map.end())
      {
        // Two cases here
        if (!source->is_internal_op())
        {
          // Normal case
          insert_dependence(DependenceRecord(finder->second));
        }
        else
        {
          // Otherwise this is an internal op so record it special
          // Don't record dependences on our creator
          if (target_key != operations.back())
          {
            std::pair<InternalOp*,GenerationID> 
              src_key(static_cast<InternalOp*>(source), src_gen);
#ifdef DEBUG_LEGION
            assert(internal_dependences.find(src_key) != 
                   internal_dependences.end());
#endif
            insert_dependence(src_key, DependenceRecord(finder->second));
          }
        }
      }
      else if (target->is_internal_op())
      {
        // They shouldn't both be internal operations, if they are, then
        // they should be going through the other path that tracks
        // dependences based on specific region requirements
#ifdef DEBUG_LEGION
        assert(!source->is_internal_op());
#endif
        // First check to see if the internal op is one of ours
        std::pair<InternalOp*,GenerationID> 
          local_key(static_cast<InternalOp*>(target),tar_gen);
        std::map<std::pair<InternalOp*,GenerationID>,
                LegionVector<DependenceRecord>>::const_iterator
          internal_finder = internal_dependences.find(local_key);
        if (internal_finder != internal_dependences.end())
        {
          const LegionVector<DependenceRecord> &internal_deps = 
                                                        internal_finder->second;
          for (LegionVector<DependenceRecord>::const_iterator it = 
                internal_deps.begin(); it != internal_deps.end(); it++)
            insert_dependence(DependenceRecord(it->operation_idx)); 
        }
      }
    }

    //--------------------------------------------------------------------------
    void DynamicTrace::record_region_dependence(Operation *target, 
                                                GenerationID tar_gen,
                                                Operation *source, 
                                                GenerationID src_gen,
                                                unsigned target_idx, 
                                                unsigned source_idx,
                                                DependenceType dtype,
                                                bool validates,
                                                const FieldMask &dep_mask)
    //--------------------------------------------------------------------------
    {
#ifdef DEBUG_LEGION
      assert(tracing);
      if (!source->is_internal_op())
      {
        assert(operations.back().first == source);
        assert(operations.back().second == src_gen);
      }
#endif
      std::pair<Operation*,GenerationID> target_key(target, tar_gen);
      std::map<std::pair<Operation*,GenerationID>,unsigned>::const_iterator
        finder = op_map.find(target_key);
      // We only need to record it if it falls within our trace
      if (finder != op_map.end())
      {
        // Two cases here, 
        if (!source->is_internal_op())
        {
          // Normal case
          insert_dependence(
              DependenceRecord(finder->second, target_idx, source_idx,
                   validates, dtype, dep_mask));
        }
        else
        {
          // Otherwise this is a internal op so record it special
          // Don't record dependences on our creator
          if (target_key != operations.back())
          { 
            std::pair<InternalOp*,GenerationID> 
              src_key(static_cast<InternalOp*>(source), src_gen);
#ifdef DEBUG_LEGION
            assert(internal_dependences.find(src_key) != 
                   internal_dependences.end());
#endif
            insert_dependence(src_key, 
                DependenceRecord(finder->second, target_idx, source_idx,
                     validates, dtype, dep_mask));
          }
        }
      }
      else if (target->is_internal_op())
      {
        // First check to see if the internal op is one of ours
        std::pair<InternalOp*,GenerationID> 
          local_key(static_cast<InternalOp*>(target), tar_gen);
        std::map<std::pair<InternalOp*,GenerationID>,
                 LegionVector<DependenceRecord>>::const_iterator
          internal_finder = internal_dependences.find(local_key);
        if (internal_finder != internal_dependences.end())
        {
          // It is one of ours, so two cases
          if (!source->is_internal_op())
          {
            // Iterate over the internal operation dependences and 
            // translate them to our dependences
            for (LegionVector<DependenceRecord>::const_iterator
                  it = internal_finder->second.begin(); 
                  it != internal_finder->second.end(); it++)
            {
              FieldMask overlap = it->dependent_mask & dep_mask;
              if (!overlap)
                continue;
              insert_dependence(
                  DependenceRecord(it->operation_idx, it->prev_idx,
                     source_idx, it->validates, it->dtype, overlap));
            }
          }
          else
          {
            // Iterate over the internal operation dependences
            // and translate them to our dependences
            std::pair<InternalOp*,GenerationID> 
              src_key(static_cast<InternalOp*>(source), src_gen);
#ifdef DEBUG_LEGION
            assert(internal_dependences.find(src_key) != 
                   internal_dependences.end());
#endif
            for (LegionVector<DependenceRecord>::const_iterator
                  it = internal_finder->second.begin(); 
                  it != internal_finder->second.end(); it++)
            {
              FieldMask overlap = it->dependent_mask & dep_mask;
              if (!overlap)
                continue;
              insert_dependence(src_key, 
                  DependenceRecord(it->operation_idx, it->prev_idx,
                    source_idx, it->validates, it->dtype, overlap));
            }
          }
        }
      }
    }

    //--------------------------------------------------------------------------
    void DynamicTrace::record_no_dependence(Operation *target, 
                                            GenerationID tar_gen,
                                            Operation *source, 
                                            GenerationID src_gen,
                                            unsigned target_idx, 
                                            unsigned source_idx,
                                            const FieldMask &dep_mask)
    //--------------------------------------------------------------------------
    {
#ifdef DEBUG_LEGION
      assert(tracing);
      assert(!target->is_internal_op());
      assert(!source->is_internal_op());
#endif
      std::pair<Operation*,GenerationID> target_key(target, tar_gen);
      std::map<std::pair<Operation*,GenerationID>,unsigned>::const_iterator
        finder = op_map.find(target_key);
      // We only need to record it if it falls within our trace
      if (finder != op_map.end())
      {
        insert_dependence(DependenceRecord(finder->second, target_idx, 
                  source_idx, false, LEGION_NO_DEPENDENCE, dep_mask));
      }
    }

    //--------------------------------------------------------------------------
    void DynamicTrace::record_aliased_children(unsigned req_index,
                                          unsigned depth, const FieldMask &mask)
    //--------------------------------------------------------------------------
    {
      unsigned index = operations.size() - 1;
      aliased_children[index].push_back(AliasChildren(req_index, depth, mask));
    } 

#ifdef LEGION_SPY
    //--------------------------------------------------------------------------
    void DynamicTrace::perform_logging(
                               UniqueID prev_fence_uid, UniqueID curr_fence_uid)
    //--------------------------------------------------------------------------
    {
      UniqueID context_uid = ctx->get_unique_id();
      for (unsigned idx = 0; idx < operations.size(); ++idx)
      {
        const UniqueID uid = get_current_uid_by_index(idx);
        const LegionVector<DependenceRecord> &deps = dependences[idx];
        for (LegionVector<DependenceRecord>::const_iterator it =
             deps.begin(); it != deps.end(); it++)
        {
          if ((it->prev_idx == -1) || (it->next_idx == -1))
          {
            LegionSpy::log_mapping_dependence(
               context_uid, get_current_uid_by_index(it->operation_idx),
               (it->prev_idx == -1) ? 0 : it->prev_idx,
               uid,
               (it->next_idx == -1) ? 0 : it->next_idx, LEGION_TRUE_DEPENDENCE);
          }
          else
          {
            LegionSpy::log_mapping_dependence(
                context_uid, get_current_uid_by_index(it->operation_idx),
                it->prev_idx, uid, it->next_idx, it->dtype);
          }
        }
        LegionSpy::log_mapping_dependence(
            context_uid, prev_fence_uid, 0, uid, 0, LEGION_TRUE_DEPENDENCE);
        LegionSpy::log_mapping_dependence(
            context_uid, uid, 0, curr_fence_uid, 0, LEGION_TRUE_DEPENDENCE);
      }
    }
#endif

    //--------------------------------------------------------------------------
    void DynamicTrace::insert_dependence(const DependenceRecord &record)
    //--------------------------------------------------------------------------
    {
#ifdef DEBUG_LEGION
      assert(!dependences.empty());
#endif
      LegionVector<DependenceRecord> &deps = dependences.back();
      // Try to merge it with an existing dependence
      for (unsigned idx = 0; idx < deps.size(); idx++)
        if (deps[idx].merge(record))
          return;
      // If we make it here, we couldn't merge it so just add it
      deps.push_back(record);
    }

    //--------------------------------------------------------------------------
    void DynamicTrace::insert_dependence(
                                 const std::pair<InternalOp*,GenerationID> &key,
                                 const DependenceRecord &record)
    //--------------------------------------------------------------------------
    {
      LegionVector<DependenceRecord> &deps = internal_dependences[key];
      // Try to merge it with an existing dependence
      for (unsigned idx = 0; idx < deps.size(); idx++)
        if (deps[idx].merge(record))
          return;
      // If we make it here, we couldn't merge it so just add it
      deps.push_back(record);
    }

    /////////////////////////////////////////////////////////////
    // TraceOp 
    /////////////////////////////////////////////////////////////

    //--------------------------------------------------------------------------
    TraceOp::TraceOp(Runtime *rt)
      : FenceOp(rt)
    //--------------------------------------------------------------------------
    {
    }

    //--------------------------------------------------------------------------
    TraceOp::TraceOp(const TraceOp &rhs)
      : FenceOp(NULL)
    //--------------------------------------------------------------------------
    {
      // should never be called
      assert(false);
    }

    //--------------------------------------------------------------------------
    TraceOp::~TraceOp(void)
    //--------------------------------------------------------------------------
    {
    }

    //--------------------------------------------------------------------------
    TraceOp& TraceOp::operator=(const TraceOp &rhs)
    //--------------------------------------------------------------------------
    {
      // should never be called
      assert(false);
      return *this;
    }

    //--------------------------------------------------------------------------
    void TraceOp::execute_dependence_analysis(void)
    //--------------------------------------------------------------------------
    {
#ifdef DEBUG_LEGION
      assert(mapping_tracker == NULL);
#endif
      // Make a dependence tracker
      mapping_tracker = new MappingDependenceTracker();
      // See if we have any fence dependences
      execution_fence_event = parent_ctx->register_implicit_dependences(this);
      parent_ctx->invalidate_trace_cache(local_trace, this);

      trigger_dependence_analysis();
      end_dependence_analysis();
    }

    /////////////////////////////////////////////////////////////
    // TraceCaptureOp 
    /////////////////////////////////////////////////////////////

    //--------------------------------------------------------------------------
    TraceCaptureOp::TraceCaptureOp(Runtime *rt)
      : TraceOp(rt)
    //--------------------------------------------------------------------------
    {
    }

    //--------------------------------------------------------------------------
    TraceCaptureOp::TraceCaptureOp(const TraceCaptureOp &rhs)
      : TraceOp(NULL)
    //--------------------------------------------------------------------------
    {
      // should never be called
      assert(false);
    }

    //--------------------------------------------------------------------------
    TraceCaptureOp::~TraceCaptureOp(void)
    //--------------------------------------------------------------------------
    {
    }

    //--------------------------------------------------------------------------
    TraceCaptureOp& TraceCaptureOp::operator=(const TraceCaptureOp &rhs)
    //--------------------------------------------------------------------------
    {
      // should never be called
      assert(false);
      return *this;
    }

    //--------------------------------------------------------------------------
    void TraceCaptureOp::initialize_capture(InnerContext *ctx, bool has_block,
                                            bool remove_trace_ref)
    //--------------------------------------------------------------------------
    {
      initialize(ctx, EXECUTION_FENCE, false/*need future*/);
#ifdef DEBUG_LEGION
      assert(trace != NULL);
#endif
      local_trace = trace;
      // Now mark our trace as NULL to avoid registering this operation
      trace = NULL;
      tracing = false;
      current_template = NULL;
      has_blocking_call = has_block;
      is_recording = false;
      remove_trace_reference = remove_trace_ref;
    }

    //--------------------------------------------------------------------------
    void TraceCaptureOp::activate(void)
    //--------------------------------------------------------------------------
    {
      activate_fence();
    }

    //--------------------------------------------------------------------------
    void TraceCaptureOp::deactivate(void)
    //--------------------------------------------------------------------------
    {
      deactivate_fence();
      runtime->free_capture_op(this);
    }

    //--------------------------------------------------------------------------
    const char* TraceCaptureOp::get_logging_name(void) const
    //--------------------------------------------------------------------------
    {
      return op_names[TRACE_CAPTURE_OP_KIND];
    }

    //--------------------------------------------------------------------------
    Operation::OpKind TraceCaptureOp::get_operation_kind(void) const
    //--------------------------------------------------------------------------
    {
      return TRACE_CAPTURE_OP_KIND;
    }

    //--------------------------------------------------------------------------
    void TraceCaptureOp::trigger_dependence_analysis(void)
    //--------------------------------------------------------------------------
    {
#ifdef DEBUG_LEGION
      assert(trace == NULL);
      assert(local_trace != NULL);
#endif
      // Indicate that we are done capturing this trace
      local_trace->end_trace_capture();
      // Register this fence with all previous users in the parent's context
      FenceOp::trigger_dependence_analysis();
      parent_ctx->record_previous_trace(local_trace);
      if (local_trace->is_recording())
      {
        PhysicalTrace *physical_trace = local_trace->get_physical_trace();
#ifdef DEBUG_LEGION
        assert(physical_trace != NULL);
#endif
        physical_trace->record_previous_template_completion(
            get_completion_event());
        current_template = physical_trace->get_current_template();
        physical_trace->clear_cached_template();
        // Save this since we can't read it later in the mapping stage
        is_recording = true;
      }
    }

    //--------------------------------------------------------------------------
    void TraceCaptureOp::trigger_mapping(void)
    //--------------------------------------------------------------------------
    {
      // Now finish capturing the physical trace
      if (is_recording)
      {
        PhysicalTrace *physical_trace = local_trace->get_physical_trace();
#ifdef DEBUG_LEGION
        assert(physical_trace != NULL);
        assert(current_template != NULL);
        assert(current_template->is_recording());
#endif
        current_template->finalize(parent_ctx, unique_op_id, has_blocking_call);
        if (!current_template->is_replayable())
        {
          physical_trace->record_failed_capture(current_template);
          ApEvent pending_deletion;
          if (!current_template->defer_template_deletion(pending_deletion,
                                                  map_applied_conditions))
            delete current_template;
          if (pending_deletion.exists())
            execution_preconditions.insert(pending_deletion);
        }
        else
        {
          ApEvent pending_deletion = physical_trace->record_replayable_capture(
                                      current_template, map_applied_conditions);
          if (pending_deletion.exists())
            execution_preconditions.insert(pending_deletion);
        }
        // Reset the local trace
        local_trace->initialize_tracing_state();
      }
      if (remove_trace_reference && local_trace->remove_reference())
        delete local_trace;
      FenceOp::trigger_mapping();
    }

    /////////////////////////////////////////////////////////////
    // TraceCompleteOp 
    /////////////////////////////////////////////////////////////

    //--------------------------------------------------------------------------
    TraceCompleteOp::TraceCompleteOp(Runtime *rt)
      : TraceOp(rt)
    //--------------------------------------------------------------------------
    {
    }

    //--------------------------------------------------------------------------
    TraceCompleteOp::TraceCompleteOp(const TraceCompleteOp &rhs)
      : TraceOp(NULL)
    //--------------------------------------------------------------------------
    {
      // should never be called
      assert(false);
    }

    //--------------------------------------------------------------------------
    TraceCompleteOp::~TraceCompleteOp(void)
    //--------------------------------------------------------------------------
    {
    }

    //--------------------------------------------------------------------------
    TraceCompleteOp& TraceCompleteOp::operator=(const TraceCompleteOp &rhs)
    //--------------------------------------------------------------------------
    {
      // should never be called
      assert(false);
      return *this;
    }

    //--------------------------------------------------------------------------
    void TraceCompleteOp::initialize_complete(InnerContext *ctx, bool has_block)
    //--------------------------------------------------------------------------
    {
      initialize(ctx, EXECUTION_FENCE, false/*need future*/);
#ifdef DEBUG_LEGION
      assert(trace != NULL);
#endif
      local_trace = trace;
      // Now mark our trace as NULL to avoid registering this operation
      trace = NULL;
      tracing = false;
      current_template = NULL;
      replayed = false;
      has_blocking_call = has_block;
      is_recording = false;
    }

    //--------------------------------------------------------------------------
    void TraceCompleteOp::activate(void)
    //--------------------------------------------------------------------------
    {
      activate_fence();
    }

    //--------------------------------------------------------------------------
    void TraceCompleteOp::deactivate(void)
    //--------------------------------------------------------------------------
    {
      deactivate_fence();
      runtime->free_trace_op(this);
    }

    //--------------------------------------------------------------------------
    const char* TraceCompleteOp::get_logging_name(void) const
    //--------------------------------------------------------------------------
    {
      return op_names[TRACE_COMPLETE_OP_KIND];
    }

    //--------------------------------------------------------------------------
    Operation::OpKind TraceCompleteOp::get_operation_kind(void) const
    //--------------------------------------------------------------------------
    {
      return TRACE_COMPLETE_OP_KIND; 
    }

    //--------------------------------------------------------------------------
    void TraceCompleteOp::trigger_dependence_analysis(void)
    //--------------------------------------------------------------------------
    {
#ifdef DEBUG_LEGION
      assert(trace == NULL);
      assert(local_trace != NULL);
#endif
#ifdef LEGION_SPY
      if (local_trace->is_replaying())
      {
        PhysicalTrace *physical_trace = local_trace->get_physical_trace();
#ifdef DEBUG_LEGION
        assert(physical_trace != NULL);
#endif
        local_trace->perform_logging(
         physical_trace->get_current_template()->get_fence_uid(), unique_op_id);
      }
#endif
      local_trace->end_trace_execution(this);
      parent_ctx->record_previous_trace(local_trace);

      if (local_trace->is_replaying())
      {
        if (has_blocking_call)
          REPORT_LEGION_ERROR(ERROR_INVALID_PHYSICAL_TRACING,
            "Physical tracing violation! Trace %d in task %s (UID %lld) "
            "encountered a blocking API call that was unseen when it was "
            "recorded. It is required that traces do not change their "
            "behavior.", local_trace->get_trace_id(),
            parent_ctx->get_task_name(), parent_ctx->get_unique_id())
        PhysicalTrace *physical_trace = local_trace->get_physical_trace();
#ifdef DEBUG_LEGION
        assert(physical_trace != NULL);
#endif 
        current_template = physical_trace->get_current_template();
#ifdef DEBUG_LEGION
        assert(current_template != NULL);
#endif
        parent_ctx->update_current_fence(this, true, true);
        // This is where we make sure that replays are done in order
        // We need to do this because we're not registering this as
        // a fence with the context
        physical_trace->chain_replays(this);
        physical_trace->record_previous_template_completion(completion_event);
        local_trace->initialize_tracing_state();
        replayed = true;
        return;
      }
      else if (local_trace->is_recording())
      {
        PhysicalTrace *physical_trace = local_trace->get_physical_trace();
#ifdef DEBUG_LEGION
        assert(physical_trace != NULL);
#endif
        physical_trace->record_previous_template_completion(completion_event);
        current_template = physical_trace->get_current_template();
        physical_trace->clear_cached_template();
        // Save this for later since we can't read it safely in mapping stage
        is_recording = true;
      }
      FenceOp::trigger_dependence_analysis();
    }

    //--------------------------------------------------------------------------
    void TraceCompleteOp::trigger_ready(void)
    //--------------------------------------------------------------------------
    {
      if (replayed)
      {
        // Having all our mapping dependences satisfied means that the previous 
        // replay of this template is done so we can start ours now
        std::set<RtEvent> replayed_events;
        current_template->perform_replay(runtime, replayed_events);
        if (!replayed_events.empty())
        {
          enqueue_ready_operation(Runtime::merge_events(replayed_events));
          return;
        }
      }
      enqueue_ready_operation();
    }

    //--------------------------------------------------------------------------
    void TraceCompleteOp::trigger_mapping(void)
    //--------------------------------------------------------------------------
    {
      // Now finish capturing the physical trace
      if (is_recording)
      {
#ifdef DEBUG_LEGION
        assert(current_template != NULL);
        assert(local_trace->get_physical_trace() != NULL);
        assert(current_template->is_recording());
#endif
        current_template->finalize(parent_ctx, unique_op_id, has_blocking_call);
        PhysicalTrace *physical_trace = local_trace->get_physical_trace();
        if (!current_template->is_replayable())
        {
          physical_trace->record_failed_capture(current_template);
          ApEvent pending_deletion;
          if (!current_template->defer_template_deletion(pending_deletion,
                                                  map_applied_conditions))
            delete current_template;
          if (pending_deletion.exists())
            execution_preconditions.insert(pending_deletion);
        }
        else
        {
          ApEvent pending_deletion = physical_trace->record_replayable_capture(
                                      current_template, map_applied_conditions);
          if (pending_deletion.exists())
            execution_preconditions.insert(pending_deletion);
        }
        local_trace->initialize_tracing_state();
      }
      else if (replayed)
      {
#ifdef DEBUG_LEGION
        assert(current_template != NULL);
#endif
        std::set<ApEvent> template_postconditions;
        current_template->finish_replay(template_postconditions);
        complete_mapping();
        if (!template_postconditions.empty())
          Runtime::trigger_event(NULL, completion_event, 
              Runtime::merge_events(NULL, template_postconditions));
        else
          Runtime::trigger_event(NULL, completion_event);
        need_completion_trigger = false;
        complete_execution();
        return;
      }
      FenceOp::trigger_mapping();
    }

    /////////////////////////////////////////////////////////////
    // TraceReplayOp
    /////////////////////////////////////////////////////////////

    //--------------------------------------------------------------------------
    TraceReplayOp::TraceReplayOp(Runtime *rt)
      : TraceOp(rt)
    //--------------------------------------------------------------------------
    {
    }

    //--------------------------------------------------------------------------
    TraceReplayOp::TraceReplayOp(const TraceReplayOp &rhs)
      : TraceOp(NULL)
    //--------------------------------------------------------------------------
    {
      // should never be called
      assert(false);
    }

    //--------------------------------------------------------------------------
    TraceReplayOp::~TraceReplayOp(void)
    //--------------------------------------------------------------------------
    {
    }

    //--------------------------------------------------------------------------
    TraceReplayOp& TraceReplayOp::operator=(const TraceReplayOp &rhs)
    //--------------------------------------------------------------------------
    {
      // should never be called
      assert(false);
      return *this;
    }

    //--------------------------------------------------------------------------
    void TraceReplayOp::initialize_replay(InnerContext *ctx, LegionTrace *trace)
    //--------------------------------------------------------------------------
    {
      initialize(ctx, EXECUTION_FENCE, false/*need future*/);
#ifdef DEBUG_LEGION
      assert(trace != NULL);
#endif
      local_trace = trace;
    }

    //--------------------------------------------------------------------------
    void TraceReplayOp::activate(void)
    //--------------------------------------------------------------------------
    {
      activate_fence();
    }

    //--------------------------------------------------------------------------
    void TraceReplayOp::deactivate(void)
    //--------------------------------------------------------------------------
    {
      deactivate_fence();
      runtime->free_replay_op(this);
    }

    //--------------------------------------------------------------------------
    const char* TraceReplayOp::get_logging_name(void) const
    //--------------------------------------------------------------------------
    {
      return op_names[TRACE_REPLAY_OP_KIND];
    }

    //--------------------------------------------------------------------------
    Operation::OpKind TraceReplayOp::get_operation_kind(void) const
    //--------------------------------------------------------------------------
    {
      return TRACE_REPLAY_OP_KIND;
    }

    //--------------------------------------------------------------------------
    void TraceReplayOp::trigger_dependence_analysis(void)
    //--------------------------------------------------------------------------
    {
#ifdef DEBUG_LEGION
      assert(trace == NULL);
      assert(local_trace != NULL);
#endif
      PhysicalTrace *physical_trace = local_trace->get_physical_trace();
#ifdef DEBUG_LEGION
      assert(physical_trace != NULL);
#endif
      bool recurrent = true;
      bool fence_registered = false;
      bool is_recording = local_trace->is_recording();
      if ((physical_trace->get_current_template() == NULL) || is_recording)
      {
        recurrent = false;
        {
          // Wait for the previous recordings to be done before checking
          // template preconditions, otherwise no template would exist.
          RtEvent mapped_event = parent_ctx->get_current_mapping_fence_event();
          if (mapped_event.exists())
            mapped_event.wait();
        }
#ifdef DEBUG_LEGION
        assert(!(local_trace->is_recording() || local_trace->is_replaying()));
#endif

        if (physical_trace->get_current_template() == NULL)
          physical_trace->check_template_preconditions(this,
                                    map_applied_conditions);
#ifdef DEBUG_LEGION
        assert(physical_trace->get_current_template() == NULL ||
               !physical_trace->get_current_template()->is_recording());
#endif
        parent_ctx->perform_fence_analysis(this, execution_preconditions,
                                           true/*mapping*/, true/*execution*/);
        physical_trace->set_current_execution_fence_event(
            get_completion_event());
        fence_registered = true;
      }

      const bool replaying = (physical_trace->get_current_template() != NULL);
      // Tell the parent context about the physical trace replay result
      parent_ctx->record_physical_trace_replay(mapped_event, replaying);
      if (replaying)
      {
        // If we're recurrent, then check to see if we had any intermeidate
        // ops for which we still need to perform the fence analysis
        // If there were no intermediate dependences then we can just
        // record a dependence on the previous fence
        const ApEvent fence_completion = (recurrent &&
          !local_trace->has_intermediate_operations()) ?
            physical_trace->get_previous_template_completion()
                    : get_completion_event();
        if (recurrent && local_trace->has_intermediate_operations())
        {
          parent_ctx->perform_fence_analysis(this, execution_preconditions,
                                       true/*mapping*/, true/*execution*/);
          local_trace->reset_intermediate_operations();
        }
        if (!fence_registered)
          execution_preconditions.insert(
              parent_ctx->get_current_execution_fence_event());
        physical_trace->initialize_template(fence_completion, recurrent);
        local_trace->set_state_replay();
#ifdef LEGION_SPY
        physical_trace->get_current_template()->set_fence_uid(unique_op_id);
#endif
      }
      else if (!fence_registered)
      {
        parent_ctx->perform_fence_analysis(this, execution_preconditions,
                                           true/*mapping*/, true/*execution*/);
        physical_trace->set_current_execution_fence_event(
            get_completion_event());
      }

      // Now update the parent context with this fence before we can complete
      // the dependence analysis and possibly be deactivated
      parent_ctx->update_current_fence(this, true, true);
    }

    //--------------------------------------------------------------------------
    void TraceReplayOp::pack_remote_operation(Serializer &rez, 
                 AddressSpaceID target, std::set<RtEvent> &applied_events) const
    //--------------------------------------------------------------------------
    {
      pack_local_remote_operation(rez);
    }

    /////////////////////////////////////////////////////////////
    // TraceBeginOp
    /////////////////////////////////////////////////////////////

    //--------------------------------------------------------------------------
    TraceBeginOp::TraceBeginOp(Runtime *rt)
      : TraceOp(rt)
    //--------------------------------------------------------------------------
    {
    }

    //--------------------------------------------------------------------------
    TraceBeginOp::TraceBeginOp(const TraceBeginOp &rhs)
      : TraceOp(NULL)
    //--------------------------------------------------------------------------
    {
      // should never be called
      assert(false);
    }

    //--------------------------------------------------------------------------
    TraceBeginOp::~TraceBeginOp(void)
    //--------------------------------------------------------------------------
    {
    }

    //--------------------------------------------------------------------------
    TraceBeginOp& TraceBeginOp::operator=(const TraceBeginOp &rhs)
    //--------------------------------------------------------------------------
    {
      // should never be called
      assert(false);
      return *this;
    }

    //--------------------------------------------------------------------------
    void TraceBeginOp::initialize_begin(InnerContext *ctx, LegionTrace *trace)
    //--------------------------------------------------------------------------
    {
      initialize(ctx, MAPPING_FENCE, false/*need future*/);
#ifdef DEBUG_LEGION
      assert(trace != NULL);
#endif
      local_trace = trace;
      trace = NULL;
      tracing = false;
    }

    //--------------------------------------------------------------------------
    void TraceBeginOp::activate(void)
    //--------------------------------------------------------------------------
    {
      activate_fence();
    }

    //--------------------------------------------------------------------------
    void TraceBeginOp::deactivate(void)
    //--------------------------------------------------------------------------
    {
      deactivate_fence();
      runtime->free_begin_op(this);
    }

    //--------------------------------------------------------------------------
    const char* TraceBeginOp::get_logging_name(void) const
    //--------------------------------------------------------------------------
    {
      return op_names[TRACE_BEGIN_OP_KIND];
    }

    //--------------------------------------------------------------------------
    Operation::OpKind TraceBeginOp::get_operation_kind(void) const
    //--------------------------------------------------------------------------
    {
      return TRACE_BEGIN_OP_KIND;
    }

    /////////////////////////////////////////////////////////////
    // TraceSummaryOp
    /////////////////////////////////////////////////////////////

    //--------------------------------------------------------------------------
    TraceSummaryOp::TraceSummaryOp(Runtime *rt)
      : TraceOp(rt)
    //--------------------------------------------------------------------------
    {
    }

    //--------------------------------------------------------------------------
    TraceSummaryOp::TraceSummaryOp(const TraceSummaryOp &rhs)
      : TraceOp(NULL)
    //--------------------------------------------------------------------------
    {
      // should never be called
      assert(false);
    }

    //--------------------------------------------------------------------------
    TraceSummaryOp::~TraceSummaryOp(void)
    //--------------------------------------------------------------------------
    {
    }

    //--------------------------------------------------------------------------
    TraceSummaryOp& TraceSummaryOp::operator=(const TraceSummaryOp &rhs)
    //--------------------------------------------------------------------------
    {
      // should never be called
      assert(false);
      return *this;
    }

    //--------------------------------------------------------------------------
    void TraceSummaryOp::initialize_summary(InnerContext *ctx,
                                            PhysicalTemplate *tpl,
                                            Operation *invalidator)
    //--------------------------------------------------------------------------
    {
      initialize_operation(ctx, false/*track*/);
      fence_kind = MAPPING_FENCE;
      if (runtime->legion_spy_enabled)
        LegionSpy::log_fence_operation(parent_ctx->get_unique_id(),
                                       unique_op_id, context_index);
      context_index = invalidator->get_ctx_index();
      current_template = tpl;
      // The summary could have been marked as being traced,
      // so here we forcibly clear them out.
      trace = NULL;
      tracing = false;
    }

    //--------------------------------------------------------------------------
    void TraceSummaryOp::activate(void)
    //--------------------------------------------------------------------------
    {
      activate_fence();
      current_template = NULL;
    }

    //--------------------------------------------------------------------------
    void TraceSummaryOp::deactivate(void)
    //--------------------------------------------------------------------------
    {
      deactivate_fence();
      runtime->free_summary_op(this);
    }

    //--------------------------------------------------------------------------
    const char* TraceSummaryOp::get_logging_name(void) const
    //--------------------------------------------------------------------------
    {
      return op_names[TRACE_SUMMARY_OP_KIND];
    }

    //--------------------------------------------------------------------------
    Operation::OpKind TraceSummaryOp::get_operation_kind(void) const
    //--------------------------------------------------------------------------
    {
      return TRACE_SUMMARY_OP_KIND;
    }

    //--------------------------------------------------------------------------
    void TraceSummaryOp::trigger_dependence_analysis(void)
    //--------------------------------------------------------------------------
    {
      perform_fence_analysis(true/*register fence also*/);
    }

    //--------------------------------------------------------------------------
    void TraceSummaryOp::trigger_ready(void)
    //--------------------------------------------------------------------------
    {
      enqueue_ready_operation();
    }

    //--------------------------------------------------------------------------
    void TraceSummaryOp::trigger_mapping(void)
    //--------------------------------------------------------------------------
    {
#ifdef DEBUG_LEGION
      assert(current_template->is_replayable());
#endif
      current_template->apply_postcondition(this, map_applied_conditions);
      FenceOp::trigger_mapping();
    }

    //--------------------------------------------------------------------------
    void TraceSummaryOp::pack_remote_operation(Serializer &rez,
                 AddressSpaceID target, std::set<RtEvent> &applied_events) const
    //--------------------------------------------------------------------------
    {
      pack_local_remote_operation(rez);
    }

    /////////////////////////////////////////////////////////////
    // PhysicalTrace
    /////////////////////////////////////////////////////////////

    //--------------------------------------------------------------------------
    PhysicalTrace::PhysicalTrace(Runtime *rt, LegionTrace *lt)
      : runtime(rt), logical_trace(lt), perform_fence_elision(
          !(runtime->no_trace_optimization || runtime->no_fence_elision)),
        repl_ctx(dynamic_cast<ReplicateContext*>(lt->ctx)),
        previous_replay(NULL), current_template(NULL), nonreplayable_count(0),
        new_template_count(0),
        previous_template_completion(ApEvent::NO_AP_EVENT),
        execution_fence_event(ApEvent::NO_AP_EVENT),
        intermediate_execution_fence(false)
    //--------------------------------------------------------------------------
    {
      if (runtime->replay_on_cpus)
      {
        Machine::ProcessorQuery local_procs(runtime->machine);
        local_procs.local_address_space();
        for (Machine::ProcessorQuery::iterator it =
             local_procs.begin(); it != local_procs.end(); it++)
          if (it->kind() == Processor::LOC_PROC)
            replay_targets.push_back(*it);
      }
      else
        replay_targets.push_back(runtime->utility_group);
    }

    //--------------------------------------------------------------------------
    PhysicalTrace::~PhysicalTrace()
    //--------------------------------------------------------------------------
    {
      for (std::vector<PhysicalTemplate*>::iterator it =
           templates.begin(); it != templates.end(); ++it)
        delete (*it);
      templates.clear();
    }

    //--------------------------------------------------------------------------
    ApEvent PhysicalTrace::record_replayable_capture(PhysicalTemplate *tpl,
                                      std::set<RtEvent> &map_applied_conditions)
    //--------------------------------------------------------------------------
    {
      ApEvent pending_deletion;
      // See if we're going to exceed the maximum number of templates
      if (templates.size() == logical_trace->ctx->get_max_trace_templates())
      {
#ifdef DEBUG_LEGION
        assert(!templates.empty());
#endif
        PhysicalTemplate *to_delete = templates.front();
        if (!to_delete->defer_template_deletion(pending_deletion, 
                                                map_applied_conditions))
          delete to_delete;
        // Remove the least recently used (first) one from the vector
        // shift it to the back first though, should be fast
        if (templates.size() > 1)
          std::rotate(templates.begin(),templates.begin()+1,templates.end());
        templates.pop_back();
      }
      templates.push_back(tpl);
      if (++new_template_count > LEGION_NEW_TEMPLATE_WARNING_COUNT)
      {
        InnerContext *ctx = logical_trace->ctx;
        REPORT_LEGION_WARNING(LEGION_WARNING_NEW_TEMPLATE_COUNT_EXCEEDED,
            "WARNING: The runtime has created %d new replayable templates "
            "for trace %u in task %s (UID %lld) without replaying any "
            "existing templates. This may mean that your mapper is not "
            "making mapper decisions conducive to replaying templates. Please "
            "check that your mapper is making decisions that align with prior "
            "templates. If you believe that this number of templates is "
            "reasonable please adjust the settings for "
            "LEGION_NEW_TEMPLATE_WARNING_COUNT in legion_config.h.",
            LEGION_NEW_TEMPLATE_WARNING_COUNT, logical_trace->get_trace_id(),
            ctx->get_task_name(), ctx->get_unique_id())
        new_template_count = 0;
      }
      // Reset the nonreplayable count when we find a replayable template
      nonreplayable_count = 0;
      current_template = NULL;
      return pending_deletion;
    }

    //--------------------------------------------------------------------------
    void PhysicalTrace::record_failed_capture(PhysicalTemplate *tpl)
    //--------------------------------------------------------------------------
    {
      if (++nonreplayable_count > LEGION_NON_REPLAYABLE_WARNING)
      {
        const std::string &message = tpl->get_replayable_message();
        const char *message_buffer = message.c_str();
        InnerContext *ctx = logical_trace->ctx;
        REPORT_LEGION_WARNING(LEGION_WARNING_NON_REPLAYABLE_COUNT_EXCEEDED,
            "WARNING: The runtime has failed to memoize the trace more than "
            "%u times, due to the absence of a replayable template. It is "
            "highly likely that trace %u in task %s (UID %lld) will not be "
            "memoized for the rest of execution. The most recent template was "
            "not replayable for the following reason: %s. Please change the "
            "mapper to stop making memoization requests.",
            LEGION_NON_REPLAYABLE_WARNING, logical_trace->get_trace_id(),
            ctx->get_task_name(), ctx->get_unique_id(), message_buffer)
        nonreplayable_count = 0;
      }
      current_template = NULL;
    }

    //--------------------------------------------------------------------------
    void PhysicalTrace::check_template_preconditions(TraceReplayOp *op,
                                              std::set<RtEvent> &applied_events)
    //--------------------------------------------------------------------------
    {
      current_template = NULL;
      // Scan backwards since more recently used templates are likely
      // to be the ones that best match what we are executing
      for (int idx = templates.size() - 1; idx >= 0; idx--)
      {
        PhysicalTemplate *tpl = templates[idx];
        if (tpl->check_preconditions(op, applied_events))
        {
#ifdef DEBUG_LEGION
          assert(tpl->is_replayable());
#endif
          // Reset the nonreplayable count when a replayable template satisfies
          // the precondition
          nonreplayable_count = 0;
          // Also reset the new template count as we found a replay
          new_template_count = 0;
          current_template = tpl;
          // Move the template to the end of the vector as most-recently used
          if (idx < int(templates.size() - 1))
            std::rotate(templates.begin()+idx, 
                        templates.begin()+idx+1, templates.end());
          return;
        }
      }
    }

    //--------------------------------------------------------------------------
    bool PhysicalTrace::find_viable_templates(ReplTraceReplayOp *op,
                                             std::set<RtEvent> &applied_events,
                                             unsigned templates_to_find,
                                             std::vector<int> &viable_templates)
    //--------------------------------------------------------------------------
    {
#ifdef DEBUG_LEGION
      assert(templates_to_find > 0);
#endif
      for (int index = viable_templates.empty() ? templates.size() - 1 : 
            viable_templates.back() - 1; index >= 0; index--)
      {
        PhysicalTemplate *tpl = templates[index];
        if (tpl->check_preconditions(op, applied_events))
        {
          // A good tmplate so add it to the list
          viable_templates.push_back(index);
          // If we've found all our templates then we're done
          if (--templates_to_find == 0)
            return (index == 0); // whether we are done
        }
      }
      return true; // Iterated over all the templates
    }

    //--------------------------------------------------------------------------
    void PhysicalTrace::select_template(unsigned index)
    //--------------------------------------------------------------------------
    {
#ifdef DEBUG_LEGION
      assert(index < templates.size());
      assert(templates[index]->is_replayable());
#endif
      // Reset the nonreplayable count when a replayable template satisfies
      // the precondition
      nonreplayable_count = 0;
      // Also reset the new template count as we found a replay
      new_template_count = 0;
      current_template = templates[index]; 
      // Move this one to the back of the line since we all agreed to replay it
      // This way the most recently used on is the one at the end of the vector
      if (index < (templates.size() - 1))
        std::rotate(templates.begin()+index, 
                    templates.begin()+index+1, templates.end());
    }

    //--------------------------------------------------------------------------
    PhysicalTemplate* PhysicalTrace::start_new_template(
                                              TaskTreeCoordinates &&coordinates)
    //--------------------------------------------------------------------------
    {
      // If we have a replicated context then we are making sharded templates
      if (repl_ctx != NULL)
        current_template = new ShardedPhysicalTemplate(this, 
            execution_fence_event, std::move(coordinates), repl_ctx);
      else
        current_template = new PhysicalTemplate(this, execution_fence_event,
                                                std::move(coordinates));
      return current_template;
    }

    //--------------------------------------------------------------------------
    void PhysicalTrace::record_intermediate_execution_fence(FenceOp *fence)
    //--------------------------------------------------------------------------
    {
      if (!intermediate_execution_fence)
        fence->record_execution_precondition(previous_template_completion);
      previous_template_completion = fence->get_completion_event();
      intermediate_execution_fence = true;
    }

    //--------------------------------------------------------------------------
    void PhysicalTrace::chain_replays(FenceOp *replay_op)
    //--------------------------------------------------------------------------
    {
      if (previous_replay != NULL)
      {
#ifdef LEGION_SPY
        // Can't prune when doing legion spy
        replay_op->register_dependence(previous_replay, previous_replay_gen);
#else
        if (replay_op->register_dependence(previous_replay,previous_replay_gen))
          previous_replay = NULL;
#endif
      }
      previous_replay = replay_op;
      previous_replay_gen = replay_op->get_generation();
    }

    //--------------------------------------------------------------------------
    void PhysicalTrace::initialize_template(
                                       ApEvent fence_completion, bool recurrent)
    //--------------------------------------------------------------------------
    {
#ifdef DEBUG_LEGION
      assert(current_template != NULL);
#endif
      // If we had an intermeidate execution fence between replays then
      // we should no longer be considered recurrent when we replay the trace
      // We're also not going to be considered recurrent here if we didn't
      // do fence elision since since we'll still need to track the fence
      current_template->initialize_replay(fence_completion, 
          recurrent && perform_fence_elision && !intermediate_execution_fence);
      // Reset this for the next replay
      intermediate_execution_fence = false;
    }

    /////////////////////////////////////////////////////////////
    // TraceViewSet
    /////////////////////////////////////////////////////////////

    //--------------------------------------------------------------------------
    std::string TraceViewSet::FailedPrecondition::to_string(
                                                         TaskContext *ctx) const
    //--------------------------------------------------------------------------
    {
      std::stringstream ss;
      char *m = mask.to_string();
      if (view->is_fill_view())
      {
        ss << "fill view: " << view
           << ", Index expr: " << expr->expr_id
           << ", Field Mask: " << m;
      }
      else
      {
#ifdef DEBUG_LEGION
        assert(view->is_instance_view());
#endif
        const char *mem_names[] = {
#define MEM_NAMES(name, desc) #name,
            REALM_MEMORY_KINDS(MEM_NAMES) 
#undef MEM_NAMES
          };
        IndividualManager *manager =
          view->get_manager()->as_individual_manager();
        FieldSpaceNode *field_space = manager->field_space_node;
        Memory memory = manager->memory_manager->memory;

        std::vector<FieldID> fields;
        field_space->get_field_set(mask, ctx, fields);

        ss << "view: " << view << " in " << mem_names[memory.kind()]
           << " memory " << std::hex << memory.id << std::dec
           << ", Index expr: " << expr->expr_id
           << ", Field Mask: " << m << ", Fields: ";
        for (std::vector<FieldID>::const_iterator it =
              fields.begin(); it != fields.end(); it++)
        {
          if (it != fields.begin())
            ss << ", ";
          const void *name = NULL;
          size_t name_size = 0;
          if (field_space->retrieve_semantic_information(
                LEGION_NAME_SEMANTIC_TAG, name, name_size,
                true/*can fail*/, false/*wait until*/))
            ss << ((const char*)name) << " (" << *it << ")";
          else
            ss << *it;
        }
      }
      return ss.str();
    }

    //--------------------------------------------------------------------------
    TraceViewSet::TraceViewSet(RegionTreeForest *f, DistributedID own_did, 
                               RegionNode *r)
      : forest(f), region(r), owner_did(own_did)
    //--------------------------------------------------------------------------
    {
      region->add_nested_resource_ref(owner_did);
    }

    //--------------------------------------------------------------------------
    TraceViewSet::TraceViewSet(RegionTreeForest *f, TraceViewSet &source,
                               DistributedID own_did, RegionNode *r,
                               std::set<RtEvent> &applied_events)
      : forest(f), region(r), owner_did(own_did)
    //--------------------------------------------------------------------------
    {
      region->add_nested_resource_ref(owner_did);
      conditions.swap(source.conditions);
      if (owner_did > 0)
      {
        WrapperReferenceMutator mutator(applied_events);
        for (ViewExprs::const_iterator vit = 
              conditions.begin(); vit != conditions.end(); ++vit)
        {
          vit->first->add_nested_valid_ref(owner_did, &mutator);
          for (FieldMaskSet<IndexSpaceExpression>::const_iterator it =
                vit->second.begin(); it != vit->second.end(); ++it)
            it->first->add_nested_expression_reference(owner_did, &mutator);
        }
      }
    }

    //--------------------------------------------------------------------------
    TraceViewSet::~TraceViewSet(void)
    //--------------------------------------------------------------------------
    {
      if (owner_did > 0)
      {
        for (ViewExprs::const_iterator vit = 
              conditions.begin(); vit != conditions.end(); vit++)
        {
          for (FieldMaskSet<IndexSpaceExpression>::const_iterator it =
                vit->second.begin(); it != vit->second.end(); it++)
            if (it->first->remove_nested_expression_reference(owner_did))
              delete it->first;
          if (vit->first->remove_nested_valid_ref(owner_did))
            delete vit->first;
        }
      }
      if (region->remove_nested_resource_ref(owner_did))
        delete region;
      conditions.clear();
    }

    //--------------------------------------------------------------------------
    void TraceViewSet::insert(LogicalView *view, IndexSpaceExpression *expr, 
                              const FieldMask &mask, ReferenceMutator &mutator)
    //--------------------------------------------------------------------------
    {
      ViewExprs::iterator finder = conditions.find(view);
      IndexSpaceExpression *const total_expr = region->row_source; 
      const size_t expr_volume = expr->get_volume();
      if (expr != total_expr)
      {
#ifdef DEBUG_LEGION
        // This is a necessary but not sufficient condition for dominance
        // If we need to we can put in the full intersection test later
        assert(expr_volume <= total_expr->get_volume());
#endif
        // Recognize total expressions when they get here
        if (expr_volume == total_expr->get_volume())
          expr = total_expr;
      }
      // We need to enforce the invariant that there is at most one 
      // expression for field in this function
      if (finder != conditions.end())
      {
        FieldMask set_overlap = mask & finder->second.get_valid_mask();
        if (!!set_overlap)
        {
          if (set_overlap != mask)
          {
            // Handle the difference fields first before we mutate set_overlap
            FieldMask diff = mask - set_overlap;
            if (finder->second.insert(expr, mask) && (owner_did > 0))
                expr->add_nested_expression_reference(owner_did, &mutator);
          }
          FieldMaskSet<IndexSpaceExpression> to_add;
          std::vector<IndexSpaceExpression*> to_delete;
          for (FieldMaskSet<IndexSpaceExpression>::iterator it =
                finder->second.begin(); it != finder->second.end(); it++)
          {
            const FieldMask overlap = set_overlap & it->second;
            if (!overlap)
              continue;
            if (it->first != total_expr)
            {
              if (it->first != expr)
              {
                // Not the same expression, so compute the union
                IndexSpaceExpression *union_expr = 
                  forest->union_index_spaces(it->first, expr);
                const size_t union_volume = union_expr->get_volume();
                if (it->first->get_volume() < union_volume)
                {
                  if (expr_volume < union_volume)
                    to_add.insert(union_expr, overlap);
                  else
                    to_add.insert(expr, overlap);
                  it.filter(overlap);
                  if (!it->second)
                    to_delete.push_back(it->first);
                }
                else
                  it.merge(overlap);
              }
              else
                it.merge(overlap);
            }
            set_overlap -= overlap;
            if (!set_overlap)
              break;
          }
          for (FieldMaskSet<IndexSpaceExpression>::const_iterator it =
                to_add.begin(); it != to_add.end(); it++)
            if (finder->second.insert(it->first, it->second) && 
                (owner_did > 0))
              it->first->add_nested_expression_reference(owner_did, &mutator);
          for (std::vector<IndexSpaceExpression*>::const_iterator it =
                to_delete.begin(); it != to_delete.end(); it++)
          {
            if (to_add.find(*it) != to_add.end())
              continue;
            finder->second.erase(*it);
            if ((owner_did > 0) &&
                (*it)->remove_nested_expression_reference(owner_did))
              delete (*it);
          }
        }
        else if (finder->second.insert(expr, mask) && (owner_did > 0))
          expr->add_nested_expression_reference(owner_did, &mutator);
      }
      else
      {
        if (owner_did > 0)
        {
          view->add_nested_valid_ref(owner_did, &mutator);
          expr->add_nested_expression_reference(owner_did, &mutator);
        }
        conditions[view].insert(expr, mask);
      }
    }

    //--------------------------------------------------------------------------
    void TraceViewSet::invalidate(
           LogicalView *view, IndexSpaceExpression *expr, const FieldMask &mask,
           std::map<IndexSpaceExpression*,unsigned> *expr_refs_to_remove,
           std::map<LogicalView*,unsigned> *view_refs_to_remove)
    //--------------------------------------------------------------------------
    {
      ViewExprs::iterator finder = conditions.find(view);
      if ((finder == conditions.end()) || 
          (finder->second.get_valid_mask() * mask))
        return;
      
      const size_t expr_volume = expr->get_volume();
      IndexSpaceExpression *const total_expr = region->row_source; 
#ifdef DEBUG_LEGION
      // This is a necessary but not sufficient condition for dominance
      // If we need to we can put in the full intersection test later
      assert(expr_volume <= total_expr->get_volume());
#endif
      if ((expr == total_expr) || (expr_volume == total_expr->get_volume()))
      {
        // Expr covers the whole instance so no need to do intersections
        if (!(finder->second.get_valid_mask() - mask))
        {
          // Dominate all fields so just filter everything
          if (owner_did > 0)
          {
            for (FieldMaskSet<IndexSpaceExpression>::const_iterator it =
                  finder->second.begin(); it != finder->second.end(); it++)
            {
              if (expr_refs_to_remove != NULL)
              {
                std::map<IndexSpaceExpression*,unsigned>::iterator finder =
                  expr_refs_to_remove->find(it->first);
                if (finder == expr_refs_to_remove->end())
                  (*expr_refs_to_remove)[it->first] = 1;
                else
                  finder->second += 1;
              }
              else if (it->first->remove_nested_expression_reference(owner_did))
                delete it->first;
            }
            if (view_refs_to_remove != NULL)
            {
              std::map<LogicalView*,unsigned>::iterator finder = 
                view_refs_to_remove->find(view);
              if (finder == view_refs_to_remove->end())
                (*view_refs_to_remove)[view] = 1;
              else
                finder->second += 1;
            }
            else if (view->remove_nested_valid_ref(owner_did))
              delete view;
          }
          conditions.erase(finder);
        }
        else
        {
          // Filter on fields
          std::vector<IndexSpaceExpression*> to_delete;
          for (FieldMaskSet<IndexSpaceExpression>::iterator it =
                finder->second.begin(); it != finder->second.end(); it++)
          {
            it.filter(mask);
            if (!it->second)
              to_delete.push_back(it->first);
          }
          for (std::vector<IndexSpaceExpression*>::const_iterator it =
                to_delete.begin(); it != to_delete.end(); it++)
          {
            finder->second.erase(*it);
            if (owner_did > 0)
            {
              if (expr_refs_to_remove != NULL)
              {
                std::map<IndexSpaceExpression*,unsigned>::iterator finder =
                  expr_refs_to_remove->find(*it);
                if (finder == expr_refs_to_remove->end())
                  (*expr_refs_to_remove)[*it] = 1;
                else
                  finder->second += 1;
              }
              else if ((*it)->remove_nested_expression_reference(owner_did))
                delete (*it);
            }
          }
          if (finder->second.empty())
          {
            if (owner_did > 0)
            {
              if (view_refs_to_remove != NULL)
              {
                std::map<LogicalView*,unsigned>::iterator finder = 
                  view_refs_to_remove->find(view);
                if (finder == view_refs_to_remove->end())
                  (*view_refs_to_remove)[view] = 1;
                else
                  finder->second += 1;
              }
              else if (view->remove_nested_valid_ref(owner_did))
                delete view;
            }
            conditions.erase(finder);
          }
          else
            finder->second.tighten_valid_mask();
        }
      }
      else
      {
        // We need intersection tests as part of filtering
        FieldMaskSet<IndexSpaceExpression> to_add;
        std::vector<IndexSpaceExpression*> to_delete;
        for (FieldMaskSet<IndexSpaceExpression>::iterator it =
              finder->second.begin(); it != finder->second.end(); it++)
        {
          const FieldMask overlap = mask & it->second;
          if (!overlap)
            continue;
          IndexSpaceExpression *intersection = expr;
          if (it->first != total_expr)
          {
            intersection = forest->intersect_index_spaces(it->first, expr);
            const size_t volume = intersection->get_volume();
            if (volume == 0)
              continue;
            if (volume == expr_volume)
              intersection = expr;
            else if (volume == it->first->get_volume())
              intersection = it->first;
          }
          if (intersection->get_volume() < it->first->get_volume())
          {
            // Only dominated part of it so compute the difference
            IndexSpaceExpression *diff = 
              forest->subtract_index_spaces(it->first, intersection);
            to_add.insert(diff, overlap);
          }
          // No matter what we're removing these fields for this expr
          it.filter(overlap);
          if (!it->second)
            to_delete.push_back(it->first);
        }
        for (FieldMaskSet<IndexSpaceExpression>::const_iterator it =
              to_add.begin(); it != to_add.end(); it++)
          if (finder->second.insert(it->first, it->second) && (owner_did > 0))
            it->first->add_nested_expression_reference(owner_did);
        for (std::vector<IndexSpaceExpression*>::const_iterator it =
              to_delete.begin(); it != to_delete.end(); it++)
        {
          if (to_add.find(*it) != to_add.end())
            continue;
          finder->second.erase(*it);
          if (owner_did > 0)
          {
            if (expr_refs_to_remove != NULL)
            {
              std::map<IndexSpaceExpression*,unsigned>::iterator finder =
                expr_refs_to_remove->find(*it);
              if (finder == expr_refs_to_remove->end())
                (*expr_refs_to_remove)[*it] = 1;
              else
                finder->second += 1;
            }
            else if ((*it)->remove_nested_expression_reference(owner_did))
              delete (*it);
          }
        }
        if (finder->second.empty())
        {
          if (owner_did > 0)
          {
            if (view_refs_to_remove != NULL)
            {
              std::map<LogicalView*,unsigned>::iterator finder = 
                view_refs_to_remove->find(view);
              if (finder == view_refs_to_remove->end())
                (*view_refs_to_remove)[view] = 1;
              else
                finder->second += 1;
            }
            else if (view->remove_nested_valid_ref(owner_did))
              delete view;
          }
          conditions.erase(finder);
        }
        else
          finder->second.tighten_valid_mask();
      }
    }

    //--------------------------------------------------------------------------
    void TraceViewSet::invalidate_all_but(LogicalView *except,
                              IndexSpaceExpression *expr, const FieldMask &mask,
                  std::map<IndexSpaceExpression*,unsigned> *expr_refs_to_remove,
                  std::map<LogicalView*,unsigned> *view_refs_to_remove)
    //--------------------------------------------------------------------------
    {
      std::vector<LogicalView*> to_invalidate;
      for (ViewExprs::const_iterator it = 
            conditions.begin(); it != conditions.end(); it++)
      {
        if (it->first == except)
          continue;
        if (it->second.get_valid_mask() * mask)
          continue;
        to_invalidate.push_back(it->first);
      }
      for (std::vector<LogicalView*>::const_iterator it = 
            to_invalidate.begin(); it != to_invalidate.end(); it++)
        invalidate(*it, expr, mask, expr_refs_to_remove, view_refs_to_remove);
    }

    //--------------------------------------------------------------------------
    bool TraceViewSet::dominates(LogicalView *view, IndexSpaceExpression *expr, 
                                 FieldMask &non_dominated) const
    //--------------------------------------------------------------------------
    {
      // If this is for an empty equivalence set then it doesn't matter
      if (expr->is_empty())
        return true;
      ViewExprs::const_iterator finder = conditions.find(view);
      if (finder == conditions.end())
        return false;

      const size_t expr_volume = expr->get_volume();
      IndexSpaceExpression *const total_expr = region->row_source;
#ifdef DEBUG_LEGION
      // This is a necessary but not sufficient condition for dominance
      // If we need to we can put in the full intersection test later
      assert(expr_volume <= total_expr->get_volume());
#endif
      if ((expr == total_expr) || (expr_volume == total_expr->get_volume()))
      {
        // Expression is for the whole view, so will only be dominated
        // by the expression for the full view
        FieldMaskSet<IndexSpaceExpression>::const_iterator expr_finder =
          finder->second.find(total_expr);
        if (expr_finder != finder->second.end())
        {
          non_dominated -= expr_finder->second;
          if (!non_dominated)
            return true;
        }
      }
      // There is at most one expression per field so just iterate and compare
      for (FieldMaskSet<IndexSpaceExpression>::const_iterator it =
            finder->second.begin(); it != finder->second.end(); it++)
      {
        const FieldMask overlap = non_dominated & it->second;
        if (!overlap)
          continue;
        if ((it->first != total_expr) && (it->first != expr))
        {
          IndexSpaceExpression *intersection = 
            forest->intersect_index_spaces(it->first, expr);
          const size_t volume = intersection->get_volume();
          if (volume == 0)
            continue;
          // Can only dominate if we have enough points
          if (volume < expr->get_volume())
            continue;
        }
        // If we get here we were dominated
        non_dominated -= overlap;
        if (!non_dominated)
          break;
      }
      // If there are no fields left then we dominated
      return !non_dominated;
    }

    //--------------------------------------------------------------------------
    void TraceViewSet::dominates(LogicalView *view, 
                            IndexSpaceExpression *expr, FieldMask mask,
                            FieldMaskSet<IndexSpaceExpression> &non_dominated,
                            FieldMaskSet<IndexSpaceExpression> *dominated) const
    //--------------------------------------------------------------------------
    {
      // If this is for an empty equivalence set then it doesn't matter
      if (expr->is_empty())
      {
        if (dominated != NULL)
          dominated->insert(expr, mask);
        return;
      }
      ViewExprs::const_iterator finder = conditions.find(view);
      if (finder == conditions.end() ||
          (finder->second.get_valid_mask() * mask))
      {
        non_dominated.insert(expr, mask);
        return;
      }

      const size_t expr_volume = expr->get_volume();
      IndexSpaceExpression *const total_expr = region->row_source;
#ifdef DEBUG_LEGION
      // This is a necessary but not sufficient condition for dominance
      // If we need to we can put in the full intersection test later
      assert(expr_volume <= total_expr->get_volume());
#endif
      if ((expr == total_expr) || (expr_volume == total_expr->get_volume()))
      {
        // Expression is for the whole view, so will only be dominated
        // for the full view
        FieldMaskSet<IndexSpaceExpression>::const_iterator expr_finder =
          finder->second.find(total_expr);
        if (expr_finder != finder->second.end())
        {
          const FieldMask overlap = mask & expr_finder->second;
          if (!!overlap)
          {
            if (dominated != NULL)
              dominated->insert(expr, overlap); 
            mask -= overlap;
            if (!mask)
              return;
          }
        }
      }
      // There is at most one expression per field so just iterate and compare
      for (FieldMaskSet<IndexSpaceExpression>::const_iterator it =
            finder->second.begin(); it != finder->second.end(); it++)
      {
        const FieldMask overlap = mask & it->second;
        if (!overlap)
          continue;
        if ((it->first != total_expr) && (it->first != expr))
        {
          IndexSpaceExpression *intersection = 
            forest->intersect_index_spaces(it->first, expr);
          const size_t volume = intersection->get_volume();
          if (volume == 0)
            continue;
          // Can only dominate if we have enough points
          if (volume < expr->get_volume())
          {
            if (dominated != NULL)
              dominated->insert(intersection, overlap);
            IndexSpaceExpression *diff = 
              forest->subtract_index_spaces(expr, intersection);
            non_dominated.insert(diff, overlap);
          }
          else if (dominated != NULL)
            dominated->insert(expr, overlap);
        } // total expr dominates everything
        else if (dominated != NULL)
          dominated->insert(expr, overlap);
        mask -= overlap;
        if (!mask)
          return;
      }
      // If we get here then these fields are definitely not dominated
#ifdef DEBUG_LEGION
      assert(!!mask);
#endif
      non_dominated.insert(expr, mask);
    }

    //--------------------------------------------------------------------------
    void TraceViewSet::filter_independent_fields(IndexSpaceExpression *expr,
                                                 FieldMask &mask) const
    //--------------------------------------------------------------------------
    {
      FieldMask independent = mask;
      for (ViewExprs::const_iterator vit =
            conditions.begin(); vit != conditions.end(); vit++)
      {
        if (independent * vit->second.get_valid_mask())
          continue;
        for (FieldMaskSet<IndexSpaceExpression>::const_iterator it =
              vit->second.begin(); it != vit->second.end(); it++)
        {
          const FieldMask overlap = it->second & independent;
          if (!overlap)
            continue;
          IndexSpaceExpression *overlap_expr = 
            forest->intersect_index_spaces(it->first, expr);
          if (!overlap_expr->is_empty())
          {
            independent -= overlap;
            if (!independent)
              break;
          }
        }
        if (!independent)
          break;
      }
      if (!!independent)
        mask -= independent;
    }

    //--------------------------------------------------------------------------
    bool TraceViewSet::subsumed_by(const TraceViewSet &set, 
                    bool allow_independent, FailedPrecondition *condition) const
    //--------------------------------------------------------------------------
    {
      for (ViewExprs::const_iterator vit = 
            conditions.begin(); vit != conditions.end(); ++vit)
        for (FieldMaskSet<IndexSpaceExpression>::const_iterator it =
              vit->second.begin(); it != vit->second.end(); ++it)
        {
          if (allow_independent)
          {
            // If we're allowing independent views, that means the set
            // does not need to dominate the view as long as there are no
            // views in the set that overlap logically with the test view
            // This allows us to handle the read-only precondition case
            // where we have read-only views that show up in the preconditions
            // but do not appear logically anywhere in the postconditions
            FieldMaskSet<IndexSpaceExpression> non_dominated;
            set.dominates(vit->first, it->first, it->second, non_dominated);
            for (FieldMaskSet<IndexSpaceExpression>::const_iterator nit =
                  non_dominated.begin(); nit != non_dominated.end(); nit++)
            {
              // If all the fields are independent from anything that was
              // written in the postcondition then we know this is a
              // read-only precondition that does not need to be subsumed
              FieldMask mask = nit->second;
              set.filter_independent_fields(nit->first, mask);
              if (!mask)
                continue;
              if (condition != NULL)
              {
                condition->view = vit->first;
                condition->expr = nit->first;
                condition->mask = mask;
              }
              return false;
            }
          }
          else
          {
            FieldMask mask = it->second;
            if (!set.dominates(vit->first, it->first, mask))
            {
              if (condition != NULL)
              {
                condition->view = vit->first;
                condition->expr = it->first;
                condition->mask = mask;
              }
              return false;
            }
          }
        }

      return true;
    }

    //--------------------------------------------------------------------------
    bool TraceViewSet::independent_of(const TraceViewSet &set,
                                      FailedPrecondition *condition) const
    //--------------------------------------------------------------------------
    {
      if (conditions.size() > set.conditions.size())
        return set.independent_of(*this, condition);
      for (ViewExprs::const_iterator vit = 
            conditions.begin(); vit != conditions.end(); ++vit)
      {
        ViewExprs::const_iterator finder = set.conditions.find(vit->first);
        if (finder == set.conditions.end())
          continue;
        if (vit->second.get_valid_mask() * finder->second.get_valid_mask())
          continue;
        LegionMap<std::pair<IndexSpaceExpression*,IndexSpaceExpression*>,
                  FieldMask> overlaps;
        unique_join_on_field_mask_sets(vit->second, finder->second, overlaps);
        for (LegionMap<std::pair<IndexSpaceExpression*,IndexSpaceExpression*>,
                       FieldMask>::const_iterator it = 
              overlaps.begin(); it != overlaps.end(); it++)
        {
          IndexSpaceExpression *overlap = 
            forest->intersect_index_spaces(it->first.first, it->first.second);
          if (!overlap->is_empty())
          {
            if (condition != NULL)
            {
              condition->view = vit->first;
              condition->expr = overlap;
              condition->mask = it->second;
            }
            return false;
          }
        }
      }
      return true;
    }

    //--------------------------------------------------------------------------
    void TraceViewSet::record_first_failed(FailedPrecondition *condition) const
    //--------------------------------------------------------------------------
    {
      ViewExprs::const_iterator vit = conditions.begin();
      FieldMaskSet<IndexSpaceExpression>::const_iterator it =
        vit->second.begin();
      condition->view = vit->first;
      condition->expr = it->first;
      condition->mask = it->second;
    }

    //--------------------------------------------------------------------------
    void TraceViewSet::transpose_uniquely(
            LegionMap<IndexSpaceExpression*,FieldMaskSet<LogicalView> > &target,
            std::set<IndexSpaceExpression*> &unique_exprs,
            ReferenceMutator &mutator) const
    //--------------------------------------------------------------------------
    {
#ifdef DEBUG_LEGION
      assert(target.empty());
#endif
      for (ViewExprs::const_iterator vit = 
            conditions.begin(); vit != conditions.end(); ++vit)
        for (FieldMaskSet<IndexSpaceExpression>::const_iterator it =
              vit->second.begin(); it != vit->second.end(); it++)
        {
          target[it->first].insert(vit->first, it->second);
          // Track the unique expressions
          if (unique_exprs.insert(it->first).second)
            it->first->add_base_expression_reference(TRACE_REF, &mutator);
        }
      if (target.size() == 1)
        return;
      // Now for the hard part, we need to compare any expresions that overlap
      // and have overlapping fields so we can uniquify them, this reduces the
      // number of analyses in the precondition/anticondition cases, and is 
      // necessary for correctness in the postcondition case where we cannot
      // have multiple overwrites for the same fields and index expressions
      FieldMaskSet<IndexSpaceExpression> expr_fields;
      LegionMap<IndexSpaceExpression*,
                FieldMaskSet<LogicalView> > intermediate;
      intermediate.swap(target);
      for (LegionMap<IndexSpaceExpression*,
            FieldMaskSet<LogicalView> >::const_iterator it =
            intermediate.begin(); it != intermediate.end(); it++)
        expr_fields.insert(it->first, it->second.get_valid_mask());
      LegionList<FieldSet<IndexSpaceExpression*> > field_exprs;
      expr_fields.compute_field_sets(FieldMask(), field_exprs);
      for (LegionList<FieldSet<IndexSpaceExpression*> >::const_iterator
            eit = field_exprs.begin(); eit != field_exprs.end(); eit++)
      {
        if (eit->elements.size() == 1)
        {
          IndexSpaceExpression *expr = *(eit->elements.begin());
          FieldMaskSet<LogicalView> &src_views = intermediate[expr];
          FieldMaskSet<LogicalView> &dst_views = target[expr];
          // No chance of overlapping so just move everything over
          if (eit->set_mask != src_views.get_valid_mask())
          {
            // Move over the relevant expressions
            for (FieldMaskSet<LogicalView>::const_iterator it = 
                  src_views.begin(); it != src_views.end(); it++)
            {
              const FieldMask overlap = eit->set_mask & it->second;
              if (!overlap)
                continue;
              dst_views.insert(it->first, overlap);
            }
          }
          else if (!dst_views.empty())
          {
            for (FieldMaskSet<LogicalView>::const_iterator it = 
                  src_views.begin(); it != src_views.end(); it++)
              dst_views.insert(it->first, it->second);
          }
          else
            dst_views.swap(src_views);
          continue;
        }
        // Do pair-wise intersection tests for overlapping of the expressions
        std::vector<IndexSpaceExpression*> disjoint_expressions;
        std::vector<std::vector<IndexSpaceExpression*> > disjoint_components;
        for (std::set<IndexSpaceExpression*>::const_iterator isit = 
              eit->elements.begin(); isit != eit->elements.end(); isit++)
        {
          IndexSpaceExpression *current = *isit;
          const size_t num_expressions = disjoint_expressions.size();
          for (unsigned idx = 0; idx < num_expressions; idx++)
          {
            IndexSpaceExpression *expr = disjoint_expressions[idx];
            // Compute the intersection
            IndexSpaceExpression *intersection =
              forest->intersect_index_spaces(expr, current);
            const size_t volume = intersection->get_volume();
            if (volume == 0)
              continue;
            if (volume == current->get_volume())
            {
              // this one dominates us, see if we need to split ourself off
              if (volume < expr->get_volume())
              {
                disjoint_expressions.push_back(intersection);
                disjoint_components.resize(disjoint_components.size() + 1);
                std::vector<IndexSpaceExpression*> &components =
                  disjoint_components.back();
                components.insert(components.end(),
                    disjoint_components[idx].begin(), 
                    disjoint_components[idx].end());
                components.push_back(*isit);
                disjoint_expressions[idx] =
                  forest->subtract_index_spaces(expr, intersection);
              }
              else // Congruent so we are done
                disjoint_components[idx].push_back(*isit);
              current = NULL;
              break;
            }
            else if (volume == expr->get_volume())
            {
              // We dominate the expression so add ourselves and compute diff
              disjoint_components[idx].push_back(*isit); 
              current = forest->subtract_index_spaces(current, intersection);
#ifdef DEBUG_LEGION
              assert(!current->is_empty());
#endif
            }
            else
            {
              // Split into the three parts and keep going
              disjoint_expressions.push_back(intersection);
              disjoint_components.resize(disjoint_components.size() + 1);
              std::vector<IndexSpaceExpression*> &components = 
                disjoint_components.back();
              components.insert(components.end(),
                  disjoint_components[idx].begin(), 
                  disjoint_components[idx].end());
              components.push_back(*isit);
              disjoint_expressions[idx] =
                forest->subtract_index_spaces(expr, intersection);
              current = forest->subtract_index_spaces(current, intersection);
#ifdef DEBUG_LEGION
              assert(!current->is_empty());
#endif
            }
          }
          if (current != NULL)
          {
            disjoint_expressions.push_back(current);
            disjoint_components.resize(disjoint_components.size() + 1);
            disjoint_components.back().push_back(*isit);
          }
        }
        // Now we have overlapping expressions and constituents for
        // each of what used to be the old equivalence sets, so we
        // can now build the actual output target
        for (unsigned idx = 0; idx < disjoint_expressions.size(); idx++)
        {
          FieldMaskSet<LogicalView> &dst_views =
            target[disjoint_expressions[idx]];
          for (std::vector<IndexSpaceExpression*>::const_iterator sit =
                disjoint_components[idx].begin(); sit !=
                disjoint_components[idx].end(); sit++)
          {
#ifdef DEBUG_LEGION
            assert(intermediate.find(*sit) != intermediate.end());
#endif
            const FieldMaskSet<LogicalView> &src_views = intermediate[*sit];
            for (FieldMaskSet<LogicalView>::const_iterator it =
                  src_views.begin(); it != src_views.end(); it++)
            {
              const FieldMask overlap = it->second & eit->set_mask;
              if (!overlap)
                continue;
              dst_views.insert(it->first, overlap);
            }
          }
        }
      }
    }

    //--------------------------------------------------------------------------
    void TraceViewSet::find_overlaps(TraceViewSet &target, 
                                     IndexSpaceExpression *expr, 
                                     const bool expr_covers, 
                                     const FieldMask &mask,
                                     ReferenceMutator &mutator) const
    //--------------------------------------------------------------------------
    {
#ifdef DEBUG_LEGION
      assert(target.owner_did == 0);
#endif
      if (expr_covers)
      {
        for (ViewExprs::const_iterator vit = 
              conditions.begin(); vit != conditions.end(); vit++)
        {
          if (!(vit->second.get_valid_mask() - mask))
          {
            // sending everything
            for (FieldMaskSet<IndexSpaceExpression>::const_iterator it =
                  vit->second.begin(); it != vit->second.end(); it++)
              target.insert(vit->first, it->first, it->second, mutator);
          }
          else
          {
            // filtering on fields
            for (FieldMaskSet<IndexSpaceExpression>::const_iterator it =
                  vit->second.begin(); it != vit->second.end(); it++)
            {
              const FieldMask overlap = mask & it->second;
              if (!overlap)
                continue;
              target.insert(vit->first, it->first, overlap, mutator);
            }
          }
        }
      }
      else
      {
        for (ViewExprs::const_iterator vit = 
              conditions.begin(); vit != conditions.end(); vit++)
        {
          FieldMask view_overlap = vit->second.get_valid_mask() & mask;
          if (!view_overlap)
            continue;
          for (FieldMaskSet<IndexSpaceExpression>::const_iterator it =
                vit->second.begin(); it != vit->second.end(); it++)
          {
            const FieldMask overlap = it->second & view_overlap;
            if (!overlap)
              continue;
            IndexSpaceExpression *expr_overlap = 
              forest->intersect_index_spaces(it->first, expr); 
            const size_t volume = expr_overlap->get_volume();
            if (volume > 0)
            {
              if (volume == expr->get_volume())
                target.insert(vit->first, expr, overlap, mutator);
              else if (volume == it->first->get_volume())
                target.insert(vit->first, it->first, overlap, mutator);
              else
                target.insert(vit->first, expr_overlap, overlap, mutator);
            }
            view_overlap -= overlap;
            if (!view_overlap)
              break;
          }
        }
      }
    }

    //--------------------------------------------------------------------------
    bool TraceViewSet::empty(void) const
    //--------------------------------------------------------------------------
    {
      return conditions.empty();
    }

    //--------------------------------------------------------------------------
    void TraceViewSet::merge(TraceViewSet &target, 
                             std::set<RtEvent> &applied_events) const
    //--------------------------------------------------------------------------
    {
      WrapperReferenceMutator mutator(applied_events);
      for (ViewExprs::const_iterator vit = 
            conditions.begin(); vit != conditions.end(); ++vit)
        for (FieldMaskSet<IndexSpaceExpression>::const_iterator it =
              vit->second.begin(); it != vit->second.end(); it++)
          target.insert(vit->first, it->first, it->second, mutator);
    }

    //--------------------------------------------------------------------------
    void TraceViewSet::pack(Serializer &rez, AddressSpaceID target) const
    //--------------------------------------------------------------------------
    {
      rez.serialize<size_t>(conditions.size());
      for (ViewExprs::const_iterator vit = 
            conditions.begin(); vit != conditions.end(); ++vit)
      {
        rez.serialize(vit->first->did);
        rez.serialize<size_t>(vit->second.size());
        for (FieldMaskSet<IndexSpaceExpression>::const_iterator it =
              vit->second.begin(); it != vit->second.end(); it++)
        {
          it->first->pack_expression(rez, target);
          rez.serialize(it->second);
        }
      }
    }

    //--------------------------------------------------------------------------
    void TraceViewSet::unpack(Deserializer &derez, size_t num_views,
                         AddressSpaceID source, std::set<RtEvent> &ready_events)
    //--------------------------------------------------------------------------
    {
#ifdef DEBUG_LEGION
      assert(owner_did == 0); // should only be unpacking without refs
#endif
      for (unsigned idx1 = 0; idx1 < num_views; idx1++)
      {
        DistributedID did;
        derez.deserialize(did);
        RtEvent ready;
        LogicalView *view = 
          forest->runtime->find_or_request_logical_view(did, ready);
        size_t num_exprs;
        derez.deserialize(num_exprs);
        FieldMaskSet<IndexSpaceExpression> &exprs = conditions[view];
        for (unsigned idx2 = 0; idx2 < num_exprs; idx2++)
        {
          IndexSpaceExpression *expr = 
            IndexSpaceExpression::unpack_expression(derez, forest, source);
          FieldMask mask;
          derez.deserialize(mask);
          exprs.insert(expr, mask);
        }
        if (ready.exists() && !ready.has_triggered())
          ready_events.insert(ready);
      }
    }

    //--------------------------------------------------------------------------
    void TraceViewSet::dump(void) const
    //--------------------------------------------------------------------------
    {
      const LogicalRegion lr = region->handle;
      for (ViewExprs::const_iterator vit = 
            conditions.begin(); vit != conditions.end(); ++vit)
      {
        LogicalView *view = vit->first;
        for (FieldMaskSet<IndexSpaceExpression>::const_iterator it =
              vit->second.begin(); it != vit->second.end(); ++it)
        {
          char *mask = it->second.to_string();
          const void *name = NULL; size_t name_size = 0;
          forest->runtime->retrieve_semantic_information(lr, 
              LEGION_NAME_SEMANTIC_TAG, name, name_size, true, true);
          PhysicalManager *manager = view->get_manager();
          log_tracing.info() << "  "
                    << (view->is_reduction_view() ? "Reduction" : 
                       (view->is_fill_view() ? "Fill" : "Materialized"))
                    << " view: " << view << ", Inst: " << std::hex
                    << ((manager != NULL) ? 
                        manager->get_instance(DomainPoint()).id : 0)
                    << std::dec
                    << ", Index expr: " << it->first->expr_id
                    << ", Name: " << (name_size > 0 ? (const char*)name : "")
                    << ", Field Mask: " << mask;
          free(mask);
        }
      }
    }

    /////////////////////////////////////////////////////////////
    // TraceConditionSet
    /////////////////////////////////////////////////////////////

    //--------------------------------------------------------------------------
    TraceConditionSet::TraceConditionSet(PhysicalTrace *trace,
                   RegionTreeForest *f, RegionNode *node, const FieldMask &mask,
                   std::vector<RtEvent> &ready_events)
      : context(trace->logical_trace->ctx), forest(f),
        region(node), condition_expr(region->row_source), condition_mask(mask),
        invalid_mask(mask), precondition_views(NULL), anticondition_views(NULL),
        postcondition_views(NULL)
    //--------------------------------------------------------------------------
    {
      condition_expr->add_base_expression_reference(TRACE_REF);
      LocalReferenceMutator mutator;
      region->add_base_valid_ref(TRACE_REF, &mutator);
      const RtEvent done = mutator.get_done_event();
      if (done.exists())
        ready_events.push_back(done);
    }

    //--------------------------------------------------------------------------
    TraceConditionSet::~TraceConditionSet(void)
    //--------------------------------------------------------------------------
    {
#ifdef DEBUG_LEGION
      assert(current_sets.empty());
#endif
      for (LegionMap<IndexSpaceExpression*,
                     FieldMaskSet<LogicalView> >::const_iterator eit =
            preconditions.begin(); eit != preconditions.end(); eit++)
      {
        for (FieldMaskSet<LogicalView>::const_iterator it = 
              eit->second.begin(); it != eit->second.end(); it++)
          if (it->first->remove_base_valid_ref(TRACE_REF))
            delete it->first;
        if (eit->first->remove_base_expression_reference(TRACE_REF))
          delete eit->first;
      }
      for (LegionMap<IndexSpaceExpression*,
                     FieldMaskSet<LogicalView> >::const_iterator eit =
            anticonditions.begin(); eit != anticonditions.end(); eit++)
      {
        for (FieldMaskSet<LogicalView>::const_iterator it = 
              eit->second.begin(); it != eit->second.end(); it++)
          if (it->first->remove_base_valid_ref(TRACE_REF))
            delete it->first;
        if (eit->first->remove_base_expression_reference(TRACE_REF))
          delete eit->first;
      }
      for (LegionMap<IndexSpaceExpression*,
                     FieldMaskSet<LogicalView> >::const_iterator eit =
            postconditions.begin(); eit != postconditions.end(); eit++)
      {
        for (FieldMaskSet<LogicalView>::const_iterator it = 
              eit->second.begin(); it != eit->second.end(); it++)
          if (it->first->remove_base_valid_ref(TRACE_REF))
            delete it->first;
        if (eit->first->remove_base_expression_reference(TRACE_REF))
          delete eit->first;
      }
      for (std::set<IndexSpaceExpression*>::const_iterator it =
            unique_view_expressions.begin(); it != 
            unique_view_expressions.end(); it++) 
        if ((*it)->remove_base_expression_reference(TRACE_REF))
          delete (*it);
      if (region->remove_base_valid_ref(TRACE_REF))
        delete region;
      if (condition_expr->remove_base_expression_reference(TRACE_REF))
        delete condition_expr;
      if (precondition_views != NULL)
        delete precondition_views;
      if (anticondition_views != NULL)
        delete anticondition_views;
      if (postcondition_views != NULL)
        delete postcondition_views;
    }

    //--------------------------------------------------------------------------
    void TraceConditionSet::record_subscription(VersionManager *owner,
                                                AddressSpaceID space)
    //--------------------------------------------------------------------------
    {
      const std::pair<VersionManager*,AddressSpaceID> key(owner,space);
      AutoLock s_lock(set_lock);
      if (subscription_owners.empty())
        add_reference();
      std::map<std::pair<VersionManager*,AddressSpaceID>,unsigned>::iterator
        finder = subscription_owners.find(key);
      if (finder == subscription_owners.end())
        subscription_owners[key] = 1;
      else
        finder->second++;
    }

    //--------------------------------------------------------------------------
    bool TraceConditionSet::finish_subscription(VersionManager *owner,
                                                AddressSpaceID space)
    //--------------------------------------------------------------------------
    {
      const std::pair<VersionManager*,AddressSpaceID> key(owner,space);
      AutoLock s_lock(set_lock);
      std::map<std::pair<VersionManager*,AddressSpaceID>,unsigned>::iterator
        finder = subscription_owners.find(key);
#ifdef DEBUG_LEGION
      assert(finder != subscription_owners.end());
      assert(finder->second > 0);
#endif
      if (--finder->second == 0)
        subscription_owners.erase(finder);
      if (!subscription_owners.empty())
        return false;
      return remove_reference();
    }

    //--------------------------------------------------------------------------
    void TraceConditionSet::record_equivalence_set(EquivalenceSet *set,
                                                   const FieldMask &mask)
    //--------------------------------------------------------------------------
    {
      AutoLock s_lock(set_lock);
      if (current_sets.insert(set, mask))
        set->add_base_resource_ref(TRACE_REF);
    }

    //--------------------------------------------------------------------------
    void TraceConditionSet::record_pending_equivalence_set(EquivalenceSet *set,
                                                          const FieldMask &mask) 
    //--------------------------------------------------------------------------
    {
      AutoLock s_lock(set_lock);
      pending_sets.insert(set, mask);
    }

    //--------------------------------------------------------------------------
    void TraceConditionSet::remove_equivalence_sets(const FieldMask &mask,
                                  const FieldMaskSet<EquivalenceSet> &to_filter)
    //--------------------------------------------------------------------------
    {
      AutoLock s_lock(set_lock);
      invalid_mask |= mask;
      for (FieldMaskSet<EquivalenceSet>::const_iterator it =
            to_filter.begin(); it != to_filter.end(); it++)
      {
        FieldMaskSet<EquivalenceSet>::iterator finder = 
          current_sets.find(it->first);
        if (finder == current_sets.end())
          continue;
        finder.filter(it->second);
        if (!finder->second)
        {
          current_sets.erase(finder);
          if (it->first->remove_base_resource_ref(TRACE_REF))
            assert(false); // should never end up deleting this here
        }
      }
      current_sets.tighten_valid_mask();
    }

    //--------------------------------------------------------------------------
    void TraceConditionSet::invalidate_equivalence_sets(void)
    //--------------------------------------------------------------------------
    {
      FieldMaskSet<EquivalenceSet> to_remove;
      std::map<AddressSpaceID,std::vector<VersionManager*> > to_cancel;
      {
        AutoLock s_lock(set_lock);
        if (subscription_owners.empty())
        {
#ifdef DEBUG_LEGION
          assert(current_sets.empty());
#endif
          return;
        }
        // Copy and not remove since we need to see the acknowledgement
        // before we know when it is safe to remove our references
        for (std::map<std::pair<VersionManager*,AddressSpaceID>,unsigned>::
              const_iterator it = subscription_owners.begin(); 
              it != subscription_owners.end(); it++)
          to_cancel[it->first.second].push_back(it->first.first);
        to_remove.swap(current_sets);
      }
      cancel_subscriptions(context->runtime, to_cancel);
      for (FieldMaskSet<EquivalenceSet>::const_iterator it =
            to_remove.begin(); it != to_remove.end(); it++)
        if (it->first->remove_base_resource_ref(TRACE_REF))
          delete it->first;
    }

    //--------------------------------------------------------------------------
    void TraceConditionSet::capture(EquivalenceSet *set, const FieldMask &mask,
                                    std::vector<RtEvent> &ready_events)
    //--------------------------------------------------------------------------
    {
#ifdef DEBUG_LEGION
      assert(precondition_views == NULL);
      assert(anticondition_views == NULL);
      assert(postcondition_views == NULL);
#endif
      const RtEvent ready_event = 
        set->capture_trace_conditions(this, set->local_space,
            condition_expr, mask, RtUserEvent::NO_RT_USER_EVENT);
      if (ready_event.exists() && !ready_event.has_triggered())
        ready_events.push_back(ready_event);
    }

    //--------------------------------------------------------------------------
    void TraceConditionSet::receive_capture(TraceViewSet *pre, 
               TraceViewSet *anti, TraceViewSet *post, std::set<RtEvent> &ready)
    //--------------------------------------------------------------------------
    {
#ifdef DEBUG_LEGION
      assert(precondition_views == NULL);
      assert(anticondition_views == NULL);
      assert(postcondition_views == NULL);
#endif
      precondition_views = pre;
      anticondition_views = anti;
      postcondition_views = post;
      WrapperReferenceMutator mutator(ready);
      if (precondition_views != NULL)
      {
        precondition_views->transpose_uniquely(preconditions,
                            unique_view_expressions, mutator);
        for (LegionMap<IndexSpaceExpression*,
                       FieldMaskSet<LogicalView> >::const_iterator 
              eit = preconditions.begin(); eit != preconditions.end(); eit++)
        {
          eit->first->add_base_expression_reference(TRACE_REF, &mutator);
          for (FieldMaskSet<LogicalView>::const_iterator it = 
                eit->second.begin(); it != eit->second.end(); it++)
            it->first->add_base_valid_ref(TRACE_REF, &mutator);
        }
      }
      if (anticondition_views != NULL)
      {
        anticondition_views->transpose_uniquely(anticonditions,
                              unique_view_expressions, mutator);
        for (LegionMap<IndexSpaceExpression*,
                       FieldMaskSet<LogicalView> >::const_iterator 
              eit = anticonditions.begin(); eit != anticonditions.end(); eit++)
        {
          eit->first->add_base_expression_reference(TRACE_REF, &mutator);
          for (FieldMaskSet<LogicalView>::const_iterator it = 
                eit->second.begin(); it != eit->second.end(); it++)
            it->first->add_base_valid_ref(TRACE_REF, &mutator);
        }
      }
      if (postcondition_views != NULL)
      {
        postcondition_views->transpose_uniquely(postconditions,
                              unique_view_expressions, mutator);
        for (LegionMap<IndexSpaceExpression*,
                       FieldMaskSet<LogicalView> >::const_iterator 
              eit = postconditions.begin(); eit != postconditions.end(); eit++)
        {
          eit->first->add_base_expression_reference(TRACE_REF, &mutator);
          for (FieldMaskSet<LogicalView>::const_iterator it = 
                eit->second.begin(); it != eit->second.end(); it++)
            it->first->add_base_valid_ref(TRACE_REF, &mutator);
        }
      }
    }

    //--------------------------------------------------------------------------
    bool TraceConditionSet::is_empty(void) const
    //--------------------------------------------------------------------------
    {
      if (precondition_views != NULL)
        return false;
      if (anticondition_views != NULL)
        return false;
      if (postcondition_views != NULL)
        return false;
      return true;
    }

    //--------------------------------------------------------------------------
    bool TraceConditionSet::is_replayable(bool &not_subsumed,
                                       TraceViewSet::FailedPrecondition *failed)
    //--------------------------------------------------------------------------
    {
      bool replayable = true;
      // Note that it is ok to have precondition views and no postcondition
      // views because that means that everything was read-only and therefore
      // still idempotent and replayable
      if ((precondition_views != NULL) && (postcondition_views != NULL) &&
          !precondition_views->subsumed_by(*postcondition_views, true, failed))
      {
        if ((failed != NULL) && (postcondition_views == NULL))
          precondition_views->record_first_failed(failed);
        replayable = false;
        not_subsumed = true;
      }
      if (replayable && 
          (postcondition_views != NULL) && (anticondition_views != NULL) &&
          !postcondition_views->independent_of(*anticondition_views, failed))
      {
        replayable = false;
        not_subsumed = false;
      }
      // Clean up our view objects since we no longer need them
      if (precondition_views != NULL)
      {
        delete precondition_views;
        precondition_views = NULL;
      }
      if (anticondition_views != NULL)
      {
        delete anticondition_views;
        anticondition_views = NULL;
      }
      if (postcondition_views != NULL)
      {
        delete postcondition_views;
        postcondition_views = NULL;
      }
      return replayable;
    }

    //--------------------------------------------------------------------------
    void TraceConditionSet::dump_preconditions(void) const
    //--------------------------------------------------------------------------
    {
      if (precondition_views == NULL)
        return;
      TraceViewSet dump_view_set(forest, 0/*owner did*/,
          forest->get_tree(region->handle.get_tree_id()));
      LocalReferenceMutator mutator;
      for (ExprViews::const_iterator eit = 
            preconditions.begin(); eit != preconditions.end(); eit++)
        for (FieldMaskSet<LogicalView>::const_iterator it =
              eit->second.begin(); it != eit->second.end(); it++)
          dump_view_set.insert(it->first, eit->first, it->second, mutator);
      dump_view_set.dump();
    }

    //--------------------------------------------------------------------------
    void TraceConditionSet::dump_anticonditions(void) const
    //--------------------------------------------------------------------------
    {
      if (anticondition_views == NULL)
        return;
      TraceViewSet dump_view_set(forest, 0/*owner did*/,
          forest->get_tree(region->handle.get_tree_id()));
      LocalReferenceMutator mutator;
      for (ExprViews::const_iterator eit = 
            anticonditions.begin(); eit != anticonditions.end(); eit++)
        for (FieldMaskSet<LogicalView>::const_iterator it =
              eit->second.begin(); it != eit->second.end(); it++)
          dump_view_set.insert(it->first, eit->first, it->second, mutator);
      dump_view_set.dump();
    }

    //--------------------------------------------------------------------------
    void TraceConditionSet::dump_postconditions(void) const
    //--------------------------------------------------------------------------
    {
      if (postcondition_views == NULL)
        return;
      TraceViewSet dump_view_set(forest, 0/*owner did*/,
          forest->get_tree(region->handle.get_tree_id()));
      LocalReferenceMutator mutator;
      for (ExprViews::const_iterator eit = 
            postconditions.begin(); eit != postconditions.end(); eit++)
        for (FieldMaskSet<LogicalView>::const_iterator it =
              eit->second.begin(); it != eit->second.end(); it++)
          dump_view_set.insert(it->first, eit->first, it->second, mutator);
      dump_view_set.dump();
    }

    //--------------------------------------------------------------------------
    void TraceConditionSet::test_require(Operation *op, 
             std::set<RtEvent> &ready_events, std::set<RtEvent> &applied_events)
    //--------------------------------------------------------------------------
    {
      // We should not need the lock here because the trace should be 
      // blocking all other operations from running and changing the 
      // equivalence sets while we are here
      // First check to see if we need to recompute our equivalence sets
      if (!!invalid_mask)
      {
        const UniqueID opid = op->get_unique_op_id();
        const RtEvent ready = recompute_equivalence_sets(opid);
        if (ready.exists() && !ready.has_triggered())
        {
          const RtUserEvent tested = Runtime::create_rt_user_event();
          const RtUserEvent applied = Runtime::create_rt_user_event();
          DeferTracePreconditionTestArgs args(this, op, tested, applied);
          forest->runtime->issue_runtime_meta_task(args, 
              LG_LATENCY_DEFERRED_PRIORITY, ready);
          ready_events.insert(tested);
          applied_events.insert(applied);
          return;
        }
      }
#ifdef DEBUG_LEGION
      assert(precondition_analyses.empty());
      assert(anticondition_analyses.empty());
#endif
      // Make analyses for the precondition and anticondition tests
      for (ExprViews::const_iterator eit = 
            preconditions.begin(); eit != preconditions.end(); eit++)
      {
        InvalidInstAnalysis *analysis = new InvalidInstAnalysis(forest->runtime,  
            op, precondition_analyses.size(), eit->first, eit->second);
        analysis->add_reference();
        precondition_analyses.push_back(analysis);
        std::set<RtEvent> deferral_events;
        for (FieldMaskSet<EquivalenceSet>::const_iterator it =
              current_sets.begin(); it != current_sets.end(); it++)
        {
          const FieldMask overlap = eit->second.get_valid_mask() & it->second;
          if (!overlap)
            continue;
          analysis->traverse(it->first, overlap,deferral_events,applied_events);
        }
        const RtEvent traversal_done = deferral_events.empty() ?
          RtEvent::NO_RT_EVENT : Runtime::merge_events(deferral_events);
        if (traversal_done.exists() || analysis->has_remote_sets())
        {
          const RtEvent ready = 
            analysis->perform_remote(traversal_done, applied_events);
          if (ready.exists() && !ready.has_triggered())
            ready_events.insert(ready);
        }
      }
      for (ExprViews::const_iterator eit =
            anticonditions.begin(); eit != anticonditions.end(); eit++)
      {
        AntivalidInstAnalysis *analysis = 
          new AntivalidInstAnalysis(forest->runtime, op, 
              anticondition_analyses.size(), eit->first, eit->second);
        analysis->add_reference();
        anticondition_analyses.push_back(analysis);
        std::set<RtEvent> deferral_events;
        for (FieldMaskSet<EquivalenceSet>::const_iterator it =
              current_sets.begin(); it != current_sets.end(); it++)
        {
          const FieldMask overlap = eit->second.get_valid_mask() & it->second;
          if (!overlap)
            continue;
          analysis->traverse(it->first, overlap,deferral_events,applied_events);
        }
        const RtEvent traversal_done = deferral_events.empty() ?
          RtEvent::NO_RT_EVENT : Runtime::merge_events(deferral_events);
        if (traversal_done.exists() || analysis->has_remote_sets())
        {
          const RtEvent ready = 
            analysis->perform_remote(traversal_done, applied_events);
          if (ready.exists() && !ready.has_triggered())
            ready_events.insert(ready);
        }
      }
    }

    //--------------------------------------------------------------------------
    /*static*/ void TraceConditionSet::handle_precondition_test(
                                                               const void *args)
    //--------------------------------------------------------------------------
    {
      const DeferTracePreconditionTestArgs *dargs = 
        (const DeferTracePreconditionTestArgs*)args;
      std::set<RtEvent> ready_events, applied_events;
      dargs->set->test_require(dargs->op, ready_events, applied_events);
      if (!ready_events.empty())
        Runtime::trigger_event(dargs->done_event, 
            Runtime::merge_events(ready_events));
      else
        Runtime::trigger_event(dargs->done_event);
      if (!applied_events.empty())
        Runtime::trigger_event(dargs->applied_event,
            Runtime::merge_events(applied_events));
      else
        Runtime::trigger_event(dargs->applied_event);
    }

    //--------------------------------------------------------------------------
    bool TraceConditionSet::check_require(void)
    //--------------------------------------------------------------------------
    {
      bool satisfied = true;
      for (std::vector<InvalidInstAnalysis*>::const_iterator it =
            precondition_analyses.begin(); it != 
            precondition_analyses.end(); it++)
      {
        if ((*it)->has_invalid())
          satisfied = false;
        if ((*it)->remove_reference())
          delete (*it);
      }
      precondition_analyses.clear();
      for (std::vector<AntivalidInstAnalysis*>::const_iterator it =
            anticondition_analyses.begin(); it != 
            anticondition_analyses.end(); it++)
      {
        if ((*it)->has_antivalid())
          satisfied = false;
        if ((*it)->remove_reference())
          delete (*it);
      }
      anticondition_analyses.clear();
      return satisfied;
    }

    //--------------------------------------------------------------------------
    void TraceConditionSet::ensure(Operation *op, 
                                   std::set<RtEvent> &applied_events)
    //--------------------------------------------------------------------------
    {
      // We should not need the lock here because the trace should be 
      // blocking all other operations from running and changing the 
      // equivalence sets while we are here
      // First check to see if we need to recompute our equivalence sets
      if (!!invalid_mask)
      {
        const UniqueID opid = op->get_unique_op_id();
        const RtEvent ready = recompute_equivalence_sets(opid);
        if (ready.exists() && !ready.has_triggered())
        {
          const RtUserEvent applied= Runtime::create_rt_user_event();
          DeferTracePostconditionTestArgs args(this, op, applied);
          forest->runtime->issue_runtime_meta_task(args, 
              LG_LATENCY_DEFERRED_PRIORITY, ready);
          applied_events.insert(applied);
          return;
        }
      }
      // Perform an overwrite analysis for each of the postconditions
      unsigned index = 0;
      const TraceInfo trace_info(op, false/*init*/);
      const RegionUsage usage(LEGION_READ_WRITE, LEGION_EXCLUSIVE, 0);
      for (ExprViews::const_iterator eit = 
            postconditions.begin(); eit != postconditions.end(); eit++, index++)
      {
        OverwriteAnalysis *analysis = new OverwriteAnalysis(forest->runtime,
            op, index, usage, eit->first, eit->second, 
            PhysicalTraceInfo(trace_info, index), ApEvent::NO_AP_EVENT);
        analysis->add_reference();
        std::set<RtEvent> deferral_events;
        for (FieldMaskSet<EquivalenceSet>::const_iterator it =
              current_sets.begin(); it != current_sets.end(); it++)
        {
          const FieldMask overlap = eit->second.get_valid_mask() & it->second;
          if (!overlap)
            continue;
          analysis->traverse(it->first, overlap,deferral_events,applied_events);
        }
        const RtEvent traversal_done = deferral_events.empty() ?
          RtEvent::NO_RT_EVENT : Runtime::merge_events(deferral_events);
        if (traversal_done.exists() || analysis->has_remote_sets())
          analysis->perform_remote(traversal_done, applied_events);
        if (analysis->remove_reference())
          delete analysis;
      }
    }

    //--------------------------------------------------------------------------
    /*static*/ void TraceConditionSet::handle_postcondition_test(
                                                               const void *args)
    //--------------------------------------------------------------------------
    {
      const DeferTracePostconditionTestArgs *dargs = 
        (const DeferTracePostconditionTestArgs*)args;
      std::set<RtEvent> ready_events;
      dargs->set->ensure(dargs->op, ready_events);
      if (!ready_events.empty())
        Runtime::trigger_event(dargs->done_event, 
            Runtime::merge_events(ready_events));
      else
        Runtime::trigger_event(dargs->done_event);
    }

    //--------------------------------------------------------------------------
    /*static*/ void TraceConditionSet::handle_finalize_sets(const void *args)
    //--------------------------------------------------------------------------
    {
      const DeferTraceFinalizeSetsArgs *dargs =
        (const DeferTraceFinalizeSetsArgs*)args;
      dargs->set->finalize_computed_sets(); 
    }

    //--------------------------------------------------------------------------
    RtEvent TraceConditionSet::recompute_equivalence_sets(UniqueID opid)
    //--------------------------------------------------------------------------
    {
#ifdef DEBUG_LEGION
      assert(!!invalid_mask);
#endif
      std::set<RtEvent> ready_events;
      ContextID ctxid = context->get_context().get_id();
      AddressSpaceID space = forest->runtime->address_space;
      region->compute_equivalence_sets(ctxid, context, this, space, 
          condition_expr, invalid_mask, opid, space, ready_events,
          false/*downward only*/, false/*covers*/);
      invalid_mask.clear();
      if (!ready_events.empty())
      {
        const RtEvent ready = Runtime::merge_events(ready_events);
        if (ready.exists() && !ready.has_triggered())
        {
          // Launch a meta-task to finalize this trace condition set
          DeferTraceFinalizeSetsArgs args(this, opid);
          return forest->runtime->issue_runtime_meta_task(args, 
                          LG_LATENCY_DEFERRED_PRIORITY, ready);
        }
      }
<<<<<<< HEAD
      finalize_computed_sets();
      return RtEvent::NO_RT_EVENT;
    }

    //--------------------------------------------------------------------------
    void TraceConditionSet::finalize_computed_sets(void)
    //--------------------------------------------------------------------------
    {
      // Don't need the lock here, there's only one thing looking at these
      // data structures at this point
      if (pending_sets.empty())
        return;
      for (FieldMaskSet<EquivalenceSet>::const_iterator it =
            pending_sets.begin(); it != pending_sets.end(); it++)
        if (current_sets.insert(it->first, it->second))
          it->first->add_base_resource_ref(TRACE_REF);
      pending_sets.clear();
    }

    /////////////////////////////////////////////////////////////
    // PhysicalTemplate
    /////////////////////////////////////////////////////////////

    //--------------------------------------------------------------------------
    PhysicalTemplate::PhysicalTemplate(PhysicalTrace *t, ApEvent fence_event,
                                       TaskTreeCoordinates &&coords)
      : trace(t), coordinates(std::move(coords)),
        replayable(false, "uninitialized"), fence_completion_id(0),
        replay_parallelism(t->runtime->max_replay_parallelism),
        has_virtual_mapping(false), last_fence(NULL),
        recording_done(Runtime::create_rt_user_event())
    //--------------------------------------------------------------------------
    {
      recording.store(true);
      events.push_back(fence_event);
      event_map[fence_event] = fence_completion_id;
      pending_inv_topo_order.store(NULL);
      pending_transitive_reduction.store(NULL);
      instructions.push_back(
         new AssignFenceCompletion(*this, fence_completion_id, TraceLocalID()));
    }

    //--------------------------------------------------------------------------
    PhysicalTemplate::PhysicalTemplate(const PhysicalTemplate &rhs)
      : trace(NULL), coordinates(rhs.coordinates),
        replayable(false, "uninitialized"), fence_completion_id(0),
        replay_parallelism(1), recording_done(RtUserEvent::NO_RT_USER_EVENT)
    //--------------------------------------------------------------------------
    {
      // should never be called
      assert(false);
    }

    //--------------------------------------------------------------------------
    PhysicalTemplate::~PhysicalTemplate(void)
    //--------------------------------------------------------------------------
    {
      {
        AutoLock tpl_lock(template_lock);
        for (std::set<InstUser*>::iterator it = all_users.begin();
             it != all_users.end(); ++it)
          delete (*it);
        for (std::vector<TraceConditionSet*>::const_iterator it =
              conditions.begin(); it != conditions.end(); it++)
        {
          (*it)->invalidate_equivalence_sets();
          if ((*it)->remove_reference())
            delete (*it);
        }
        for (std::vector<Instruction*>::iterator it = instructions.begin();
             it != instructions.end(); ++it)
          delete *it;
        // Relesae references to instances
        for (CachedMappings::iterator it = cached_mappings.begin();
            it != cached_mappings.end(); ++it)
=======
      // Make sure that event creations and triggers are in the same slice
      std::map<unsigned/*user event*/,unsigned/*slice*/> user_event_slices;
      // Keep track of these so that we don't end up leaking them
      std::vector<Instruction*> crossing_instructions;
      std::map<unsigned,std::pair<unsigned,unsigned> > crossing_counts;
      for (unsigned idx = 1; idx < instructions.size(); ++idx)
      {
        Instruction *inst = instructions[idx];
        const TraceLocalID &owner = inst->owner;
        std::map<TraceLocalID, unsigned>::iterator finder =
          slice_indices_by_owner.find(owner);
        unsigned slice_index = -1U;
        const InstructionKind kind = inst->get_kind();
        if (finder != slice_indices_by_owner.end())
          slice_index = finder->second;
        else if (kind == TRIGGER_EVENT)
        {
          // Find the slice where the event creation was assigned
          // and make sure that we end up on the same slice
          TriggerEvent *trigger = inst->as_trigger_event(); 
          std::map<unsigned,unsigned>::iterator finder = 
            user_event_slices.find(trigger->lhs);
#ifdef DEBUG_LEGION
          assert(finder != user_event_slices.end());
#endif
          slice_index = finder->second;
          user_event_slices.erase(finder);
        }
        else
        {
          slice_index = next_slice_id;
          next_slice_id = (next_slice_id + 1) % replay_parallelism;
          if (kind == CREATE_AP_USER_EVENT)
          {
            // Save which slice this is on so the later trigger will
            // get recorded on the same slice
            CreateApUserEvent *create = inst->as_create_ap_user_event();
#ifdef DEBUG_LEGION
            assert(user_event_slices.find(create->lhs) ==
                    user_event_slices.end());
#endif
            user_event_slices[create->lhs] = slice_index;
          }
        }
        slices[slice_index].push_back(inst);
        slice_indices_by_inst[idx] = slice_index;

        if (kind == MERGE_EVENT)
>>>>>>> c2ad5096
        {
          for (std::deque<InstanceSet>::iterator pit =
              it->second.physical_instances.begin(); pit !=
              it->second.physical_instances.end(); pit++)
          {
            for (unsigned idx = 0; idx < pit->size(); idx++)
            {
              const InstanceRef &ref = (*pit)[idx];
              if (!ref.is_virtual_ref())
                ref.remove_valid_reference(MAPPING_ACQUIRE_REF,NULL/*mutator*/);
            }
<<<<<<< HEAD
            pit->clear();
=======
          }

          if (crossing_found)
            merge->rhs.swap(new_rhs);
        }
        else
        {
          switch (kind)
          {
            case TRIGGER_EVENT:
              {
                parallelize_replay_event(inst->as_trigger_event()->rhs,
                    slice_index, gen, slice_indices_by_inst,
                    crossing_counts, crossing_instructions);
                break;
              }
            case ISSUE_COPY:
              {
                parallelize_replay_event(
                    inst->as_issue_copy()->precondition_idx,
                    slice_index, gen, slice_indices_by_inst,
                    crossing_counts, crossing_instructions);
                break;
              }
            case ISSUE_FILL:
              {
                parallelize_replay_event(
                    inst->as_issue_fill()->precondition_idx,
                    slice_index, gen, slice_indices_by_inst,
                    crossing_counts, crossing_instructions);
                break;
              }
            case ISSUE_ACROSS:
              {
                IssueAcross *across = inst->as_issue_across();
                parallelize_replay_event(across->copy_precondition,
                    slice_index, gen, slice_indices_by_inst,
                    crossing_counts, crossing_instructions);
                if (across->collective_precondition != 0)
                  parallelize_replay_event(across->collective_precondition,
                      slice_index, gen, slice_indices_by_inst,
                      crossing_counts, crossing_instructions);
                if (across->src_indirect_precondition != 0)
                  parallelize_replay_event(across->src_indirect_precondition,
                      slice_index, gen, slice_indices_by_inst,
                      crossing_counts, crossing_instructions);
                if (across->dst_indirect_precondition != 0)
                  parallelize_replay_event(across->dst_indirect_precondition,
                      slice_index, gen, slice_indices_by_inst,
                      crossing_counts, crossing_instructions);
                break;
              }
            case SET_EFFECTS:
              {
                parallelize_replay_event(inst->as_set_effects()->rhs,
                    slice_index, gen, slice_indices_by_inst,
                    crossing_counts, crossing_instructions);
                break;
              }
            case COMPLETE_REPLAY:
              {
                parallelize_replay_event(inst->as_complete_replay()->rhs,
                    slice_index, gen, slice_indices_by_inst,
                    crossing_counts, crossing_instructions);
                break;
              }
            default:
              {
                break;
              }
>>>>>>> c2ad5096
          }
        }
        cached_mappings.clear();
      }
<<<<<<< HEAD
      std::vector<unsigned> *inv_topo_order = pending_inv_topo_order.load();
      if (inv_topo_order != NULL)
        delete inv_topo_order;
      std::vector<std::vector<unsigned> > *transitive_reduction =
        pending_transitive_reduction.load();
      if (transitive_reduction != NULL)
        delete transitive_reduction;
=======
#ifdef DEBUG_LEGION
      assert(user_event_slices.empty());
#endif
      // Update the crossing events and their counts
      if (!crossing_counts.empty())
      {
        for (std::map<unsigned,std::pair<unsigned,unsigned> >::const_iterator
              it = crossing_counts.begin(); it != crossing_counts.end(); it++)
          crossing_events.insert(it->second);
      }
      // Append any new crossing instructions to the list of instructions
      // so that they will still be deleted when the template is
      if (!crossing_instructions.empty())
        instructions.insert(instructions.end(),
            crossing_instructions.begin(), crossing_instructions.end());
>>>>>>> c2ad5096
    }

    //--------------------------------------------------------------------------
    ApEvent PhysicalTemplate::get_completion_for_deletion(void) const
    //--------------------------------------------------------------------------
    {
      std::set<ApEvent> all_events;
      for (std::map<ApEvent, unsigned>::const_iterator it = event_map.begin();
           it != event_map.end(); ++it)
        all_events.insert(it->first);
      return Runtime::merge_events(NULL, all_events);
    }

    //--------------------------------------------------------------------------
    void PhysicalTemplate::find_execution_fence_preconditions(
                                               std::set<ApEvent> &preconditions)
    //--------------------------------------------------------------------------
    {
      AutoLock tpl_lock(template_lock);
#ifdef DEBUG_LEGION
      assert(!events.empty());
      assert(events.size() == instructions.size());
#endif
      // Scan backwards until we find the previous execution fence (if any)
      for (unsigned idx = events.size() - 1; idx > 0; idx--)
      {
        // Skip any barrier events from remote shards, they will be picked
        // up by their own shards and mixed into the fences appropriately
        const InstructionKind kind = instructions[idx]->get_kind(); 
        if ((kind != BARRIER_ADVANCE) && (kind != BARRIER_ARRIVAL))
          preconditions.insert(events[idx]);
        if (instructions[idx] == last_fence)
          return;
      }
      preconditions.insert(events.front());
    }

    //--------------------------------------------------------------------------
    bool PhysicalTemplate::check_preconditions(TraceReplayOp *op,
                                              std::set<RtEvent> &applied_events)
    //--------------------------------------------------------------------------
    {
      std::set<RtEvent> ready_events;
      for (std::vector<TraceConditionSet*>::const_iterator it = 
            conditions.begin(); it != conditions.end(); it++)
        (*it)->test_require(op, ready_events, applied_events);
      if (!ready_events.empty())
      {
        const RtEvent wait_on = Runtime::merge_events(ready_events);
        if (wait_on.exists() && !wait_on.has_triggered())
          wait_on.wait();
      }
      bool result = true;
      for (std::vector<TraceConditionSet*>::const_iterator it = 
            conditions.begin(); it != conditions.end(); it++)
        if (!(*it)->check_require())
          result = false;
      return result;
    }

    //--------------------------------------------------------------------------
    void PhysicalTemplate::apply_postcondition(TraceSummaryOp *op,
                                              std::set<RtEvent> &applied_events)
    //--------------------------------------------------------------------------
    {
      for (std::vector<TraceConditionSet*>::const_iterator it = 
            conditions.begin(); it != conditions.end(); it++)
        (*it)->ensure(op, applied_events);
    }

    //--------------------------------------------------------------------------
    bool PhysicalTemplate::check_preconditions(ReplTraceReplayOp *op,
                                              std::set<RtEvent> &applied_events)
    //--------------------------------------------------------------------------
    {
      std::set<RtEvent> ready_events;
      for (std::vector<TraceConditionSet*>::const_iterator it = 
            conditions.begin(); it != conditions.end(); it++)
        (*it)->test_require(op, ready_events, applied_events);
      if (!ready_events.empty())
      {
        const RtEvent wait_on = Runtime::merge_events(ready_events);
        if (wait_on.exists() && !wait_on.has_triggered())
          wait_on.wait();
      }
      bool result = true;
      for (std::vector<TraceConditionSet*>::const_iterator it = 
            conditions.begin(); it != conditions.end(); it++)
        if (!(*it)->check_require())
          result = false;
      return result;
    } 

    //--------------------------------------------------------------------------
    void PhysicalTemplate::apply_postcondition(ReplTraceSummaryOp *op,
                                              std::set<RtEvent> &applied_events)
    //--------------------------------------------------------------------------
    {
      for (std::vector<TraceConditionSet*>::const_iterator it = 
            conditions.begin(); it != conditions.end(); it++)
        (*it)->ensure(op, applied_events);
    }

    //--------------------------------------------------------------------------
    PhysicalTemplate::Replayable PhysicalTemplate::check_replayable(
                                         ReplTraceOp *op, InnerContext *context,
                                         UniqueID opid, bool has_blocking_call) 
    //--------------------------------------------------------------------------
    {
      if (has_blocking_call)
        return Replayable(false, "blocking call");

      if (has_virtual_mapping)
        return Replayable(false, "virtual mapping");
      
      // First let's get the equivalence sets with data for these regions
      // We'll use the result to get guide the creation of the trace condition
      // sets. Note we're going to end up recomputing the equivalence sets
      // inside the trace condition sets but that is a small price to pay to
      // minimize the number of conditions that we need to do the capture
      // Next we need to compute the equivalence sets for all these regions
      unsigned index = 0;
      std::set<RtEvent> eq_events;
      const ContextID ctx = context->get_context().get_id();
      LegionVector<VersionInfo> version_infos(trace_regions.size());
      for (FieldMaskSet<RegionNode>::const_iterator it =
            trace_regions.begin(); it != trace_regions.end(); it++, index++)
        it->first->perform_versioning_analysis(ctx, context, 
            &version_infos[index], it->second, opid, 
            trace->runtime->address_space, eq_events);
      trace_regions.clear();
      if (!eq_events.empty())
      {
        const RtEvent wait_on = Runtime::merge_events(eq_events);
        if (wait_on.exists() && !wait_on.has_triggered())
          wait_on.wait();
      }
      FieldMaskSet<EquivalenceSet> current_sets;
      for (unsigned idx = 0; idx < version_infos.size(); idx++)
      {
        const FieldMaskSet<EquivalenceSet> &region_sets = 
            version_infos[idx].get_equivalence_sets();
        for (FieldMaskSet<EquivalenceSet>::const_iterator it = 
              region_sets.begin(); it != region_sets.end(); it++)
          current_sets.insert(it->first, it->second);
      }
      // Make a trace condition set for each one of them
      // Note for control replication, we're just letting multiple shards 
      // race to their equivalence sets, whichever one gets there first for
      // their fields will be the one to own the preconditions
      std::vector<RtEvent> ready_events;
      conditions.reserve(current_sets.size()); 
      RegionTreeForest *forest = trace->runtime->forest;
      for (FieldMaskSet<EquivalenceSet>::const_iterator it = 
            current_sets.begin(); it != current_sets.end(); it++)
      {
        TraceConditionSet *condition =
          new TraceConditionSet(trace, forest, 
              it->first->region_node, it->second, ready_events);
        condition->add_reference();
        // This looks redundant because it is a bit since we're just going
        // to compute the single equivalence set we already have here but
        // really what we're doing here is registering the condition with 
        // the VersionManager that owns this equivalence set which is a
        // necessary thing for us to do
        const RtEvent ready = condition->recompute_equivalence_sets(opid);
        if (ready.exists())
          ready_events.push_back(ready);
        condition->capture(it->first, it->second, ready_events);
        conditions.push_back(condition);
      }
      // Wait for the conditions to be ready and then test them for subsumption
      if (!ready_events.empty())
      {
        const RtEvent wait_on = Runtime::merge_events(ready_events);
        ready_events.clear();
        if (wait_on.exists() && !wait_on.has_triggered())
          wait_on.wait();
      }
      TraceViewSet::FailedPrecondition condition;
      // Need this lock in case we invalidate empty conditions
      AutoLock tpl_lock(template_lock);
      for (std::vector<TraceConditionSet*>::iterator it =
            conditions.begin(); it != conditions.end(); /*nothing*/)
      {
        if ((*it)->is_empty())
        {
          (*it)->invalidate_equivalence_sets();
          if ((*it)->remove_reference())
            delete (*it);
          it = conditions.erase(it);
          continue;
        }
        bool not_subsumed = true;
        if (!(*it)->is_replayable(not_subsumed, &condition))
        {
          if (trace->runtime->dump_physical_traces)
          {
            if (not_subsumed)
              return Replayable(
                  false, "precondition not subsumed: " +
                    condition.to_string(trace->logical_trace->ctx));
            else
              return Replayable(
               false, "postcondition anti dependent: " +
                 condition.to_string(trace->logical_trace->ctx));
          }
          else
          {
            if (not_subsumed)
              return Replayable(
                  false, "precondition not subsumed by postcondition");
            else
              return Replayable(
                  false, "postcondition anti dependent");
          }
        }
        it++;
      }
      return Replayable(true);
    }

    //--------------------------------------------------------------------------
    void PhysicalTemplate::register_operation(Operation *op)
    //--------------------------------------------------------------------------
    {
      Memoizable *memoizable = op->get_memoizable();
#ifdef DEBUG_LEGION
      assert(memoizable != NULL);
#endif
      const TraceLocalID tid = memoizable->get_trace_local_id();
      // Should be able to call back() without the lock even when
      // operations are being removed from the front
      std::map<TraceLocalID,Memoizable*> &ops = operations.back();
#ifdef DEBUG_LEGION
      assert(ops.find(tid) == ops.end());
      assert(memo_entries.find(tid) != memo_entries.end());
#endif
      ops[tid] = memoizable;
    }

    //--------------------------------------------------------------------------
    void PhysicalTemplate::execute_slice(unsigned slice_idx,
                                         bool recurrent_replay)
    //--------------------------------------------------------------------------
    {
#ifdef DEBUG_LEGION
      assert(slice_idx < slices.size());
#endif
      ApUserEvent fence = Runtime::create_ap_user_event(NULL);
      const std::vector<TraceLocalID> &tasks = slice_tasks[slice_idx];
      // should be able to read front() even while new maps for operations 
      // are begin appended to the back of 'operations'
      std::map<TraceLocalID,Memoizable*> &ops = operations.front();
      for (unsigned idx = 0; idx < tasks.size(); ++idx)
        ops[tasks[idx]]->get_operation()->set_execution_fence_event(fence);
      std::vector<Instruction*> &instructions = slices[slice_idx];
      for (std::vector<Instruction*>::const_iterator it = instructions.begin();
           it != instructions.end(); ++it)
        (*it)->execute(events, user_events, ops, recurrent_replay);
      Runtime::trigger_event(NULL, fence);
    }

    //--------------------------------------------------------------------------
    void PhysicalTemplate::issue_summary_operations(
                                  InnerContext* context, Operation *invalidator)
    //--------------------------------------------------------------------------
    {
      TraceSummaryOp *op = trace->runtime->get_available_summary_op();
      op->initialize_summary(context, this, invalidator);
#ifdef LEGION_SPY
      LegionSpy::log_summary_op_creator(op->get_unique_op_id(),
                                        invalidator->get_unique_op_id());
#endif
      op->execute_dependence_analysis();
    }

    //--------------------------------------------------------------------------
    void PhysicalTemplate::finalize(InnerContext *context, UniqueID opid,
                                    bool has_blocking_call, ReplTraceOp *op)
    //--------------------------------------------------------------------------
    {
      trigger_recording_done();
      recording = false;
      replayable = check_replayable(op, context, opid, has_blocking_call);

      if (!replayable)
      {
        if (trace->runtime->dump_physical_traces)
        {
          optimize(op, true/*do transitive reduction inline*/);
          dump_template();
        }
        return;
      }
      optimize(op, false/*do transitive reduction inline*/);
      size_t num_events = events.size();
      events.clear();
      events.resize(num_events);
      event_map.clear();
      // Defer performing the transitive reduction because it might
      // be expensive (see comment above)
      if (!trace->runtime->no_trace_optimization)
      {
        TransitiveReductionArgs args(this);
        transitive_reduction_done = trace->runtime->issue_runtime_meta_task(
                                          args, LG_THROUGHPUT_WORK_PRIORITY);
      }
      // Can dump now if we're not deferring the transitive reduction
      else if (trace->runtime->dump_physical_traces)
        dump_template();
    }

    //--------------------------------------------------------------------------
    void PhysicalTemplate::optimize(ReplTraceOp *op, 
                                    bool do_transitive_reduction)
    //--------------------------------------------------------------------------
    {
      std::vector<unsigned> gen;
      if (trace->perform_fence_elision)
        elide_fences(gen, op);
      else
      {
#ifdef DEBUG_LEGION
        assert(instructions.size() == events.size());
#endif
        gen.resize(events.size());
        for (unsigned idx = 0; idx < events.size(); ++idx)
          gen[idx] = idx;
      }
      if (!trace->runtime->no_trace_optimization)
      {
        propagate_merges(gen);
        if (do_transitive_reduction)
          transitive_reduction(false/*deferred*/);
        propagate_copies(&gen);
        eliminate_dead_code(gen);
      }
      prepare_parallel_replay(gen);
      push_complete_replays();
      // After elide fences we can clear these views
      op_insts.clear();
      copy_insts.clear();
      // Check to see if the indirection fields for any across copies are
      // mutated during the execution of the trace. If they aren't then we
      // know that we don't need to recompute preimages on back-to-back replays
      if (!across_copies.empty())
      {
        for (std::vector<IssueAcross*>::const_iterator it =
              across_copies.begin(); it != across_copies.end(); it++)
        {
          std::map<unsigned,InstExprs>::iterator finder =
            src_indirect_insts.find((*it)->lhs);
          if ((finder != src_indirect_insts.end()) &&
              are_read_only_users(finder->second))
            (*it)->executor->record_trace_immutable_indirection(true/*src*/);
          finder = dst_indirect_insts.find((*it)->lhs);
          if ((finder != dst_indirect_insts.end()) &&
              are_read_only_users(finder->second))
            (*it)->executor->record_trace_immutable_indirection(false/*dst*/);
        }
        across_copies.clear();
        src_indirect_insts.clear();
        dst_indirect_insts.clear();
      }
    }

    //--------------------------------------------------------------------------
    void PhysicalTemplate::elide_fences(std::vector<unsigned> &gen, 
                                        ReplTraceOp *op)
    //--------------------------------------------------------------------------
    {
      // Reserve some events for merges to be added during fence elision
      unsigned num_merges = 0;
      for (std::vector<Instruction*>::iterator it = instructions.begin();
           it != instructions.end(); ++it)
        switch ((*it)->get_kind())
        {
          case ISSUE_COPY:
            {
              unsigned precondition_idx =
                (*it)->as_issue_copy()->precondition_idx;
              InstructionKind generator_kind =
                instructions[precondition_idx]->get_kind();
              num_merges += generator_kind != MERGE_EVENT;
              break;
            }
          case ISSUE_FILL:
            {
              unsigned precondition_idx =
                (*it)->as_issue_fill()->precondition_idx;
              InstructionKind generator_kind =
                instructions[precondition_idx]->get_kind();
              num_merges += generator_kind != MERGE_EVENT;
              break;
            }
          case ISSUE_ACROSS:
            {
              IssueAcross *across = (*it)->as_issue_across();
              if (across->collective_precondition == 0)
              {
                InstructionKind generator_kind = 
                  instructions[across->copy_precondition]->get_kind();
                num_merges += (generator_kind != MERGE_EVENT) ? 1 : 0;
              }
              else
              {
                InstructionKind generator_kind = 
                  instructions[across->collective_precondition]->get_kind();
                num_merges += (generator_kind != MERGE_EVENT) ? 1 : 0;
              }
              if (across->src_indirect_precondition != 0)
              {
                InstructionKind generator_kind = 
                  instructions[across->src_indirect_precondition]->get_kind();
                num_merges += (generator_kind != MERGE_EVENT) ? 1 : 0;
              }
              if (across->dst_indirect_precondition != 0)
              {
                InstructionKind generator_kind = 
                  instructions[across->dst_indirect_precondition]->get_kind();
                num_merges += (generator_kind != MERGE_EVENT) ? 1 : 0;
              }
              break;
            }
          case COMPLETE_REPLAY:
            {
              unsigned completion_event_idx =
                (*it)->as_complete_replay()->rhs;
              InstructionKind generator_kind =
                instructions[completion_event_idx]->get_kind();
              num_merges += generator_kind != MERGE_EVENT;
              break;
            }
          default:
            {
              break;
            }
        }

      unsigned merge_starts = events.size();
      events.resize(events.size() + num_merges);

      elide_fences_pre_sync(op);

      // We are now going to break the invariant that
      // the generator of events[idx] is instructions[idx].
      // After fence elision, the generator of events[idx] is
      // instructions[gen[idx]].
      gen.resize(events.size());
      std::vector<Instruction*> new_instructions;

      for (unsigned idx = 0; idx < instructions.size(); ++idx)
      {
        Instruction *inst = instructions[idx];
        InstructionKind kind = inst->get_kind();
        std::set<RtEvent> ready_events;
        switch (kind)
        {
          case COMPLETE_REPLAY:
            {
              CompleteReplay *replay = inst->as_complete_replay();
              std::map<TraceLocalID, InstExprs>::iterator finder =
                op_insts.find(replay->owner);
              if (finder == op_insts.end()) break;
              std::set<unsigned> users;
              find_all_last_users(finder->second, users, ready_events);
              rewrite_preconditions(replay->rhs, users, instructions, 
                  new_instructions, gen, ready_events, merge_starts);
              break;
            }
          case ISSUE_COPY:
            {
              IssueCopy *copy = inst->as_issue_copy();
              std::map<unsigned, InstExprs>::iterator finder =
                copy_insts.find(copy->lhs);
#ifdef DEBUG_LEGION
              assert(finder != copy_insts.end());
#endif
              std::set<unsigned> users;
              find_all_last_users(finder->second, users, ready_events);
              rewrite_preconditions(copy->precondition_idx, users,
                  instructions, new_instructions, gen, 
                  ready_events, merge_starts);
              break;
            }
          case ISSUE_FILL:
            {
              IssueFill *fill = inst->as_issue_fill();
              std::map<unsigned, InstExprs>::iterator finder =
                copy_insts.find(fill->lhs);
#ifdef DEBUG_LEGION
              assert(finder != copy_insts.end());
#endif
              std::set<unsigned> users;
              find_all_last_users(finder->second, users, ready_events);
              rewrite_preconditions(fill->precondition_idx, users,
                  instructions, new_instructions, gen,
                  ready_events, merge_starts);
              break;
            }
          case ISSUE_ACROSS:
            {
              IssueAcross *across = inst->as_issue_across();
              std::map<unsigned, InstExprs>::iterator finder =
                copy_insts.find(across->lhs);
#ifdef DEBUG_LEGION
              assert(finder != copy_insts.end());
#endif
              std::set<unsigned> users;
              find_all_last_users(finder->second, users, ready_events);
              // This is super subtle: for indirections that are
              // working collectively together on a set of indirect
              // source or destination instances, we actually have
              // a fan-in event construction. The indirect->copy_precondition
              // contains the result of that fan-in tree which is not
              // what we want to update here. We instead want to update
              // the set of preconditions to that collective fan-in for this
              // part of the indirect which feed into the collective event
              // tree construction. The local fan-in event is stored at
              // indirect->collective_precondition so use that instead for this
              if (across->collective_precondition == 0)
                rewrite_preconditions(across->copy_precondition, users,
                    instructions, new_instructions, gen, 
                    ready_events, merge_starts);
              else
                rewrite_preconditions(across->collective_precondition, users,
                    instructions, new_instructions, gen,
                    ready_events, merge_starts);
              // Also do the rewrites for any indirection preconditions
              if (across->src_indirect_precondition != 0)
              {
                users.clear();
                finder = src_indirect_insts.find(across->lhs);
#ifdef DEBUG_LEGION
                assert(finder != src_indirect_insts.end());
#endif
                find_all_last_users(finder->second, users, ready_events);
                rewrite_preconditions(across->src_indirect_precondition, users,
                    instructions, new_instructions, gen,
                    ready_events, merge_starts);
              }
              if (across->dst_indirect_precondition != 0)
              {
                users.clear();
                finder = dst_indirect_insts.find(across->lhs);
#ifdef DEBUG_LEGION
                assert(finder != dst_indirect_insts.end());
#endif
                find_all_last_users(finder->second, users, ready_events);
                rewrite_preconditions(across->dst_indirect_precondition, users,
                    instructions, new_instructions, gen,
                    ready_events, merge_starts);
              }
              break;
            }
          default:
            {
              break;
            }
        }
        gen[idx] = new_instructions.size();
        new_instructions.push_back(inst);
      }
      instructions.swap(new_instructions);
      new_instructions.clear();
      elide_fences_post_sync(op);
      // If we added events for fence elision then resize events so that
      // all the new events from a previous trace are generated by the 
      // fence instruction at the beginning of the template
      if (events.size() > gen.size())
        gen.resize(events.size(), 0/*fence instruction*/);
    }

    //--------------------------------------------------------------------------
    void PhysicalTemplate::rewrite_preconditions(
                              unsigned &precondition, std::set<unsigned> &users,
                              const std::vector<Instruction*> &instructions,
                              std::vector<Instruction*> &new_instructions,
                              std::vector<unsigned> &gen,
                              std::set<RtEvent> &ready_events, 
                              unsigned &merge_starts)
    //--------------------------------------------------------------------------
    {
      // If we have any ready events then wait for them to be ready
      if (!ready_events.empty())
      {
        const RtEvent wait_on = Runtime::merge_events(ready_events);
        ready_events.clear();
        if (wait_on.exists() && !wait_on.has_triggered())
          wait_on.wait();
      }
      if (users.empty())
        return;
      Instruction *generator_inst = instructions[precondition];
      if (generator_inst->get_kind() == MERGE_EVENT)
      {
        MergeEvent *merge = generator_inst->as_merge_event();
        merge->rhs.insert(users.begin(), users.end());
      }
      else
      {
        unsigned merging_event_idx = merge_starts++;
        gen[merging_event_idx] = new_instructions.size();
        if (precondition != fence_completion_id)
          users.insert(precondition);
        new_instructions.push_back(
            new MergeEvent(*this, merging_event_idx, users,
                           generator_inst->owner));
        precondition = merging_event_idx;
      }
    }

    //--------------------------------------------------------------------------
    void PhysicalTemplate::propagate_merges(std::vector<unsigned> &gen)
    //--------------------------------------------------------------------------
    {
      std::vector<Instruction*> new_instructions;
      std::vector<bool> used(instructions.size(), false);

      for (unsigned idx = 0; idx < instructions.size(); ++idx)
      {
        Instruction *inst = instructions[idx];
        InstructionKind kind = inst->get_kind();
        used[idx] = kind != MERGE_EVENT;
        switch (kind)
        {
          case MERGE_EVENT:
            {
              MergeEvent *merge = inst->as_merge_event();
              std::set<unsigned> new_rhs;
              bool changed = false;
              for (std::set<unsigned>::iterator it = merge->rhs.begin();
                   it != merge->rhs.end(); ++it)
              {
                Instruction *generator = instructions[gen[*it]];
                if (generator ->get_kind() == MERGE_EVENT)
                {
                  MergeEvent *to_splice = generator->as_merge_event();
                  new_rhs.insert(to_splice->rhs.begin(), to_splice->rhs.end());
                  changed = true;
                }
                else
                  new_rhs.insert(*it);
              }
              if (changed)
                merge->rhs.swap(new_rhs);
              break;
            }
          case TRIGGER_EVENT:
            {
              TriggerEvent *trigger = inst->as_trigger_event();
              used[gen[trigger->rhs]] = true;
              break;
            }
          case BARRIER_ARRIVAL:
            {
              BarrierArrival *arrival = inst->as_barrier_arrival();
              used[gen[arrival->rhs]] = true;
              break;
            }
          case ISSUE_COPY:
            {
              IssueCopy *copy = inst->as_issue_copy();
              used[gen[copy->precondition_idx]] = true;
              break;
            }
          case ISSUE_ACROSS:
            {
              IssueAcross *across = inst->as_issue_across();
              used[gen[across->copy_precondition]] = true;
              if (across->collective_precondition != 0)
                used[gen[across->collective_precondition]] = true;
              if (across->src_indirect_precondition != 0)
                used[gen[across->src_indirect_precondition]] = true;
              if (across->dst_indirect_precondition != 0)
                used[gen[across->dst_indirect_precondition]] = true;
              break;
            }
          case ISSUE_FILL:
            {
              IssueFill *fill = inst->as_issue_fill();
              used[gen[fill->precondition_idx]] = true;
              break;
            }
          case SET_EFFECTS:
            {
              SetEffects *effects = inst->as_set_effects();
              used[gen[effects->rhs]] = true;
              break;
            }
          case COMPLETE_REPLAY:
            {
              CompleteReplay *complete = inst->as_complete_replay();
              used[gen[complete->rhs]] = true;
              break;
            }
          case GET_TERM_EVENT:
          case CREATE_AP_USER_EVENT:
          case SET_OP_SYNC_EVENT:
          case ASSIGN_FENCE_COMPLETION:
          case BARRIER_ADVANCE:
            {
              break;
            }
          default:
            {
              // unreachable
              assert(false);
            }
        }
      }
      std::vector<unsigned> inv_gen(instructions.size(), -1U);
      for (unsigned idx = 0; idx < gen.size(); ++idx)
      {
        unsigned g = gen[idx];
#ifdef DEBUG_LEGION
        assert(inv_gen[g] == -1U || g == fence_completion_id);
#endif
        if (g != -1U && g < instructions.size() && inv_gen[g] == -1U)
          inv_gen[g] = idx;
      }
      std::vector<Instruction*> to_delete;
      std::vector<unsigned> new_gen(gen.size(), -1U);
      initialize_generators(new_gen);
      for (unsigned idx = 0; idx < instructions.size(); ++idx)
        if (used[idx])
        {
          Instruction *inst = instructions[idx];
          if (!trace->runtime->no_fence_elision)
          {
            if (inst->get_kind() == MERGE_EVENT)
            {
              MergeEvent *merge = inst->as_merge_event();
              if (merge->rhs.size() > 1)
                merge->rhs.erase(fence_completion_id);
            }
          }
          unsigned e = inv_gen[idx];
#ifdef DEBUG_LEGION
          assert(e == -1U || (e < new_gen.size() && new_gen[e] == -1U));
#endif
          if (e != -1U)
            new_gen[e] = new_instructions.size();
          new_instructions.push_back(inst);
        }
        else
          to_delete.push_back(instructions[idx]);
      instructions.swap(new_instructions);
      gen.swap(new_gen);
      for (unsigned idx = 0; idx < to_delete.size(); ++idx)
        delete to_delete[idx];
    }

    //--------------------------------------------------------------------------
    void PhysicalTemplate::initialize_generators(std::vector<unsigned> &new_gen)
    //--------------------------------------------------------------------------
    {
      for (std::map<unsigned, unsigned>::iterator it = 
            frontiers.begin(); it != frontiers.end(); ++it)
        new_gen[it->second] = 0;
    }

    //--------------------------------------------------------------------------
    void PhysicalTemplate::initialize_eliminate_dead_code_frontiers(
                      const std::vector<unsigned> &gen, std::vector<bool> &used)
    //--------------------------------------------------------------------------
    {
      for (std::map<unsigned, unsigned>::iterator it = frontiers.begin();
          it != frontiers.end(); ++it)
      {
        unsigned g = gen[it->first];
        if (g != -1U && g < instructions.size())
          used[g] = true;
      }
    }

    //--------------------------------------------------------------------------
    void PhysicalTemplate::prepare_parallel_replay(
                                               const std::vector<unsigned> &gen)
    //--------------------------------------------------------------------------
    {
      slices.resize(replay_parallelism);
      slice_tasks.resize(replay_parallelism);
      std::map<TraceLocalID, unsigned> slice_indices_by_owner;
      std::vector<unsigned> slice_indices_by_inst;
      slice_indices_by_inst.resize(instructions.size());

#ifdef DEBUG_LEGION
      for (unsigned idx = 1; idx < instructions.size(); ++idx)
        slice_indices_by_inst[idx] = -1U;
#endif
      bool round_robin_for_tasks = false;

      std::set<Processor> distinct_targets;
      for (CachedMappings::iterator it = cached_mappings.begin(); it !=
           cached_mappings.end(); ++it)
        distinct_targets.insert(it->second.target_procs[0]);
      round_robin_for_tasks = distinct_targets.size() < replay_parallelism;

      unsigned next_slice_id = 0;
      for (std::map<TraceLocalID,std::pair<unsigned,unsigned> >::const_iterator
            it = memo_entries.begin(); it != memo_entries.end(); ++it)
      {
        unsigned slice_index = -1U;
        if (!round_robin_for_tasks && 
            (it->second.second == Operation::TASK_OP_KIND))
        {
          CachedMappings::iterator finder = cached_mappings.find(it->first);
#ifdef DEBUG_LEGION
          assert(finder != cached_mappings.end());
          assert(finder->second.target_procs.size() > 0);
#endif
          slice_index =
            finder->second.target_procs[0].id % replay_parallelism;
        }
        else
        {
#ifdef DEBUG_LEGION
          assert(slice_indices_by_owner.find(it->first) ==
              slice_indices_by_owner.end());
#endif
          slice_index = next_slice_id;
          next_slice_id = (next_slice_id + 1) % replay_parallelism;
        }

#ifdef DEBUG_LEGION
        assert(slice_index != -1U);
#endif
        slice_indices_by_owner[it->first] = slice_index;
        if (it->second.second == Operation::TASK_OP_KIND)
          slice_tasks[slice_index].push_back(it->first);
      }
      // Keep track of these so that we don't end up leaking them
      std::vector<Instruction*> crossing_instructions;
      std::map<unsigned,std::pair<unsigned,unsigned> > crossing_counts;
      for (unsigned idx = 1; idx < instructions.size(); ++idx)
      {
        Instruction *inst = instructions[idx];
        const TraceLocalID &owner = inst->owner;
        std::map<TraceLocalID, unsigned>::iterator finder =
          slice_indices_by_owner.find(owner);
        unsigned slice_index = -1U;
        if (finder != slice_indices_by_owner.end())
          slice_index = finder->second;
        else
        {
          slice_index = next_slice_id;
          next_slice_id = (next_slice_id + 1) % replay_parallelism;
        }
        slices[slice_index].push_back(inst);
        slice_indices_by_inst[idx] = slice_index;

        if (inst->get_kind() == MERGE_EVENT)
        {
          MergeEvent *merge = inst->as_merge_event();
          unsigned crossing_found = false;
          std::set<unsigned> new_rhs;
          for (std::set<unsigned>::iterator it = merge->rhs.begin();
               it != merge->rhs.end(); ++it)
          {
            unsigned rh = *it;
            if (gen[rh] == 0)
              new_rhs.insert(rh);
            else
            {
#ifdef DEBUG_LEGION
              assert(gen[rh] != -1U);
#endif
              unsigned generator_slice = slice_indices_by_inst[gen[rh]];
#ifdef DEBUG_LEGION
              assert(generator_slice != -1U);
#endif
              if (generator_slice != slice_index)
              {
                crossing_found = true;
                std::map<unsigned, std::pair<unsigned,unsigned> >::iterator
                  finder = crossing_counts.find(rh);
                if (finder != crossing_counts.end())
                {
                  new_rhs.insert(finder->second.first);
                  finder->second.second += 1;
                }
                else
                {
                  unsigned new_crossing_event = events.size();
                  events.resize(events.size() + 1);
                  crossing_counts[rh] = 
                    std::pair<unsigned,unsigned>(new_crossing_event,1/*count*/);
                  new_rhs.insert(new_crossing_event);
                  TriggerEvent *crossing = new TriggerEvent(*this,
                      new_crossing_event, rh, instructions[gen[rh]]->owner);
                  slices[generator_slice].push_back(crossing);
                  crossing_instructions.push_back(crossing);
                }
              }
              else
                new_rhs.insert(rh);
            }
          }

          if (crossing_found)
            merge->rhs.swap(new_rhs);
        }
        else
        {
          switch (inst->get_kind())
          {
            case TRIGGER_EVENT:
              {
                parallelize_replay_event(inst->as_trigger_event()->rhs,
                    slice_index, gen, slice_indices_by_inst,
                    crossing_counts, crossing_instructions);
                break;
              }
            case ISSUE_COPY:
              {
                parallelize_replay_event(
                    inst->as_issue_copy()->precondition_idx,
                    slice_index, gen, slice_indices_by_inst,
                    crossing_counts, crossing_instructions);
                break;
              }
            case ISSUE_FILL:
              {
                parallelize_replay_event(
                    inst->as_issue_fill()->precondition_idx,
                    slice_index, gen, slice_indices_by_inst,
                    crossing_counts, crossing_instructions);
                break;
              }
            case ISSUE_ACROSS:
              {
                IssueAcross *across = inst->as_issue_across();
                parallelize_replay_event(across->copy_precondition,
                    slice_index, gen, slice_indices_by_inst,
                    crossing_counts, crossing_instructions);
                if (across->collective_precondition != 0)
                  parallelize_replay_event(across->collective_precondition,
                      slice_index, gen, slice_indices_by_inst,
                      crossing_counts, crossing_instructions);
                if (across->src_indirect_precondition != 0)
                  parallelize_replay_event(across->src_indirect_precondition,
                      slice_index, gen, slice_indices_by_inst,
                      crossing_counts, crossing_instructions);
                if (across->dst_indirect_precondition != 0)
                  parallelize_replay_event(across->dst_indirect_precondition,
                      slice_index, gen, slice_indices_by_inst,
                      crossing_counts, crossing_instructions);
                break;
              }
            case SET_EFFECTS:
              {
                parallelize_replay_event(inst->as_set_effects()->rhs,
                    slice_index, gen, slice_indices_by_inst,
                    crossing_counts, crossing_instructions);
                break;
              }
            case COMPLETE_REPLAY:
              {
                parallelize_replay_event(inst->as_complete_replay()->rhs,
                    slice_index, gen, slice_indices_by_inst,
                    crossing_counts, crossing_instructions);
                break;
              }
            case BARRIER_ARRIVAL:
              {
                parallelize_replay_event(inst->as_barrier_arrival()->rhs,
                    slice_index, gen, slice_indices_by_inst,
                    crossing_counts, crossing_instructions);
                break;
              }
            default:
              {
                break;
              }
          }
        }
      }
      // Update the crossing events and their counts
      if (!crossing_counts.empty())
      {
        for (std::map<unsigned,std::pair<unsigned,unsigned> >::const_iterator
              it = crossing_counts.begin(); it != crossing_counts.end(); it++)
          crossing_events.insert(it->second);
      }
      // Append any new crossing instructions to the list of instructions
      // so that they will still be deleted when the template is
      if (!crossing_instructions.empty())
        instructions.insert(instructions.end(),
            crossing_instructions.begin(), crossing_instructions.end());
    }

    //--------------------------------------------------------------------------
    void PhysicalTemplate::parallelize_replay_event(unsigned &event_to_check,
              unsigned slice_index, const std::vector<unsigned> &gen,
              const std::vector<unsigned> &slice_indices_by_inst,
              std::map<unsigned,std::pair<unsigned,unsigned> > &crossing_counts,
              std::vector<Instruction*> &crossing_instructions)
    //--------------------------------------------------------------------------
    {
      unsigned g = gen[event_to_check];
#ifdef DEBUG_LEGION
      assert(g != -1U && g < instructions.size());
#endif
      unsigned generator_slice = slice_indices_by_inst[g];
#ifdef DEBUG_LEGION
      assert(generator_slice != -1U);
#endif
      if (generator_slice != slice_index)
      {
        std::map<unsigned, std::pair<unsigned,unsigned> >::iterator
          finder = crossing_counts.find(event_to_check);
        if (finder != crossing_counts.end())
        {
          event_to_check = finder->second.first;
          finder->second.second += 1;
        }
        else
        {
          unsigned new_crossing_event = events.size();
          events.resize(events.size() + 1);
          crossing_counts[event_to_check] =
            std::pair<unsigned,unsigned>(new_crossing_event, 1/*count*/);
          TriggerEvent *crossing = new TriggerEvent(*this,
              new_crossing_event, event_to_check, instructions[g]->owner); 
          event_to_check = new_crossing_event;
          slices[generator_slice].push_back(crossing);
          crossing_instructions.push_back(crossing);
        }
      }
    }

    //--------------------------------------------------------------------------
    void PhysicalTemplate::initialize_transitive_reduction_frontiers(
       std::vector<unsigned> &topo_order, std::vector<unsigned> &inv_topo_order)
    //--------------------------------------------------------------------------
    {
      for (std::map<unsigned, unsigned>::iterator it = 
            frontiers.begin(); it != frontiers.end(); ++it)
      {
        inv_topo_order[it->second] = topo_order.size();
        topo_order.push_back(it->second);
      }
    }

    //--------------------------------------------------------------------------
    void PhysicalTemplate::transitive_reduction(bool deferred)
    //--------------------------------------------------------------------------
    {
      // Transitive reduction inspired by Klaus Simon,
      // "An improved algorithm for transitive closure on acyclic digraphs"

      // First, build a DAG and find nodes with no incoming edges
      std::vector<unsigned> topo_order;
      topo_order.reserve(instructions.size());
      std::vector<unsigned> inv_topo_order(events.size(), -1U);
      std::vector<std::vector<unsigned> > incoming(events.size());
      std::vector<std::vector<unsigned> > outgoing(events.size());

      initialize_transitive_reduction_frontiers(topo_order, inv_topo_order);

      std::map<TraceLocalID, GetTermEvent*> term_insts;
      for (unsigned idx = 0; idx < instructions.size(); ++idx)
      {
        Instruction *inst = instructions[idx];
        switch (inst->get_kind())
        {
          // Pass these instructions as their events will be added later
          case GET_TERM_EVENT :
            {
#ifdef DEBUG_LEGION
              assert(inst->as_get_term_event() != NULL);
#endif
              term_insts[inst->owner] = inst->as_get_term_event();
              break;
            }
          case CREATE_AP_USER_EVENT :
            {
              break;
            }
          case TRIGGER_EVENT :
            {
              TriggerEvent *trigger = inst->as_trigger_event();
              incoming[trigger->lhs].push_back(trigger->rhs);
              outgoing[trigger->rhs].push_back(trigger->lhs);
              break;
            }
          case BARRIER_ARRIVAL:
            {
              BarrierArrival *arrival = inst->as_barrier_arrival();
              incoming[arrival->lhs].push_back(arrival->rhs);
              outgoing[arrival->rhs].push_back(arrival->lhs);
              break;
            }
          case MERGE_EVENT :
            {
              MergeEvent *merge = inst->as_merge_event();
              for (std::set<unsigned>::iterator it = merge->rhs.begin();
                   it != merge->rhs.end(); ++it)
              {
                incoming[merge->lhs].push_back(*it);
                outgoing[*it].push_back(merge->lhs);
              }
              break;
            }
          case ISSUE_COPY :
            {
              IssueCopy *copy = inst->as_issue_copy();
              incoming[copy->lhs].push_back(copy->precondition_idx);
              outgoing[copy->precondition_idx].push_back(copy->lhs);
              break;
            }
          case ISSUE_FILL :
            {
              IssueFill *fill = inst->as_issue_fill();
              incoming[fill->lhs].push_back(fill->precondition_idx);
              outgoing[fill->precondition_idx].push_back(fill->lhs);
              break;
            }
          case ISSUE_ACROSS:
            {
              IssueAcross *across = inst->as_issue_across();
              incoming[across->lhs].push_back(across->copy_precondition);
              outgoing[across->copy_precondition].push_back(across->lhs);
              if (across->collective_precondition != 0)
              {
                incoming[across->lhs].push_back(
                    across->collective_precondition);
                outgoing[across->collective_precondition].push_back(
                    across->lhs);
              }
              if (across->src_indirect_precondition != 0)
              {
                incoming[across->lhs].push_back(
                    across->src_indirect_precondition);
                outgoing[across->src_indirect_precondition].push_back(
                    across->lhs);
              }
              if (across->dst_indirect_precondition != 0)
              {
                incoming[across->lhs].push_back(
                    across->dst_indirect_precondition);
                outgoing[across->dst_indirect_precondition].push_back(
                    across->lhs);
              }
              break;
            }
          case SET_OP_SYNC_EVENT :
            {
              SetOpSyncEvent *sync = inst->as_set_op_sync_event();
              inv_topo_order[sync->lhs] = topo_order.size();
              topo_order.push_back(sync->lhs);
              break;
            }
          case BARRIER_ADVANCE:
            {
              BarrierAdvance *advance = inst->as_barrier_advance();
              inv_topo_order[advance->lhs] = topo_order.size();
              topo_order.push_back(advance->lhs);
              break;
            }
          case SET_EFFECTS :
            {
              break;
            }
          case ASSIGN_FENCE_COMPLETION :
            {
              inv_topo_order[fence_completion_id] = topo_order.size();
              topo_order.push_back(fence_completion_id);
              break;
            }
          case COMPLETE_REPLAY :
            {
              CompleteReplay *replay = inst->as_complete_replay();
#ifdef DEBUG_LEGION
              assert(term_insts.find(replay->owner) != term_insts.end());
#endif
              GetTermEvent *term = term_insts[replay->owner];
              unsigned lhs = term->lhs;
#ifdef DEBUG_LEGION
              assert(lhs != -1U);
#endif
              incoming[lhs].push_back(replay->rhs);
              outgoing[replay->rhs].push_back(lhs);
              break;
            }
          default:
            {
              assert(false);
              break;
            }
        }
      }

      // Second, do a toposort on nodes via BFS
      std::vector<unsigned> remaining_edges(incoming.size());
      for (unsigned idx = 0; idx < incoming.size(); ++idx)
        remaining_edges[idx] = incoming[idx].size();

      unsigned idx = 0;
      while (idx < topo_order.size())
      {
        unsigned node = topo_order[idx];
#ifdef DEBUG_LEGION
        assert(remaining_edges[node] == 0);
#endif
        const std::vector<unsigned> &out = outgoing[node];
        for (unsigned oidx = 0; oidx < out.size(); ++oidx)
        {
          unsigned next = out[oidx];
          if (--remaining_edges[next] == 0)
          {
            inv_topo_order[next] = topo_order.size();
            topo_order.push_back(next);
          }
        }
        ++idx;
      }

      // Third, construct a chain decomposition
      unsigned num_chains = 0;
      std::vector<unsigned> chain_indices(topo_order.size(), -1U);

      int pos = chain_indices.size() - 1;
      while (true)
      {
        while (pos >= 0 && chain_indices[pos] != -1U)
          --pos;
        if (pos < 0) break;
        unsigned curr = topo_order[pos];
        while (incoming[curr].size() > 0)
        {
          chain_indices[inv_topo_order[curr]] = num_chains;
          const std::vector<unsigned> &in = incoming[curr];
          bool found = false;
          for (unsigned iidx = 0; iidx < in.size(); ++iidx)
          {
            unsigned next = in[iidx];
            if (chain_indices[inv_topo_order[next]] == -1U)
            {
              found = true;
              curr = next;
              chain_indices[inv_topo_order[curr]] = num_chains;
              break;
            }
          }
          if (!found) break;
        }
        chain_indices[inv_topo_order[curr]] = num_chains;
        ++num_chains;
      }

      // Fourth, find the frontiers of chains that are connected to each node
      std::vector<std::vector<int> > all_chain_frontiers(topo_order.size());
      std::vector<std::vector<unsigned> > incoming_reduced(topo_order.size());
      for (unsigned idx = 0; idx < topo_order.size(); ++idx)
      {
        std::vector<int> chain_frontiers(num_chains, -1);
        const std::vector<unsigned> &in = incoming[topo_order[idx]];
        std::vector<unsigned> &in_reduced = incoming_reduced[idx];
        for (unsigned iidx = 0; iidx < in.size(); ++iidx)
        {
          int rank = inv_topo_order[in[iidx]];
#ifdef DEBUG_LEGION
          assert((unsigned)rank < idx);
#endif
          const std::vector<int> &pred_chain_frontiers =
            all_chain_frontiers[rank];
          for (unsigned k = 0; k < num_chains; ++k)
            chain_frontiers[k] =
              std::max(chain_frontiers[k], pred_chain_frontiers[k]);
        }
        for (unsigned iidx = 0; iidx < in.size(); ++iidx)
        {
          int rank = inv_topo_order[in[iidx]];
          unsigned chain_idx = chain_indices[rank];
          if (chain_frontiers[chain_idx] < rank)
          {
            in_reduced.push_back(in[iidx]);
            chain_frontiers[chain_idx] = rank;
          }
        }
#ifdef DEBUG_LEGION
        assert(in.size() == 0 || in_reduced.size() > 0);
#endif
        all_chain_frontiers[idx].swap(chain_frontiers);
      }

      // Lastly, suppress transitive dependences using chains
      if (deferred)
      {
        // Save the data structures for finalizing the transitive
        // reduction for later, the next replay will incorporate them
        std::vector<unsigned> *inv_topo_order_copy = 
          new std::vector<unsigned>();
        inv_topo_order_copy->swap(inv_topo_order);
        std::vector<std::vector<unsigned> > *in_reduced_copy = 
          new std::vector<std::vector<unsigned> >();
        in_reduced_copy->swap(incoming_reduced);
        // Write them to the members
        pending_inv_topo_order.store(inv_topo_order_copy);
        // Need memory fence so writes happen in this order
        __sync_synchronize();
        pending_transitive_reduction.store(in_reduced_copy);
      }
      else
        finalize_transitive_reduction(inv_topo_order, incoming_reduced);
    }

    //--------------------------------------------------------------------------
    void PhysicalTemplate::finalize_transitive_reduction(
                    const std::vector<unsigned> &inv_topo_order,
                    const std::vector<std::vector<unsigned> > &incoming_reduced)
    //--------------------------------------------------------------------------
    {
      for (unsigned idx = 0; idx < instructions.size(); ++idx)
        if (instructions[idx]->get_kind() == MERGE_EVENT)
        {
          MergeEvent *merge = instructions[idx]->as_merge_event();
          unsigned order = inv_topo_order[merge->lhs];
#ifdef DEBUG_LEGION
          assert(order != -1U);
#endif
          const std::vector<unsigned> &in_reduced = incoming_reduced[order];
          if (in_reduced.size() == merge->rhs.size())
          {
#ifdef DEBUG_LEGION
            for (unsigned iidx = 0; iidx < in_reduced.size(); ++iidx)
              assert(merge->rhs.find(in_reduced[iidx]) != merge->rhs.end());
#endif
            continue;
          }
#ifdef DEBUG_LEGION
          std::set<unsigned> new_rhs;
          for (unsigned iidx = 0; iidx < in_reduced.size(); ++iidx)
          {
            assert(merge->rhs.find(in_reduced[iidx]) != merge->rhs.end());
            new_rhs.insert(in_reduced[iidx]);
          }
#else
          std::set<unsigned> new_rhs(in_reduced.begin(), in_reduced.end());
#endif
          // Remove any references to crossing events which are no longer needed
          if (!crossing_events.empty())
          {
            for (std::set<unsigned>::const_iterator it =
                  merge->rhs.begin(); it != merge->rhs.end(); it++)
            {
              std::map<unsigned,unsigned>::iterator finder =
                crossing_events.find(*it);
              if ((finder != crossing_events.end()) &&
                  (new_rhs.find(*it) == new_rhs.end()))
              {
#ifdef DEBUG_LEGION
                assert(finder->second > 0);
#endif
                finder->second--;
              }
            }
          }
          merge->rhs.swap(new_rhs);
        }
      // Remove any crossing instructions from the slices that are no
      // longer needed because the transitive reduction eliminated the
      // need for the edge
      for (std::map<unsigned,unsigned>::iterator it =
            crossing_events.begin(); it != crossing_events.end(); /*nothing*/)
      {
        if (it->second == 0)
        {
          // No more references to this crossing instruction so remove it
          bool found = false;
          for (std::vector<std::vector<Instruction*> >::iterator sit =
                slices.begin(); sit != slices.end(); sit++)
          {
            for (std::vector<Instruction*>::iterator iit =
                  sit->begin(); iit != sit->end(); iit++)
            {
              TriggerEvent *trigger = (*iit)->as_trigger_event();
              if (trigger == NULL)
                continue;
              if (trigger->lhs == it->first)
              {
                sit->erase(iit);
                found = true;
                break;
              }
            }
            if (found)
              break;
          }
          std::map<unsigned,unsigned>::iterator to_delete = it++;
          crossing_events.erase(to_delete);
        }
        else
          it++;
      }
    }

    //--------------------------------------------------------------------------
    void PhysicalTemplate::propagate_copies(std::vector<unsigned> *gen)
    //--------------------------------------------------------------------------
    {
      std::vector<int> substs(events.size(), -1);
      std::vector<Instruction*> new_instructions;
      new_instructions.reserve(instructions.size());
      std::set<Instruction*> to_prune;
      for (unsigned idx = 0; idx < instructions.size(); ++idx)
      {
        Instruction *inst = instructions[idx];
        if (instructions[idx]->get_kind() == MERGE_EVENT)
        {
          MergeEvent *merge = instructions[idx]->as_merge_event();
#ifdef DEBUG_LEGION
          assert(merge->rhs.size() > 0);
#endif
          if (merge->rhs.size() == 1)
          {
            substs[merge->lhs] = *merge->rhs.begin();
#ifdef DEBUG_LEGION
            assert(merge->lhs != (unsigned)substs[merge->lhs]);
#endif
            if (gen == NULL)
              to_prune.insert(inst);
            else
              delete inst;
          }
          else
            new_instructions.push_back(inst);
        }
        else
          new_instructions.push_back(inst);
      }

      if (instructions.size() == new_instructions.size()) return;

      instructions.swap(new_instructions);

      std::vector<unsigned> new_gen((gen == NULL) ? 0 : gen->size(), -1U);
      if (gen != NULL)
        initialize_generators(new_gen);

      for (unsigned idx = 0; idx < instructions.size(); ++idx)
      {
        Instruction *inst = instructions[idx];
        int lhs = -1;
        switch (inst->get_kind())
        {
          case GET_TERM_EVENT:
            {
              GetTermEvent *term = inst->as_get_term_event();
              lhs = term->lhs;
              break;
            }
          case CREATE_AP_USER_EVENT:
            {
              CreateApUserEvent *create = inst->as_create_ap_user_event();
              lhs = create->lhs;
              break;
            }
          case TRIGGER_EVENT:
            {
              TriggerEvent *trigger = inst->as_trigger_event();
              int subst = substs[trigger->rhs];
              if (subst >= 0) trigger->rhs = (unsigned)subst;
              break;
            }
          case BARRIER_ARRIVAL:
            {
              BarrierArrival *arrival = inst->as_barrier_arrival();
              int subst = substs[arrival->rhs];
              if (subst >= 0) arrival->rhs = (unsigned)subst;
              lhs = arrival->lhs;
              break;
            }
          case MERGE_EVENT:
            {
              MergeEvent *merge = inst->as_merge_event();
              std::set<unsigned> new_rhs;
              for (std::set<unsigned>::iterator it = merge->rhs.begin();
                   it != merge->rhs.end(); ++it)
              {
                int subst = substs[*it];
                if (subst >= 0) new_rhs.insert((unsigned)subst);
                else new_rhs.insert(*it);
              }
              merge->rhs.swap(new_rhs);
              lhs = merge->lhs;
              break;
            }
          case ISSUE_COPY:
            {
              IssueCopy *copy = inst->as_issue_copy();
              int subst = substs[copy->precondition_idx];
              if (subst >= 0) copy->precondition_idx = (unsigned)subst;
              lhs = copy->lhs;
              break;
            }
          case ISSUE_FILL:
            {
              IssueFill *fill = inst->as_issue_fill();
              int subst = substs[fill->precondition_idx];
              if (subst >= 0) fill->precondition_idx = (unsigned)subst;
              lhs = fill->lhs;
              break;
            }
          case ISSUE_ACROSS:
            {
              IssueAcross *across = inst->as_issue_across();
              int subst = substs[across->copy_precondition];
              if (subst >= 0) across->copy_precondition= (unsigned)subst;
              if (across->collective_precondition != 0)
              {
                int subst = substs[across->collective_precondition];
                if (subst >= 0) 
                  across->collective_precondition = (unsigned)subst;
              }
              if (across->src_indirect_precondition != 0)
              {
                int subst = substs[across->src_indirect_precondition];
                if (subst >= 0) 
                  across->src_indirect_precondition = (unsigned)subst;
              }
              if (across->dst_indirect_precondition != 0)
              {
                int subst = substs[across->dst_indirect_precondition];
                if (subst >= 0) 
                  across->dst_indirect_precondition = (unsigned)subst;
              }
              lhs = across->lhs;
              break;
            }
          case SET_EFFECTS:
            {
              SetEffects *effects = inst->as_set_effects();
              int subst = substs[effects->rhs];
              if (subst >= 0) effects->rhs = (unsigned)subst;
              break;
            }
          case SET_OP_SYNC_EVENT:
            {
              SetOpSyncEvent *sync = inst->as_set_op_sync_event();
              lhs = sync->lhs;
              break;
            }
          case BARRIER_ADVANCE:
            {
              BarrierAdvance *advance = inst->as_barrier_advance();
              lhs = advance->lhs;
              break;
            }
          case ASSIGN_FENCE_COMPLETION:
            {
              lhs = fence_completion_id;
              break;
            }
          case COMPLETE_REPLAY:
            {
              CompleteReplay *replay = inst->as_complete_replay();
              int subst = substs[replay->rhs];
              if (subst >= 0) replay->rhs = (unsigned)subst;
              break;
            }
          default:
            {
              break;
            }
        }
        if ((lhs != -1) && (gen != NULL))
          new_gen[lhs] = idx;
      }
      if (gen != NULL)
        gen->swap(new_gen);
      if (!to_prune.empty())
      {
#ifdef DEBUG_LEGION
        assert(!slices.empty());
#endif
        // Remove these instructions from any slices and then delete them
        for (unsigned idx = 0; idx < slices.size(); idx++)
        {
          std::vector<Instruction*> &slice = slices[idx];
          for (std::vector<Instruction*>::iterator it =
                slice.begin(); it != slice.end(); /*nothing*/)
          {
            std::set<Instruction*>::iterator finder =
              to_prune.find(*it);
            if (finder != to_prune.end())
            {
              it = slice.erase(it);
              delete *finder;
              to_prune.erase(finder);
              if (to_prune.empty())
                break;
            }
            else
              it++;
          }
          if (to_prune.empty())
            break;
        }
#ifdef DEBUG_LEGION
        assert(to_prune.empty());
#endif
      }
    }

    //--------------------------------------------------------------------------
    void PhysicalTemplate::eliminate_dead_code(std::vector<unsigned> &gen)
    //--------------------------------------------------------------------------
    {
      std::vector<bool> used(instructions.size(), false);
      for (unsigned idx = 0; idx < instructions.size(); ++idx)
      {
        Instruction *inst = instructions[idx];
        InstructionKind kind = inst->get_kind();
        // We only eliminate two kinds of instructions:
        // GetTermEvent and SetOpSyncEvent
        used[idx] = kind != SET_OP_SYNC_EVENT;
        switch (kind)
        {
          case MERGE_EVENT:
            {
              MergeEvent *merge = inst->as_merge_event();
              for (std::set<unsigned>::iterator it = merge->rhs.begin();
                   it != merge->rhs.end(); ++it)
              {
#ifdef DEBUG_LEGION
                assert(gen[*it] != -1U);
#endif
                used[gen[*it]] = true;
              }
              break;
            }
          case TRIGGER_EVENT:
            {
              TriggerEvent *trigger = inst->as_trigger_event();
#ifdef DEBUG_LEGION
              assert(gen[trigger->rhs] != -1U);
#endif
              used[gen[trigger->rhs]] = true;
              break;
            }
          case ISSUE_COPY:
            {
              IssueCopy *copy = inst->as_issue_copy();
#ifdef DEBUG_LEGION
              assert(gen[copy->precondition_idx] != -1U);
#endif
              used[gen[copy->precondition_idx]] = true;
              break;
            }
          case ISSUE_FILL:
            {
              IssueFill *fill = inst->as_issue_fill();
#ifdef DEBUG_LEGION
              assert(gen[fill->precondition_idx] != -1U);
#endif
              used[gen[fill->precondition_idx]] = true;
              break;
            }
          case ISSUE_ACROSS:
            {
              IssueAcross *across = inst->as_issue_across();
#ifdef DEBUG_LEGION
              assert(gen[across->copy_precondition] != -1U);
#endif
              used[gen[across->copy_precondition]] = true;
              if (across->collective_precondition != 0)
              {
#ifdef DEBUG_LEGION
                assert(gen[across->collective_precondition] != -1U);
#endif
                used[gen[across->collective_precondition]] = true;
              }
              if (across->src_indirect_precondition!= 0)
              {
#ifdef DEBUG_LEGION
                assert(gen[across->src_indirect_precondition] != -1U);
#endif
                used[gen[across->src_indirect_precondition]] = true;
              }
              if (across->dst_indirect_precondition!= 0)
              {
#ifdef DEBUG_LEGION
                assert(gen[across->dst_indirect_precondition] != -1U);
#endif
                used[gen[across->dst_indirect_precondition]] = true;
              }
              break;
            }
          case SET_EFFECTS:
            {
              SetEffects *effects = inst->as_set_effects();
#ifdef DEBUG_LEGION
              assert(gen[effects->rhs] != -1U);
#endif
              used[gen[effects->rhs]] = true;
              break;
            }
          case COMPLETE_REPLAY:
            {
              CompleteReplay *complete = inst->as_complete_replay();
#ifdef DEBUG_LEGION
              assert(gen[complete->rhs] != -1U);
#endif
              used[gen[complete->rhs]] = true;
              break;
            }
          case BARRIER_ARRIVAL:
            {
              BarrierArrival *arrival = inst->as_barrier_arrival();
#ifdef DEBUG_LEGION
              assert(gen[arrival->rhs] != -1U);
#endif
              used[gen[arrival->rhs]] = true;
              break;
            }
          case GET_TERM_EVENT:
          case CREATE_AP_USER_EVENT:
          case SET_OP_SYNC_EVENT:
          case ASSIGN_FENCE_COMPLETION:
          case BARRIER_ADVANCE:
            {
              break;
            }
          default:
            {
              // unreachable
              assert(false);
            }
        }
      }
      initialize_eliminate_dead_code_frontiers(gen, used);

      std::vector<unsigned> inv_gen(instructions.size(), -1U);
      for (unsigned idx = 0; idx < gen.size(); ++idx)
      {
        unsigned g = gen[idx];
        if (g != -1U && g < instructions.size() && inv_gen[g] == -1U)
          inv_gen[g] = idx;
      }

      std::vector<Instruction*> new_instructions;
      std::vector<Instruction*> to_delete;
      std::vector<unsigned> new_gen(gen.size(), -1U);
      initialize_generators(new_gen);
      for (unsigned idx = 0; idx < instructions.size(); ++idx)
      {
        if (used[idx])
        {
          unsigned e = inv_gen[idx];
#ifdef DEBUG_LEGION
          assert(e == -1U || (e < new_gen.size() && new_gen[e] == -1U));
#endif
          if (e != -1U)
            new_gen[e] = new_instructions.size();
          new_instructions.push_back(instructions[idx]);
        }
        else
          to_delete.push_back(instructions[idx]);
      }

      instructions.swap(new_instructions);
      gen.swap(new_gen);
      for (unsigned idx = 0; idx < to_delete.size(); ++idx)
        delete to_delete[idx];
    }

    //--------------------------------------------------------------------------
    void PhysicalTemplate::push_complete_replays(void)
    //--------------------------------------------------------------------------
    {
      for (unsigned idx = 0; idx < slices.size(); ++idx)
      {
        std::vector<Instruction*> &instructions = slices[idx];
        std::vector<Instruction*> new_instructions;
        new_instructions.reserve(instructions.size());
        std::vector<Instruction*> complete_replays;
        for (unsigned iidx = 0; iidx < instructions.size(); ++iidx)
        {
          Instruction *inst = instructions[iidx];
          if (inst->get_kind() == COMPLETE_REPLAY)
            complete_replays.push_back(inst);
          else
            new_instructions.push_back(inst);
        }
        new_instructions.insert(new_instructions.end(),
                                complete_replays.begin(),
                                complete_replays.end());
        instructions.swap(new_instructions);
      }
    }

    //--------------------------------------------------------------------------
    void PhysicalTemplate::dump_template(void)
    //--------------------------------------------------------------------------
    {
      InnerContext *ctx = trace->logical_trace->ctx;
      log_tracing.info() << "#### " << replayable << " " << this << " Trace "
        << trace->logical_trace->tid << " for " << ctx->get_task_name()
        << " (UID " << ctx->get_unique_id() << ") ####";
      for (unsigned sidx = 0; sidx < replay_parallelism; ++sidx)
      {
        log_tracing.info() << "[Slice " << sidx << "]";
        dump_instructions(slices[sidx]);
      }
      for (std::map<unsigned, unsigned>::iterator it = frontiers.begin();
           it != frontiers.end(); ++it)
        log_tracing.info() << "  events[" << it->second << "] = events["
                           << it->first << "]";
      dump_sharded_template();

      log_tracing.info() << "[Precondition]";
      for (std::vector<TraceConditionSet*>::const_iterator it =
            conditions.begin(); it != conditions.end(); it++)
        (*it)->dump_preconditions();

      log_tracing.info() << "[Anticondition]";
      for (std::vector<TraceConditionSet*>::const_iterator it =
            conditions.begin(); it != conditions.end(); it++)
        (*it)->dump_anticonditions();

      log_tracing.info() << "[Postcondition]";
      for (std::vector<TraceConditionSet*>::const_iterator it =
            conditions.begin(); it != conditions.end(); it++)
        (*it)->dump_postconditions();
    }

    //--------------------------------------------------------------------------
    void PhysicalTemplate::dump_instructions(
                                  const std::vector<Instruction*> &instructions)
    //--------------------------------------------------------------------------
    {
      for (std::vector<Instruction*>::const_iterator it = instructions.begin();
           it != instructions.end(); ++it)
        log_tracing.info() << "  " << (*it)->to_string(memo_entries);
    }

    //--------------------------------------------------------------------------
    void PhysicalTemplate::pack_recorder(Serializer &rez,
                                         std::set<RtEvent> &applied_events)
    //--------------------------------------------------------------------------
    {
      rez.serialize(trace->runtime->address_space);
      rez.serialize(this);
      RtUserEvent remote_applied = Runtime::create_rt_user_event();
      rez.serialize(remote_applied);
      rez.serialize(recording_done);
      applied_events.insert(remote_applied);
    }

    //--------------------------------------------------------------------------
    void PhysicalTemplate::record_premap_output(Memoizable *memo,
                                         const Mapper::PremapTaskOutput &output,
                                         std::set<RtEvent> &applied_events)
    //--------------------------------------------------------------------------
    {
      const TraceLocalID op_key = memo->get_trace_local_id();
      AutoLock t_lock(template_lock);
#ifdef DEBUG_LEGION
      assert(is_recording());
      assert(!output.reduction_futures.empty());
      assert(cached_premappings.find(op_key) == cached_premappings.end());
#endif
      CachedPremapping &premapping = cached_premappings[op_key];
      premapping.future_locations = output.reduction_futures;
    }

    //--------------------------------------------------------------------------
    void PhysicalTemplate::get_premap_output(IndexTask *task,
                                          std::vector<Memory> &future_locations)
    //--------------------------------------------------------------------------
    {
      TraceLocalID op_key = task->get_trace_local_id();
      AutoLock t_lock(template_lock, 1, false/*exclusive*/);
#ifdef DEBUG_LEGION
      assert(is_replaying());
#endif
      CachedPremappings::const_iterator finder = 
        cached_premappings.find(op_key);
#ifdef DEBUG_LEGION
      assert(finder != cached_premappings.end());
#endif
      future_locations = finder->second.future_locations;
    }

    //--------------------------------------------------------------------------
    void PhysicalTemplate::record_mapper_output(const TraceLocalID &tlid,
                                            const Mapper::MapTaskOutput &output,
                              const std::deque<InstanceSet> &physical_instances,
                              const std::vector<size_t> &future_size_bounds,
                              const std::vector<TaskTreeCoordinates> &coords,
                                              std::set<RtEvent> &applied_events)
    //--------------------------------------------------------------------------
    {
      AutoLock t_lock(template_lock);
#ifdef DEBUG_LEGION
      assert(is_recording());
      assert(cached_mappings.find(tlid) == cached_mappings.end());
#endif
      CachedMapping &mapping = cached_mappings[tlid];
      // If you change the things recorded from output here then
      // you also need to change RemoteTraceRecorder::record_mapper_output
      mapping.target_procs = output.target_procs;
      mapping.chosen_variant = output.chosen_variant;
      mapping.task_priority = output.task_priority;
      mapping.postmap_task = output.postmap_task;
      mapping.future_locations = output.future_locations;
      mapping.future_size_bounds = future_size_bounds;
      // Check to see if the future coordinates are inside of our trace
      // They have to be inside of our trace in order for it to be safe
      // for use to be able to re-use their upper bound sizes (because
      // we know those tasks are reusing the same variants)
      for (unsigned idx = 0; idx < future_size_bounds.size(); idx++)
      {
        // If there's no upper bound then no need to check if the
        // future is inside 
        if (future_size_bounds[idx] == SIZE_MAX)
          continue;
        const TaskTreeCoordinates &future_coords = coords[idx];
#ifdef DEBUG_LEGION
        assert(future_coords.size() <= coordinates.size()); 
#endif
        if (future_coords.empty() ||
            (future_coords.size() < coordinates.size()))
        {
          mapping.future_size_bounds[idx] = SIZE_MAX;
          continue;
        }
#ifdef DEBUG_LEGION
#ifndef NDEBUG
        // If the size of the coordinates are the same we better
        // be inside the same parent task or something is really wrong
        for (unsigned idx2 = 0; idx2 < (future_coords.size()-1); idx2++)
          assert(future_coords[idx2] == coordinates[idx2]);
#endif
#endif
        // check to see if it came after the start of the trace
        if (coordinates[idx].context_index <= future_coords[idx].context_index)
          continue;
        // Otherwise not inside the trace and therefore we cannot
        // record the bounds for the future
        mapping.future_size_bounds[idx] = SIZE_MAX;
      }
      mapping.physical_instances = physical_instances;
      WrapperReferenceMutator mutator(applied_events);
      for (std::deque<InstanceSet>::iterator it =
           mapping.physical_instances.begin(); it !=
           mapping.physical_instances.end(); ++it)
      {
        for (unsigned idx = 0; idx < it->size(); idx++)
        {
          const InstanceRef &ref = (*it)[idx];
          if (ref.is_virtual_ref())
            has_virtual_mapping = true;
          else
            ref.add_valid_reference(MAPPING_ACQUIRE_REF, &mutator);
        }
      }
    }

    //--------------------------------------------------------------------------
    void PhysicalTemplate::get_mapper_output(SingleTask *task,
                                             VariantID &chosen_variant,
                                             TaskPriority &task_priority,
                                             bool &postmap_task,
                              std::vector<Processor> &target_procs,
                              std::vector<Memory> &future_locations,
                              std::vector<size_t> &future_size_bounds,
                              std::deque<InstanceSet> &physical_instances) const
    //--------------------------------------------------------------------------
    {
      TraceLocalID op_key = task->get_trace_local_id();
      AutoLock t_lock(template_lock, 1, false/*exclusive*/);
#ifdef DEBUG_LEGION
      assert(is_replaying());
#endif
      CachedMappings::const_iterator finder = cached_mappings.find(op_key);
#ifdef DEBUG_LEGION
      assert(finder != cached_mappings.end());
#endif
      chosen_variant = finder->second.chosen_variant;
      task_priority = finder->second.task_priority;
      postmap_task = finder->second.postmap_task;
      target_procs = finder->second.target_procs;
      future_locations = finder->second.future_locations;
      future_size_bounds = finder->second.future_size_bounds;
      physical_instances = finder->second.physical_instances;
    }

    //--------------------------------------------------------------------------
    void PhysicalTemplate::record_get_term_event(ApEvent lhs,
                                     unsigned op_kind, const TraceLocalID &tlid)
    //--------------------------------------------------------------------------
    {
      const bool fence = (op_kind == Operation::FENCE_OP_KIND);
      AutoLock tpl_lock(template_lock);
#ifdef DEBUG_LEGION
      assert(is_recording());
#endif
      unsigned lhs_ = convert_event(lhs);
      record_memo_entry(tlid, lhs_, op_kind);
      insert_instruction(new GetTermEvent(*this, lhs_, tlid, fence));
    }

    //--------------------------------------------------------------------------
    void PhysicalTemplate::request_term_event(ApUserEvent &term_event)
    //--------------------------------------------------------------------------
    {
#ifdef DEBUG_LEGION
      assert(!term_event.exists() || term_event.has_triggered());
#endif
      term_event = Runtime::create_ap_user_event(NULL);
    }

    //--------------------------------------------------------------------------
    void PhysicalTemplate::record_create_ap_user_event(
                                      ApUserEvent lhs, const TraceLocalID &tlid)
    //--------------------------------------------------------------------------
    {
#ifdef DEBUG_LEGION
      assert(lhs.exists());
#endif
      AutoLock tpl_lock(template_lock);
#ifdef DEBUG_LEGION
      assert(is_recording());
#endif

      unsigned lhs_ = find_or_convert_event(lhs);
      user_events[lhs_] = lhs;
#ifdef DEBUG_LEGION
      assert(instructions[lhs_] == NULL);
#endif
      instructions[lhs_] = new CreateApUserEvent(*this, lhs_, tlid);
    }

    //--------------------------------------------------------------------------
    void PhysicalTemplate::record_trigger_event(ApUserEvent lhs, ApEvent rhs,
                                                const TraceLocalID &tlid)
    //--------------------------------------------------------------------------
    {
#ifdef DEBUG_LEGION
      assert(lhs.exists());
#endif
      AutoLock tpl_lock(template_lock);
#ifdef DEBUG_LEGION
      assert(is_recording());
#endif
      // Do this first in case it gets pre-empted
      const unsigned rhs_ = 
        rhs.exists() ? find_event(rhs, tpl_lock) : fence_completion_id;
      unsigned lhs_ = find_or_convert_event(lhs);
      events.push_back(ApEvent());
      insert_instruction(new TriggerEvent(*this, lhs_, rhs_, tlid));
    }

    //--------------------------------------------------------------------------
    void PhysicalTemplate::record_merge_events(ApEvent &lhs, ApEvent rhs_,
                                               const TraceLocalID &tlid)
    //--------------------------------------------------------------------------
    {
      std::vector<ApEvent> rhs(1, rhs_);
      record_merge_events(lhs, rhs, tlid);
    }

    //--------------------------------------------------------------------------
    void PhysicalTemplate::record_merge_events(ApEvent &lhs, ApEvent e1,
                                           ApEvent e2, const TraceLocalID &tlid)
    //--------------------------------------------------------------------------
    {
      std::vector<ApEvent> rhs(2);
      rhs[0] = e1;
      rhs[1] = e2;
      record_merge_events(lhs, rhs, tlid);
    }

    //--------------------------------------------------------------------------
    void PhysicalTemplate::record_merge_events(ApEvent &lhs, ApEvent e1,
                                               ApEvent e2, ApEvent e3,
                                               const TraceLocalID &tlid)
    //--------------------------------------------------------------------------
    {
      std::vector<ApEvent> rhs(3);
      rhs[0] = e1;
      rhs[1] = e2;
      rhs[2] = e3;
      record_merge_events(lhs, rhs, tlid);
    }

    //--------------------------------------------------------------------------
    void PhysicalTemplate::record_merge_events(ApEvent &lhs,
                                               const std::set<ApEvent>& rhs,
                                               const TraceLocalID &tlid)
    //--------------------------------------------------------------------------
    {
      AutoLock tpl_lock(template_lock);
#ifdef DEBUG_LEGION
      assert(is_recording());
#endif

      std::set<unsigned> rhs_;
      for (std::set<ApEvent>::const_iterator it = rhs.begin(); it != rhs.end();
           it++)
      {
        std::map<ApEvent, unsigned>::iterator finder = event_map.find(*it);
        if (finder != event_map.end())
          rhs_.insert(finder->second);
      }
      if (rhs_.size() == 0)
        rhs_.insert(fence_completion_id);

#ifndef LEGION_DISABLE_EVENT_PRUNING
      if (!lhs.exists() || (rhs.find(lhs) != rhs.end()))
      {
        ApUserEvent rename = Runtime::create_ap_user_event(NULL);
        Runtime::trigger_event(NULL, rename, lhs);
        lhs = rename;
      }
#endif

      insert_instruction(new MergeEvent(*this, convert_event(lhs), rhs_, tlid));
    }

    //--------------------------------------------------------------------------
    void PhysicalTemplate::record_merge_events(ApEvent &lhs,
                                               const std::vector<ApEvent>& rhs,
                                               const TraceLocalID &tlid)
    //--------------------------------------------------------------------------
    {
      AutoLock tpl_lock(template_lock);
#ifdef DEBUG_LEGION
      assert(is_recording());
#endif

      std::set<unsigned> rhs_;
      for (std::vector<ApEvent>::const_iterator it =
            rhs.begin(); it != rhs.end(); it++)
      {
        std::map<ApEvent, unsigned>::iterator finder = event_map.find(*it);
        if (finder != event_map.end())
          rhs_.insert(finder->second);
      }
      if (rhs_.size() == 0)
        rhs_.insert(fence_completion_id);

#ifndef LEGION_DISABLE_EVENT_PRUNING
      if (!lhs.exists())
      {
        Realm::UserEvent rename(Realm::UserEvent::create_user_event());
        rename.trigger();
        lhs = ApEvent(rename);
      }
      else
      {
        // Check for reuse
        for (unsigned idx = 0; idx < rhs.size(); idx++)
        {
          if (lhs != rhs[idx])
            continue;
          Realm::UserEvent rename(Realm::UserEvent::create_user_event());
          rename.trigger(lhs);
          lhs = ApEvent(rename);
          break;
        }
      }
#endif

      insert_instruction(new MergeEvent(*this, convert_event(lhs), rhs_, tlid));
    }

    //--------------------------------------------------------------------------
    void PhysicalTemplate::record_collective_barrier(ApBarrier bar, 
              ApEvent pre, const std::pair<size_t,size_t> &key, size_t arrivals)
    //--------------------------------------------------------------------------
    {
      // should only be called on sharded physical templates
      assert(false);
    }

    //--------------------------------------------------------------------------
    void PhysicalTemplate::record_issue_copy(const TraceLocalID &tlid, 
                                 ApEvent &lhs, IndexSpaceExpression *expr,
                                 const std::vector<CopySrcDstField>& src_fields,
                                 const std::vector<CopySrcDstField>& dst_fields,
                                 const std::vector<Reservation> &reservations,
#ifdef LEGION_SPY
                                             RegionTreeID src_tree_id,
                                             RegionTreeID dst_tree_id,
#endif
                                             ApEvent precondition,
                                             PredEvent pred_guard)
    //--------------------------------------------------------------------------
    {
      if (!lhs.exists())
      {
        Realm::UserEvent rename(Realm::UserEvent::create_user_event());
        rename.trigger();
        lhs = ApEvent(rename);
      } 

      AutoLock tpl_lock(template_lock);
#ifdef DEBUG_LEGION
      assert(is_recording());
#endif
      // Do this first in case it gets preempted
      const unsigned rhs_ = find_event(precondition, tpl_lock);
      unsigned lhs_ = convert_event(lhs);
      insert_instruction(new IssueCopy(
            *this, lhs_, expr, tlid,
            src_fields, dst_fields, reservations,
#ifdef LEGION_SPY
            src_tree_id, dst_tree_id,
#endif
            rhs_)); 
    }

    //--------------------------------------------------------------------------
    void PhysicalTemplate::record_issue_fill(const TraceLocalID &tlid, 
                                             ApEvent &lhs,
                                             IndexSpaceExpression *expr,
                                 const std::vector<CopySrcDstField> &fields,
                                             const void *fill_value, 
                                             size_t fill_size,
#ifdef LEGION_SPY
                                             UniqueID fill_uid,
                                             FieldSpace handle,
                                             RegionTreeID tree_id,
#endif
                                             ApEvent precondition,
                                             PredEvent pred_guard)
    //--------------------------------------------------------------------------
    {
      if (!lhs.exists())
      {
        ApUserEvent rename = Runtime::create_ap_user_event(NULL);
        Runtime::trigger_event(NULL, rename);
        lhs = rename;
      }

      AutoLock tpl_lock(template_lock);
#ifdef DEBUG_LEGION
      assert(is_recording());
#endif
      // Do this first in case it gets preempted
      const unsigned rhs_ = find_event(precondition, tpl_lock);
      unsigned lhs_ = convert_event(lhs);
      insert_instruction(new IssueFill(*this, lhs_, expr, tlid,
                                       fields, fill_value, fill_size, 
#ifdef LEGION_SPY
                                       fill_uid, handle, tree_id,
#endif
                                       rhs_));
    }

    //--------------------------------------------------------------------------
    void PhysicalTemplate::record_issue_across(const TraceLocalID &tlid, 
                                              ApEvent &lhs,
                                              ApEvent collective_precondition,
                                              ApEvent copy_precondition,
                                              ApEvent src_indirect_precondition,
                                              ApEvent dst_indirect_precondition,
                                              CopyAcrossExecutor *executor)
    //--------------------------------------------------------------------------
    {
      if (!lhs.exists())
      {
        ApUserEvent rename = Runtime::create_ap_user_event(NULL);
        Runtime::trigger_event(NULL, rename);
        lhs = rename;
      }

      AutoLock tpl_lock(template_lock);
#ifdef DEBUG_LEGION
      assert(is_recording());
#endif
      unsigned copy_pre = find_event(copy_precondition, tpl_lock);
      unsigned collective_pre = 0, src_indirect_pre = 0, dst_indirect_pre = 0;
      if (collective_precondition.exists())
        collective_pre = find_event(collective_precondition, tpl_lock);
      if (src_indirect_precondition.exists())
        src_indirect_pre = find_event(src_indirect_precondition, tpl_lock);
      if (dst_indirect_precondition.exists())
        dst_indirect_pre = find_event(dst_indirect_precondition, tpl_lock);
      unsigned lhs_ = convert_event(lhs);
      IssueAcross *across = new IssueAcross(*this, lhs_,copy_pre,collective_pre,
       src_indirect_pre, dst_indirect_pre, tlid, executor);
      across_copies.push_back(across);
      insert_instruction(across);
    }

    //--------------------------------------------------------------------------
    void PhysicalTemplate::record_op_inst(const TraceLocalID &tlid,
                                          unsigned idx,
                                          PhysicalInstance inst,
                                          DistributedID inst_did,
                                          RegionNode *node,
                                          const RegionUsage &usage,
                                          const FieldMask &user_mask,
                                          bool update_validity,
                                          std::set<RtEvent> &applied)
    //--------------------------------------------------------------------------
    {
      const UniqueInst key(inst, inst_did);
      AutoLock tpl_lock(template_lock);
      unsigned entry = find_memo_entry(tlid);

      FieldMaskSet<IndexSpaceExpression> &insts = op_insts[tlid][key];
      IndexSpaceNode *expr = node->row_source;
      insts.insert(expr, user_mask);
      if (update_validity)
        add_inst_user(key, usage, entry, expr, user_mask, applied);
      trace_regions.insert(node, user_mask);
    }

    //--------------------------------------------------------------------------
    void PhysicalTemplate::record_fill_inst(ApEvent lhs,
                                 IndexSpaceExpression *expr,
                                 PhysicalInstance inst, DistributedID inst_did,
                                 const FieldMask &fill_mask,
                                 std::set<RtEvent> &applied_events,
                                 const bool reduction_initialization)
    //--------------------------------------------------------------------------
    {
      AutoLock tpl_lock(template_lock);
#ifdef DEBUG_LEGION
      assert(is_recording());
#endif
      const unsigned lhs_ = find_event(lhs, tpl_lock);
      record_inst(lhs_, expr,RegionUsage(LEGION_WRITE_ONLY,LEGION_EXCLUSIVE,0),
                  inst, inst_did, fill_mask, applied_events);
      record_expression_inst(copy_insts[lhs_], expr, inst, inst_did, fill_mask);
    }

    //--------------------------------------------------------------------------
    void PhysicalTemplate::record_copy_insts(ApEvent lhs, 
                         const TraceLocalID &tlid,
                         unsigned src_idx, unsigned dst_idx,
                         IndexSpaceExpression *expr,
                         PhysicalInstance src_inst, PhysicalInstance dst_inst,
                         DistributedID src_did, DistributedID dst_did,
                         const FieldMask &src_mask, const FieldMask &dst_mask,
                         PrivilegeMode src_mode, PrivilegeMode dst_mode,
                         ReductionOpID redop, std::set<RtEvent> &applied_events)
    //--------------------------------------------------------------------------
    {
      AutoLock tpl_lock(template_lock);
#ifdef DEBUG_LEGION
      assert(is_recording());
#endif
      const unsigned lhs_ = find_event(lhs, tpl_lock);
      record_inst(lhs_, expr, RegionUsage(src_mode, LEGION_EXCLUSIVE, 0),
                  src_inst, src_did, src_mask, applied_events);
      record_expression_inst(copy_insts[lhs_], expr, src_inst,src_did,src_mask);
      record_inst(lhs_, expr, RegionUsage(dst_mode, LEGION_EXCLUSIVE, redop),
                   dst_inst, dst_did, dst_mask, applied_events);
      record_expression_inst(copy_insts[lhs_], expr, dst_inst,dst_did,dst_mask);
    }

    //--------------------------------------------------------------------------
    void PhysicalTemplate::record_across_insts(ApEvent lhs, 
                                 const TraceLocalID &tlid,
                                 unsigned src_idx, unsigned dst_idx,
                                 IndexSpaceExpression *expr,
                                 const AcrossInsts &src_insts,
                                 const AcrossInsts &dst_insts,
                                 PrivilegeMode src_mode, PrivilegeMode dst_mode,
                                 bool src_indirect, bool dst_indirect,
                                 std::set<RtEvent> &applied_events)
    //--------------------------------------------------------------------------
    {
      AutoLock tpl_lock(template_lock);
#ifdef DEBUG_LEGION
      assert(is_recording());
#endif
      const unsigned lhs_ = find_event(lhs, tpl_lock);
      for (AcrossInsts::const_iterator it =
            src_insts.begin(); it != src_insts.end(); it++)
      {
        record_inst(lhs_, expr, RegionUsage(src_mode, LEGION_EXCLUSIVE, 0),
            it->first.first, it->first.second, it->second, applied_events);
        record_expression_inst(src_indirect ? 
            src_indirect_insts[lhs_] : copy_insts[lhs_], 
            expr, it->first.first, it->first.second, it->second);
      }
      for (AcrossInsts::const_iterator it =
            dst_insts.begin(); it != dst_insts.end(); it++)
      {
        record_inst(lhs_, expr, RegionUsage(dst_mode, LEGION_EXCLUSIVE, 0),
             it->first.first, it->first.second, it->second, applied_events);
        record_expression_inst(dst_indirect ?
            dst_indirect_insts[lhs_] : copy_insts[lhs_], 
            expr, it->first.first, it->first.second, it->second);
      }
    }

    //--------------------------------------------------------------------------
    void PhysicalTemplate::record_indirect_insts(ApEvent indirect_done,
                            ApEvent all_done, IndexSpaceExpression *expr,
                            const AcrossInsts &insts,
                            std::set<RtEvent> &applied, PrivilegeMode privilege)
    //--------------------------------------------------------------------------
    {
      AutoLock tpl_lock(template_lock);
#ifdef DEBUG_LEGION
      assert(is_recording());
#endif
      const unsigned indirect = find_event(indirect_done, tpl_lock);
      const unsigned all = find_event(all_done, tpl_lock);
      // The thing about indirect views is that the event for which they
      // are done being used is not always the same as the indirect copy
      // that generated them because they can be collective, so we need to
      // record the summary event for when all the indirect copies are done
      // for their view user
      for (AcrossInsts::const_iterator it = 
            insts.begin(); it != insts.end(); it++)
      {
        record_inst(all, expr, RegionUsage(privilege, LEGION_EXCLUSIVE, 0),
                    it->first.first, it->first.second, it->second, applied);
        record_expression_inst(copy_insts[indirect], expr,
            it->first.first, it->first.second, it->second);
      }
    }

    //--------------------------------------------------------------------------
    void PhysicalTemplate::record_inst(unsigned entry,
                                       IndexSpaceExpression *expr,
                                       const RegionUsage &usage,
                                       PhysicalInstance inst,
                                       DistributedID inst_did,
                                       const FieldMask &inst_mask,
                                       std::set<RtEvent> &applied)
    //--------------------------------------------------------------------------
    {
      const UniqueInst key(inst, inst_did);
      add_inst_user(key, usage, entry, expr, inst_mask, applied);
    }

    //--------------------------------------------------------------------------
    PhysicalTemplate::InstUser::InstUser(const RegionUsage &r, unsigned u, 
                                         IndexSpaceExpression *e, ShardID s)
      : usage(r), user(u), expr(e), shard(s)
    //--------------------------------------------------------------------------
    {
      expr->add_base_expression_reference(TRACE_REF);
    }

    //--------------------------------------------------------------------------
    PhysicalTemplate::InstUser::~InstUser(void)
    //--------------------------------------------------------------------------
    {
      if (expr->remove_base_expression_reference(TRACE_REF))
        delete expr;
    }

    //--------------------------------------------------------------------------
    void PhysicalTemplate::add_inst_user(const UniqueInst &inst,
                                         const RegionUsage &usage,
                                         unsigned user_index,
                                         IndexSpaceExpression *user_expr,
                                         const FieldMask &user_mask,
                                         std::set<RtEvent> &applied,
                                         int owner_shard)
    //--------------------------------------------------------------------------
    {
      InstUser *user = new InstUser(usage, user_index, user_expr, owner_shard);
      all_users.insert(user);
      RegionTreeForest *forest = trace->runtime->forest;
      FieldMaskSet<InstUser> &users = inst_users[inst];
      FieldMaskSet<InstUser> to_delete;
      for (FieldMaskSet<InstUser>::iterator it = users.begin();
           it != users.end(); ++it)
      {
        FieldMask overlap = user_mask & it->second;
        if (!overlap)
          continue;

        IndexSpaceExpression *expr1 = user->expr;
        IndexSpaceExpression *expr2 = it->first->expr;
        if (forest->intersect_index_spaces(expr1, expr2)->is_empty())
          continue;

        DependenceType dep =
          check_dependence_type<false>(it->first->usage, user->usage);
        if (dep == LEGION_NO_DEPENDENCE)
          continue;

        to_delete.insert(it->first, overlap);
      }

      for (FieldMaskSet<InstUser>::iterator it = to_delete.begin();
           it != to_delete.end(); ++it)
      {
        FieldMaskSet<InstUser>::iterator finder = users.find(it->first);
#ifdef DEBUG_LEGION
        assert(finder != users.end());
#endif
        finder.filter(it->second);
        if (!finder->second)
          users.erase(finder);
      }

      users.insert(user, user_mask);
    }

    //--------------------------------------------------------------------------
    /*static*/ void PhysicalTemplate::record_expression_inst(InstExprs &cviews,
                                        IndexSpaceExpression *expr,
                                        PhysicalInstance inst,
                                        DistributedID inst_did,
                                        const FieldMask &inst_mask)
    //--------------------------------------------------------------------------
    {
      const UniqueInst key(inst, inst_did);
      cviews[key].insert(expr, inst_mask);
    }

    //--------------------------------------------------------------------------
    void PhysicalTemplate::record_set_op_sync_event(ApEvent &lhs, 
                                                    const TraceLocalID &tlid)
    //--------------------------------------------------------------------------
    {
      if (!lhs.exists())
      {
        ApUserEvent rename = Runtime::create_ap_user_event(NULL);
        Runtime::trigger_event(NULL, rename);
        lhs = rename;
      }
      AutoLock tpl_lock(template_lock);
#ifdef DEBUG_LEGION
      assert(is_recording());
#endif

      insert_instruction(new SetOpSyncEvent(*this, convert_event(lhs), tlid));
    }

    //--------------------------------------------------------------------------
    void PhysicalTemplate::record_set_effects(const TraceLocalID &tlid, 
                                              ApEvent &rhs)
    //--------------------------------------------------------------------------
    {
      AutoLock tpl_lock(template_lock);
#ifdef DEBUG_LEGION
      assert(is_recording());
#endif
      const unsigned rhs_ = find_event(rhs, tpl_lock);
      events.push_back(ApEvent());
      insert_instruction(new SetEffects(*this, tlid, rhs_));
    }

    //--------------------------------------------------------------------------
    void PhysicalTemplate::record_complete_replay(const TraceLocalID &tlid,
                                                  ApEvent rhs)
    //--------------------------------------------------------------------------
    {
      AutoLock tpl_lock(template_lock);
#ifdef DEBUG_LEGION
      assert(is_recording());
#endif
      // Do this first in case it gets preempted
      const unsigned rhs_ = find_event(rhs, tpl_lock);
      events.push_back(ApEvent());
      insert_instruction(new CompleteReplay(*this, tlid, rhs_));
    }

    //--------------------------------------------------------------------------
    void PhysicalTemplate::record_reservations(const TraceLocalID &tlid,
                                const std::map<Reservation,bool> &reservations,
                                std::set<RtEvent> &applied_events)
    //--------------------------------------------------------------------------
    {
      AutoLock tpl_lock(template_lock);
#ifdef DEBUG_LEGION
      assert(is_recording());
      assert(cached_reservations.find(tlid) == cached_reservations.end());
#endif
      cached_reservations[tlid] = reservations;
    }

    //--------------------------------------------------------------------------
    void PhysicalTemplate::get_task_reservations(SingleTask *task,
                                 std::map<Reservation,bool> &reservations) const
    //--------------------------------------------------------------------------
    {
      const TraceLocalID key = task->get_trace_local_id();
      AutoLock t_lock(template_lock, 1, false/*exclusive*/);
#ifdef DEBUG_LEGION
      assert(is_replaying());
#endif
      std::map<TraceLocalID,std::map<Reservation,bool> >::const_iterator
        finder = cached_reservations.find(key);
#ifdef DEBUG_LEGION
      assert(finder != cached_reservations.end());
#endif
      reservations = finder->second;
    }

    //--------------------------------------------------------------------------
    void PhysicalTemplate::record_owner_shard(unsigned tid, ShardID owner)
    //--------------------------------------------------------------------------
    {
      // Only called on sharded physical template
      assert(false);
    }

    //--------------------------------------------------------------------------
    void PhysicalTemplate::record_local_space(unsigned tid, IndexSpace sp)
    //--------------------------------------------------------------------------
    {
      // Only called on sharded physical template
      assert(false);
    }

    //--------------------------------------------------------------------------
    void PhysicalTemplate::record_sharding_function(unsigned tid, 
                                                    ShardingFunction *function)
    //--------------------------------------------------------------------------
    {
      // Only called on sharded physical template
      assert(false);
    }

    //--------------------------------------------------------------------------
    ShardID PhysicalTemplate::find_owner_shard(unsigned tid)
    //--------------------------------------------------------------------------
    {
      // Only called on sharded physical template
      assert(false);
      return 0;
    }

    //--------------------------------------------------------------------------
    IndexSpace PhysicalTemplate::find_local_space(unsigned tid)
    //--------------------------------------------------------------------------
    {
      // Only called on sharded physical template
      assert(false);
      return IndexSpace::NO_SPACE;
    }

    //--------------------------------------------------------------------------
    ShardingFunction* PhysicalTemplate::find_sharding_function(unsigned tid)
    //--------------------------------------------------------------------------
    {
      // Only called on sharded physical template
      assert(false);
      return NULL;
    } 

    //--------------------------------------------------------------------------
    void PhysicalTemplate::initialize_replay(ApEvent completion, 
                                             bool recurrent, bool need_lock)
    //--------------------------------------------------------------------------
    {
      if (need_lock)
      {
        AutoLock t_lock(template_lock);
        initialize_replay(completion, recurrent, false/*need lock*/);
        return;
      }
      operations.emplace_back(std::map<TraceLocalID,Memoizable*>());
      pending_replays.emplace_back(std::make_pair(completion, recurrent));
    }

    //--------------------------------------------------------------------------
    void PhysicalTemplate::perform_replay(Runtime *runtime, 
                std::set<RtEvent> &replayed_events, RtEvent replay_precondition)
    //--------------------------------------------------------------------------
    {
      ApEvent completion;
      bool recurrent;
      {
        AutoLock t_lock(template_lock);
#ifdef DEBUG_LEGION
        assert(!pending_replays.empty());
#endif
        completion = pending_replays.front().first;
        recurrent = pending_replays.front().second;
        pending_replays.pop_front();
      }
      // Check to see if we have a pending transitive reduction result
      std::vector<std::vector<unsigned> > *transitive_reduction = 
        pending_transitive_reduction.load();
      if (transitive_reduction != NULL)
      {
        std::vector<unsigned> *inv_topo_order = pending_inv_topo_order.load();
#ifdef DEBUG_LEGION
        assert(inv_topo_order != NULL);
#endif
        finalize_transitive_reduction(*inv_topo_order, *transitive_reduction);
        delete inv_topo_order;
        pending_inv_topo_order.store(NULL);
        delete transitive_reduction;
        pending_transitive_reduction.store(NULL);
        // We also need to rerun the propagate copies analysis to
        // remove any mergers which contain only a single input
        propagate_copies(NULL/*don't need the gen out*/);
        // If it was requested that we dump the traces do that now
        if (runtime->dump_physical_traces)
          dump_template();
      }
      if (recurrent)
      {
        fence_completion = ApEvent::NO_AP_EVENT;
        for (std::map<unsigned, unsigned>::iterator it = frontiers.begin();
            it != frontiers.end(); ++it)
          events[it->second] = events[it->first];
      }
      else
      {
        fence_completion = completion;
        for (std::map<unsigned, unsigned>::iterator it = frontiers.begin();
            it != frontiers.end(); ++it)
          events[it->second] = completion;
      }

      events[fence_completion_id] = fence_completion;

      for (std::map<unsigned, unsigned>::iterator it =
            crossing_events.begin(); it != crossing_events.end(); ++it)
      {
        ApUserEvent ev = Runtime::create_ap_user_event(NULL);
        events[it->first] = ev;
        user_events[it->first] = ev;
      }

      const std::vector<Processor> &replay_targets = 
        trace->get_replay_targets();
      for (unsigned idx = 0; idx < replay_parallelism; ++idx)
      {
        ReplaySliceArgs args(this, idx, recurrent);
        const RtEvent done = runtime->replay_on_cpus ?
          runtime->issue_application_processor_task(args, LG_LOW_PRIORITY,
            replay_targets[idx % replay_targets.size()], replay_precondition) :
          runtime->issue_runtime_meta_task(args, LG_THROUGHPUT_WORK_PRIORITY,
            replay_precondition, replay_targets[idx % replay_targets.size()]);
        replayed_events.insert(done);
      }
    }

    //--------------------------------------------------------------------------
    void PhysicalTemplate::finish_replay(std::set<ApEvent> &postconditions)
    //--------------------------------------------------------------------------
    {
      for (InstUsers::const_iterator it = inst_users.begin();
            it != inst_users.end(); ++it)
        for (FieldMaskSet<InstUser>::const_iterator uit = it->second.begin();
              uit != it->second.end(); ++uit)
          postconditions.insert(events[uit->first->user]);
      if (last_fence != NULL)
        postconditions.insert(events[last_fence->lhs]);
      // Now we can remove the operations as well
      AutoLock t_lock(template_lock);
#ifdef DEBUG_LEGION
      assert(!operations.empty());
#endif
      operations.pop_front();
    }

    //--------------------------------------------------------------------------
    bool PhysicalTemplate::defer_template_deletion(ApEvent &pending_deletion,
                                              std::set<RtEvent> &applied_events)
    //--------------------------------------------------------------------------
    {
      pending_deletion = get_completion_for_deletion();
      if (!pending_deletion.exists())
        return false;
      RtEvent precondition = Runtime::protect_event(pending_deletion);
      if (transitive_reduction_done.exists() && 
          !transitive_reduction_done.has_triggered())
      {
        if (precondition.exists())
          precondition = 
            Runtime::merge_events(precondition, transitive_reduction_done);
        else
          precondition = transitive_reduction_done;
      }
      if (precondition.exists() && !precondition.has_triggered())
      {
        DeleteTemplateArgs args(this);
        applied_events.insert(trace->runtime->issue_runtime_meta_task(args,
                                            LG_LOW_PRIORITY, precondition));
        return true;
      }
      else
        return false;
    }

    //--------------------------------------------------------------------------
    /*static*/ void PhysicalTemplate::handle_replay_slice(const void *args)
    //--------------------------------------------------------------------------
    {
      const ReplaySliceArgs *pargs = (const ReplaySliceArgs*)args;
      pargs->tpl->execute_slice(pargs->slice_index, pargs->recurrent_replay);
    }

    //--------------------------------------------------------------------------
    /*static*/ void PhysicalTemplate::handle_transitive_reduction(
                                                               const void *args)
    //--------------------------------------------------------------------------
    {
      const TransitiveReductionArgs *targs =
        (const TransitiveReductionArgs*)args;
      targs->tpl->transitive_reduction(true/*deferred*/); 
    }

    //--------------------------------------------------------------------------
    /*static*/ void PhysicalTemplate::handle_delete_template(const void *args)
    //--------------------------------------------------------------------------
    {
      const DeleteTemplateArgs *pargs = (const DeleteTemplateArgs*)args;
      delete pargs->tpl;
    }

    //--------------------------------------------------------------------------
    void PhysicalTemplate::trigger_recording_done(void)
    //--------------------------------------------------------------------------
    {
#ifdef DEBUG_LEGION
      assert(!recording_done.has_triggered());
#endif
      Runtime::trigger_event(recording_done);
    }

    //--------------------------------------------------------------------------
    unsigned PhysicalTemplate::find_memo_entry(const TraceLocalID &op_key)
    //--------------------------------------------------------------------------
    {
      std::map<TraceLocalID,std::pair<unsigned,unsigned> >::iterator 
        entry_finder = memo_entries.find(op_key);
#ifdef DEBUG_LEGION
      assert(entry_finder != memo_entries.end());
#endif
      return entry_finder->second.first;
    }

    //--------------------------------------------------------------------------
    void PhysicalTemplate::record_memo_entry(const TraceLocalID &tlid,
                                             unsigned entry, unsigned op_kind)
    //--------------------------------------------------------------------------
    {
#ifdef DEBUG_LEGION
      assert(memo_entries.find(tlid) == memo_entries.end());
#endif
      memo_entries[tlid] = std::pair<unsigned,unsigned>(entry, op_kind);
    }

    //--------------------------------------------------------------------------
#ifdef DEBUG_LEGION
    unsigned PhysicalTemplate::convert_event(const ApEvent &event, bool check)
#else
    inline unsigned PhysicalTemplate::convert_event(const ApEvent &event)
#endif
    //--------------------------------------------------------------------------
    {
      unsigned event_ = events.size();
      events.push_back(event);
#ifdef DEBUG_LEGION
      assert(event_map.find(event) == event_map.end());
#endif
      event_map[event] = event_;
      return event_;
    }

    //--------------------------------------------------------------------------
    inline unsigned PhysicalTemplate::find_event(const ApEvent &event, 
                                                 AutoLock &tpl_lock)
    //--------------------------------------------------------------------------
    {
      std::map<ApEvent,unsigned>::const_iterator finder = event_map.find(event);
#ifdef DEBUG_LEGION
      assert(finder != event_map.end());
#endif
      return finder->second;
    }

    //--------------------------------------------------------------------------
    inline unsigned PhysicalTemplate::find_or_convert_event(const ApEvent &evnt)
    //--------------------------------------------------------------------------
    {
      std::map<ApEvent, unsigned>::const_iterator finder = event_map.find(evnt);
      if (finder == event_map.end())
      {
        unsigned event_ = events.size();
        events.push_back(evnt);
#ifdef DEBUG_LEGION
        assert(event_map.find(evnt) == event_map.end());
#endif
        event_map[evnt] = event_;
        // Put a place holder in for the instruction until we make it
        insert_instruction(NULL);
        return event_;
      }
      else
        return finder->second;
    }

    //--------------------------------------------------------------------------
    inline void PhysicalTemplate::insert_instruction(Instruction *inst)
    //--------------------------------------------------------------------------
    {
#ifdef DEBUG_LEGION
      assert(instructions.size() + 1 == events.size());
#endif
      instructions.push_back(inst);
    }

    //--------------------------------------------------------------------------
    void PhysicalTemplate::find_all_last_users(InstExprs &inst_exprs,
                                               std::set<unsigned> &users,
                                               std::set<RtEvent> &ready_events)
    //--------------------------------------------------------------------------
    {
      for (InstExprs::iterator it = inst_exprs.begin(); it != inst_exprs.end();
           ++it)
        for (FieldMaskSet<IndexSpaceExpression>::iterator eit =
             it->second.begin(); eit != it->second.end(); ++eit)
          find_last_users(it->first,eit->first,eit->second,users,ready_events);
    }

    //--------------------------------------------------------------------------
    void PhysicalTemplate::find_last_users(const UniqueInst &inst,
                                           IndexSpaceExpression *expr,
                                           const FieldMask &mask,
                                           std::set<unsigned> &users,
                                           std::set<RtEvent> &ready_events)
    //--------------------------------------------------------------------------
    {
      if (expr->is_empty()) return;

      InstUsers::const_iterator finder = inst_users.find(inst);
      if (finder == inst_users.end()) return;

      RegionTreeForest *forest = trace->runtime->forest;
      for (FieldMaskSet<InstUser>::const_iterator uit = 
            finder->second.begin(); uit != finder->second.end(); ++uit)
        if (!!(uit->second & mask))
        {
          InstUser *user = uit->first;
          IndexSpaceExpression *intersect =
            forest->intersect_index_spaces(expr, user->expr);
          if (!intersect->is_empty())
          {
            std::map<unsigned,unsigned>::const_iterator finder =
              frontiers.find(user->user);
            // See if we have recorded this frontier yet or not
            if (finder == frontiers.end())
            {
              const unsigned next_event_id = events.size();
              frontiers[user->user] = next_event_id;
              events.resize(next_event_id + 1);
              users.insert(next_event_id);
            }
            else
              users.insert(finder->second);
          }
        }
    }

    //--------------------------------------------------------------------------
    bool PhysicalTemplate::are_read_only_users(InstExprs &inst_exprs)
    //--------------------------------------------------------------------------
    {
      RegionTreeForest *forest = trace->runtime->forest;
      for (InstExprs::const_iterator vit = 
            inst_exprs.begin(); vit != inst_exprs.end(); vit++)
      {
        InstUsers::const_iterator finder = inst_users.find(vit->first);
#ifdef DEBUG_LEGION
        assert(finder != inst_users.end());
#endif
        for (FieldMaskSet<InstUser>::const_iterator uit =
              finder->second.begin(); uit != finder->second.end(); uit++)
        {
          // If the user is read-only then we don't care
          if (IS_READ_ONLY(uit->first->usage))
            continue;
          // If there are no overlapping fields then there is nothing
          // to care about
          if (uit->second * vit->second.get_valid_mask())
            continue;
          // Now check all the expressions and see if they are independent
          for (FieldMaskSet<IndexSpaceExpression>::const_iterator it =
                vit->second.begin(); it != vit->second.end(); it++)
          {
            // If there are no overlapping fields then we are good
            if (uit->second * it->second)
              continue;
            // Last chance: check to see if the expressions are independent
            IndexSpaceExpression *intersect = 
              forest->intersect_index_spaces(uit->first->expr, it->first);
            if (intersect->is_empty())
              continue;
            // Not immutable
            return false;
          }
        }
      }
      return true;
    }

    /////////////////////////////////////////////////////////////
    // ShardedPhysicalTemplate
    /////////////////////////////////////////////////////////////

    //--------------------------------------------------------------------------
    ShardedPhysicalTemplate::ShardedPhysicalTemplate(PhysicalTrace *trace,
       ApEvent fence_event, TaskTreeCoordinates &&coords, ReplicateContext *ctx)
      : PhysicalTemplate(trace, fence_event, std::move(coords)), repl_ctx(ctx),
        local_shard(repl_ctx->owner_shard->shard_id), 
        total_shards(repl_ctx->shard_manager->total_shards),
        template_index(repl_ctx->register_trace_template(this)),
        total_replays(0), refreshed_barriers(0), next_deferral_precondition(0), 
        recording_barrier(repl_ctx->get_next_trace_recording_barrier()),
        recurrent_replays(0), updated_frontiers(0)
    //--------------------------------------------------------------------------
    {
      repl_ctx->add_reference();
    }

    //--------------------------------------------------------------------------
    ShardedPhysicalTemplate::~ShardedPhysicalTemplate(void)
    //--------------------------------------------------------------------------
    {
      for (std::map<unsigned,ApBarrier>::iterator it = 
            local_frontiers.begin(); it != local_frontiers.end(); it++)
        it->second.destroy_barrier();
      // Unregister ourselves from the context and then remove our reference
      repl_ctx->unregister_trace_template(template_index);
      if (repl_ctx->remove_reference())
        delete repl_ctx;
    } 

    //--------------------------------------------------------------------------
    void ShardedPhysicalTemplate::record_merge_events(ApEvent &lhs,
                         const std::set<ApEvent> &rhs, const TraceLocalID &tlid)
    //--------------------------------------------------------------------------
    {
      AutoLock tpl_lock(template_lock);
#ifdef DEBUG_LEGION
      assert(is_recording());
#endif
      std::set<unsigned> rhs_;
      std::set<RtEvent> wait_for;
      std::vector<ApEvent> pending_events;
      std::map<ApEvent,RtUserEvent> request_events;
      for (std::set<ApEvent>::const_iterator it =
            rhs.begin(); it != rhs.end(); it++)
      {
        if (!it->exists())
          continue;
        std::map<ApEvent, unsigned>::iterator finder = event_map.find(*it);
        if (finder == event_map.end())
        {
          // We're going to need to check this event later
          pending_events.push_back(*it);
          // See if anyone else has requested this event yet 
          std::map<ApEvent,RtEvent>::const_iterator request_finder = 
            pending_event_requests.find(*it);
          if (request_finder == pending_event_requests.end())
          {
            const RtUserEvent request_event = Runtime::create_rt_user_event();
            pending_event_requests[*it] = request_event;
            wait_for.insert(request_event);
            request_events[*it] = request_event;
          }
          else
            wait_for.insert(request_finder->second);
        }
        else if (finder->second != NO_INDEX)
          rhs_.insert(finder->second);
      }
      // If we have anything to wait for we need to do that
      if (!wait_for.empty())
      {
        tpl_lock.release();
        // Send any request messages first
        if (!request_events.empty())
        {
          for (std::map<ApEvent,RtUserEvent>::const_iterator it = 
                request_events.begin(); it != request_events.end(); it++)
            request_remote_shard_event(it->first, it->second);
        }
        // Do the wait
        const RtEvent wait_on = Runtime::merge_events(wait_for);
        if (wait_on.exists() && !wait_on.has_triggered())
          wait_on.wait();
        tpl_lock.reacquire();
        // All our pending events should be here now
        for (std::vector<ApEvent>::const_iterator it = 
              pending_events.begin(); it != pending_events.end(); it++)
        {
          std::map<ApEvent,unsigned>::iterator finder = event_map.find(*it);
#ifdef DEBUG_LEGION
          assert(finder != event_map.end());
#endif
          if (finder->second != NO_INDEX)
            rhs_.insert(finder->second);
        }
      }
      if (rhs_.size() == 0)
        rhs_.insert(fence_completion_id);
      
      // If the lhs event wasn't made on this node then we need to rename it
      // because we need all events to go back to a node where we know that
      // we have a shard that can answer queries about it
      const AddressSpaceID event_space = find_event_space(lhs);
      if (event_space != repl_ctx->runtime->address_space)
      {
        ApUserEvent rename = Runtime::create_ap_user_event(NULL);
        Runtime::trigger_event(NULL, rename, lhs);
        lhs = rename;
      }
#ifndef LEGION_DISABLE_EVENT_PRUNING
      else if (!lhs.exists() || (rhs.find(lhs) != rhs.end()))
      {
        ApUserEvent rename = Runtime::create_ap_user_event(NULL);
        Runtime::trigger_event(NULL, rename, lhs);
        lhs = rename;
      }
#endif
      insert_instruction(
          new MergeEvent(*this, convert_event(lhs), rhs_, tlid));
    }

    //--------------------------------------------------------------------------
    void ShardedPhysicalTemplate::record_merge_events(ApEvent &lhs,
                      const std::vector<ApEvent> &rhs, const TraceLocalID &tlid)
    //--------------------------------------------------------------------------
    {
      AutoLock tpl_lock(template_lock);
#ifdef DEBUG_LEGION
      assert(is_recording());
#endif
      std::set<unsigned> rhs_;
      std::set<RtEvent> wait_for;
      std::vector<ApEvent> pending_events;
      std::map<ApEvent,RtUserEvent> request_events;
      for (std::vector<ApEvent>::const_iterator it =
            rhs.begin(); it != rhs.end(); it++)
      {
        if (!it->exists())
          continue;
        std::map<ApEvent, unsigned>::iterator finder = event_map.find(*it);
        if (finder == event_map.end())
        {
          // We're going to need to check this event later
          pending_events.push_back(*it);
          // See if anyone else has requested this event yet 
          std::map<ApEvent,RtEvent>::const_iterator request_finder = 
            pending_event_requests.find(*it);
          if (request_finder == pending_event_requests.end())
          {
            const RtUserEvent request_event = Runtime::create_rt_user_event();
            pending_event_requests[*it] = request_event;
            wait_for.insert(request_event);
            request_events[*it] = request_event;
          }
          else
            wait_for.insert(request_finder->second);
        }
        else if (finder->second != NO_INDEX)
          rhs_.insert(finder->second);
      }
      // If we have anything to wait for we need to do that
      if (!wait_for.empty())
      {
        tpl_lock.release();
        // Send any request messages first
        if (!request_events.empty())
        {
          for (std::map<ApEvent,RtUserEvent>::const_iterator it = 
                request_events.begin(); it != request_events.end(); it++)
            request_remote_shard_event(it->first, it->second);
        }
        // Do the wait
        const RtEvent wait_on = Runtime::merge_events(wait_for);
        if (wait_on.exists() && !wait_on.has_triggered())
          wait_on.wait();
        tpl_lock.reacquire();
        // All our pending events should be here now
        for (std::vector<ApEvent>::const_iterator it = 
              pending_events.begin(); it != pending_events.end(); it++)
        {
          std::map<ApEvent,unsigned>::iterator finder = event_map.find(*it);
#ifdef DEBUG_LEGION
          assert(finder != event_map.end());
#endif
          if (finder->second != NO_INDEX)
            rhs_.insert(finder->second);
        }
      }
      if (rhs_.size() == 0)
        rhs_.insert(fence_completion_id);
      
      // If the lhs event wasn't made on this node then we need to rename it
      // because we need all events to go back to a node where we know that
      // we have a shard that can answer queries about it
      const AddressSpaceID event_space = find_event_space(lhs);
      if (event_space != repl_ctx->runtime->address_space)
      {
        ApUserEvent rename = Runtime::create_ap_user_event(NULL);
        Runtime::trigger_event(NULL, rename, lhs);
        lhs = rename;
      }
#ifndef LEGION_DISABLE_EVENT_PRUNING
      else if (!lhs.exists())
      {
        ApUserEvent rename = Runtime::create_ap_user_event(NULL);
        Runtime::trigger_event(NULL, rename);
        lhs = rename;
      }
      else
      {
        for (unsigned idx = 0; idx < rhs.size(); idx++)
        {
          if (lhs != rhs[idx])
            continue;
          ApUserEvent rename = Runtime::create_ap_user_event(NULL);
          Runtime::trigger_event(NULL, rename, lhs);
          lhs = rename;
          break;
        }
      }
#endif
      insert_instruction(
          new MergeEvent(*this, convert_event(lhs), rhs_, tlid));
    }

#ifdef DEBUG_LEGION
    //--------------------------------------------------------------------------
    unsigned ShardedPhysicalTemplate::convert_event(const ApEvent &event, 
                                                    bool check)
    //--------------------------------------------------------------------------
    {
      // We should only be recording events made on our node
      assert(!check || 
          (find_event_space(event) == repl_ctx->runtime->address_space));
      return PhysicalTemplate::convert_event(event, check);
    }
#endif

    //--------------------------------------------------------------------------
    unsigned ShardedPhysicalTemplate::find_event(const ApEvent &event,
                                                 AutoLock &tpl_lock)
    //--------------------------------------------------------------------------
    {
      std::map<ApEvent, unsigned>::const_iterator finder = 
        event_map.find(event);
      // If we've already got it then we're done
      if (finder != event_map.end())
      {
#ifdef DEBUG_LEGION
        assert(finder->second != NO_INDEX);
#endif
        return finder->second;
      }
      // If we don't have it then we need to request it
      // See if someone else already sent the request
      RtEvent wait_for;
      RtUserEvent request_event;
      std::map<ApEvent,RtEvent>::const_iterator request_finder = 
        pending_event_requests.find(event);
      if (request_finder == pending_event_requests.end())
      {
        // We're the first ones so send the request
        request_event = Runtime::create_rt_user_event();
        wait_for = request_event;
        pending_event_requests[event] = wait_for;
      }
      else
        wait_for = request_finder->second;
      // Can't be holding the lock while we wait
      tpl_lock.release();
      // Send the request if necessary
      if (request_event.exists())
        request_remote_shard_event(event, request_event);
      if (wait_for.exists())
        wait_for.wait();
      tpl_lock.reacquire();
      // Once we get here then there better be an answer
      finder = event_map.find(event);
#ifdef DEBUG_LEGION
      assert(finder != event_map.end());
      assert(finder->second != NO_INDEX);
#endif
      return finder->second;
    }

    //--------------------------------------------------------------------------
    void ShardedPhysicalTemplate::record_collective_barrier(ApBarrier bar,
              ApEvent pre, const std::pair<size_t,size_t> &key, size_t arrivals)
    //--------------------------------------------------------------------------
    {
#ifdef DEBUG_LEGION
      assert(bar.exists());
#endif
      AutoLock tpl_lock(template_lock);
#ifdef DEBUG_LEGION
      assert(is_recording());
#endif
      const unsigned pre_ = pre.exists() ? find_event(pre, tpl_lock) : 0;
#ifdef DEBUG_LEGION
      const unsigned bar_ = convert_event(bar, false/*check*/);
#else
      const unsigned bar_ = convert_event(bar);
#endif
      // Use a NO_BARRIER here since it is going to be filled in on each replay
      // by an operation that will provide the name of the barrier to use
      BarrierArrival *arrival =
        new BarrierArrival(*this, bar, bar_, pre_, arrivals, true/*collect*/);
      insert_instruction(arrival);
#ifdef DEBUG_LEGION
      assert(collective_barriers.find(key) == collective_barriers.end());
#endif
      // Save this collective barrier
      collective_barriers[key] = arrival;
    }

    //--------------------------------------------------------------------------
    void ShardedPhysicalTemplate::record_issue_copy(const TraceLocalID &tlid, 
                                 ApEvent &lhs, IndexSpaceExpression *expr,
                                 const std::vector<CopySrcDstField>& src_fields,
                                 const std::vector<CopySrcDstField>& dst_fields,
                                 const std::vector<Reservation>& reservations,
#ifdef LEGION_SPY
                                 RegionTreeID src_tree_id,
                                 RegionTreeID dst_tree_id,
#endif
                                 ApEvent precondition, PredEvent pred_guard)
    //--------------------------------------------------------------------------
    {
      // Make sure the lhs event is local to our shard
      if (lhs.exists())
      {
        const AddressSpaceID event_space = find_event_space(lhs);
        if (event_space != repl_ctx->runtime->address_space)
        {
          ApUserEvent rename = Runtime::create_ap_user_event(NULL);
          Runtime::trigger_event(NULL, rename, lhs);
          lhs = rename;
        }
      }
      // Then do the base call
      PhysicalTemplate::record_issue_copy(tlid, lhs, expr, src_fields,
                                          dst_fields, reservations,
#ifdef LEGION_SPY
                                          src_tree_id, dst_tree_id,
#endif
                                          precondition, pred_guard); 
    } 
    
    //--------------------------------------------------------------------------
    void ShardedPhysicalTemplate::record_issue_fill(const TraceLocalID &tlid,
                                 ApEvent &lhs, IndexSpaceExpression *expr,
                                 const std::vector<CopySrcDstField> &fields,
                                 const void *fill_value, size_t fill_size,
#ifdef LEGION_SPY
                                 UniqueID fill_uid, FieldSpace handle,
                                 RegionTreeID tree_id,
#endif
                                 ApEvent precondition, PredEvent pred_guard)
    //--------------------------------------------------------------------------
    {
      // Make sure the lhs event is local to our shard
      if (lhs.exists())
      {
        const AddressSpaceID event_space = find_event_space(lhs);
        if (event_space != repl_ctx->runtime->address_space)
        {
          ApUserEvent rename = Runtime::create_ap_user_event(NULL);
          Runtime::trigger_event(NULL, rename, lhs);
          lhs = rename;
        }
      }
      // Then do the base call
      PhysicalTemplate::record_issue_fill(tlid, lhs, expr, fields,
                                          fill_value, fill_size,
#ifdef LEGION_SPY
                                          fill_uid, handle, tree_id,
#endif
                                          precondition, pred_guard);
    }

    //--------------------------------------------------------------------------
    void ShardedPhysicalTemplate::record_issue_across(const TraceLocalID &tlid, 
                                             ApEvent &lhs,
                                             ApEvent collective_precondition,
                                             ApEvent copy_precondition,
                                             ApEvent src_indirect_precondition,
                                             ApEvent dst_indirect_precondition,
                                             CopyAcrossExecutor *executor)
    //--------------------------------------------------------------------------
    {
      // Make sure the lhs event is local to our shard
      if (lhs.exists())
      {
        const AddressSpaceID event_space = find_event_space(lhs);
        if (event_space != repl_ctx->runtime->address_space)
        {
          ApUserEvent rename = Runtime::create_ap_user_event(NULL);
          Runtime::trigger_event(NULL, rename, lhs);
          lhs = rename;
        }
      }
      // Then do the base call
      PhysicalTemplate::record_issue_across(tlid, lhs, collective_precondition,
                                            copy_precondition,
                                            src_indirect_precondition,
                                            dst_indirect_precondition,
                                            executor);
    }

    //--------------------------------------------------------------------------
    void ShardedPhysicalTemplate::record_set_op_sync_event(ApEvent &lhs, 
                                                       const TraceLocalID &tlid)
    //--------------------------------------------------------------------------
    {
      // Make sure the lhs event is local to our shard
      if (lhs.exists())
      {
        const AddressSpaceID event_space = find_event_space(lhs);
        if (event_space != repl_ctx->runtime->address_space)
        {
          ApUserEvent rename = Runtime::create_ap_user_event(NULL);
          Runtime::trigger_event(NULL, rename, lhs);
          lhs = rename;
        }
      }
      // Then do the base call
      PhysicalTemplate::record_set_op_sync_event(lhs, tlid);
    } 

    //--------------------------------------------------------------------------
    ApBarrier ShardedPhysicalTemplate::find_trace_shard_event(ApEvent event,
                                                           ShardID remote_shard)
    //--------------------------------------------------------------------------
    {
      AutoLock tpl_lock(template_lock);
      // Check to see if we made this event
      std::map<ApEvent,unsigned>::const_iterator finder = 
        event_map.find(event);
      // If we didn't make this event then we don't do anything
      if (finder == event_map.end() || (finder->second == NO_INDEX))
        return ApBarrier::NO_AP_BARRIER;
      // If we did make it then see if we have a remote barrier for it yet
      std::map<ApEvent,BarrierArrival*>::const_iterator barrier_finder = 
        remote_arrivals.find(event);
      if (barrier_finder == remote_arrivals.end())
      {
        // Make a new barrier and record it in the events
        ApBarrier barrier(Realm::Barrier::create_barrier(1/*arrival count*/));
        // Record this in the instruction stream
#ifdef DEBUG_LEGION
        const unsigned index = convert_event(barrier, false/*check*/);
#else
        const unsigned index = convert_event(barrier);
#endif
        // Then add a new instruction to arrive on the barrier with the
        // event as a precondition
        BarrierArrival *arrival_instruction =
          new BarrierArrival(*this, barrier, index, finder->second);
        insert_instruction(arrival_instruction);
        // Save this in the remote barriers
        remote_arrivals[event] = arrival_instruction;
        return arrival_instruction->record_subscribed_shard(remote_shard);
      }
      else
        return barrier_finder->second->record_subscribed_shard(remote_shard);
    }

    //--------------------------------------------------------------------------
    void ShardedPhysicalTemplate::record_trace_shard_event(
                                               ApEvent event, ApBarrier barrier)
    //--------------------------------------------------------------------------
    {
      AutoLock tpl_lock(template_lock);
#ifdef DEBUG_LEGION
      assert(event.exists());
      assert(event_map.find(event) == event_map.end());
#endif
      if (barrier.exists())
      {
#ifdef DEBUG_LEGION
        assert(local_advances.find(event) == local_advances.end());
        const unsigned index = convert_event(event, false/*check*/);
#else
        const unsigned index = convert_event(event);
#endif
        BarrierAdvance *advance = new BarrierAdvance(*this, barrier, index);
        insert_instruction(advance); 
        local_advances[event] = advance;
        // Don't remove it, just set it to NO_EVENT so we can tell the names
        // of the remote events that we got from other shards
        // See get_completion_for_deletion for where we use this
        std::map<ApEvent,RtEvent>::iterator finder = 
          pending_event_requests.find(event);
#ifdef DEBUG_LEGION
        assert(finder != pending_event_requests.end());
#endif
        finder->second = RtEvent::NO_RT_EVENT;
      }
      else // no barrier means it's not part of the trace
      {
        event_map[event] = NO_INDEX;
        // In this case we can remove it since we're not tracing it      
#ifdef DEBUG_LEGION
        std::map<ApEvent,RtEvent>::iterator finder = 
          pending_event_requests.find(event);
        assert(finder != pending_event_requests.end());
        pending_event_requests.erase(finder);
#else
        pending_event_requests.erase(event);
#endif
      }
    }

    //--------------------------------------------------------------------------
    void ShardedPhysicalTemplate::handle_trace_update(Deserializer &derez,
                                                      AddressSpaceID source)
    //--------------------------------------------------------------------------
    {
      Runtime *runtime = repl_ctx->runtime;
      UpdateKind kind;
      derez.deserialize(kind);
      RtUserEvent done;
      std::set<RtEvent> applied;
      switch (kind)
      {
        case UPDATE_INST_USER:
          {
            derez.deserialize(done);
            UniqueInst inst;
            derez.deserialize(inst.first);
            derez.deserialize(inst.second);
            PendingRemoteExpression pending;
            RtEvent expr_ready;
            IndexSpaceExpression *user_expr = 
              IndexSpaceExpression::unpack_expression(derez, runtime->forest, 
                                    source, pending, expr_ready);
            if (expr_ready.exists())
            {
              DeferTraceUpdateArgs args(this, kind, done, inst, derez, pending);
              runtime->issue_runtime_meta_task(args, 
                  LG_LATENCY_MESSAGE_PRIORITY, expr_ready);
              return;
            }
            else if (handle_update_inst_user(inst, user_expr, 
                                             derez, applied, done))
              return;
            break;
          }
        case UPDATE_LAST_USER:
          {
            size_t num_users;
            derez.deserialize(num_users);
            {
              AutoLock tpl_lock(template_lock);
              for (unsigned idx = 0; idx < num_users; idx++)
              {
                unsigned user;
                derez.deserialize(user);
                local_last_users.insert(user);
              }
            }
            derez.deserialize(done);
            break;
          }
        case FIND_LAST_USERS_REQUEST:
          {
            derez.deserialize(done);
            UniqueInst inst;
            derez.deserialize(inst.first);
            derez.deserialize(inst.second);
            PendingRemoteExpression pending;
            RtEvent expr_ready;
            IndexSpaceExpression *user_expr = 
              IndexSpaceExpression::unpack_expression(derez, runtime->forest, 
                                                source, pending, expr_ready); 
            if (expr_ready.exists())
            {
              DeferTraceUpdateArgs args(this, kind, done, inst, derez, pending);
              runtime->issue_runtime_meta_task(args, 
                  LG_LATENCY_MESSAGE_PRIORITY, expr_ready);
              return;
            }
            else
              handle_find_last_users(inst, user_expr, derez, applied); 
            break;
          }
        case FIND_LAST_USERS_RESPONSE:
          {
            std::set<unsigned> *users;
            derez.deserialize(users);
            derez.deserialize(done);
            size_t num_barriers;
            derez.deserialize(num_barriers);
            {
              AutoLock tpl_lock(template_lock);
              for (unsigned idx = 0; idx < num_barriers; idx++)
              {
                unsigned event_index;
                derez.deserialize(event_index);
                // Check to see if we already made a frontier for this
                std::map<unsigned,unsigned>::const_iterator finder =
                  frontiers.find(event_index);
                // See if we have recorded this frontier yet or not
                if (finder == frontiers.end())
                {
                  const unsigned next_event_id = events.size();
                  frontiers[event_index] = next_event_id;
                  events.resize(next_event_id + 1);
                  users->insert(next_event_id);
                }
                else
                  users->insert(finder->second);
              }
            }
            break;
          }
        case FIND_FRONTIER_REQUEST:
          {
            ShardID source_shard;
            derez.deserialize(source_shard);
#ifdef DEBUG_LEGION
            assert(source_shard != repl_ctx->owner_shard->shard_id);
#endif
            std::set<unsigned> *target;
            derez.deserialize(target);
            size_t num_events;
            derez.deserialize(num_events);
            std::vector<ApBarrier> result_frontiers;
            {
              AutoLock tpl_lock(template_lock);
              for (unsigned idx = 0; idx < num_events; idx++)
              {
                unsigned event_index;
                derez.deserialize(event_index);
                // Translate this to a local frontier first
                std::map<unsigned,unsigned>::const_iterator finder =
                  frontiers.find(event_index);
                // See if we have recorded this frontier yet or not
                if (finder == frontiers.end())
                {
                  const unsigned next_event_id = events.size();
                  frontiers[event_index] = next_event_id;
                  events.resize(next_event_id + 1);
                  finder = frontiers.find(event_index);
                }
                // Check to see if we have a barrier for this event yet
                std::map<unsigned,ApBarrier>::const_iterator barrier_finder =
                  local_frontiers.find(finder->second);
                if (barrier_finder == local_frontiers.end())
                {
                  // Make a barrier and record it 
                  const ApBarrier result(
                      Realm::Barrier::create_barrier(1/*arrival count*/));
                  local_frontiers[finder->second] = result;
                  result_frontiers.push_back(result);
                }
                else
                  result_frontiers.push_back(barrier_finder->second);
                // Record that this shard depends on this event
                local_subscriptions[finder->second].insert(source_shard);
              }
            }
            RtUserEvent remote_done;
            derez.deserialize(remote_done);
            // Send the respose back to the source shard
            ShardManager *manager = repl_ctx->shard_manager;
            Serializer rez;
            rez.serialize(manager->repl_id);
            rez.serialize(source_shard);
            rez.serialize(template_index);
            rez.serialize(FIND_FRONTIER_RESPONSE);
            rez.serialize(target);
            rez.serialize<size_t>(result_frontiers.size());
            for (std::vector<ApBarrier>::const_iterator it = 
                  result_frontiers.begin(); it != result_frontiers.end(); it++)
              rez.serialize(*it);
            rez.serialize(remote_done);
            manager->send_trace_update(source_shard, rez); 
            break;
          }
        case FIND_FRONTIER_RESPONSE:
          {
            std::set<unsigned> *users;
            derez.deserialize(users);
            size_t num_barriers;
            derez.deserialize(num_barriers);
            {
              AutoLock tpl_lock(template_lock);
              for (unsigned idx = 0; idx < num_barriers; idx++)
              {
                ApBarrier barrier;
                derez.deserialize(barrier);
                // Scan through and see if we already have it
                bool found = false;
                for (std::vector<std::pair<ApBarrier,unsigned> >::const_iterator
                      it = remote_frontiers.begin(); 
                      it != remote_frontiers.end(); it++)
                {
                  if (it->first != barrier)
                    continue;
                  users->insert(it->second);
                  found = true;
                  break;
                }
                if (!found)
                {
                  const unsigned next_event_id = events.size();
                  remote_frontiers.push_back(
                      std::pair<ApBarrier,unsigned>(barrier, next_event_id));
                  events.resize(next_event_id + 1);
                  users->insert(next_event_id);
                }
              }
            }
            derez.deserialize(done);
            break;
          }
        case READ_ONLY_USERS_REQUEST:
          {
            ShardID source_shard;
            derez.deserialize(source_shard);
#ifdef DEBUG_LEGION
            assert(source_shard != repl_ctx->owner_shard->shard_id);
#endif
            InstExprs inst_exprs;
            size_t num_insts;
            derez.deserialize(num_insts);
            RegionTreeForest *forest = trace->runtime->forest;
            for (unsigned vidx = 0; vidx < num_insts; vidx++)
            {
              UniqueInst inst;
              derez.deserialize(inst.first);
              derez.deserialize(inst.second);
              FieldMaskSet<IndexSpaceExpression> &exprs = inst_exprs[inst];
              size_t num_exprs;
              derez.deserialize(num_exprs);
              for (unsigned idx = 0; idx < num_exprs; idx++)
              {
                IndexSpaceExpression *expr = 
                 IndexSpaceExpression::unpack_expression(derez, forest, source);
                FieldMask mask;
                derez.deserialize(mask);
                exprs.insert(expr, mask);
              }
            }
            std::atomic<bool> *result;
            derez.deserialize(result);
            derez.deserialize(done);
            ShardManager *manager = repl_ctx->shard_manager;
            if (!PhysicalTemplate::are_read_only_users(inst_exprs))
            {
              Serializer rez;
              rez.serialize(manager->repl_id);
              rez.serialize(source_shard);
              rez.serialize(template_index);
              rez.serialize(READ_ONLY_USERS_RESPONSE);
              rez.serialize(result);
              rez.serialize(done);
              manager->send_trace_update(source_shard, rez);
              // Make sure we don't double trigger
              done = RtUserEvent::NO_RT_USER_EVENT;
            }
            // Otherwise we can just fall through and trigger the event
            break;
          }
        case READ_ONLY_USERS_RESPONSE:
          {
            std::atomic<bool> *result;
            derez.deserialize(result);
            result->store(false);
            RtUserEvent done;
            derez.deserialize(done);
            Runtime::trigger_event(done);
            break;
          }
        case TEMPLATE_BARRIER_REFRESH:
          {
            size_t num_barriers;
            derez.deserialize(num_barriers);
            AutoLock tpl_lock(template_lock);
            if (update_advances_ready.exists())
            {
              for (unsigned idx = 0; idx < num_barriers; idx++)
              {
                ApEvent key;
                derez.deserialize(key);
                ApBarrier bar;
                derez.deserialize(bar);
                std::map<ApEvent,BarrierAdvance*>::const_iterator finder = 
                  local_advances.find(key);
#ifdef DEBUG_LEGION
                assert(finder != local_advances.end());
#endif
                finder->second->refresh_barrier(bar);
              }
              refreshed_barriers += num_barriers;
#ifdef DEBUG_LEGION
              assert(refreshed_barriers <= local_advances.size());
#endif
              // See if the wait has already been done by the local shard
              // If so, trigger it, otherwise do nothing so it can come
              // along and see that everything is done
              if (refreshed_barriers == local_advances.size())
              {
                done = update_advances_ready;
                // We're done so reset everything for the next refresh
                update_advances_ready = RtUserEvent::NO_RT_USER_EVENT;
                refreshed_barriers = 0;
              }
            }
            else
            {
              // Buffer these for later until we know it is safe to apply them
              for (unsigned idx = 0; idx < num_barriers; idx++)
              {
                ApEvent key;
                derez.deserialize(key);
#ifdef DEBUG_LEGION
                assert(pending_refresh_barriers.find(key) ==
                        pending_refresh_barriers.end());
#endif
                derez.deserialize(pending_refresh_barriers[key]); 
              }
            }
            break;
          }
        case FRONTIER_BARRIER_REFRESH:
          {
            size_t num_barriers;
            derez.deserialize(num_barriers);
            AutoLock tpl_lock(template_lock);
            if (update_frontiers_ready.exists())
            {
              // Unpack these barriers and refresh the frontiers
              for (unsigned idx = 0; idx < num_barriers; idx++)
              {
                ApBarrier oldbar, newbar;
                derez.deserialize(oldbar);
                derez.deserialize(newbar);
#ifdef DEBUG_LEGION
                bool found = false;
#endif
                for (std::vector<std::pair<ApBarrier,unsigned> >::iterator it =
                      remote_frontiers.begin(); it != 
                      remote_frontiers.end(); it++) 
                {
                  if (it->first != oldbar)
                    continue;
                  it->first = newbar;
#ifdef DEBUG_LEGION
                  found = true;
#endif
                  break;
                }
#ifdef DEBUG_LEGION
                assert(found);
#endif
              }
              updated_frontiers += num_barriers;
#ifdef DEBUG_LEGION
              assert(updated_frontiers <= remote_frontiers.size());
#endif
              if (updated_frontiers == remote_frontiers.size())
              {
                done = update_frontiers_ready;
                // We're done so reset everything for the next stage
                update_frontiers_ready = RtUserEvent::NO_RT_USER_EVENT;
                updated_frontiers = 0;
              }
            }
            else
            {
              // Buffer these barriers for later until it is safe
              for (unsigned idx = 0; idx < num_barriers; idx++)
              {
                ApBarrier oldbar;
                derez.deserialize(oldbar);
#ifdef DEBUG_LEGION
                assert(pending_refresh_frontiers.find(oldbar) ==
                        pending_refresh_frontiers.end());
#endif
                derez.deserialize(pending_refresh_frontiers[oldbar]);
              }
            }
            break;
          }
        default:
          assert(false);
      }
      if (done.exists())
      {
        if (!applied.empty())
          Runtime::trigger_event(done, Runtime::merge_events(applied));
        else
          Runtime::trigger_event(done);
      }
    }

    //--------------------------------------------------------------------------
    ShardedPhysicalTemplate::DeferTraceUpdateArgs::DeferTraceUpdateArgs(
     ShardedPhysicalTemplate *t, UpdateKind k, RtUserEvent d, 
     Deserializer &derez, const UniqueInst &i, RtUserEvent u)
      : LgTaskArgs<DeferTraceUpdateArgs>(implicit_provenance), target(t), 
        kind(k), done(d), inst(i), expr(NULL),
        buffer_size(derez.get_remaining_bytes()), buffer(malloc(buffer_size)),
        deferral_event(u)
    //--------------------------------------------------------------------------
    {
      memcpy(buffer, derez.get_current_pointer(), buffer_size);
      derez.advance_pointer(buffer_size);
    }

    //--------------------------------------------------------------------------
    ShardedPhysicalTemplate::DeferTraceUpdateArgs::DeferTraceUpdateArgs(
     ShardedPhysicalTemplate *t, UpdateKind k,RtUserEvent d,const UniqueInst &i,
     Deserializer &derez, IndexSpaceExpression *x, RtUserEvent u)
      : LgTaskArgs<DeferTraceUpdateArgs>(implicit_provenance), target(t),
        kind(k), done(d), inst(i), expr(x),
        buffer_size(derez.get_remaining_bytes()), buffer(malloc(buffer_size)),
        deferral_event(u)
    //--------------------------------------------------------------------------
    {
      memcpy(buffer, derez.get_current_pointer(), buffer_size);
      derez.advance_pointer(buffer_size);
      expr->add_base_expression_reference(META_TASK_REF);
    }

    //--------------------------------------------------------------------------
    ShardedPhysicalTemplate::DeferTraceUpdateArgs::DeferTraceUpdateArgs(
     ShardedPhysicalTemplate *t, UpdateKind k,RtUserEvent d,const UniqueInst &i,
     Deserializer &derez, const PendingRemoteExpression &pend)
      : LgTaskArgs<DeferTraceUpdateArgs>(implicit_provenance), target(t), 
        kind(k), done(d), inst(i), expr(NULL),
        pending(pend), buffer_size(derez.get_remaining_bytes()), 
        buffer(malloc(buffer_size))
    //--------------------------------------------------------------------------
    {
      memcpy(buffer, derez.get_current_pointer(), buffer_size);
      derez.advance_pointer(buffer_size);
    }

    //--------------------------------------------------------------------------
    ShardedPhysicalTemplate::DeferTraceUpdateArgs::DeferTraceUpdateArgs(
        const DeferTraceUpdateArgs &rhs, RtUserEvent d, IndexSpaceExpression *e)
      : LgTaskArgs<DeferTraceUpdateArgs>(rhs.provenance), target(rhs.target),
        kind(rhs.kind), done(rhs.done), inst(rhs.inst), expr(e), 
        pending(rhs.pending), buffer_size(rhs.buffer_size), buffer(rhs.buffer),
        deferral_event(d)
    //--------------------------------------------------------------------------
    {
      // Expression reference rolls over unless its new and we need a reference
      if (rhs.expr != expr)
        expr->add_base_expression_reference(META_TASK_REF);
    }

    //--------------------------------------------------------------------------
    /*static*/ void ShardedPhysicalTemplate::handle_deferred_trace_update(
                                             const void *args, Runtime *runtime)
    //--------------------------------------------------------------------------
    {
      const DeferTraceUpdateArgs *dargs = (const DeferTraceUpdateArgs*)args;
      std::set<RtEvent> applied;
      Deserializer derez(dargs->buffer, dargs->buffer_size);
      switch (dargs->kind)
      {
        case UPDATE_INST_USER:
          {
            if (dargs->expr != NULL)
            {
              if (dargs->target->handle_update_inst_user(dargs->inst,
                    dargs->expr, derez, applied, dargs->done, dargs))
                return;
            }
            else
            {
              IndexSpaceExpression *expr = 
                runtime->forest->find_remote_expression(dargs->pending);
              if (dargs->target->handle_update_inst_user(dargs->inst,
                    expr, derez, applied, dargs->done, dargs))
                return;
            }
            break;
          }
        case FIND_LAST_USERS_REQUEST:
          {
            if (dargs->expr != NULL)
            {
              dargs->target->handle_find_last_users(dargs->inst,
                  dargs->expr, derez, applied);
            }
            else
            {
              IndexSpaceExpression *expr = 
                runtime->forest->find_remote_expression(dargs->pending);
              dargs->target->handle_find_last_users(dargs->inst,
                                                    expr, derez,applied);
            }
            break;
          }
        default:
          assert(false); // should never get here
      }
#ifdef DEBUG_LEGION
      assert(dargs->done.exists());
#endif
      if (!applied.empty())
        Runtime::trigger_event(dargs->done, Runtime::merge_events(applied));
      else
        Runtime::trigger_event(dargs->done);
      if (dargs->deferral_event.exists())
        Runtime::trigger_event(dargs->deferral_event);
      if ((dargs->expr != NULL) && 
          dargs->expr->remove_base_expression_reference(META_TASK_REF))
        delete dargs->expr;
      free(dargs->buffer);
    }

    //--------------------------------------------------------------------------
    bool ShardedPhysicalTemplate::handle_update_inst_user(
                                              const UniqueInst &inst,
                                              IndexSpaceExpression *user_expr, 
                                              Deserializer &derez, 
                                              std::set<RtEvent> &applied,
                                              RtUserEvent done,
                                              const DeferTraceUpdateArgs *dargs)
    //--------------------------------------------------------------------------
    {
      AutoTryLock tpl_lock(template_lock);
      if (!tpl_lock.has_lock())
      {
        RtUserEvent deferral;
        if (dargs != NULL)
          deferral = dargs->deferral_event;
        RtEvent pre;
        if (!deferral.exists())
        {
          deferral = Runtime::create_rt_user_event();
          pre = chain_deferral_events(deferral);
        }
        else
          pre = tpl_lock.try_next();
        if (dargs == NULL)
        {
          DeferTraceUpdateArgs args(this, UPDATE_INST_USER, done, inst,
                                    derez, user_expr, deferral);
          repl_ctx->runtime->issue_runtime_meta_task(args, 
                  LG_LATENCY_MESSAGE_PRIORITY, pre);
        }
        else
        {
          DeferTraceUpdateArgs args(*dargs, deferral, user_expr);
          repl_ctx->runtime->issue_runtime_meta_task(args, 
                  LG_LATENCY_MESSAGE_PRIORITY, pre);
#ifdef DEBUG_LEGION
          // Keep the deserializer happy since we didn't use it
          derez.advance_pointer(derez.get_remaining_bytes());
#endif
        }
        return true;
      }
      RegionUsage usage;
      derez.deserialize(usage);
      unsigned user_index;
      derez.deserialize(user_index);
      FieldMask user_mask;
      derez.deserialize(user_mask);
      int owner_shard;
      derez.deserialize(owner_shard);
      PhysicalTemplate::add_inst_user(inst, usage, user_index, user_expr,
                                      user_mask, applied, owner_shard);
      return false;
    }

    //--------------------------------------------------------------------------
    void ShardedPhysicalTemplate::handle_find_last_users(const UniqueInst &inst,
                                                IndexSpaceExpression *user_expr,
                                                Deserializer &derez, 
                                                std::set<RtEvent> &applied)
    //--------------------------------------------------------------------------
    {
      FieldMask user_mask;
      derez.deserialize(user_mask);
      ShardID source_shard;
      derez.deserialize(source_shard);
      std::set<unsigned> *target;
      derez.deserialize(target);
      // This is a local operation and all the data structures are
      // read-only for this part so there is no need for the lock yet
      std::set<std::pair<unsigned,ShardID> > sharded_users;
      find_last_users_sharded(inst, user_expr, user_mask, sharded_users);
      // Sort these into where they should go
      std::map<ShardID,std::vector<unsigned> > requests;
      for (std::set<std::pair<unsigned,ShardID> >::const_iterator it =
            sharded_users.begin(); it != sharded_users.end(); it++)
        requests[it->second].push_back(it->first);
      // Send out the requests/responses
      ShardManager *manager = repl_ctx->shard_manager;
      const ShardID local_shard = repl_ctx->owner_shard->shard_id;
      for (std::map<ShardID,std::vector<unsigned> >::const_iterator rit =
            requests.begin(); rit != requests.end(); rit++)
      {
        RtUserEvent remote_done = Runtime::create_rt_user_event();
        if (rit->first == source_shard)
        {
          // Special case for sending values directly back to the user
          Serializer rez;
          rez.serialize(manager->repl_id);
          rez.serialize(source_shard);
          rez.serialize(template_index);
          rez.serialize(FIND_LAST_USERS_RESPONSE);
          rez.serialize(target);
          rez.serialize(remote_done);
          rez.serialize<size_t>(rit->second.size());
          for (std::vector<unsigned>::const_iterator it = 
                rit->second.begin(); it != rit->second.end(); it++)
            rez.serialize(*it);
          manager->send_trace_update(source_shard, rez);
        }
        else if (rit->first == local_shard)
        {
          // Special case for ourselves so we can return the result as
          // though we handled the remote frontier request
          std::vector<ApBarrier> result_frontiers;
          {
            AutoLock tpl_lock(template_lock);
            for (std::vector<unsigned>::const_iterator it = 
                  rit->second.begin(); it != rit->second.end(); it++)
            {
              // These events have already been translated to frontiers
              // so we just need to look up the local frontiers
              // Check to see if we have a barrier for this event yet
              std::map<unsigned,ApBarrier>::const_iterator finder =
                local_frontiers.find(*it);
              if (finder == local_frontiers.end())
              {
                // Make a barrier and record it 
                const ApBarrier result(
                    Realm::Barrier::create_barrier(1/*arrival count*/));
                local_frontiers[*it] = result;
                result_frontiers.push_back(result);
              }
              else
                result_frontiers.push_back(finder->second);
              // Record that this shard depends on this event
              local_subscriptions[*it].insert(source_shard);
            }
          }
          Serializer rez;
          rez.serialize(manager->repl_id);
          rez.serialize(source_shard);
          rez.serialize(template_index);
          rez.serialize(FIND_FRONTIER_RESPONSE);
          rez.serialize(target);
          rez.serialize<size_t>(result_frontiers.size());
          for (std::vector<ApBarrier>::const_iterator it = 
                result_frontiers.begin(); it != 
                result_frontiers.end(); it++)
            rez.serialize(*it);
          rez.serialize(remote_done);
          manager->send_trace_update(source_shard, rez);
        }
        else
        {
          Serializer rez;
          rez.serialize(manager->repl_id);
          rez.serialize(rit->first);
          rez.serialize(template_index);
          rez.serialize(FIND_FRONTIER_REQUEST);
          rez.serialize(source_shard);
          rez.serialize(target);
          rez.serialize<size_t>(rit->second.size());
          for (std::vector<unsigned>::const_iterator it = 
                rit->second.begin(); it != rit->second.end(); it++)
            rez.serialize(*it); 
          rez.serialize(remote_done);
          manager->send_trace_update(rit->first, rez);
        }
        applied.insert(remote_done);
      }
    }

    //--------------------------------------------------------------------------
    void ShardedPhysicalTemplate::request_remote_shard_event(ApEvent event,
                                                         RtUserEvent done_event)
    //--------------------------------------------------------------------------
    {
#ifdef DEBUG_LEGION
      assert(event.exists());
#endif
      const AddressSpaceID event_space = find_event_space(event);
      repl_ctx->shard_manager->send_trace_event_request(this, 
          repl_ctx->owner_shard->shard_id, repl_ctx->runtime->address_space, 
          template_index, event, event_space, done_event);
    }

    //--------------------------------------------------------------------------
    /*static*/ AddressSpaceID ShardedPhysicalTemplate::find_event_space(
                                                                  ApEvent event)
    //--------------------------------------------------------------------------
    {
      // TODO: Remove hack include at top of file when we fix this 
      return Realm::ID(event.id).event_creator_node();
    }

    //--------------------------------------------------------------------------
    PhysicalTemplate::Replayable ShardedPhysicalTemplate::check_replayable(
                                         ReplTraceOp *op, InnerContext *context,
                                         UniqueID opid, bool has_blocking_call)
    //--------------------------------------------------------------------------
    {
#ifdef DEBUG_LEGION
      assert(op != NULL);
#endif
      // We need everyone else to be done capturing their traces
      // before we can do our own replayable check
      op->sync_for_replayable_check();
      // Do the base call first to determine if our local shard is replayable
      const Replayable result = 
       PhysicalTemplate::check_replayable(op, context, opid, has_blocking_call);
      if (result)
      {
        // One extra step to do here, since we sharded the view_users we
        // need to send them back to the owner shards so that we can do
        // the right thing for any calls to the get_completion
        // Note we do this before the exchange so that we can use the 
        // exchange as a barrier for everyone being done with the exchange
        // In some cases we might do some unnecessary extra work, but its
        // only for non-replayable traces so it should be minimal
        std::map<ShardID,std::set<unsigned> > remote_last_users;
        const ShardID local_shard = repl_ctx->owner_shard->shard_id;
        for (InstUsers::const_iterator vit = inst_users.begin();
              vit != inst_users.end(); vit++)
        {
          for (FieldMaskSet<InstUser>::const_iterator it =
                vit->second.begin(); it != vit->second.end(); it++)
            if (it->first->shard != local_shard)
              remote_last_users[it->first->shard].insert(it->first->user);
        }
        if (!remote_last_users.empty())
        {
          std::set<RtEvent> done_events;
          ShardManager *manager = repl_ctx->shard_manager;
          for (std::map<ShardID,std::set<unsigned> >::const_iterator sit = 
                remote_last_users.begin(); sit != 
                remote_last_users.end(); sit++)
          {
            RtUserEvent done = Runtime::create_rt_user_event();
            Serializer rez;
            rez.serialize(manager->repl_id);
            rez.serialize(sit->first);
            rez.serialize(template_index);
            rez.serialize(UPDATE_LAST_USER);
            rez.serialize<size_t>(sit->second.size());
            for (std::set<unsigned>::const_iterator it = 
                  sit->second.begin(); it != sit->second.end(); it++)
              rez.serialize(*it);
            rez.serialize(done);
            manager->send_trace_update(sit->first, rez);
          }
          const RtEvent wait_on = Runtime::merge_events(done_events);
          if (wait_on.exists() && !wait_on.has_triggered())
            wait_on.wait();
        }
        // Now we can do the exchange
        if (op->exchange_replayable(repl_ctx, true/*replayable*/))
          return result;
        else
          return Replayable(false, "Remote shard not replyable");
      }
      else
      {
        // Still need to do the exchange
        op->exchange_replayable(repl_ctx, false/*replayable*/);
        return result;
      }
    }

    //--------------------------------------------------------------------------
    void ShardedPhysicalTemplate::initialize_replay(
                       ApEvent fence_completion, bool recurrent, bool need_lock)
    //--------------------------------------------------------------------------
    {
      if (need_lock)
      {
        AutoLock t_lock(template_lock);
        initialize_replay(fence_completion, recurrent, false/*need lock*/);
        return;
      }
      PhysicalTemplate::initialize_replay(fence_completion, recurrent, false);
      pending_collectives.emplace_back(
          std::map<std::pair<size_t,size_t>,ApBarrier>());
    }

    //--------------------------------------------------------------------------
    void ShardedPhysicalTemplate::perform_replay(Runtime *runtime,
                std::set<RtEvent> &replayed_events, RtEvent replay_precondition)
    //--------------------------------------------------------------------------
    {
#ifdef DEBUG_LEGION
      assert(!replay_precondition.exists());
#endif
      ApEvent completion; bool recurrent;
      std::map<std::pair<size_t,size_t>,ApBarrier> collective_updates;
      {
        AutoLock t_lock(template_lock);
#ifdef DEBUG_LEGION
        assert(!pending_replays.empty());
        assert(!pending_collectives.empty());
#endif
        const std::pair<ApEvent,bool> &pending = pending_replays.front();
        completion = pending.first;
        recurrent = pending.second;
        collective_updates.swap(pending_collectives.front());
        pending_collectives.pop_front();
      }
      // Now update all of our barrier information
      if (recurrent)
      {
        // If we've run out of generations update the local barriers and
        // send out the updates to everyone
        if (recurrent_replays == Realm::Barrier::MAX_PHASES)
        {
          std::map<ShardID,std::map<ApBarrier/*old**/,ApBarrier/*new*/> >
            notifications;
          // Update our barriers and record which updates to send out
          for (std::map<unsigned,ApBarrier>::iterator it = 
                local_frontiers.begin(); it != local_frontiers.end(); it++)
          {
            const ApBarrier new_barrier(
                Realm::Barrier::create_barrier(1/*arrival count*/));
#ifdef DEBUG_LEGION
            assert(local_subscriptions.find(it->first) !=
                    local_subscriptions.end());
#endif
            const std::set<ShardID> &shards = local_subscriptions[it->first];
            for (std::set<ShardID>::const_iterator sit = 
                  shards.begin(); sit != shards.end(); sit++)
              notifications[*sit][it->second] = new_barrier;
            // destroy the old barrier and replace it with the new one
            it->second.destroy_barrier();
            it->second = new_barrier;
          }
          // Send out the notifications to all the remote shards
          ShardManager *manager = repl_ctx->shard_manager;
          for (std::map<ShardID,std::map<ApBarrier,ApBarrier> >::const_iterator
                nit = notifications.begin(); nit != notifications.end(); nit++)
          {
            Serializer rez;
            rez.serialize(manager->repl_id);
            rez.serialize(nit->first);
            rez.serialize(template_index);
            rez.serialize(FRONTIER_BARRIER_REFRESH);
            rez.serialize<size_t>(nit->second.size());
            for (std::map<ApBarrier,ApBarrier>::const_iterator it = 
                  nit->second.begin(); it != nit->second.end(); it++)
            {
              rez.serialize(it->first);
              rez.serialize(it->second);
            }
            manager->send_trace_update(nit->first, rez);
          }
          // Now we wait to see that we get all of our remote barriers updated
          RtEvent remote_frontiers_ready;
          {
            AutoLock tpl_lock(template_lock);
#ifdef DEBUG_LEGION
            assert(!update_frontiers_ready.exists());
#endif
            // Apply any pending refresh frontiers
            if (!pending_refresh_frontiers.empty())
            {
              for (std::map<ApBarrier,ApBarrier>::const_iterator pit =
                    pending_refresh_frontiers.begin(); pit != 
                    pending_refresh_frontiers.end(); pit++)
              {
#ifdef DEBUG_LEGION
                bool found = false;
#endif
                for (std::vector<std::pair<ApBarrier,unsigned> >::iterator it =
                      remote_frontiers.begin(); it !=
                      remote_frontiers.end(); it++)
                {
                  if (it->first != pit->first)
                    continue;
                  it->first = pit->second;
#ifdef DEBUG_LEGION
                  found = true;
#endif
                  break;
                }
#ifdef DEBUG_LEGION
                assert(found);
#endif
              }
              updated_frontiers += pending_refresh_frontiers.size();
#ifdef DEBUG_LEGION
              assert(updated_frontiers <= remote_frontiers.size());
#endif
              pending_refresh_frontiers.clear();
            }
            if (updated_frontiers < remote_frontiers.size())
            {
              update_frontiers_ready = Runtime::create_rt_user_event();
              remote_frontiers_ready = update_frontiers_ready;
            }
            else // Reset this back to zero for the next round
              updated_frontiers = 0;
          }
          // Wait for the remote frontiers to be updated
          if (remote_frontiers_ready.exists() &&
              !remote_frontiers_ready.has_triggered())
            remote_frontiers_ready.wait();
          // Reset this back to zero after barrier updates
          recurrent_replays = 0;
        }
        // Now we can do the normal update of events based on our barriers
        // Don't advance on last generation to avoid setting barriers back to 0
        const bool advance_barriers =
          ((++recurrent_replays) < Realm::Barrier::MAX_PHASES);
        for (std::map<unsigned,ApBarrier>::iterator it = 
              local_frontiers.begin(); it != local_frontiers.end(); it++)
        {
          Runtime::phase_barrier_arrive(it->second, 1/*count*/, 
                                        events[it->first]);
          if (advance_barriers)
            Runtime::advance_barrier(it->second);
        }
        for (std::vector<std::pair<ApBarrier,unsigned> >::iterator it = 
              remote_frontiers.begin(); it != remote_frontiers.end(); it++)
        {
          events[it->second] = it->first;
          if (advance_barriers)
            Runtime::advance_barrier(it->first);
        }
      }
      else
      {
        for (std::vector<std::pair<ApBarrier,unsigned> >::const_iterator it =
              remote_frontiers.begin(); it != remote_frontiers.end(); it++)
          events[it->second] = completion;
      }
      // Regardless of whether this is recurrent or not check to see if
      // we need to referesh the barriers for our instructions
      if (total_replays++ == Realm::Barrier::MAX_PHASES)
      {
        std::map<ShardID,std::map<ApEvent,ApBarrier> > notifications;
        // Need to update all our barriers since we're out of generations
        for (std::map<ApEvent,BarrierArrival*>::const_iterator it = 
              remote_arrivals.begin(); it != remote_arrivals.end(); it++)
          it->second->refresh_barrier(it->first, notifications);
        // Send out the notifications to all the shards
        ShardManager *manager = repl_ctx->shard_manager;
        for (std::map<ShardID,std::map<ApEvent,ApBarrier> >::const_iterator
              nit = notifications.begin(); nit != notifications.end(); nit++)
        {
#ifdef DEBUG_LEGION
          assert(nit->first != repl_ctx->owner_shard->shard_id);
#endif
          Serializer rez;
          rez.serialize(manager->repl_id);
          rez.serialize(nit->first);
          rez.serialize(template_index);
          rez.serialize(TEMPLATE_BARRIER_REFRESH);
          rez.serialize<size_t>(nit->second.size());
          for (std::map<ApEvent,ApBarrier>::const_iterator it = 
                nit->second.begin(); it != nit->second.end(); it++)
          {
            rez.serialize(it->first);
            rez.serialize(it->second);
          }
          manager->send_trace_update(nit->first, rez);
        }
        // Then wait for all our advances to be updated from other shards
        {
          AutoLock tpl_lock(template_lock);
#ifdef DEBUG_LEGION
          assert(!update_advances_ready.exists());
#endif
          if (!pending_refresh_barriers.empty())
          {
            for (std::map<ApEvent,ApBarrier>::const_iterator it = 
                  pending_refresh_barriers.begin(); it != 
                  pending_refresh_barriers.end(); it++)
            {
              std::map<ApEvent,BarrierAdvance*>::const_iterator finder = 
                local_advances.find(it->first);
#ifdef DEBUG_LEGION
              assert(finder != local_advances.end());
#endif
              finder->second->refresh_barrier(it->second);
            }
            refreshed_barriers += pending_refresh_barriers.size();
#ifdef DEBUG_LEGION
            assert(refreshed_barriers <= local_advances.size());
#endif
            pending_refresh_barriers.clear();
          }
          if (refreshed_barriers < local_advances.size())
          {
            update_advances_ready = Runtime::create_rt_user_event();
            replay_precondition = update_advances_ready;
          }
          else // Reset this back to zero for the next round
            refreshed_barriers = 0;
        }
        // Reset it back to one after updating our barriers
        total_replays = 1;
      }
      if (!collective_updates.empty())
      {
        for (std::map<std::pair<size_t,size_t>,ApBarrier>::const_iterator it =
              collective_updates.begin(); it != collective_updates.end(); it++)
        {
          // This data structure should be read-only at this point
          // so we shouldn't need the lock to access it
          std::map<std::pair<size_t,size_t>,BarrierArrival*>::const_iterator
            finder = collective_barriers.find(it->first);
#ifdef DEBUG_LEGION
          assert(finder != collective_barriers.end());
#endif
          finder->second->set_collective_barrier(it->second);
        }
      }
      // Now call the base version of this
      PhysicalTemplate::perform_replay(runtime, replayed_events, 
                                       replay_precondition);
    }

    //--------------------------------------------------------------------------
    void ShardedPhysicalTemplate::finish_replay(
                                              std::set<ApEvent> &postconditions)
    //--------------------------------------------------------------------------
    {
      const ShardID local_shard = repl_ctx->owner_shard->shard_id;
      for (InstUsers::const_iterator it = inst_users.begin();
           it != inst_users.end(); ++it)
        for (FieldMaskSet<InstUser>::const_iterator uit = it->second.begin();
             uit != it->second.end(); ++uit)
          // Check to see if this is a user from our shard
          if (uit->first->shard == local_shard)
            postconditions.insert(events[uit->first->user]);
      // Also get any events for users that are sharded to remote shards
      // but which originated on this node
      for (std::set<unsigned>::const_iterator it = 
            local_last_users.begin(); it != local_last_users.end(); it++)
        postconditions.insert(events[*it]);
      if (last_fence != NULL)
        postconditions.insert(events[last_fence->lhs]);
      // Now we can remove the operations as well
      AutoLock t_lock(template_lock);
#ifdef DEBUG_LEGION
      assert(!operations.empty());
#endif
      operations.pop_front();
    }

    //--------------------------------------------------------------------------
    ApEvent ShardedPhysicalTemplate::get_completion_for_deletion(void) const
    //--------------------------------------------------------------------------
    {
      // Skip the any events that are from remote shards since we  
      std::set<ApEvent> all_events;
      std::set<ApEvent> local_barriers;
      for (std::map<ApEvent,BarrierArrival*>::const_iterator it = 
            remote_arrivals.begin(); it != remote_arrivals.end(); it++)
        local_barriers.insert(it->second->get_current_barrier());
      for (std::map<ApEvent, unsigned>::const_iterator it = event_map.begin();
           it != event_map.end(); ++it)
      {
        // If this is a remote event or one of our barriers then don't use it
        if ((local_barriers.find(it->first) == local_barriers.end()) &&
            (pending_event_requests.find(it->first) == 
              pending_event_requests.end()))
          all_events.insert(it->first);
      }
      return Runtime::merge_events(NULL, all_events);
    }

    //--------------------------------------------------------------------------
    void ShardedPhysicalTemplate::add_inst_user(const UniqueInst &inst,
                                                const RegionUsage &usage,
                                                unsigned user_index,
                                                IndexSpaceExpression *user_expr,
                                                const FieldMask &user_mask,
                                                std::set<RtEvent> &applied,
                                                int owner_shard)
    //--------------------------------------------------------------------------
    {
      const ShardID target_shard = find_inst_owner(inst); 
      // Check to see if we're on the right shard, if not send the message
      if (target_shard != repl_ctx->owner_shard->shard_id)
      {
        RtUserEvent done = Runtime::create_rt_user_event();
        ShardManager *manager = repl_ctx->shard_manager;
        Serializer rez;
        rez.serialize(manager->repl_id);
        rez.serialize(target_shard);
        rez.serialize(template_index);
        rez.serialize(UPDATE_INST_USER);
        rez.serialize(done);
        rez.serialize(inst.first);
        rez.serialize(inst.second);
        user_expr->pack_expression(rez, manager->get_shard_space(target_shard));
        rez.serialize(usage);
        rez.serialize(user_index);
        rez.serialize(user_mask);
#ifdef DEBUG_LEGION
        assert(owner_shard < 0); // shouldn't have set this yet
#endif
        rez.serialize(repl_ctx->owner_shard->shard_id);
        manager->send_trace_update(target_shard, rez);
        applied.insert(done);
      }
      else if (owner_shard < 0)
        PhysicalTemplate::add_inst_user(inst, usage, user_index, user_expr,
                      user_mask, applied, repl_ctx->owner_shard->shard_id);
      else
        PhysicalTemplate::add_inst_user(inst, usage, user_index, user_expr, 
                      user_mask, applied, owner_shard);
    }

    //--------------------------------------------------------------------------
    ShardID ShardedPhysicalTemplate::find_inst_owner(const UniqueInst &inst)
    //--------------------------------------------------------------------------
    {
      // Figure out where the owner for this instance is and then send it to 
      // the appropriate shard trace. The algorithm we use for determining
      // the right shard trace is to send a instance to a shard trace on the 
      // node that owns the instance. If there is no shard on that node we 
      // round-robin views based on their owner node mod the number of nodes
      // where there are shards. Once on the correct node, then we pick the
      // shard corresponding to their instance ID mod the number of shards on
      // that node. This algorithm guarantees that all the related instances
      // end up on the same shard for analysis to determine if the trace is
      // replayable or not.
      const AddressSpaceID inst_owner = inst.first.address_space();
      std::vector<ShardID> owner_shards;
      find_owner_shards(inst_owner, owner_shards);
#ifdef DEBUG_LEGION
      assert(!owner_shards.empty());
#endif
      // Figure out which shard we should be sending this view to based on
      // its tree ID
      if (owner_shards.size() > 1)
        return owner_shards[inst.first.id % owner_shards.size()];
      else // If there's only one shard then there is only one choice
        return owner_shards.front();
    }

    //--------------------------------------------------------------------------
    void ShardedPhysicalTemplate::find_owner_shards(AddressSpaceID owner,
                                                   std::vector<ShardID> &shards)
    //--------------------------------------------------------------------------
    {
      // See if we already computed it or not
      std::map<AddressSpaceID,std::vector<ShardID> >::const_iterator finder = 
        did_shard_owners.find(owner);
      if (finder != did_shard_owners.end())
      {
        shards = finder->second;
        return;
      }
      // If we haven't computed it yet, then we need to do that now
      const ShardMapping &shard_spaces = repl_ctx->shard_manager->get_mapping();
      for (unsigned idx = 0; idx < shard_spaces.size(); idx++)
        if (shard_spaces[idx] == owner)
          shards.push_back(idx);
      // If we didn't find any then take the owner mod the number of total
      // spaces and then send it to the shards on that space
      if (shards.empty())
      {
        std::set<AddressSpaceID> unique_spaces;
        for (unsigned idx = 0; idx < shard_spaces.size(); idx++)
          unique_spaces.insert(shard_spaces[idx]);
        const unsigned count = owner % unique_spaces.size();
        std::set<AddressSpaceID>::const_iterator target_space = 
          unique_spaces.begin();
        for (unsigned idx = 0; idx < count; idx++)
          target_space++;
        for (unsigned idx = 0; idx < shard_spaces.size(); idx++)
          if (shard_spaces[idx] == *target_space)
            shards.push_back(idx);
      }
#ifdef DEBUG_LEGION
      assert(!shards.empty());
#endif
      // Save the result so we don't have to do this again for this space
      did_shard_owners[owner] = shards;
    }

    //--------------------------------------------------------------------------
    void ShardedPhysicalTemplate::record_owner_shard(unsigned tid,ShardID owner)
    //--------------------------------------------------------------------------
    {
      AutoLock tpl_lock(template_lock);
#ifdef DEBUG_LEGION
      assert(owner_shards.find(tid) == owner_shards.end());
#endif
      owner_shards[tid] = owner;
    }

    //--------------------------------------------------------------------------
    void ShardedPhysicalTemplate::record_local_space(unsigned tid,IndexSpace sp)
    //--------------------------------------------------------------------------
    {
      AutoLock tpl_lock(template_lock);
#ifdef DEBUG_LEGION
      assert(local_spaces.find(tid) == local_spaces.end());
#endif
      local_spaces[tid] = sp;
    }

    //--------------------------------------------------------------------------
    void ShardedPhysicalTemplate::record_sharding_function(unsigned tid,
                                                     ShardingFunction *function)
    //--------------------------------------------------------------------------
    {
      AutoLock tpl_lock(template_lock);
#ifdef DEBUG_LEGION
      assert(sharding_functions.find(tid) == sharding_functions.end());
#endif
      sharding_functions[tid] = function;
    }

    //--------------------------------------------------------------------------
    void ShardedPhysicalTemplate::issue_summary_operations(
                                  InnerContext *context, Operation *invalidator)
    //--------------------------------------------------------------------------
    {
#ifdef DEBUG_LEGION
      ReplicateContext *repl_ctx = dynamic_cast<ReplicateContext*>(context);
      assert(repl_ctx != NULL);
#else
      ReplicateContext *repl_ctx = static_cast<ReplicateContext*>(context); 
#endif
      ReplTraceSummaryOp *op = trace->runtime->get_available_repl_summary_op();
      op->initialize_summary(repl_ctx, this, invalidator);
#ifdef LEGION_SPY
      LegionSpy::log_summary_op_creator(op->get_unique_op_id(),
                                        invalidator->get_unique_op_id());
#endif
      op->execute_dependence_analysis();
    }

    //--------------------------------------------------------------------------
    void ShardedPhysicalTemplate::dump_sharded_template(void)
    //--------------------------------------------------------------------------
    {
      for (std::vector<std::pair<ApBarrier,unsigned> >::const_iterator it =
            remote_frontiers.begin(); it != remote_frontiers.end(); it++)
        log_tracing.info() << "events[" << it->second
                           << "] = Runtime::barrier_advance("
                           << std::hex << it->first.id << std::dec << ")";
      for (std::map<unsigned,ApBarrier>::const_iterator it =
            local_frontiers.begin(); it != local_frontiers.end(); it++)
        log_tracing.info() << "Runtime::phase_barrier_arrive(" 
                           << std::hex << it->second.id << std::dec
                           << ", events[" << it->first << "])";
    }

    //--------------------------------------------------------------------------
    ShardID ShardedPhysicalTemplate::find_owner_shard(unsigned tid)
    //--------------------------------------------------------------------------
    {
      AutoLock tpl_lock(template_lock);
#ifdef DEBUG_LEGION
      std::map<unsigned,ShardID>::const_iterator finder = 
        owner_shards.find(tid);
      assert(finder != owner_shards.end());
      return finder->second;
#else
      return owner_shards[tid];
#endif
    }

    //--------------------------------------------------------------------------
    IndexSpace ShardedPhysicalTemplate::find_local_space(unsigned tid)
    //--------------------------------------------------------------------------
    {
      AutoLock tpl_lock(template_lock);
#ifdef DEBUG_LEGION
      std::map<unsigned,IndexSpace>::const_iterator finder = 
        local_spaces.find(tid);
      assert(finder != local_spaces.end());
      return finder->second;
#else
      return local_spaces[tid];
#endif
    }

    //--------------------------------------------------------------------------
    ShardingFunction* ShardedPhysicalTemplate::find_sharding_function(
                                                                   unsigned tid)
    //--------------------------------------------------------------------------
    {
      AutoLock tpl_lock(template_lock);
#ifdef DEBUG_LEGION
      std::map<unsigned,ShardingFunction*>::const_iterator finder = 
        sharding_functions.find(tid);
      assert(finder != sharding_functions.end());
      return finder->second;
#else
      return sharding_functions[tid];
#endif
    }

    //--------------------------------------------------------------------------
    void ShardedPhysicalTemplate::trigger_recording_done(void)
    //--------------------------------------------------------------------------
    {
#ifdef DEBUG_LEGION
      assert(!recording_barrier.has_triggered());
#endif
      Runtime::phase_barrier_arrive(recording_barrier, 1/*count*/);
      Runtime::trigger_event(recording_done, recording_barrier);
    }

    //--------------------------------------------------------------------------
    void ShardedPhysicalTemplate::prepare_collective_barrier_replay(
                          const std::pair<size_t,size_t> &key, ApBarrier newbar)
    //--------------------------------------------------------------------------
    {
      AutoLock t_lock(template_lock);
#ifdef DEBUG_LEGION
      assert(!pending_collectives.empty());
#endif
      // Save the barrier until it's safe to update the instruction
      pending_collectives.back()[key] = newbar;
    }

    //--------------------------------------------------------------------------
    void ShardedPhysicalTemplate::elide_fences_pre_sync(ReplTraceOp *op)
    //--------------------------------------------------------------------------
    {
      op->elide_fences_pre_sync();
    }

    //--------------------------------------------------------------------------
    void ShardedPhysicalTemplate::elide_fences_post_sync(ReplTraceOp *op)
    //--------------------------------------------------------------------------
    {
      op->elide_fences_post_sync();
      // Propagate any frontiers through our local frontiers such that
      // we can update local_frontiers without waiting for frontiers first
      for (std::map<unsigned,unsigned>::const_iterator it =
            frontiers.begin(); it != frontiers.end(); it++)
      {
        std::map<unsigned,ApBarrier>::iterator finder = 
          local_frontiers.find(it->second); 
        if (finder == local_frontiers.end())
          continue;
        std::map<unsigned,std::set<ShardID> >::iterator subscription_finder =
          local_subscriptions.find(it->second);
#ifdef DEBUG_LEGION
        assert(local_frontiers.find(it->first) == local_frontiers.end());
        assert(subscription_finder != local_subscriptions.end());
        assert(local_subscriptions.find(it->first) ==
                local_subscriptions.end());
#endif
        local_frontiers[it->first] = finder->second;
        local_frontiers.erase(finder);
        local_subscriptions[it->first].swap(subscription_finder->second);
        local_subscriptions.erase(subscription_finder);
      }
    }

    //--------------------------------------------------------------------------
    void ShardedPhysicalTemplate::find_last_users(const UniqueInst &inst,
                                                IndexSpaceExpression *expr,
                                                const FieldMask &mask,
                                                std::set<unsigned> &users,
                                                std::set<RtEvent> &ready_events)
    //--------------------------------------------------------------------------
    {
      if (expr->is_empty()) return;

      // Check to see if we own this view, if we do then we can handle this
      // analysis locally, otherwise we'll need to message the owner
      const ShardID owner_shard = find_inst_owner(inst);
      const ShardID local_shard = repl_ctx->owner_shard->shard_id;
      if (owner_shard != local_shard)
      {
        RtUserEvent done = Runtime::create_rt_user_event();
        ShardManager *manager = repl_ctx->shard_manager;
        // This is the remote case, send a message to find the remote users
        Serializer rez;
        rez.serialize(manager->repl_id);
        rez.serialize(owner_shard);
        rez.serialize(template_index);
        rez.serialize(FIND_LAST_USERS_REQUEST);
        rez.serialize(done);
        rez.serialize(inst.first);
        rez.serialize(inst.second);
        expr->pack_expression(rez, manager->get_shard_space(owner_shard));
        rez.serialize(mask);
        rez.serialize(repl_ctx->owner_shard->shard_id);
        rez.serialize(&users);
        manager->send_trace_update(owner_shard, rez);
        ready_events.insert(done);
      }
      else
      {
        std::set<std::pair<unsigned,ShardID> > sharded_users;
        find_last_users_sharded(inst, expr, mask, sharded_users);
        std::map<ShardID,std::vector<unsigned> > remote_requests;
        for (std::set<std::pair<unsigned,ShardID> >::const_iterator it =
              sharded_users.begin(); it != sharded_users.end(); it++)
        {
          if (it->second == local_shard)
          {
            // Need the lock to prevent races on return values
            AutoLock tpl_lock(template_lock);
            users.insert(it->first);
          }
          else
            remote_requests[it->second].push_back(it->first);
        }
        // If we have any remote requests then send them now
        if (!remote_requests.empty())
        {
          ShardManager *manager = repl_ctx->shard_manager;
          for (std::map<ShardID,std::vector<unsigned> >::const_iterator rit =
                remote_requests.begin(); rit != remote_requests.end(); rit++)
          {
            RtUserEvent done = Runtime::create_rt_user_event();
            Serializer rez;
            rez.serialize(manager->repl_id);
            rez.serialize(rit->first);
            rez.serialize(template_index);
            rez.serialize(FIND_FRONTIER_REQUEST);
            rez.serialize(local_shard);
            rez.serialize(&users);
            rez.serialize<size_t>(rit->second.size());
            for (std::vector<unsigned>::const_iterator it = 
                  rit->second.begin(); it != rit->second.end(); it++)
              rez.serialize(*it); 
            rez.serialize(done);
            manager->send_trace_update(rit->first, rez);
            ready_events.insert(done);
          }
        }
      }
    }

    //--------------------------------------------------------------------------
    bool ShardedPhysicalTemplate::are_read_only_users(InstExprs &inst_exprs)
    //--------------------------------------------------------------------------
    {
      std::map<ShardID,InstExprs> shard_inst_exprs;
      for (InstExprs::iterator vit = 
            inst_exprs.begin(); vit != inst_exprs.end(); vit++)
      {
        const ShardID owner_shard = find_inst_owner(vit->first); 
        shard_inst_exprs[owner_shard][vit->first].swap(vit->second);
      }
      std::atomic<bool> result(true);
      std::vector<RtEvent> done_events;
      ShardManager *manager = repl_ctx->shard_manager;
      const ShardID local_shard = repl_ctx->owner_shard->shard_id;
      for (std::map<ShardID,InstExprs>::iterator sit = 
            shard_inst_exprs.begin(); sit != shard_inst_exprs.end(); sit++)
      {
        if (sit->first != local_shard)
        {
          const RtUserEvent done = Runtime::create_rt_user_event();
          const AddressSpaceID target = manager->get_shard_space(sit->first);
          Serializer rez;
          rez.serialize(manager->repl_id);
          rez.serialize(sit->first);
          rez.serialize(template_index);
          rez.serialize(READ_ONLY_USERS_REQUEST);
          rez.serialize(local_shard);
          rez.serialize<size_t>(sit->second.size());
          for (InstExprs::const_iterator vit = 
                sit->second.begin(); vit != sit->second.end(); vit++)
          {
            rez.serialize(vit->first.first);
            rez.serialize(vit->first.second);
            rez.serialize<size_t>(vit->second.size());
            for (FieldMaskSet<IndexSpaceExpression>::const_iterator it =
                  vit->second.begin(); it != vit->second.end(); it++)
            {
              it->first->pack_expression(rez, target);
              rez.serialize(it->second);
            }
          }
          rez.serialize(&result);
          rez.serialize(done);
          manager->send_trace_update(sit->first, rez);
          done_events.push_back(done);
        }
        else if (!PhysicalTemplate::are_read_only_users(sit->second))
        {
          // Still need to wait for anyone else to write to result if 
          // they end up finding out that they are not read-only
          result.store(false);
          break;
        }
      }
      if (!done_events.empty())
      {
        const RtEvent wait_on = Runtime::merge_events(done_events);
        if (wait_on.exists() && !wait_on.has_triggered())
          wait_on.wait();
      }
      return result.load();
    }

    //--------------------------------------------------------------------------
    void ShardedPhysicalTemplate::find_last_users_sharded(
                                                  const UniqueInst &inst,
                                                  IndexSpaceExpression *expr,
                                                  const FieldMask &mask,
                          std::set<std::pair<unsigned,ShardID> > &sharded_users)
    //--------------------------------------------------------------------------
    {
#ifdef DEBUG_LEGION
      // We should own this view if we are here
      assert(find_inst_owner(inst) == repl_ctx->owner_shard->shard_id);
#endif
      InstUsers::const_iterator finder = inst_users.find(inst);
      if (finder == inst_users.end()) return;

      RegionTreeForest *forest = trace->runtime->forest;
      const ShardID local_shard = repl_ctx->owner_shard->shard_id;
      for (FieldMaskSet<InstUser>::const_iterator uit = 
            finder->second.begin(); uit != finder->second.end(); ++uit)
        if (!!(uit->second & mask))
        {
          InstUser *user = uit->first;
          IndexSpaceExpression *intersect =
            forest->intersect_index_spaces(expr, user->expr);
          if (!intersect->is_empty())
          {
            // See if it is local or not
            if (user->shard == local_shard)
            {
              // This is a local user so we can do the translation now
              AutoLock tpl_lock(template_lock);
              std::map<unsigned,unsigned>::const_iterator finder =
                frontiers.find(user->user);
              // See if we have recorded this frontier yet or not
              if (finder == frontiers.end())
              {
                const unsigned next_event_id = events.size();
                frontiers[user->user] = next_event_id;
                events.resize(next_event_id + 1);
                sharded_users.insert(
                    std::pair<unsigned,ShardID>(next_event_id, local_shard));
              }
              else
                sharded_users.insert(
                    std::pair<unsigned,ShardID>(finder->second, local_shard));
            }
            else // Not local so just record it
              sharded_users.insert(
                  std::pair<unsigned,ShardID>(user->user, user->shard));
          }
        }
    }

    //--------------------------------------------------------------------------
    void ShardedPhysicalTemplate::initialize_generators(
                                                 std::vector<unsigned> &new_gen)
    //--------------------------------------------------------------------------
    {
      PhysicalTemplate::initialize_generators(new_gen);
      for (std::vector<std::pair<ApBarrier,unsigned> >::const_iterator it =
            remote_frontiers.begin(); it != remote_frontiers.end(); it++)
        new_gen[it->second] = 0;
    }

    //--------------------------------------------------------------------------
    void ShardedPhysicalTemplate::initialize_transitive_reduction_frontiers(
       std::vector<unsigned> &topo_order, std::vector<unsigned> &inv_topo_order)
    //--------------------------------------------------------------------------
    {
      PhysicalTemplate::initialize_transitive_reduction_frontiers(topo_order,
                                                              inv_topo_order);
      for (std::vector<std::pair<ApBarrier,unsigned> >::const_iterator it = 
            remote_frontiers.begin(); it != remote_frontiers.end(); it++)
      {
        inv_topo_order[it->second] = topo_order.size();
        topo_order.push_back(it->second);
      }
    }

    /////////////////////////////////////////////////////////////
    // Instruction
    /////////////////////////////////////////////////////////////

    //--------------------------------------------------------------------------
    Instruction::Instruction(PhysicalTemplate& tpl, const TraceLocalID &o)
      : owner(o)
    //--------------------------------------------------------------------------
    {
    }

    /////////////////////////////////////////////////////////////
    // GetTermEvent
    /////////////////////////////////////////////////////////////

    //--------------------------------------------------------------------------
    GetTermEvent::GetTermEvent(PhysicalTemplate& tpl, unsigned l,
                               const TraceLocalID& r, bool fence)
      : Instruction(tpl, r), lhs(l)
    //--------------------------------------------------------------------------
    {
#ifdef DEBUG_LEGION
      assert(lhs < tpl.events.size());
#endif
      if (fence)
        tpl.update_last_fence(this);
    }

    //--------------------------------------------------------------------------
    void GetTermEvent::execute(std::vector<ApEvent> &events,
                               std::map<unsigned,ApUserEvent> &user_events,
                               std::map<TraceLocalID,Memoizable*> &operations,
                               const bool recurrent_replay)
    //--------------------------------------------------------------------------
    {
#ifdef DEBUG_LEGION
      assert(operations.find(owner) != operations.end());
      assert(operations.find(owner)->second != NULL);
#endif
      operations[owner]->replay_mapping_output();
      events[lhs] = operations[owner]->get_memo_completion();
    }

    //--------------------------------------------------------------------------
    std::string GetTermEvent::to_string(const MemoEntries &memo_entries)
    //--------------------------------------------------------------------------
    {
      std::stringstream ss;
      MemoEntries::const_iterator finder = memo_entries.find(owner);
#ifdef DEBUG_LEGION
      assert(finder != memo_entries.end());
#endif
      ss << "events[" << lhs << "] = operations[" << owner
         << "].get_completion_event()    (op kind: "
         << Operation::op_names[finder->second.second]
         << ")";
      return ss.str();
    }

    /////////////////////////////////////////////////////////////
    // CreateApUserEvent
    /////////////////////////////////////////////////////////////

    //--------------------------------------------------------------------------
    CreateApUserEvent::CreateApUserEvent(PhysicalTemplate& tpl, unsigned l,
                                         const TraceLocalID &o)
      : Instruction(tpl, o), lhs(l)
    //--------------------------------------------------------------------------
    {
#ifdef DEBUG_LEGION
      assert(lhs < tpl.events.size());
      assert(tpl.user_events.find(lhs) != tpl.user_events.end());
#endif
    }

    //--------------------------------------------------------------------------
    void CreateApUserEvent::execute(std::vector<ApEvent> &events,
                                 std::map<unsigned,ApUserEvent> &user_events,
                                 std::map<TraceLocalID,Memoizable*> &operations,
                                 const bool recurrent_replay)
    //--------------------------------------------------------------------------
    {
#ifdef DEBUG_LEGION
      assert(user_events.find(lhs) != user_events.end());
#endif
      ApUserEvent ev = Runtime::create_ap_user_event(NULL);
      events[lhs] = ev;
      user_events[lhs] = ev;
    }

    //--------------------------------------------------------------------------
    std::string CreateApUserEvent::to_string(const MemoEntries &memo_entries)
    //--------------------------------------------------------------------------
    {
      std::stringstream ss;
      ss << "events[" << lhs << "] = Runtime::create_ap_user_event()    "
         << "(owner: " << owner << ")";
      return ss.str();
    }

    /////////////////////////////////////////////////////////////
    // TriggerEvent
    /////////////////////////////////////////////////////////////

    //--------------------------------------------------------------------------
    TriggerEvent::TriggerEvent(PhysicalTemplate& tpl, unsigned l, unsigned r,
                               const TraceLocalID &o)
      : Instruction(tpl, o), lhs(l), rhs(r)
    //--------------------------------------------------------------------------
    {
#ifdef DEBUG_LEGION
      assert(lhs < tpl.events.size());
      assert(rhs < tpl.events.size());
#endif
    }

    //--------------------------------------------------------------------------
    void TriggerEvent::execute(std::vector<ApEvent> &events,
                               std::map<unsigned,ApUserEvent> &user_events,
                               std::map<TraceLocalID,Memoizable*> &operations,
                               const bool recurrent_replay)
    //--------------------------------------------------------------------------
    {
#ifdef DEBUG_LEGION
      assert(events[lhs].exists());
      assert(user_events[lhs].exists());
      assert(events[lhs].id == user_events[lhs].id);
#endif
      Runtime::trigger_event(NULL, user_events[lhs], events[rhs]);
    }

    //--------------------------------------------------------------------------
    std::string TriggerEvent::to_string(const MemoEntries &memo_entries)
    //--------------------------------------------------------------------------
    {
      std::stringstream ss;
      ss << "Runtime::trigger_event(events[" << lhs
         << "], events[" << rhs << "])    (owner: " << owner << ")";
      return ss.str();
    }

    /////////////////////////////////////////////////////////////
    // MergeEvent
    /////////////////////////////////////////////////////////////

    //--------------------------------------------------------------------------
    MergeEvent::MergeEvent(PhysicalTemplate& tpl, unsigned l,
                           const std::set<unsigned>& r, const TraceLocalID &o)
      : Instruction(tpl, o), lhs(l), rhs(r)
    //--------------------------------------------------------------------------
    {
#ifdef DEBUG_LEGION
      assert(lhs < tpl.events.size());
      assert(rhs.size() > 0);
      for (std::set<unsigned>::iterator it = rhs.begin(); it != rhs.end();
           ++it)
        assert(*it < tpl.events.size());
#endif
    }

    //--------------------------------------------------------------------------
    void MergeEvent::execute(std::vector<ApEvent> &events,
                             std::map<unsigned,ApUserEvent> &user_events,
                             std::map<TraceLocalID,Memoizable*> &operations,
                             const bool recurrent_replay)
    //--------------------------------------------------------------------------
    {
      std::vector<ApEvent> to_merge;
      to_merge.reserve(rhs.size());
      for (std::set<unsigned>::const_iterator it =
            rhs.begin(); it != rhs.end(); it++)
      {
#ifdef DEBUG_LEGION
        assert(*it < events.size());
#endif
        to_merge.push_back(events[*it]);
      }
      ApEvent result = Runtime::merge_events(NULL, to_merge);
      events[lhs] = result;
    }

    //--------------------------------------------------------------------------
    std::string MergeEvent::to_string(const MemoEntries &memo_entries)
    //--------------------------------------------------------------------------
    {
      std::stringstream ss;
      ss << "events[" << lhs << "] = Runtime::merge_events(";
      unsigned count = 0;
      for (std::set<unsigned>::iterator it = rhs.begin(); it != rhs.end();
           ++it)
      {
        if (count++ != 0) ss << ",";
        ss << "events[" << *it << "]";
      }
      ss << ")    (owner: " << owner << ")";
      return ss.str();
    }

    /////////////////////////////////////////////////////////////
    // AssignFenceCompletion
    /////////////////////////////////////////////////////////////

    //--------------------------------------------------------------------------
    AssignFenceCompletion::AssignFenceCompletion(
                       PhysicalTemplate& t, unsigned l, const TraceLocalID &o)
      : Instruction(t, o), tpl(t), lhs(l)
    //--------------------------------------------------------------------------
    {
#ifdef DEBUG_LEGION
      assert(lhs < tpl.events.size());
#endif
    }

    //--------------------------------------------------------------------------
    void AssignFenceCompletion::execute(std::vector<ApEvent> &events,
                                 std::map<unsigned,ApUserEvent> &user_events,
                                 std::map<TraceLocalID,Memoizable*> &operations,
                                 const bool recurrent_replay)
    //--------------------------------------------------------------------------
    {
      events[lhs] = tpl.get_fence_completion();
    }

    //--------------------------------------------------------------------------
    std::string AssignFenceCompletion::to_string(
                                                const MemoEntries &memo_entries)
    //--------------------------------------------------------------------------
    {
      std::stringstream ss;
      ss << "events[" << lhs << "] = fence_completion";
      return ss.str();
    }

    /////////////////////////////////////////////////////////////
    // IssueCopy
    /////////////////////////////////////////////////////////////

    //--------------------------------------------------------------------------
    IssueCopy::IssueCopy(PhysicalTemplate& tpl,
                         unsigned l, IndexSpaceExpression *e,
                         const TraceLocalID& key,
                         const std::vector<CopySrcDstField>& s,
                         const std::vector<CopySrcDstField>& d,
                         const std::vector<Reservation>& r,
#ifdef LEGION_SPY
                         RegionTreeID src_tid, RegionTreeID dst_tid,
#endif
                         unsigned pi)
      : Instruction(tpl, key), lhs(l), expr(e), src_fields(s), dst_fields(d), 
        reservations(r),
#ifdef LEGION_SPY
        src_tree_id(src_tid), dst_tree_id(dst_tid),
#endif
        precondition_idx(pi)
    //--------------------------------------------------------------------------
    {
#ifdef DEBUG_LEGION
      assert(lhs < tpl.events.size());
      assert(src_fields.size() > 0);
      assert(dst_fields.size() > 0);
      assert(precondition_idx < tpl.events.size());
      assert(expr != NULL);
#endif
      expr->add_base_expression_reference(TRACE_REF);
    }

    //--------------------------------------------------------------------------
    IssueCopy::~IssueCopy(void)
    //--------------------------------------------------------------------------
    {
      if (expr->remove_base_expression_reference(TRACE_REF))
        delete expr;
    }

    //--------------------------------------------------------------------------
    void IssueCopy::execute(std::vector<ApEvent> &events,
                            std::map<unsigned,ApUserEvent> &user_events,
                            std::map<TraceLocalID,Memoizable*> &operations,
                            const bool recurrent_replay)
    //--------------------------------------------------------------------------
    {
#ifdef DEBUG_LEGION
      assert(operations.find(owner) != operations.end());
      assert(operations.find(owner)->second != NULL);
#endif
      Memoizable *memo = operations[owner];
      Operation *op = memo->get_operation();
      ApEvent precondition = events[precondition_idx];
      const PhysicalTraceInfo trace_info(op, -1U, false);
      events[lhs] = expr->issue_copy(op, trace_info, dst_fields, 
                                     src_fields, reservations,
#ifdef LEGION_SPY
                                     src_tree_id, dst_tree_id,
#endif
                                     precondition, PredEvent::NO_PRED_EVENT);
    }

    //--------------------------------------------------------------------------
    std::string IssueCopy::to_string(const MemoEntries &memo_entries)
    //--------------------------------------------------------------------------
    {
      std::stringstream ss;
      ss << "events[" << lhs << "] = copy(operations[" << owner << "], "
         << "Index expr: " << expr->expr_id << ", {";
      for (unsigned idx = 0; idx < src_fields.size(); ++idx)
      {
        ss << "(" << std::hex << src_fields[idx].inst.id
           << "," << std::dec << src_fields[idx].subfield_offset
           << "," << src_fields[idx].size
           << "," << src_fields[idx].field_id
           << "," << src_fields[idx].serdez_id << ")";
        if (idx != src_fields.size() - 1) ss << ",";
      }
      ss << "}, {";
      for (unsigned idx = 0; idx < dst_fields.size(); ++idx)
      {
        ss << "(" << std::hex << dst_fields[idx].inst.id
           << "," << std::dec << dst_fields[idx].subfield_offset
           << "," << dst_fields[idx].size
           << "," << dst_fields[idx].field_id
           << "," << dst_fields[idx].serdez_id << ")";
        if (idx != dst_fields.size() - 1) ss << ",";
      }
      ss << "}, events[" << precondition_idx << "]";
      ss << ")";

      return ss.str();
    }

    /////////////////////////////////////////////////////////////
    // IssueAcross
    /////////////////////////////////////////////////////////////

    //--------------------------------------------------------------------------
    IssueAcross::IssueAcross(PhysicalTemplate& tpl, unsigned l, unsigned copy,
                             unsigned collective, unsigned src_indirect,
                             unsigned dst_indirect, const TraceLocalID& key,
                             CopyAcrossExecutor *exec)
      : Instruction(tpl, key), lhs(l), copy_precondition(copy), 
        collective_precondition(collective), 
        src_indirect_precondition(src_indirect),
        dst_indirect_precondition(dst_indirect), executor(exec)
    //--------------------------------------------------------------------------
    {
#ifdef DEBUG_LEGION
      assert(lhs < tpl.events.size());
#endif
      executor->add_reference();
    }

    //--------------------------------------------------------------------------
    IssueAcross::~IssueAcross(void)
    //--------------------------------------------------------------------------
    {
      if (executor->remove_reference())
        delete executor;
    }

    //--------------------------------------------------------------------------
    void IssueAcross::execute(std::vector<ApEvent> &events,
                              std::map<unsigned,ApUserEvent> &user_events,
                              std::map<TraceLocalID,Memoizable*> &operations,
                              const bool recurrent_replay)
    //--------------------------------------------------------------------------
    {
#ifdef DEBUG_LEGION
      assert(operations.find(owner) != operations.end());
      assert(operations.find(owner)->second != NULL);
#endif
      Memoizable *memo = operations[owner];
      Operation *op = memo->get_operation();
      ApEvent copy_pre = events[copy_precondition];
      ApEvent src_indirect_pre = events[src_indirect_precondition];
      ApEvent dst_indirect_pre = events[dst_indirect_precondition];
      const PhysicalTraceInfo trace_info(op, -1U, false);
      events[lhs] = executor->execute(op, PredEvent::NO_PRED_EVENT,
                                      copy_pre, src_indirect_pre,
                                      dst_indirect_pre, trace_info,
                                      recurrent_replay);
    }

    //--------------------------------------------------------------------------
    std::string IssueAcross::to_string(const MemoEntries &memo_entires)
    //--------------------------------------------------------------------------
    {
      std::stringstream ss;
      ss << "events[" << lhs << "] = indirect(operations[" << owner << "], "
         << "Copy Across Executor: " << executor << ", {";
      ss << ", TODO: indirections";
      ss << "}, events[" << copy_precondition << "]";
      ss << ", events[" << collective_precondition << "]";
      ss << ", events[" << src_indirect_precondition << "]";
      ss << ", events[" << dst_indirect_precondition << "]";
      ss << ")";
      return ss.str();
    }

    /////////////////////////////////////////////////////////////
    // IssueFill
    /////////////////////////////////////////////////////////////

    //--------------------------------------------------------------------------
    IssueFill::IssueFill(PhysicalTemplate& tpl, unsigned l, 
                         IndexSpaceExpression *e, const TraceLocalID &key,
                         const std::vector<CopySrcDstField> &f,
                         const void *value, size_t size, 
#ifdef LEGION_SPY
                         UniqueID uid, FieldSpace h, RegionTreeID tid,
#endif
                         unsigned pi)
      : Instruction(tpl, key), lhs(l), expr(e), fields(f), fill_size(size),
#ifdef LEGION_SPY
        fill_uid(uid), handle(h), tree_id(tid),
#endif
        precondition_idx(pi)
    //--------------------------------------------------------------------------
    {
#ifdef DEBUG_LEGION
      assert(lhs < tpl.events.size());
      assert(fields.size() > 0);
      assert(precondition_idx < tpl.events.size());
#endif
      expr->add_base_expression_reference(TRACE_REF);
      fill_value = malloc(fill_size);
      memcpy(fill_value, value, fill_size);
    }

    //--------------------------------------------------------------------------
    IssueFill::~IssueFill(void)
    //--------------------------------------------------------------------------
    {
      if (expr->remove_base_expression_reference(TRACE_REF))
        delete expr;
      free(fill_value);
    }

    //--------------------------------------------------------------------------
    void IssueFill::execute(std::vector<ApEvent> &events,
                            std::map<unsigned,ApUserEvent> &user_events,
                            std::map<TraceLocalID,Memoizable*> &operations,
                            const bool recurrent_replay)
    //--------------------------------------------------------------------------
    {
#ifdef DEBUG_LEGION
      assert(operations.find(owner) != operations.end());
      assert(operations.find(owner)->second != NULL);
#endif
      Memoizable *memo = operations[owner];
      Operation *op = memo->get_operation();
      ApEvent precondition = events[precondition_idx];
      const PhysicalTraceInfo trace_info(op, -1U, false);
      events[lhs] = expr->issue_fill(op, trace_info, fields, 
                                     fill_value, fill_size,
#ifdef LEGION_SPY
                                     fill_uid, handle, tree_id,
#endif
                                     precondition, PredEvent::NO_PRED_EVENT);
    }

    //--------------------------------------------------------------------------
    std::string IssueFill::to_string(const MemoEntries &memo_entries)
    //--------------------------------------------------------------------------
    {
      std::stringstream ss;
      ss << "events[" << lhs << "] = fill(Index expr: " << expr->expr_id
         << ", {";
      for (unsigned idx = 0; idx < fields.size(); ++idx)
      {
        ss << "(" << std::hex << fields[idx].inst.id
           << "," << std::dec << fields[idx].subfield_offset
           << "," << fields[idx].size
           << "," << fields[idx].field_id
           << "," << fields[idx].serdez_id << ")";
        if (idx != fields.size() - 1) ss << ",";
      }
      ss << "}, events[" << precondition_idx << "])    (owner: "
         << owner << ")";
      return ss.str();
    }

    /////////////////////////////////////////////////////////////
    // SetOpSyncEvent
    /////////////////////////////////////////////////////////////

    //--------------------------------------------------------------------------
    SetOpSyncEvent::SetOpSyncEvent(PhysicalTemplate& tpl, unsigned l,
                                       const TraceLocalID& r)
      : Instruction(tpl, r), lhs(l)
    //--------------------------------------------------------------------------
    {
#ifdef DEBUG_LEGION
      assert(lhs < tpl.events.size());
#endif
    }

    //--------------------------------------------------------------------------
    void SetOpSyncEvent::execute(std::vector<ApEvent> &events,
                                 std::map<unsigned,ApUserEvent> &user_events,
                                 std::map<TraceLocalID,Memoizable*> &operations,
                                 const bool recurrent_replay)
    //--------------------------------------------------------------------------
    {
#ifdef DEBUG_LEGION
      assert(operations.find(owner) != operations.end());
      assert(operations.find(owner)->second != NULL);
#endif
      Memoizable *memoizable = operations[owner];
#ifdef DEBUG_LEGION
      assert(memoizable != NULL);
#endif
      ApEvent sync_condition = memoizable->compute_sync_precondition(NULL);
      events[lhs] = sync_condition;
    }

    //--------------------------------------------------------------------------
    std::string SetOpSyncEvent::to_string(const MemoEntries &memo_entries)
    //--------------------------------------------------------------------------
    {
      std::stringstream ss;
      MemoEntries::const_iterator finder = memo_entries.find(owner);
#ifdef DEBUG_LEGION
      assert(finder != memo_entries.end());
#endif
      ss << "events[" << lhs << "] = operations[" << owner
         << "].compute_sync_precondition()    (op kind: "
         << Operation::op_names[finder->second.second]
         << ")";
      return ss.str();
    }

    /////////////////////////////////////////////////////////////
    // SetEffects
    /////////////////////////////////////////////////////////////

    //--------------------------------------------------------------------------
    SetEffects::SetEffects(PhysicalTemplate& tpl, const TraceLocalID& l,
                           unsigned r)
      : Instruction(tpl, l), rhs(r)
    //--------------------------------------------------------------------------
    {
#ifdef DEBUG_LEGION
      assert(rhs < tpl.events.size());
#endif
    }

    //--------------------------------------------------------------------------
    void SetEffects::execute(std::vector<ApEvent> &events,
                             std::map<unsigned,ApUserEvent> &user_events,
                             std::map<TraceLocalID,Memoizable*> &operations,
                             const bool recurrent_replay)
    //--------------------------------------------------------------------------
    {
#ifdef DEBUG_LEGION
      assert(operations.find(owner) != operations.end());
      assert(operations.find(owner)->second != NULL);
#endif
      Memoizable *memoizable = operations[owner];
#ifdef DEBUG_LEGION
      assert(memoizable != NULL);
#endif
      memoizable->set_effects_postcondition(events[rhs]);
    }

    //--------------------------------------------------------------------------
    std::string SetEffects::to_string(const MemoEntries &memo_entries)
    //--------------------------------------------------------------------------
    {
      std::stringstream ss;
      MemoEntries::const_iterator finder = memo_entries.find(owner);
#ifdef DEBUG_LEGION
      assert(finder != memo_entries.end());
#endif
      ss << "operations[" << owner << "].set_effects_postcondition(events["
         << rhs << "])    (op kind: "
         << Operation::op_names[finder->second.second]
         << ")";
      return ss.str();
    }

    /////////////////////////////////////////////////////////////
    // CompleteReplay
    /////////////////////////////////////////////////////////////

    //--------------------------------------------------------------------------
    CompleteReplay::CompleteReplay(PhysicalTemplate& tpl,
                                              const TraceLocalID& l, unsigned r)
      : Instruction(tpl, l), rhs(r)
    //--------------------------------------------------------------------------
    {
#ifdef DEBUG_LEGION
      assert(rhs < tpl.events.size());
#endif
    }

    //--------------------------------------------------------------------------
    void CompleteReplay::execute(std::vector<ApEvent> &events,
                                 std::map<unsigned,ApUserEvent> &user_events,
                                 std::map<TraceLocalID,Memoizable*> &operations,
                                 const bool recurrent_replay)
    //--------------------------------------------------------------------------
    {
#ifdef DEBUG_LEGION
      assert(operations.find(owner) != operations.end());
      assert(operations.find(owner)->second != NULL);
#endif
      Memoizable *memoizable = operations[owner];
#ifdef DEBUG_LEGION
      assert(memoizable != NULL);
#endif
      memoizable->complete_replay(events[rhs]);
    }

    //--------------------------------------------------------------------------
    std::string CompleteReplay::to_string(const MemoEntries &memo_entries)
    //--------------------------------------------------------------------------
    {
      std::stringstream ss;
      MemoEntries::const_iterator finder = memo_entries.find(owner);
#ifdef DEBUG_LEGION
      assert(finder != memo_entries.end());
#endif
      ss << "operations[" << owner
         << "].complete_replay(events[" << rhs << "])    (op kind: "
         << Operation::op_names[finder->second.second]
         << ")";
      return ss.str();
    }

    /////////////////////////////////////////////////////////////
    // BarrierArrival
    /////////////////////////////////////////////////////////////

    //--------------------------------------------------------------------------
    BarrierArrival::BarrierArrival(PhysicalTemplate &tpl, ApBarrier bar,
                                   unsigned _lhs, unsigned _rhs,
                                   size_t arrivals, bool collect)
      : Instruction(tpl, TraceLocalID(0,DomainPoint())), barrier(bar), 
        lhs(_lhs), rhs(_rhs), arrival_count(arrivals), collective(collect)
    //--------------------------------------------------------------------------
    {
#ifdef DEBUG_LEGION
      assert(lhs < tpl.events.size());
      assert(rhs < tpl.events.size());
#endif
    }

    //--------------------------------------------------------------------------
    BarrierArrival::~BarrierArrival(void)
    //--------------------------------------------------------------------------
    {
      // Destroy our barrier if we're not a collective barrier
      if (!collective)
        barrier.destroy_barrier();
    }

    //--------------------------------------------------------------------------
    void BarrierArrival::execute(std::vector<ApEvent> &events,
                                 std::map<unsigned,ApUserEvent> &user_events,
                                 std::map<TraceLocalID,Memoizable*> &operations,
                                 const bool recurrent_replay)
    //--------------------------------------------------------------------------
    {
#ifdef DEBUG_LEGION
      assert(rhs < events.size());
      assert(lhs < events.size());
#endif
      Runtime::phase_barrier_arrive(barrier, arrival_count, events[rhs]);
      events[lhs] = barrier;
      if (!collective)
        Runtime::advance_barrier(barrier);
    }

    //--------------------------------------------------------------------------
    std::string BarrierArrival::to_string(const MemoEntries &memo_entries)
    //--------------------------------------------------------------------------
    {
      std::stringstream ss; 
      ss << "events[" << lhs << "] = Runtime::phase_barrier_arrive("
         << std::hex << barrier.id << std::dec << ", events[" << rhs << "], "
         << "collective: " << (collective ? "yes" : "no") << ")";
      return ss.str();
    }

    //--------------------------------------------------------------------------
    ApBarrier BarrierArrival::record_subscribed_shard(ShardID remote_shard)
    //--------------------------------------------------------------------------
    {
#ifdef DEBUG_LEGION
      assert(!collective);
#endif
      subscribed_shards.push_back(remote_shard);
      return barrier;
    }

    //--------------------------------------------------------------------------
    void BarrierArrival::refresh_barrier(ApEvent key, 
                  std::map<ShardID,std::map<ApEvent,ApBarrier> > &notifications)
    //--------------------------------------------------------------------------
    {
#ifdef DEBUG_LEGION
      assert(!collective);
#endif
      // Destroy the old barrier
      barrier.destroy_barrier();
      // Make the new barrier
      barrier = ApBarrier(Realm::Barrier::create_barrier(1/*total arrivals*/));
      for (std::vector<ShardID>::const_iterator it = 
            subscribed_shards.begin(); it != subscribed_shards.end(); it++)
        notifications[*it][key] = barrier;
    }

    //--------------------------------------------------------------------------
    void BarrierArrival::remote_refresh_barrier(ApBarrier newbar)
    //--------------------------------------------------------------------------
    {
#ifdef DEBUG_LEGION
      assert(!collective);
      assert(subscribed_shards.empty()); 
#endif
      barrier = newbar;
    }

    //--------------------------------------------------------------------------
    void BarrierArrival::set_collective_barrier(ApBarrier newbar)
    //--------------------------------------------------------------------------
    {
#ifdef DEBUG_LEGION
      assert(collective);
#endif
      barrier = newbar;
    }

    /////////////////////////////////////////////////////////////
    // BarrierAdvance
    /////////////////////////////////////////////////////////////

    //--------------------------------------------------------------------------
    BarrierAdvance::BarrierAdvance(PhysicalTemplate &tpl,
                                   ApBarrier bar, unsigned _lhs) 
      : Instruction(tpl, TraceLocalID(0,DomainPoint())), barrier(bar), lhs(_lhs)
    //--------------------------------------------------------------------------
    {
#ifdef DEBUG_LEGION
      assert(lhs < tpl.events.size());
#endif
    }

    //--------------------------------------------------------------------------
    void BarrierAdvance::execute(std::vector<ApEvent> &events,
                                 std::map<unsigned,ApUserEvent> &user_events,
                                 std::map<TraceLocalID,Memoizable*> &operations,
                                 const bool recurrent_replay)
    //--------------------------------------------------------------------------
    {
#ifdef DEBUG_LEGION
      assert(lhs < events.size());
#endif
      events[lhs] = barrier;
      Runtime::advance_barrier(barrier);
    }

    //--------------------------------------------------------------------------
    std::string BarrierAdvance::to_string(const MemoEntries &memo_entries)
    //--------------------------------------------------------------------------
    {
      std::stringstream ss;
      ss << "events[" << lhs << "] = Runtime::barrier_advance("
         << std::hex << barrier.id << std::dec << ")";
      return ss.str();
    }

  }; // namespace Internal 
}; // namespace Legion
<|MERGE_RESOLUTION|>--- conflicted
+++ resolved
@@ -3812,7 +3812,6 @@
                           LG_LATENCY_DEFERRED_PRIORITY, ready);
         }
       }
-<<<<<<< HEAD
       finalize_computed_sets();
       return RtEvent::NO_RT_EVENT;
     }
@@ -3888,56 +3887,6 @@
         // Relesae references to instances
         for (CachedMappings::iterator it = cached_mappings.begin();
             it != cached_mappings.end(); ++it)
-=======
-      // Make sure that event creations and triggers are in the same slice
-      std::map<unsigned/*user event*/,unsigned/*slice*/> user_event_slices;
-      // Keep track of these so that we don't end up leaking them
-      std::vector<Instruction*> crossing_instructions;
-      std::map<unsigned,std::pair<unsigned,unsigned> > crossing_counts;
-      for (unsigned idx = 1; idx < instructions.size(); ++idx)
-      {
-        Instruction *inst = instructions[idx];
-        const TraceLocalID &owner = inst->owner;
-        std::map<TraceLocalID, unsigned>::iterator finder =
-          slice_indices_by_owner.find(owner);
-        unsigned slice_index = -1U;
-        const InstructionKind kind = inst->get_kind();
-        if (finder != slice_indices_by_owner.end())
-          slice_index = finder->second;
-        else if (kind == TRIGGER_EVENT)
-        {
-          // Find the slice where the event creation was assigned
-          // and make sure that we end up on the same slice
-          TriggerEvent *trigger = inst->as_trigger_event(); 
-          std::map<unsigned,unsigned>::iterator finder = 
-            user_event_slices.find(trigger->lhs);
-#ifdef DEBUG_LEGION
-          assert(finder != user_event_slices.end());
-#endif
-          slice_index = finder->second;
-          user_event_slices.erase(finder);
-        }
-        else
-        {
-          slice_index = next_slice_id;
-          next_slice_id = (next_slice_id + 1) % replay_parallelism;
-          if (kind == CREATE_AP_USER_EVENT)
-          {
-            // Save which slice this is on so the later trigger will
-            // get recorded on the same slice
-            CreateApUserEvent *create = inst->as_create_ap_user_event();
-#ifdef DEBUG_LEGION
-            assert(user_event_slices.find(create->lhs) ==
-                    user_event_slices.end());
-#endif
-            user_event_slices[create->lhs] = slice_index;
-          }
-        }
-        slices[slice_index].push_back(inst);
-        slice_indices_by_inst[idx] = slice_index;
-
-        if (kind == MERGE_EVENT)
->>>>>>> c2ad5096
         {
           for (std::deque<InstanceSet>::iterator pit =
               it->second.physical_instances.begin(); pit !=
@@ -3949,85 +3898,11 @@
               if (!ref.is_virtual_ref())
                 ref.remove_valid_reference(MAPPING_ACQUIRE_REF,NULL/*mutator*/);
             }
-<<<<<<< HEAD
             pit->clear();
-=======
           }
-
-          if (crossing_found)
-            merge->rhs.swap(new_rhs);
-        }
-        else
-        {
-          switch (kind)
-          {
-            case TRIGGER_EVENT:
-              {
-                parallelize_replay_event(inst->as_trigger_event()->rhs,
-                    slice_index, gen, slice_indices_by_inst,
-                    crossing_counts, crossing_instructions);
-                break;
-              }
-            case ISSUE_COPY:
-              {
-                parallelize_replay_event(
-                    inst->as_issue_copy()->precondition_idx,
-                    slice_index, gen, slice_indices_by_inst,
-                    crossing_counts, crossing_instructions);
-                break;
-              }
-            case ISSUE_FILL:
-              {
-                parallelize_replay_event(
-                    inst->as_issue_fill()->precondition_idx,
-                    slice_index, gen, slice_indices_by_inst,
-                    crossing_counts, crossing_instructions);
-                break;
-              }
-            case ISSUE_ACROSS:
-              {
-                IssueAcross *across = inst->as_issue_across();
-                parallelize_replay_event(across->copy_precondition,
-                    slice_index, gen, slice_indices_by_inst,
-                    crossing_counts, crossing_instructions);
-                if (across->collective_precondition != 0)
-                  parallelize_replay_event(across->collective_precondition,
-                      slice_index, gen, slice_indices_by_inst,
-                      crossing_counts, crossing_instructions);
-                if (across->src_indirect_precondition != 0)
-                  parallelize_replay_event(across->src_indirect_precondition,
-                      slice_index, gen, slice_indices_by_inst,
-                      crossing_counts, crossing_instructions);
-                if (across->dst_indirect_precondition != 0)
-                  parallelize_replay_event(across->dst_indirect_precondition,
-                      slice_index, gen, slice_indices_by_inst,
-                      crossing_counts, crossing_instructions);
-                break;
-              }
-            case SET_EFFECTS:
-              {
-                parallelize_replay_event(inst->as_set_effects()->rhs,
-                    slice_index, gen, slice_indices_by_inst,
-                    crossing_counts, crossing_instructions);
-                break;
-              }
-            case COMPLETE_REPLAY:
-              {
-                parallelize_replay_event(inst->as_complete_replay()->rhs,
-                    slice_index, gen, slice_indices_by_inst,
-                    crossing_counts, crossing_instructions);
-                break;
-              }
-            default:
-              {
-                break;
-              }
->>>>>>> c2ad5096
-          }
         }
         cached_mappings.clear();
       }
-<<<<<<< HEAD
       std::vector<unsigned> *inv_topo_order = pending_inv_topo_order.load();
       if (inv_topo_order != NULL)
         delete inv_topo_order;
@@ -4035,23 +3910,6 @@
         pending_transitive_reduction.load();
       if (transitive_reduction != NULL)
         delete transitive_reduction;
-=======
-#ifdef DEBUG_LEGION
-      assert(user_event_slices.empty());
-#endif
-      // Update the crossing events and their counts
-      if (!crossing_counts.empty())
-      {
-        for (std::map<unsigned,std::pair<unsigned,unsigned> >::const_iterator
-              it = crossing_counts.begin(); it != crossing_counts.end(); it++)
-          crossing_events.insert(it->second);
-      }
-      // Append any new crossing instructions to the list of instructions
-      // so that they will still be deleted when the template is
-      if (!crossing_instructions.empty())
-        instructions.insert(instructions.end(),
-            crossing_instructions.begin(), crossing_instructions.end());
->>>>>>> c2ad5096
     }
 
     //--------------------------------------------------------------------------
@@ -4885,6 +4743,8 @@
         if (it->second.second == Operation::TASK_OP_KIND)
           slice_tasks[slice_index].push_back(it->first);
       }
+      // Make sure that event creations and triggers are in the same slice
+      std::map<unsigned/*user event*/,unsigned/*slice*/> user_event_slices;
       // Keep track of these so that we don't end up leaking them
       std::vector<Instruction*> crossing_instructions;
       std::map<unsigned,std::pair<unsigned,unsigned> > crossing_counts;
@@ -4895,12 +4755,37 @@
         std::map<TraceLocalID, unsigned>::iterator finder =
           slice_indices_by_owner.find(owner);
         unsigned slice_index = -1U;
+        const InstructionKind kind = inst->get_kind();
         if (finder != slice_indices_by_owner.end())
           slice_index = finder->second;
+        else if (kind == TRIGGER_EVENT)
+        {
+          // Find the slice where the event creation was assigned
+          // and make sure that we end up on the same slice
+          TriggerEvent *trigger = inst->as_trigger_event(); 
+          std::map<unsigned,unsigned>::iterator finder = 
+            user_event_slices.find(trigger->lhs);
+#ifdef DEBUG_LEGION
+          assert(finder != user_event_slices.end());
+#endif
+          slice_index = finder->second;
+          user_event_slices.erase(finder);
+        }
         else
         {
           slice_index = next_slice_id;
           next_slice_id = (next_slice_id + 1) % replay_parallelism;
+          if (kind == CREATE_AP_USER_EVENT)
+          {
+            // Save which slice this is on so the later trigger will
+            // get recorded on the same slice
+            CreateApUserEvent *create = inst->as_create_ap_user_event();
+#ifdef DEBUG_LEGION
+            assert(user_event_slices.find(create->lhs) ==
+                    user_event_slices.end());
+#endif
+            user_event_slices[create->lhs] = slice_index;
+          }
         }
         slices[slice_index].push_back(inst);
         slice_indices_by_inst[idx] = slice_index;
@@ -5031,6 +4916,9 @@
           }
         }
       }
+#ifdef DEBUG_LEGION
+      assert(user_event_slices.empty());
+#endif
       // Update the crossing events and their counts
       if (!crossing_counts.empty())
       {
