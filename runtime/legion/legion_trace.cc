/* Copyright 2021 Stanford University, NVIDIA Corporation
 *
 * Licensed under the Apache License, Version 2.0 (the "License");
 * you may not use this file except in compliance with the License.
 * You may obtain a copy of the License at
 *
 *     http://www.apache.org/licenses/LICENSE-2.0
 *
 * Unless required by applicable law or agreed to in writing, software
 * distributed under the License is distributed on an "AS IS" BASIS,
 * WITHOUT WARRANTIES OR CONDITIONS OF ANY KIND, either express or implied.
 * See the License for the specific language governing permissions and
 * limitations under the License.
 */


#include "legion.h"
#include "legion/legion_ops.h"
#include "legion/legion_spy.h"
#include "legion/legion_trace.h"
#include "legion/legion_tasks.h"
#include "legion/legion_instances.h"
#include "legion/legion_views.h"
#include "legion/legion_context.h"
#include "legion/legion_replication.h"

#include "realm/id.h" // TODO: remove this hackiness

namespace Legion {
  namespace Internal {

    LEGION_EXTERN_LOGGER_DECLARATIONS

    /////////////////////////////////////////////////////////////
    // Utility functions
    /////////////////////////////////////////////////////////////

    std::ostream& operator<<(std::ostream &out, const TraceLocalID &key)
    {
      out << "(" << key.first << ",";
      if (key.second.dim > 1) out << "(";
      for (int dim = 0; dim < key.second.dim; ++dim)
      {
        if (dim > 0) out << ",";
        out << key.second[dim];
      }
      if (key.second.dim > 1) out << ")";
      out << ")";
      return out;
    }

    std::ostream& operator<<(std::ostream &out,
                             const PhysicalTemplate::Replayable &r)
    {
      if (r.replayable)
        out << "Replayable";
      else
      {
        out << "Non-replayable (" << r.message << ")";
      }
      return out;
    }

    /////////////////////////////////////////////////////////////
    // LegionTrace 
    /////////////////////////////////////////////////////////////

    //--------------------------------------------------------------------------
    LegionTrace::LegionTrace(InnerContext *c, TraceID t, bool logical_only)
      : ctx(c), tid(t), last_memoized(0),
        physical_op_count(0), blocking_call_observed(false), 
        has_intermediate_ops(false), fixed(false)
    //--------------------------------------------------------------------------
    {
      state.store(LOGICAL_ONLY);
      physical_trace = logical_only ? NULL : 
        new PhysicalTrace(c->owner_task->runtime, this);
    }

    //--------------------------------------------------------------------------
    LegionTrace::~LegionTrace(void)
    //--------------------------------------------------------------------------
    {
      if (physical_trace != NULL)
        delete physical_trace;
    }

    //--------------------------------------------------------------------------
    void LegionTrace::fix_trace(void)
    //--------------------------------------------------------------------------
    {
#ifdef DEBUG_LEGION
      assert(!fixed);
#endif
      fixed = true;
    }

    //--------------------------------------------------------------------------
    void LegionTrace::register_physical_only(Operation *op)
    //--------------------------------------------------------------------------
    {
#ifdef LEGION_SPY
      std::pair<Operation*,GenerationID> key(op, op->get_generation());
      const unsigned index = operations.size();
      op->set_trace_local_id(index);
      op->add_mapping_reference(key.second);
      operations.push_back(key);
      current_uids[key] = op->get_unique_op_id();
#else
      op->set_trace_local_id(physical_op_count++);
#endif
    }

    //--------------------------------------------------------------------------
    void LegionTrace::replay_aliased_children(
                             std::vector<RegionTreePath> &privilege_paths) const
    //--------------------------------------------------------------------------
    {
      unsigned index = operations.size() - 1;
      std::map<unsigned,LegionVector<AliasChildren> >::const_iterator
        finder = aliased_children.find(index);
      if (finder == aliased_children.end())
        return;
      for (LegionVector<AliasChildren>::const_iterator it = 
            finder->second.begin(); it != finder->second.end(); it++)
      {
#ifdef DEBUG_LEGION
        assert(it->req_index < privilege_paths.size());
#endif
        privilege_paths[it->req_index].record_aliased_children(it->depth,
                                                               it->mask);
      }
    }

    //--------------------------------------------------------------------------
    void LegionTrace::end_trace_execution(FenceOp *op)
    //--------------------------------------------------------------------------
    {
      if (is_replaying())
      {
#ifdef LEGION_SPY
        for (std::vector<std::pair<Operation*,GenerationID> >::const_iterator
              it = operations.begin(); it != operations.end(); it++)
          it->first->remove_mapping_reference(it->second);
        operations.clear();
        current_uids.clear();
#else
#ifdef DEBUG_LEGION
        assert(operations.empty());
#endif
        // Reset the physical op count for the next replay
        physical_op_count = 0;
#endif
        return;
      }

      // Register for this fence on every one of the operations in
      // the trace and then clear out the operations data structure
      for (std::set<std::pair<Operation*,GenerationID> >::iterator it =
            frontiers.begin(); it != frontiers.end(); ++it)
      {
        const std::pair<Operation*,GenerationID> &target = *it;
#ifdef DEBUG_LEGION
        assert(!target.first->is_internal_op());
#endif
        op->register_dependence(target.first, target.second);
#ifdef LEGION_SPY
        for (unsigned req_idx = 0; req_idx < num_regions[target]; req_idx++)
        {
          LegionSpy::log_mapping_dependence(
              op->get_context()->get_unique_id(), current_uids[target], req_idx,
              op->get_unique_op_id(), 0, LEGION_TRUE_DEPENDENCE);
        }
#endif
        // Remove any mapping references that we hold
        target.first->remove_mapping_reference(target.second);
      }
      operations.clear();
      last_memoized = 0;
      frontiers.clear();
#ifdef LEGION_SPY
      current_uids.clear();
      num_regions.clear();
#endif
    }

#ifdef LEGION_SPY
    //--------------------------------------------------------------------------
    UniqueID LegionTrace::get_current_uid_by_index(unsigned op_idx) const
    //--------------------------------------------------------------------------
    {
      assert(op_idx < operations.size());
      const std::pair<Operation*,GenerationID> &key = operations[op_idx];
      std::map<std::pair<Operation*,GenerationID>,UniqueID>::const_iterator
        finder = current_uids.find(key);
      assert(finder != current_uids.end());
      return finder->second;
    }
#endif

    //--------------------------------------------------------------------------
    void LegionTrace::invalidate_trace_cache(Operation *invalidator)
    //--------------------------------------------------------------------------
    {
      if (physical_trace == NULL)
        return;
      PhysicalTemplate *current_template = 
        physical_trace->get_current_template();
      if (current_template == NULL)
        return;
      bool execution_fence = false;
      if (invalidator->invalidates_physical_trace_template(execution_fence))
      {
        // Check to see if this is an execution fence or not
        if (execution_fence)
        {
          // If it is an execution fence we need to record the previous
          // templates completion event as a precondition for the fence
#ifdef DEBUG_LEGION
          FenceOp *fence_op = dynamic_cast<FenceOp*>(invalidator);
          assert(fence_op != NULL);
#else
          FenceOp *fence_op = static_cast<FenceOp*>(invalidator);
#endif
          // Record that we had an intermediate execution fence between replays
          // Update the execution event for the trace to be this fence event
          physical_trace->record_intermediate_execution_fence(fence_op);
        }
        else
        {
          physical_trace->clear_cached_template();
          current_template->issue_summary_operations(ctx, invalidator);
          has_intermediate_ops = false;
        }
      }
      else
        has_intermediate_ops = true;
    }

    /////////////////////////////////////////////////////////////
    // StaticTrace
    /////////////////////////////////////////////////////////////

    //--------------------------------------------------------------------------
    StaticTrace::StaticTrace(TraceID t, InnerContext *c, bool logical_only,
                             const std::set<RegionTreeID> *trees)
      : LegionTrace(c, t, logical_only)
    //--------------------------------------------------------------------------
    {
      if (trees != NULL)
        application_trees.insert(trees->begin(), trees->end());
    }
    
    //--------------------------------------------------------------------------
    StaticTrace::StaticTrace(const StaticTrace &rhs)
      : LegionTrace(NULL, 0, true)
    //--------------------------------------------------------------------------
    {
      // should never be called
      assert(false);
    }

    //--------------------------------------------------------------------------
    StaticTrace::~StaticTrace(void)
    //--------------------------------------------------------------------------
    {
      // Remove our mapping references and then clear the operations
      for (std::vector<std::pair<Operation*,GenerationID> >::const_iterator it =
            operations.begin(); it != operations.end(); it++)
        it->first->remove_mapping_reference(it->second);
      operations.clear();
    }

    //--------------------------------------------------------------------------
    StaticTrace& StaticTrace::operator=(const StaticTrace &rhs)
    //--------------------------------------------------------------------------
    {
      // should never be called
      assert(false);
      return *this;
    }

    //--------------------------------------------------------------------------
    bool StaticTrace::handles_region_tree(RegionTreeID tid) const
    //--------------------------------------------------------------------------
    {
      if (application_trees.empty())
        return true;
      return (application_trees.find(tid) != application_trees.end());
    }

    //--------------------------------------------------------------------------
    bool StaticTrace::initialize_op_tracing(Operation *op,
                               const std::vector<StaticDependence> *dependences,
                               const LogicalTraceInfo *trace_info)
    //--------------------------------------------------------------------------
    {
      // If we've already recorded all these, there's no need to do it again
      if (fixed)
        return false;
      // Internal operations get to skip this
      if (op->is_internal_op())
        return false;
      // All other operations have to add something to the list
      if (dependences == NULL)
        static_dependences.resize(static_dependences.size() + 1);
      else // Add it to the list of static dependences
        static_dependences.push_back(*dependences);
      return false;
    }

    //--------------------------------------------------------------------------
    void StaticTrace::register_operation(Operation *op, GenerationID gen)
    //--------------------------------------------------------------------------
    {
      std::pair<Operation*,GenerationID> key(op,gen);
      const unsigned index = operations.size();
      if (!ctx->runtime->no_physical_tracing &&
          op->is_memoizing() && !op->is_internal_op())
      {
        if (index != last_memoized)
          REPORT_LEGION_ERROR(ERROR_INCOMPLETE_PHYSICAL_TRACING,
              "Invalid memoization request. A trace cannot be partially "
              "memoized. Please change the mapper to request memoization "
              "for all the operations in the trace");
        op->set_trace_local_id(index);
        last_memoized = index + 1;
      }

      if (!op->is_internal_op())
      {
        frontiers.insert(key);
        const LegionVector<DependenceRecord> &deps = 
          translate_dependence_records(op, index); 
        operations.push_back(key);
#ifdef LEGION_SPY
        current_uids[key] = op->get_unique_op_id();
        num_regions[key] = op->get_region_count();
#endif
        // Add a mapping reference since people will be 
        // registering dependences
        op->add_mapping_reference(gen);  
        // Then compute all the dependences on this operation from
        // our previous recording of the trace
        for (LegionVector<DependenceRecord>::const_iterator it = 
              deps.begin(); it != deps.end(); it++)
        {
#ifdef DEBUG_LEGION
          assert((it->operation_idx >= 0) &&
                 ((size_t)it->operation_idx < operations.size()));
#endif
          const std::pair<Operation*,GenerationID> &target = 
                                                operations[it->operation_idx];
          std::set<std::pair<Operation*,GenerationID> >::iterator finder =
            frontiers.find(target);
          if (finder != frontiers.end())
          {
            finder->first->remove_mapping_reference(finder->second);
            frontiers.erase(finder);
          }

          if ((it->prev_idx == -1) || (it->next_idx == -1))
          {
            op->register_dependence(target.first, target.second);
#ifdef LEGION_SPY
            LegionSpy::log_mapping_dependence(
               op->get_context()->get_unique_id(),
               get_current_uid_by_index(it->operation_idx),
               (it->prev_idx == -1) ? 0 : it->prev_idx,
               op->get_unique_op_id(), 
               (it->next_idx == -1) ? 0 : it->next_idx, LEGION_TRUE_DEPENDENCE);
#endif
          }
          else
          {
            op->register_region_dependence(it->next_idx, target.first,
                                           target.second, it->prev_idx,
                                           it->dtype, it->validates,
                                           it->dependent_mask);
#ifdef LEGION_SPY
            LegionSpy::log_mapping_dependence(
                op->get_context()->get_unique_id(),
                get_current_uid_by_index(it->operation_idx), it->prev_idx,
                op->get_unique_op_id(), it->next_idx, it->dtype);
#endif
          }
        }
      }
      else
      {
        // We already added our creator to the list of operations
        // so the set of dependences is index-1
#ifdef DEBUG_LEGION
        assert(index > 0);
#endif
        const LegionVector<DependenceRecord> &deps = 
          translate_dependence_records(operations[index-1].first, index-1);
        // Special case for internal operations
        // Internal operations need to register transitive dependences
        // on all the other operations with which it interferes.
        // We can get this from the set of operations on which the
        // operation we are currently performing dependence analysis
        // has dependences.
        InternalOp *internal_op = static_cast<InternalOp*>(op);
#ifdef DEBUG_LEGION
        assert(internal_op == dynamic_cast<InternalOp*>(op));
#endif
        int internal_index = internal_op->get_internal_index();
        for (LegionVector<DependenceRecord>::const_iterator it = 
              deps.begin(); it != deps.end(); it++)
        {
          // We only record dependences for this internal operation on
          // the indexes for which this internal operation is being done
          if (internal_index != it->next_idx)
            continue;
#ifdef DEBUG_LEGION
          assert((it->operation_idx >= 0) &&
                 ((size_t)it->operation_idx < operations.size()));
#endif
          const std::pair<Operation*,GenerationID> &target = 
                                                operations[it->operation_idx];
          // If this is the case we can do the normal registration
          if ((it->prev_idx == -1) || (it->next_idx == -1))
          {
            internal_op->register_dependence(target.first, target.second); 
#ifdef LEGION_SPY
            LegionSpy::log_mapping_dependence(
               op->get_context()->get_unique_id(),
               get_current_uid_by_index(it->operation_idx),
               (it->prev_idx == -1) ? 0 : it->prev_idx,
               op->get_unique_op_id(), 
               (it->next_idx == -1) ? 0 : it->next_idx, LEGION_TRUE_DEPENDENCE);
#endif
          }
          else
          {
            internal_op->record_trace_dependence(target.first, target.second,
                                               it->prev_idx, it->next_idx,
                                               it->dtype, it->dependent_mask);
#ifdef LEGION_SPY
            LegionSpy::log_mapping_dependence(
                internal_op->get_context()->get_unique_id(),
                get_current_uid_by_index(it->operation_idx), it->prev_idx,
                internal_op->get_unique_op_id(), 0, it->dtype);
#endif
          }
        }
      }
    }

    //--------------------------------------------------------------------------
    void StaticTrace::record_dependence(
                                     Operation *target, GenerationID target_gen,
                                     Operation *source, GenerationID source_gen)
    //--------------------------------------------------------------------------
    {
      // should never be called
      assert(false);
    }
    
    //--------------------------------------------------------------------------
    void StaticTrace::record_region_dependence(
                                    Operation *target, GenerationID target_gen,
                                    Operation *source, GenerationID source_gen,
                                    unsigned target_idx, unsigned source_idx,
                                    DependenceType dtype, bool validates,
                                    const FieldMask &dependent_mask)
    //--------------------------------------------------------------------------
    {
      // should never be called
      assert(false);
    }

    //--------------------------------------------------------------------------
    void StaticTrace::record_no_dependence(
                                    Operation *target, GenerationID target_gen,
                                    Operation *source, GenerationID source_gen,
                                    unsigned target_idx, unsigned source_idx,
                                    const FieldMask &dependent_mask)
    //--------------------------------------------------------------------------
    {
      // should never be called
      assert(false);
    }

    //--------------------------------------------------------------------------
    void StaticTrace::record_aliased_children(unsigned req_index,unsigned depth,
                                              const FieldMask &aliase_mask)
    //--------------------------------------------------------------------------
    {
      // should never be called
      assert(false);
    }

    //--------------------------------------------------------------------------
    void StaticTrace::end_trace_capture(void)
    //--------------------------------------------------------------------------
    {
      // Remove mapping fences on the frontiers which haven't been removed yet
      for (std::set<std::pair<Operation*,GenerationID> >::const_iterator it =
            frontiers.begin(); it != frontiers.end(); it++)
        it->first->remove_mapping_reference(it->second);
      operations.clear();
      frontiers.clear();
      last_memoized = 0;
#ifdef LEGION_SPY
      current_uids.clear();
      num_regions.clear();
#endif
    }

#ifdef LEGION_SPY
    //--------------------------------------------------------------------------
    void StaticTrace::perform_logging(
                               UniqueID prev_fence_uid, UniqueID curr_fence_uid)
    //--------------------------------------------------------------------------
    {
      // TODO: Implement this if someone wants to memoize static traces
      assert(false);
    }
#endif

    //--------------------------------------------------------------------------
    const LegionVector<LegionTrace::DependenceRecord>& 
        StaticTrace::translate_dependence_records(Operation *op, unsigned index)
    //--------------------------------------------------------------------------
    {
      // If we already translated it then we are done
      if (index < translated_deps.size())
        return translated_deps[index];
      const unsigned start_idx = translated_deps.size();
      translated_deps.resize(index+1);
      RegionTreeForest *forest = ctx->runtime->forest;
      for (unsigned op_idx = start_idx; op_idx <= index; op_idx++)
      {
        const std::vector<StaticDependence> &static_deps = 
          static_dependences[op_idx];
        LegionVector<DependenceRecord> &translation = 
          translated_deps[op_idx];
        for (std::vector<StaticDependence>::const_iterator it = 
              static_deps.begin(); it != static_deps.end(); it++)
        {
          // Convert the previous offset into an absoluate offset    
          // If the previous offset is larger than the index then 
          // this dependence doesn't matter
          if (it->previous_offset > index)
            continue;
          // Compute the field mask by getting the parent region requirement
          unsigned parent_index = op->find_parent_index(it->current_req_index);
          FieldSpace field_space =  
            ctx->find_logical_region(parent_index).get_field_space();
          const FieldMask dependence_mask = 
            forest->get_node(field_space)->get_field_mask(it->dependent_fields);
          translation.push_back(DependenceRecord(index - it->previous_offset, 
                it->previous_req_index, it->current_req_index, it->validates, 
                it->dependence_type, dependence_mask));
        }
      }
      return translated_deps[index];
    }

    /////////////////////////////////////////////////////////////
    // DynamicTrace 
    /////////////////////////////////////////////////////////////

    //--------------------------------------------------------------------------
    DynamicTrace::DynamicTrace(TraceID t, InnerContext *c, bool logical_only)
      : LegionTrace(c, t, logical_only), tracing(true)
    //--------------------------------------------------------------------------
    {
    }

    //--------------------------------------------------------------------------
    DynamicTrace::DynamicTrace(const DynamicTrace &rhs)
      : LegionTrace(NULL, 0, true)
    //--------------------------------------------------------------------------
    {
      // should never be called
      assert(false);
    }

    //--------------------------------------------------------------------------
    DynamicTrace::~DynamicTrace(void)
    //--------------------------------------------------------------------------
    {
    }

    //--------------------------------------------------------------------------
    DynamicTrace& DynamicTrace::operator=(const DynamicTrace &rhs)
    //--------------------------------------------------------------------------
    {
      // should never be called
      assert(false);
      return *this;
    } 

    //--------------------------------------------------------------------------
    void DynamicTrace::end_trace_capture(void)
    //--------------------------------------------------------------------------
    {
#ifdef DEBUG_LEGION
      assert(tracing);
#endif
      // We don't record mapping dependences when tracing so we don't need
      // to remove them when we are here
      operations.clear();
      last_memoized = 0;
      op_map.clear();
      internal_dependences.clear();
      tracing = false;
#ifdef LEGION_SPY
      current_uids.clear();
      num_regions.clear();
#endif
    } 

    //--------------------------------------------------------------------------
    bool DynamicTrace::handles_region_tree(RegionTreeID tid) const
    //--------------------------------------------------------------------------
    {
      // Always handles all of them
      return true;
    }

    //--------------------------------------------------------------------------
    bool DynamicTrace::initialize_op_tracing(Operation *op,
                               const std::vector<StaticDependence> *dependences,
                               const LogicalTraceInfo *trace_info)
    //--------------------------------------------------------------------------
    {
      if (trace_info != NULL) // happens for internal operations
        return !trace_info->already_traced;
      else
        return !is_fixed();
    }

    //--------------------------------------------------------------------------
    void DynamicTrace::register_operation(Operation *op, GenerationID gen)
    //--------------------------------------------------------------------------
    {
      std::pair<Operation*,GenerationID> key(op,gen);
      const unsigned index = operations.size();
      if (!ctx->runtime->no_physical_tracing &&
          op->is_memoizing() && !op->is_internal_op())
      {
        if (index != last_memoized)
        {
          for (unsigned i = 0; i < operations.size(); ++i)
          {
            Operation *op = operations[i].first;
            if (!op->is_internal_op() && op->get_memoizable() == NULL)
              REPORT_LEGION_ERROR(ERROR_PHYSICAL_TRACING_UNSUPPORTED_OP,
                  "Invalid memoization request. Operation of type %s (UID %lld)"
                  " at index %d in trace %d requested memoization, but physical"
                  " tracing does not support this operation type yet.",
                  Operation::get_string_rep(op->get_operation_kind()),
                  op->get_unique_op_id(), i, tid);
          }
          REPORT_LEGION_ERROR(ERROR_INCOMPLETE_PHYSICAL_TRACING,
              "Invalid memoization request. A trace cannot be partially "
              "memoized. Please change the mapper to request memoization "
              "for all the operations in the trace");
        }
        op->set_trace_local_id(index);
        last_memoized = index + 1;
      }
      if (has_physical_trace() &&
          !op->is_internal_op() && op->get_memoizable() == NULL)
        REPORT_LEGION_ERROR(ERROR_PHYSICAL_TRACING_UNSUPPORTED_OP,
            "Invalid memoization request. Operation of type %s (UID %lld) "
            "at index %d in trace %d requested memoization, but physical "
            "tracing does not support this operation type yet.",
            Operation::get_string_rep(op->get_operation_kind()),
            op->get_unique_op_id(), index, tid);

      // Only need to save this in the map if we are not done tracing
      if (tracing)
      {
        // This is the normal case
        if (!op->is_internal_op())
        {
          operations.push_back(key);
          op_map[key] = index;
          // Add a new vector for storing dependences onto the back
          dependences.push_back(LegionVector<DependenceRecord>());
          // Record meta-data about the trace for verifying that
          // it is being replayed correctly
          op_info.push_back(OperationInfo(op));
        }
        else // Otherwise, track internal operations separately
        {
          std::pair<InternalOp*,GenerationID> 
            local_key(static_cast<InternalOp*>(op),gen);
          internal_dependences[local_key] = LegionVector<DependenceRecord>();
        }
      }
      else
      {
        if (!op->is_internal_op())
        {
          frontiers.insert(key);
          // Check for exceeding the trace size
          if (index >= dependences.size())
            REPORT_LEGION_ERROR(ERROR_TRACE_VIOLATION_RECORDED,
                          "Trace violation! Recorded %zd operations in trace "
                          "%d in task %s (UID %lld) but %d operations have "
                          "now been issued!", dependences.size(), tid,
                          ctx->get_task_name(), ctx->get_unique_id(), index+1)
          // Check to see if the meta-data alignes
          const OperationInfo &info = op_info[index];
          // Check that they are the same kind of operation
          if (info.kind != op->get_operation_kind())
            REPORT_LEGION_ERROR(ERROR_TRACE_VIOLATION_OPERATION,
                          "Trace violation! Operation at index %d of trace %d "
                          "in task %s (UID %lld) was recorded as having type "
                          "%s but instead has type %s in replay.",
                          index, tid, ctx->get_task_name(),ctx->get_unique_id(),
                          Operation::get_string_rep(info.kind),
                          Operation::get_string_rep(op->get_operation_kind()))
          // Check that they have the same number of region requirements
          if (info.count != op->get_region_count())
            REPORT_LEGION_ERROR(ERROR_TRACE_VIOLATION_OPERATION,
                          "Trace violation! Operation at index %d of trace %d "
                          "in task %s (UID %lld) was recorded as having %d "
                          "regions, but instead has %zd regions in replay.",
                          index, tid, ctx->get_task_name(),
                          ctx->get_unique_id(), info.count,
                          op->get_region_count())
          // If we make it here, everything is good
          const LegionVector<DependenceRecord> &deps = dependences[index];
          operations.push_back(key);
#ifdef LEGION_SPY
          current_uids[key] = op->get_unique_op_id();
          num_regions[key] = op->get_region_count();
#endif
          // Add a mapping reference since people will be 
          // registering dependences
          op->add_mapping_reference(gen);  
          // Then compute all the dependences on this operation from
          // our previous recording of the trace
          for (LegionVector<DependenceRecord>::const_iterator it = 
                deps.begin(); it != deps.end(); it++)
          {
            // Skip any no-dependences since they are still no-deps here
            if (it->dtype == LEGION_NO_DEPENDENCE)
              continue;
#ifdef DEBUG_LEGION
            assert((it->operation_idx >= 0) &&
                   ((size_t)it->operation_idx < operations.size()));
#endif
            const std::pair<Operation*,GenerationID> &target = 
                                                  operations[it->operation_idx];
            std::set<std::pair<Operation*,GenerationID> >::iterator finder =
              frontiers.find(target);
            if (finder != frontiers.end())
            {
              finder->first->remove_mapping_reference(finder->second);
              frontiers.erase(finder);
            }

            if ((it->prev_idx == -1) || (it->next_idx == -1))
            {
              op->register_dependence(target.first, target.second); 
#ifdef LEGION_SPY
              LegionSpy::log_mapping_dependence(
               op->get_context()->get_unique_id(),
               get_current_uid_by_index(it->operation_idx),
               (it->prev_idx == -1) ? 0 : it->prev_idx,
               op->get_unique_op_id(), 
               (it->next_idx == -1) ? 0 : it->next_idx, LEGION_TRUE_DEPENDENCE);
#endif
            }
            else
            {
              op->register_region_dependence(it->next_idx, target.first,
                                             target.second, it->prev_idx,
                                             it->dtype, it->validates,
                                             it->dependent_mask);
#ifdef LEGION_SPY
              LegionSpy::log_mapping_dependence(
                  op->get_context()->get_unique_id(),
                  get_current_uid_by_index(it->operation_idx), it->prev_idx,
                  op->get_unique_op_id(), it->next_idx, it->dtype);
#endif
            }
          }
        }
        else
        {
          // We already added our creator to the list of operations
          // so the set of dependences is index-1
#ifdef DEBUG_LEGION
          assert(index > 0);
#endif
          const LegionVector<DependenceRecord> &deps = dependences[index-1];
          // Special case for internal operations
          // Internal operations need to register transitive dependences
          // on all the other operations with which it interferes.
          // We can get this from the set of operations on which the
          // operation we are currently performing dependence analysis
          // has dependences.
          InternalOp *internal_op = static_cast<InternalOp*>(op);
#ifdef DEBUG_LEGION
          assert(internal_op == dynamic_cast<InternalOp*>(op));
#endif
          int internal_index = internal_op->get_internal_index();
          for (LegionVector<DependenceRecord>::const_iterator it = 
                deps.begin(); it != deps.end(); it++)
          {
            // We only record dependences for this internal operation on
            // the indexes for which this internal operation is being done
            if (internal_index != it->next_idx)
              continue;
#ifdef DEBUG_LEGION
            assert((it->operation_idx >= 0) &&
                   ((size_t)it->operation_idx < operations.size()));
#endif
            const std::pair<Operation*,GenerationID> &target = 
                                                  operations[it->operation_idx];

            // If this is the case we can do the normal registration
            if ((it->prev_idx == -1) || (it->next_idx == -1))
            {
              internal_op->register_dependence(target.first, target.second); 
#ifdef LEGION_SPY
              LegionSpy::log_mapping_dependence(
               op->get_context()->get_unique_id(),
               get_current_uid_by_index(it->operation_idx),
               (it->prev_idx == -1) ? 0 : it->prev_idx,
               op->get_unique_op_id(), 
               (it->next_idx == -1) ? 0 : it->next_idx, LEGION_TRUE_DEPENDENCE);
#endif
            }
            else
            {
              // Promote no-dependence cases to full dependences here
              internal_op->record_trace_dependence(target.first, target.second,
                                                   it->prev_idx, it->next_idx,
                                                   LEGION_TRUE_DEPENDENCE, 
                                                   it->dependent_mask);
#ifdef LEGION_SPY
              LegionSpy::log_mapping_dependence(
                  internal_op->get_context()->get_unique_id(),
                  get_current_uid_by_index(it->operation_idx), it->prev_idx,
                  internal_op->get_unique_op_id(), 0, it->dtype);
#endif
            }
          }
        }
      }
    }

    //--------------------------------------------------------------------------
    void DynamicTrace::record_dependence(Operation *target,GenerationID tar_gen,
                                         Operation *source,GenerationID src_gen)
    //--------------------------------------------------------------------------
    {
#ifdef DEBUG_LEGION
      assert(tracing);
      if (!source->is_internal_op())
      {
        assert(operations.back().first == source);
        assert(operations.back().second == src_gen);
      }
#endif
      std::pair<Operation*,GenerationID> target_key(target, tar_gen);
      std::map<std::pair<Operation*,GenerationID>,unsigned>::const_iterator
        finder = op_map.find(target_key);
      // We only need to record it if it falls within our trace
      if (finder != op_map.end())
      {
        // Two cases here
        if (!source->is_internal_op())
        {
          // Normal case
          insert_dependence(DependenceRecord(finder->second));
        }
        else
        {
          // Otherwise this is an internal op so record it special
          // Don't record dependences on our creator
          if (target_key != operations.back())
          {
            std::pair<InternalOp*,GenerationID> 
              src_key(static_cast<InternalOp*>(source), src_gen);
#ifdef DEBUG_LEGION
            assert(internal_dependences.find(src_key) != 
                   internal_dependences.end());
#endif
            insert_dependence(src_key, DependenceRecord(finder->second));
          }
        }
      }
      else if (target->is_internal_op())
      {
        // They shouldn't both be internal operations, if they are, then
        // they should be going through the other path that tracks
        // dependences based on specific region requirements
#ifdef DEBUG_LEGION
        assert(!source->is_internal_op());
#endif
        // First check to see if the internal op is one of ours
        std::pair<InternalOp*,GenerationID> 
          local_key(static_cast<InternalOp*>(target),tar_gen);
        std::map<std::pair<InternalOp*,GenerationID>,
                LegionVector<DependenceRecord>>::const_iterator
          internal_finder = internal_dependences.find(local_key);
        if (internal_finder != internal_dependences.end())
        {
          const LegionVector<DependenceRecord> &internal_deps = 
                                                        internal_finder->second;
          for (LegionVector<DependenceRecord>::const_iterator it = 
                internal_deps.begin(); it != internal_deps.end(); it++)
            insert_dependence(DependenceRecord(it->operation_idx)); 
        }
      }
    }

    //--------------------------------------------------------------------------
    void DynamicTrace::record_region_dependence(Operation *target, 
                                                GenerationID tar_gen,
                                                Operation *source, 
                                                GenerationID src_gen,
                                                unsigned target_idx, 
                                                unsigned source_idx,
                                                DependenceType dtype,
                                                bool validates,
                                                const FieldMask &dep_mask)
    //--------------------------------------------------------------------------
    {
#ifdef DEBUG_LEGION
      assert(tracing);
      if (!source->is_internal_op())
      {
        assert(operations.back().first == source);
        assert(operations.back().second == src_gen);
      }
#endif
      std::pair<Operation*,GenerationID> target_key(target, tar_gen);
      std::map<std::pair<Operation*,GenerationID>,unsigned>::const_iterator
        finder = op_map.find(target_key);
      // We only need to record it if it falls within our trace
      if (finder != op_map.end())
      {
        // Two cases here, 
        if (!source->is_internal_op())
        {
          // Normal case
          insert_dependence(
              DependenceRecord(finder->second, target_idx, source_idx,
                   validates, dtype, dep_mask));
        }
        else
        {
          // Otherwise this is a internal op so record it special
          // Don't record dependences on our creator
          if (target_key != operations.back())
          { 
            std::pair<InternalOp*,GenerationID> 
              src_key(static_cast<InternalOp*>(source), src_gen);
#ifdef DEBUG_LEGION
            assert(internal_dependences.find(src_key) != 
                   internal_dependences.end());
#endif
            insert_dependence(src_key, 
                DependenceRecord(finder->second, target_idx, source_idx,
                     validates, dtype, dep_mask));
          }
        }
      }
      else if (target->is_internal_op())
      {
        // First check to see if the internal op is one of ours
        std::pair<InternalOp*,GenerationID> 
          local_key(static_cast<InternalOp*>(target), tar_gen);
        std::map<std::pair<InternalOp*,GenerationID>,
                 LegionVector<DependenceRecord>>::const_iterator
          internal_finder = internal_dependences.find(local_key);
        if (internal_finder != internal_dependences.end())
        {
          // It is one of ours, so two cases
          if (!source->is_internal_op())
          {
            // Iterate over the internal operation dependences and 
            // translate them to our dependences
            for (LegionVector<DependenceRecord>::const_iterator
                  it = internal_finder->second.begin(); 
                  it != internal_finder->second.end(); it++)
            {
              FieldMask overlap = it->dependent_mask & dep_mask;
              if (!overlap)
                continue;
              insert_dependence(
                  DependenceRecord(it->operation_idx, it->prev_idx,
                     source_idx, it->validates, it->dtype, overlap));
            }
          }
          else
          {
            // Iterate over the internal operation dependences
            // and translate them to our dependences
            std::pair<InternalOp*,GenerationID> 
              src_key(static_cast<InternalOp*>(source), src_gen);
#ifdef DEBUG_LEGION
            assert(internal_dependences.find(src_key) != 
                   internal_dependences.end());
#endif
            for (LegionVector<DependenceRecord>::const_iterator
                  it = internal_finder->second.begin(); 
                  it != internal_finder->second.end(); it++)
            {
              FieldMask overlap = it->dependent_mask & dep_mask;
              if (!overlap)
                continue;
              insert_dependence(src_key, 
                  DependenceRecord(it->operation_idx, it->prev_idx,
                    source_idx, it->validates, it->dtype, overlap));
            }
          }
        }
      }
    }

    //--------------------------------------------------------------------------
    void DynamicTrace::record_no_dependence(Operation *target, 
                                            GenerationID tar_gen,
                                            Operation *source, 
                                            GenerationID src_gen,
                                            unsigned target_idx, 
                                            unsigned source_idx,
                                            const FieldMask &dep_mask)
    //--------------------------------------------------------------------------
    {
#ifdef DEBUG_LEGION
      assert(tracing);
      assert(!target->is_internal_op());
      assert(!source->is_internal_op());
#endif
      std::pair<Operation*,GenerationID> target_key(target, tar_gen);
      std::map<std::pair<Operation*,GenerationID>,unsigned>::const_iterator
        finder = op_map.find(target_key);
      // We only need to record it if it falls within our trace
      if (finder != op_map.end())
      {
        insert_dependence(DependenceRecord(finder->second, target_idx, 
                  source_idx, false, LEGION_NO_DEPENDENCE, dep_mask));
      }
    }

    //--------------------------------------------------------------------------
    void DynamicTrace::record_aliased_children(unsigned req_index,
                                          unsigned depth, const FieldMask &mask)
    //--------------------------------------------------------------------------
    {
      unsigned index = operations.size() - 1;
      aliased_children[index].push_back(AliasChildren(req_index, depth, mask));
    } 

#ifdef LEGION_SPY
    //--------------------------------------------------------------------------
    void DynamicTrace::perform_logging(
                               UniqueID prev_fence_uid, UniqueID curr_fence_uid)
    //--------------------------------------------------------------------------
    {
      UniqueID context_uid = ctx->get_unique_id();
      for (unsigned idx = 0; idx < operations.size(); ++idx)
      {
        const UniqueID uid = get_current_uid_by_index(idx);
        const LegionVector<DependenceRecord> &deps = dependences[idx];
        for (LegionVector<DependenceRecord>::const_iterator it =
             deps.begin(); it != deps.end(); it++)
        {
          if ((it->prev_idx == -1) || (it->next_idx == -1))
          {
            LegionSpy::log_mapping_dependence(
               context_uid, get_current_uid_by_index(it->operation_idx),
               (it->prev_idx == -1) ? 0 : it->prev_idx,
               uid,
               (it->next_idx == -1) ? 0 : it->next_idx, LEGION_TRUE_DEPENDENCE);
          }
          else
          {
            LegionSpy::log_mapping_dependence(
                context_uid, get_current_uid_by_index(it->operation_idx),
                it->prev_idx, uid, it->next_idx, it->dtype);
          }
        }
        LegionSpy::log_mapping_dependence(
            context_uid, prev_fence_uid, 0, uid, 0, LEGION_TRUE_DEPENDENCE);
        LegionSpy::log_mapping_dependence(
            context_uid, uid, 0, curr_fence_uid, 0, LEGION_TRUE_DEPENDENCE);
      }
    }
#endif

    //--------------------------------------------------------------------------
    void DynamicTrace::insert_dependence(const DependenceRecord &record)
    //--------------------------------------------------------------------------
    {
#ifdef DEBUG_LEGION
      assert(!dependences.empty());
#endif
      LegionVector<DependenceRecord> &deps = dependences.back();
      // Try to merge it with an existing dependence
      for (unsigned idx = 0; idx < deps.size(); idx++)
        if (deps[idx].merge(record))
          return;
      // If we make it here, we couldn't merge it so just add it
      deps.push_back(record);
    }

    //--------------------------------------------------------------------------
    void DynamicTrace::insert_dependence(
                                 const std::pair<InternalOp*,GenerationID> &key,
                                 const DependenceRecord &record)
    //--------------------------------------------------------------------------
    {
      LegionVector<DependenceRecord> &deps = internal_dependences[key];
      // Try to merge it with an existing dependence
      for (unsigned idx = 0; idx < deps.size(); idx++)
        if (deps[idx].merge(record))
          return;
      // If we make it here, we couldn't merge it so just add it
      deps.push_back(record);
    }

    /////////////////////////////////////////////////////////////
    // TraceOp 
    /////////////////////////////////////////////////////////////

    //--------------------------------------------------------------------------
    TraceOp::TraceOp(Runtime *rt)
      : FenceOp(rt)
    //--------------------------------------------------------------------------
    {
    }

    //--------------------------------------------------------------------------
    TraceOp::TraceOp(const TraceOp &rhs)
      : FenceOp(NULL)
    //--------------------------------------------------------------------------
    {
      // should never be called
      assert(false);
    }

    //--------------------------------------------------------------------------
    TraceOp::~TraceOp(void)
    //--------------------------------------------------------------------------
    {
    }

    //--------------------------------------------------------------------------
    TraceOp& TraceOp::operator=(const TraceOp &rhs)
    //--------------------------------------------------------------------------
    {
      // should never be called
      assert(false);
      return *this;
    }

    //--------------------------------------------------------------------------
    void TraceOp::execute_dependence_analysis(void)
    //--------------------------------------------------------------------------
    {
#ifdef DEBUG_LEGION
      assert(mapping_tracker == NULL);
#endif
      // Make a dependence tracker
      mapping_tracker = new MappingDependenceTracker();
      // See if we have any fence dependences
      execution_fence_event = parent_ctx->register_implicit_dependences(this);
      parent_ctx->invalidate_trace_cache(local_trace, this);

      trigger_dependence_analysis();
      end_dependence_analysis();
    }

    /////////////////////////////////////////////////////////////
    // TraceCaptureOp 
    /////////////////////////////////////////////////////////////

    //--------------------------------------------------------------------------
    TraceCaptureOp::TraceCaptureOp(Runtime *rt)
      : TraceOp(rt)
    //--------------------------------------------------------------------------
    {
    }

    //--------------------------------------------------------------------------
    TraceCaptureOp::TraceCaptureOp(const TraceCaptureOp &rhs)
      : TraceOp(NULL)
    //--------------------------------------------------------------------------
    {
      // should never be called
      assert(false);
    }

    //--------------------------------------------------------------------------
    TraceCaptureOp::~TraceCaptureOp(void)
    //--------------------------------------------------------------------------
    {
    }

    //--------------------------------------------------------------------------
    TraceCaptureOp& TraceCaptureOp::operator=(const TraceCaptureOp &rhs)
    //--------------------------------------------------------------------------
    {
      // should never be called
      assert(false);
      return *this;
    }

    //--------------------------------------------------------------------------
    void TraceCaptureOp::initialize_capture(InnerContext *ctx, bool has_block,
                                            bool remove_trace_ref)
    //--------------------------------------------------------------------------
    {
      initialize(ctx, EXECUTION_FENCE, false/*need future*/);
#ifdef DEBUG_LEGION
      assert(trace != NULL);
#endif
      local_trace = trace;
      // Now mark our trace as NULL to avoid registering this operation
      trace = NULL;
      tracing = false;
      current_template = NULL;
      has_blocking_call = has_block;
      is_recording = false;
      remove_trace_reference = remove_trace_ref;
    }

    //--------------------------------------------------------------------------
    void TraceCaptureOp::activate(void)
    //--------------------------------------------------------------------------
    {
      activate_fence();
    }

    //--------------------------------------------------------------------------
    void TraceCaptureOp::deactivate(void)
    //--------------------------------------------------------------------------
    {
      deactivate_fence();
      runtime->free_capture_op(this);
    }

    //--------------------------------------------------------------------------
    const char* TraceCaptureOp::get_logging_name(void) const
    //--------------------------------------------------------------------------
    {
      return op_names[TRACE_CAPTURE_OP_KIND];
    }

    //--------------------------------------------------------------------------
    Operation::OpKind TraceCaptureOp::get_operation_kind(void) const
    //--------------------------------------------------------------------------
    {
      return TRACE_CAPTURE_OP_KIND;
    }

    //--------------------------------------------------------------------------
    void TraceCaptureOp::trigger_dependence_analysis(void)
    //--------------------------------------------------------------------------
    {
#ifdef DEBUG_LEGION
      assert(trace == NULL);
      assert(local_trace != NULL);
#endif
      // Indicate that we are done capturing this trace
      local_trace->end_trace_capture();
      // Register this fence with all previous users in the parent's context
      FenceOp::trigger_dependence_analysis();
      parent_ctx->record_previous_trace(local_trace);
      if (local_trace->is_recording())
      {
        PhysicalTrace *physical_trace = local_trace->get_physical_trace();
#ifdef DEBUG_LEGION
        assert(physical_trace != NULL);
#endif
        physical_trace->record_previous_template_completion(
            get_completion_event());
        current_template = physical_trace->get_current_template();
        physical_trace->clear_cached_template();
        // Save this since we can't read it later in the mapping stage
        is_recording = true;
      }
    }

    //--------------------------------------------------------------------------
    void TraceCaptureOp::trigger_mapping(void)
    //--------------------------------------------------------------------------
    {
      // Now finish capturing the physical trace
      if (is_recording)
      {
        PhysicalTrace *physical_trace = local_trace->get_physical_trace();
#ifdef DEBUG_LEGION
        assert(physical_trace != NULL);
        assert(current_template != NULL);
        assert(current_template->is_recording());
#endif
        current_template->finalize(parent_ctx, unique_op_id, has_blocking_call);
        if (!current_template->is_replayable())
        {
          physical_trace->record_failed_capture(current_template);
          ApEvent pending_deletion;
          if (!current_template->defer_template_deletion(pending_deletion,
                                                  map_applied_conditions))
            delete current_template;
          if (pending_deletion.exists())
            execution_preconditions.insert(pending_deletion);
        }
        else
        {
          ApEvent pending_deletion = physical_trace->record_replayable_capture(
                                      current_template, map_applied_conditions);
          if (pending_deletion.exists())
            execution_preconditions.insert(pending_deletion);
        }
        // Reset the local trace
        local_trace->initialize_tracing_state();
      }
      if (remove_trace_reference && local_trace->remove_reference())
        delete local_trace;
      FenceOp::trigger_mapping();
    }

    /////////////////////////////////////////////////////////////
    // TraceCompleteOp 
    /////////////////////////////////////////////////////////////

    //--------------------------------------------------------------------------
    TraceCompleteOp::TraceCompleteOp(Runtime *rt)
      : TraceOp(rt)
    //--------------------------------------------------------------------------
    {
    }

    //--------------------------------------------------------------------------
    TraceCompleteOp::TraceCompleteOp(const TraceCompleteOp &rhs)
      : TraceOp(NULL)
    //--------------------------------------------------------------------------
    {
      // should never be called
      assert(false);
    }

    //--------------------------------------------------------------------------
    TraceCompleteOp::~TraceCompleteOp(void)
    //--------------------------------------------------------------------------
    {
    }

    //--------------------------------------------------------------------------
    TraceCompleteOp& TraceCompleteOp::operator=(const TraceCompleteOp &rhs)
    //--------------------------------------------------------------------------
    {
      // should never be called
      assert(false);
      return *this;
    }

    //--------------------------------------------------------------------------
    void TraceCompleteOp::initialize_complete(InnerContext *ctx, bool has_block)
    //--------------------------------------------------------------------------
    {
      initialize(ctx, EXECUTION_FENCE, false/*need future*/);
#ifdef DEBUG_LEGION
      assert(trace != NULL);
#endif
      local_trace = trace;
      // Now mark our trace as NULL to avoid registering this operation
      trace = NULL;
      tracing = false;
      current_template = NULL;
      replayed = false;
      has_blocking_call = has_block;
      is_recording = false;
    }

    //--------------------------------------------------------------------------
    void TraceCompleteOp::activate(void)
    //--------------------------------------------------------------------------
    {
      activate_fence();
    }

    //--------------------------------------------------------------------------
    void TraceCompleteOp::deactivate(void)
    //--------------------------------------------------------------------------
    {
      deactivate_fence();
      runtime->free_trace_op(this);
    }

    //--------------------------------------------------------------------------
    const char* TraceCompleteOp::get_logging_name(void) const
    //--------------------------------------------------------------------------
    {
      return op_names[TRACE_COMPLETE_OP_KIND];
    }

    //--------------------------------------------------------------------------
    Operation::OpKind TraceCompleteOp::get_operation_kind(void) const
    //--------------------------------------------------------------------------
    {
      return TRACE_COMPLETE_OP_KIND; 
    }

    //--------------------------------------------------------------------------
    void TraceCompleteOp::trigger_dependence_analysis(void)
    //--------------------------------------------------------------------------
    {
#ifdef DEBUG_LEGION
      assert(trace == NULL);
      assert(local_trace != NULL);
#endif
#ifdef LEGION_SPY
      if (local_trace->is_replaying())
      {
        PhysicalTrace *physical_trace = local_trace->get_physical_trace();
#ifdef DEBUG_LEGION
        assert(physical_trace != NULL);
#endif
        local_trace->perform_logging(
         physical_trace->get_current_template()->get_fence_uid(), unique_op_id);
      }
#endif
      local_trace->end_trace_execution(this);
      parent_ctx->record_previous_trace(local_trace);

      if (local_trace->is_replaying())
      {
        if (has_blocking_call)
          REPORT_LEGION_ERROR(ERROR_INVALID_PHYSICAL_TRACING,
            "Physical tracing violation! Trace %d in task %s (UID %lld) "
            "encountered a blocking API call that was unseen when it was "
            "recorded. It is required that traces do not change their "
            "behavior.", local_trace->get_trace_id(),
            parent_ctx->get_task_name(), parent_ctx->get_unique_id())
        PhysicalTrace *physical_trace = local_trace->get_physical_trace();
#ifdef DEBUG_LEGION
        assert(physical_trace != NULL);
#endif 
        current_template = physical_trace->get_current_template();
#ifdef DEBUG_LEGION
        assert(current_template != NULL);
#endif
        parent_ctx->update_current_fence(this, true, true);
        // This is where we make sure that replays are done in order
        // We need to do this because we're not registering this as
        // a fence with the context
        physical_trace->chain_replays(this);
        physical_trace->record_previous_template_completion(completion_event);
        local_trace->initialize_tracing_state();
        replayed = true;
        return;
      }
      else if (local_trace->is_recording())
      {
        PhysicalTrace *physical_trace = local_trace->get_physical_trace();
#ifdef DEBUG_LEGION
        assert(physical_trace != NULL);
#endif
        physical_trace->record_previous_template_completion(completion_event);
        current_template = physical_trace->get_current_template();
        physical_trace->clear_cached_template();
        // Save this for later since we can't read it safely in mapping stage
        is_recording = true;
      }
      FenceOp::trigger_dependence_analysis();
    }

    //--------------------------------------------------------------------------
    void TraceCompleteOp::trigger_ready(void)
    //--------------------------------------------------------------------------
    {
      if (replayed)
      {
        // Having all our mapping dependences satisfied means that the previous 
        // replay of this template is done so we can start ours now
        std::set<RtEvent> replayed_events;
        current_template->perform_replay(runtime, replayed_events);
        if (!replayed_events.empty())
        {
          enqueue_ready_operation(Runtime::merge_events(replayed_events));
          return;
        }
      }
      enqueue_ready_operation();
    }

    //--------------------------------------------------------------------------
    void TraceCompleteOp::trigger_mapping(void)
    //--------------------------------------------------------------------------
    {
      // Now finish capturing the physical trace
      if (is_recording)
      {
#ifdef DEBUG_LEGION
        assert(current_template != NULL);
        assert(local_trace->get_physical_trace() != NULL);
        assert(current_template->is_recording());
#endif
        current_template->finalize(parent_ctx, unique_op_id, has_blocking_call);
        PhysicalTrace *physical_trace = local_trace->get_physical_trace();
        if (!current_template->is_replayable())
        {
          physical_trace->record_failed_capture(current_template);
          ApEvent pending_deletion;
          if (!current_template->defer_template_deletion(pending_deletion,
                                                  map_applied_conditions))
            delete current_template;
          if (pending_deletion.exists())
            execution_preconditions.insert(pending_deletion);
        }
        else
        {
          ApEvent pending_deletion = physical_trace->record_replayable_capture(
                                      current_template, map_applied_conditions);
          if (pending_deletion.exists())
            execution_preconditions.insert(pending_deletion);
        }
        local_trace->initialize_tracing_state();
      }
      else if (replayed)
      {
#ifdef DEBUG_LEGION
        assert(current_template != NULL);
#endif
        std::set<ApEvent> template_postconditions;
        current_template->finish_replay(template_postconditions);
        complete_mapping();
        if (!template_postconditions.empty())
          Runtime::trigger_event(NULL, completion_event, 
              Runtime::merge_events(NULL, template_postconditions));
        else
          Runtime::trigger_event(NULL, completion_event);
        need_completion_trigger = false;
        complete_execution();
        return;
      }
      FenceOp::trigger_mapping();
    }

    /////////////////////////////////////////////////////////////
    // TraceReplayOp
    /////////////////////////////////////////////////////////////

    //--------------------------------------------------------------------------
    TraceReplayOp::TraceReplayOp(Runtime *rt)
      : TraceOp(rt)
    //--------------------------------------------------------------------------
    {
    }

    //--------------------------------------------------------------------------
    TraceReplayOp::TraceReplayOp(const TraceReplayOp &rhs)
      : TraceOp(NULL)
    //--------------------------------------------------------------------------
    {
      // should never be called
      assert(false);
    }

    //--------------------------------------------------------------------------
    TraceReplayOp::~TraceReplayOp(void)
    //--------------------------------------------------------------------------
    {
    }

    //--------------------------------------------------------------------------
    TraceReplayOp& TraceReplayOp::operator=(const TraceReplayOp &rhs)
    //--------------------------------------------------------------------------
    {
      // should never be called
      assert(false);
      return *this;
    }

    //--------------------------------------------------------------------------
    void TraceReplayOp::initialize_replay(InnerContext *ctx, LegionTrace *trace)
    //--------------------------------------------------------------------------
    {
      initialize(ctx, EXECUTION_FENCE, false/*need future*/);
#ifdef DEBUG_LEGION
      assert(trace != NULL);
#endif
      local_trace = trace;
    }

    //--------------------------------------------------------------------------
    void TraceReplayOp::activate(void)
    //--------------------------------------------------------------------------
    {
      activate_fence();
    }

    //--------------------------------------------------------------------------
    void TraceReplayOp::deactivate(void)
    //--------------------------------------------------------------------------
    {
      deactivate_fence();
      runtime->free_replay_op(this);
    }

    //--------------------------------------------------------------------------
    const char* TraceReplayOp::get_logging_name(void) const
    //--------------------------------------------------------------------------
    {
      return op_names[TRACE_REPLAY_OP_KIND];
    }

    //--------------------------------------------------------------------------
    Operation::OpKind TraceReplayOp::get_operation_kind(void) const
    //--------------------------------------------------------------------------
    {
      return TRACE_REPLAY_OP_KIND;
    }

    //--------------------------------------------------------------------------
    void TraceReplayOp::trigger_dependence_analysis(void)
    //--------------------------------------------------------------------------
    {
#ifdef DEBUG_LEGION
      assert(trace == NULL);
      assert(local_trace != NULL);
#endif
      PhysicalTrace *physical_trace = local_trace->get_physical_trace();
#ifdef DEBUG_LEGION
      assert(physical_trace != NULL);
#endif
      bool recurrent = true;
      bool fence_registered = false;
      bool is_recording = local_trace->is_recording();
      if ((physical_trace->get_current_template() == NULL) || is_recording)
      {
        recurrent = false;
        {
          // Wait for the previous recordings to be done before checking
          // template preconditions, otherwise no template would exist.
          RtEvent mapped_event = parent_ctx->get_current_mapping_fence_event();
          if (mapped_event.exists())
            mapped_event.wait();
        }
#ifdef DEBUG_LEGION
        assert(!(local_trace->is_recording() || local_trace->is_replaying()));
#endif

        if (physical_trace->get_current_template() == NULL)
          physical_trace->check_template_preconditions(this,
                                    map_applied_conditions);
#ifdef DEBUG_LEGION
        assert(physical_trace->get_current_template() == NULL ||
               !physical_trace->get_current_template()->is_recording());
#endif
        parent_ctx->perform_fence_analysis(this, execution_preconditions,
                                           true/*mapping*/, true/*execution*/);
        physical_trace->set_current_execution_fence_event(
            get_completion_event());
        fence_registered = true;
      }

      if (physical_trace->get_current_template() != NULL)
      {
        // If we're recurrent, then check to see if we had any intermeidate
        // ops for which we still need to perform the fence analysis
        // If there were no intermediate dependences then we can just
        // record a dependence on the previous fence
        const ApEvent fence_completion = (recurrent &&
          !local_trace->has_intermediate_operations()) ?
            physical_trace->get_previous_template_completion()
                    : get_completion_event();
        if (recurrent && local_trace->has_intermediate_operations())
        {
          parent_ctx->perform_fence_analysis(this, execution_preconditions,
                                       true/*mapping*/, true/*execution*/);
          local_trace->reset_intermediate_operations();
        }
        if (!fence_registered)
          execution_preconditions.insert(
              parent_ctx->get_current_execution_fence_event());
        physical_trace->initialize_template(fence_completion, recurrent);
        local_trace->set_state_replay();
#ifdef LEGION_SPY
        physical_trace->get_current_template()->set_fence_uid(unique_op_id);
#endif
      }
      else if (!fence_registered)
      {
        parent_ctx->perform_fence_analysis(this, execution_preconditions,
                                           true/*mapping*/, true/*execution*/);
        physical_trace->set_current_execution_fence_event(
            get_completion_event());
      }

      // Now update the parent context with this fence before we can complete
      // the dependence analysis and possibly be deactivated
      parent_ctx->update_current_fence(this, true, true);
    }

    //--------------------------------------------------------------------------
    void TraceReplayOp::pack_remote_operation(Serializer &rez, 
                 AddressSpaceID target, std::set<RtEvent> &applied_events) const
    //--------------------------------------------------------------------------
    {
      pack_local_remote_operation(rez);
    }

    /////////////////////////////////////////////////////////////
    // TraceBeginOp
    /////////////////////////////////////////////////////////////

    //--------------------------------------------------------------------------
    TraceBeginOp::TraceBeginOp(Runtime *rt)
      : TraceOp(rt)
    //--------------------------------------------------------------------------
    {
    }

    //--------------------------------------------------------------------------
    TraceBeginOp::TraceBeginOp(const TraceBeginOp &rhs)
      : TraceOp(NULL)
    //--------------------------------------------------------------------------
    {
      // should never be called
      assert(false);
    }

    //--------------------------------------------------------------------------
    TraceBeginOp::~TraceBeginOp(void)
    //--------------------------------------------------------------------------
    {
    }

    //--------------------------------------------------------------------------
    TraceBeginOp& TraceBeginOp::operator=(const TraceBeginOp &rhs)
    //--------------------------------------------------------------------------
    {
      // should never be called
      assert(false);
      return *this;
    }

    //--------------------------------------------------------------------------
    void TraceBeginOp::initialize_begin(InnerContext *ctx, LegionTrace *trace)
    //--------------------------------------------------------------------------
    {
      initialize(ctx, MAPPING_FENCE, false/*need future*/);
#ifdef DEBUG_LEGION
      assert(trace != NULL);
#endif
      local_trace = trace;
      trace = NULL;
      tracing = false;
    }

    //--------------------------------------------------------------------------
    void TraceBeginOp::activate(void)
    //--------------------------------------------------------------------------
    {
      activate_fence();
    }

    //--------------------------------------------------------------------------
    void TraceBeginOp::deactivate(void)
    //--------------------------------------------------------------------------
    {
      deactivate_fence();
      runtime->free_begin_op(this);
    }

    //--------------------------------------------------------------------------
    const char* TraceBeginOp::get_logging_name(void) const
    //--------------------------------------------------------------------------
    {
      return op_names[TRACE_BEGIN_OP_KIND];
    }

    //--------------------------------------------------------------------------
    Operation::OpKind TraceBeginOp::get_operation_kind(void) const
    //--------------------------------------------------------------------------
    {
      return TRACE_BEGIN_OP_KIND;
    }

    /////////////////////////////////////////////////////////////
    // TraceSummaryOp
    /////////////////////////////////////////////////////////////

    //--------------------------------------------------------------------------
    TraceSummaryOp::TraceSummaryOp(Runtime *rt)
      : TraceOp(rt)
    //--------------------------------------------------------------------------
    {
    }

    //--------------------------------------------------------------------------
    TraceSummaryOp::TraceSummaryOp(const TraceSummaryOp &rhs)
      : TraceOp(NULL)
    //--------------------------------------------------------------------------
    {
      // should never be called
      assert(false);
    }

    //--------------------------------------------------------------------------
    TraceSummaryOp::~TraceSummaryOp(void)
    //--------------------------------------------------------------------------
    {
    }

    //--------------------------------------------------------------------------
    TraceSummaryOp& TraceSummaryOp::operator=(const TraceSummaryOp &rhs)
    //--------------------------------------------------------------------------
    {
      // should never be called
      assert(false);
      return *this;
    }

    //--------------------------------------------------------------------------
    void TraceSummaryOp::initialize_summary(InnerContext *ctx,
                                            PhysicalTemplate *tpl,
                                            Operation *invalidator)
    //--------------------------------------------------------------------------
    {
      initialize_operation(ctx, false/*track*/);
      fence_kind = MAPPING_FENCE;
      if (runtime->legion_spy_enabled)
        LegionSpy::log_fence_operation(parent_ctx->get_unique_id(),
                                       unique_op_id, context_index);
      context_index = invalidator->get_ctx_index();
      current_template = tpl;
      // The summary could have been marked as being traced,
      // so here we forcibly clear them out.
      trace = NULL;
      tracing = false;
    }

    //--------------------------------------------------------------------------
    void TraceSummaryOp::activate(void)
    //--------------------------------------------------------------------------
    {
      activate_fence();
      current_template = NULL;
    }

    //--------------------------------------------------------------------------
    void TraceSummaryOp::deactivate(void)
    //--------------------------------------------------------------------------
    {
      deactivate_fence();
      runtime->free_summary_op(this);
    }

    //--------------------------------------------------------------------------
    const char* TraceSummaryOp::get_logging_name(void) const
    //--------------------------------------------------------------------------
    {
      return op_names[TRACE_SUMMARY_OP_KIND];
    }

    //--------------------------------------------------------------------------
    Operation::OpKind TraceSummaryOp::get_operation_kind(void) const
    //--------------------------------------------------------------------------
    {
      return TRACE_SUMMARY_OP_KIND;
    }

    //--------------------------------------------------------------------------
    void TraceSummaryOp::trigger_dependence_analysis(void)
    //--------------------------------------------------------------------------
    {
      perform_fence_analysis(true/*register fence also*/);
    }

    //--------------------------------------------------------------------------
    void TraceSummaryOp::trigger_ready(void)
    //--------------------------------------------------------------------------
    {
      enqueue_ready_operation();
    }

    //--------------------------------------------------------------------------
    void TraceSummaryOp::trigger_mapping(void)
    //--------------------------------------------------------------------------
    {
#ifdef DEBUG_LEGION
      assert(current_template->is_replayable());
#endif
      current_template->apply_postcondition(this, map_applied_conditions);
      FenceOp::trigger_mapping();
    }

    //--------------------------------------------------------------------------
    void TraceSummaryOp::pack_remote_operation(Serializer &rez,
                 AddressSpaceID target, std::set<RtEvent> &applied_events) const
    //--------------------------------------------------------------------------
    {
      pack_local_remote_operation(rez);
    }

    /////////////////////////////////////////////////////////////
    // PhysicalTrace
    /////////////////////////////////////////////////////////////

    //--------------------------------------------------------------------------
    PhysicalTrace::PhysicalTrace(Runtime *rt, LegionTrace *lt)
      : runtime(rt), logical_trace(lt),
        repl_ctx(dynamic_cast<ReplicateContext*>(lt->ctx)),
        previous_replay(NULL), current_template(NULL), nonreplayable_count(0),
        new_template_count(0),
        previous_template_completion(ApEvent::NO_AP_EVENT),
        execution_fence_event(ApEvent::NO_AP_EVENT),
        intermediate_execution_fence(false)
    //--------------------------------------------------------------------------
    {
      if (runtime->replay_on_cpus)
      {
        Machine::ProcessorQuery local_procs(runtime->machine);
        local_procs.local_address_space();
        for (Machine::ProcessorQuery::iterator it =
             local_procs.begin(); it != local_procs.end(); it++)
          if (it->kind() == Processor::LOC_PROC)
            replay_targets.push_back(*it);
      }
      else
        replay_targets.push_back(runtime->utility_group);
    }

    //--------------------------------------------------------------------------
    PhysicalTrace::PhysicalTrace(const PhysicalTrace &rhs)
      : runtime(NULL), logical_trace(NULL), repl_ctx(NULL), 
        previous_replay(NULL), current_template(NULL), nonreplayable_count(0),
        new_template_count(0),
        previous_template_completion(ApEvent::NO_AP_EVENT),
        execution_fence_event(ApEvent::NO_AP_EVENT)
    //--------------------------------------------------------------------------
    {
      // should never be called
      assert(false);
    }

    //--------------------------------------------------------------------------
    PhysicalTrace::~PhysicalTrace()
    //--------------------------------------------------------------------------
    {
      for (std::vector<PhysicalTemplate*>::iterator it =
           templates.begin(); it != templates.end(); ++it)
        delete (*it);
      templates.clear();
    }

    //--------------------------------------------------------------------------
    PhysicalTrace& PhysicalTrace::operator=(const PhysicalTrace &rhs)
    //--------------------------------------------------------------------------
    {
      // should never be called
      assert(false);
      return *this;
    }

    //--------------------------------------------------------------------------
    ApEvent PhysicalTrace::record_replayable_capture(PhysicalTemplate *tpl,
                                      std::set<RtEvent> &map_applied_conditions)
    //--------------------------------------------------------------------------
    {
      ApEvent pending_deletion;
      // See if we're going to exceed the maximum number of templates
      if (templates.size() == logical_trace->ctx->get_max_trace_templates())
      {
#ifdef DEBUG_LEGION
        assert(!templates.empty());
#endif
        PhysicalTemplate *to_delete = templates.front();
        if (!to_delete->defer_template_deletion(pending_deletion, 
                                                map_applied_conditions))
          delete to_delete;
        // Remove the least recently used (first) one from the vector
        // shift it to the back first though, should be fast
        if (templates.size() > 1)
          std::rotate(templates.begin(),templates.begin()+1,templates.end());
        templates.pop_back();
      }
      templates.push_back(tpl);
      if (++new_template_count > LEGION_NEW_TEMPLATE_WARNING_COUNT)
      {
        InnerContext *ctx = logical_trace->ctx;
        REPORT_LEGION_WARNING(LEGION_WARNING_NEW_TEMPLATE_COUNT_EXCEEDED,
            "WARNING: The runtime has created %d new replayable templates "
            "for trace %u in task %s (UID %lld) without replaying any "
            "existing templates. This may mean that your mapper is not "
            "making mapper decisions conducive to replaying templates. Please "
            "check that your mapper is making decisions that align with prior "
            "templates. If you believe that this number of templates is "
            "reasonable please adjust the settings for "
            "LEGION_NEW_TEMPLATE_WARNING_COUNT in legion_config.h.",
            LEGION_NEW_TEMPLATE_WARNING_COUNT, logical_trace->get_trace_id(),
            ctx->get_task_name(), ctx->get_unique_id())
        new_template_count = 0;
      }
      // Reset the nonreplayable count when we find a replayable template
      nonreplayable_count = 0;
      current_template = NULL;
      return pending_deletion;
    }

    //--------------------------------------------------------------------------
    void PhysicalTrace::record_failed_capture(PhysicalTemplate *tpl)
    //--------------------------------------------------------------------------
    {
      if (++nonreplayable_count > LEGION_NON_REPLAYABLE_WARNING)
      {
        const std::string &message = tpl->get_replayable_message();
        const char *message_buffer = message.c_str();
        InnerContext *ctx = logical_trace->ctx;
        REPORT_LEGION_WARNING(LEGION_WARNING_NON_REPLAYABLE_COUNT_EXCEEDED,
            "WARNING: The runtime has failed to memoize the trace more than "
            "%u times, due to the absence of a replayable template. It is "
            "highly likely that trace %u in task %s (UID %lld) will not be "
            "memoized for the rest of execution. The most recent template was "
            "not replayable for the following reason: %s. Please change the "
            "mapper to stop making memoization requests.",
            LEGION_NON_REPLAYABLE_WARNING, logical_trace->get_trace_id(),
            ctx->get_task_name(), ctx->get_unique_id(), message_buffer)
        nonreplayable_count = 0;
      }
      current_template = NULL;
    }

    //--------------------------------------------------------------------------
    void PhysicalTrace::check_template_preconditions(TraceReplayOp *op,
                                              std::set<RtEvent> &applied_events)
    //--------------------------------------------------------------------------
    {
      current_template = NULL;
      // Scan backwards since more recently used templates are likely
      // to be the ones that best match what we are executing
      for (int idx = templates.size() - 1; idx >= 0; idx--)
      {
        PhysicalTemplate *tpl = templates[idx];
        if (tpl->check_preconditions(op, applied_events))
        {
#ifdef DEBUG_LEGION
          assert(tpl->is_replayable());
#endif
          // Reset the nonreplayable count when a replayable template satisfies
          // the precondition
          nonreplayable_count = 0;
          // Also reset the new template count as we found a replay
          new_template_count = 0;
          current_template = tpl;
          // Move the template to the end of the vector as most-recently used
          if (idx < int(templates.size() - 1))
            std::rotate(templates.begin()+idx, 
                        templates.begin()+idx+1, templates.end());
          return;
        }
      }
    }

    //--------------------------------------------------------------------------
    bool PhysicalTrace::find_viable_templates(ReplTraceReplayOp *op,
                                             std::set<RtEvent> &applied_events,
                                             unsigned templates_to_find,
                                             std::vector<int> &viable_templates)
    //--------------------------------------------------------------------------
    {
#ifdef DEBUG_LEGION
      assert(templates_to_find > 0);
#endif
      for (int index = viable_templates.empty() ? templates.size() - 1 : 
            viable_templates.back() - 1; index >= 0; index--)
      {
        PhysicalTemplate *tpl = templates[index];
        if (tpl->check_preconditions(op, applied_events))
        {
          // A good tmplate so add it to the list
          viable_templates.push_back(index);
          // If we've found all our templates then we're done
          if (--templates_to_find == 0)
            return (index == 0); // whether we are done
        }
      }
      return true; // Iterated over all the templates
    }

    //--------------------------------------------------------------------------
    void PhysicalTrace::select_template(unsigned index)
    //--------------------------------------------------------------------------
    {
#ifdef DEBUG_LEGION
      assert(index < templates.size());
      assert(templates[index]->is_replayable());
#endif
      // Reset the nonreplayable count when a replayable template satisfies
      // the precondition
      nonreplayable_count = 0;
      // Also reset the new template count as we found a replay
      new_template_count = 0;
      current_template = templates[index]; 
      // Move this one to the back of the line since we all agreed to replay it
      // This way the most recently used on is the one at the end of the vector
      if (index < (templates.size() - 1))
        std::rotate(templates.begin()+index, 
                    templates.begin()+index+1, templates.end());
    }

    //--------------------------------------------------------------------------
    PhysicalTemplate* PhysicalTrace::start_new_template(
                                              TaskTreeCoordinates &&coordinates)
    //--------------------------------------------------------------------------
    {
      // If we have a replicated context then we are making sharded templates
      if (repl_ctx != NULL)
        current_template = new ShardedPhysicalTemplate(this, 
            execution_fence_event, std::move(coordinates), repl_ctx);
      else
        current_template = new PhysicalTemplate(this, execution_fence_event,
                                                std::move(coordinates));
      return current_template;
    }

    //--------------------------------------------------------------------------
    void PhysicalTrace::record_intermediate_execution_fence(FenceOp *fence)
    //--------------------------------------------------------------------------
    {
      if (!intermediate_execution_fence)
        fence->record_execution_precondition(previous_template_completion);
      previous_template_completion = fence->get_completion_event();
      intermediate_execution_fence = true;
    }

    //--------------------------------------------------------------------------
    void PhysicalTrace::chain_replays(FenceOp *replay_op)
    //--------------------------------------------------------------------------
    {
      if (previous_replay != NULL)
      {
#ifdef LEGION_SPY
        // Can't prune when doing legion spy
        replay_op->register_dependence(previous_replay, previous_replay_gen);
#else
        if (replay_op->register_dependence(previous_replay,previous_replay_gen))
          previous_replay = NULL;
#endif
      }
      previous_replay = replay_op;
      previous_replay_gen = replay_op->get_generation();
    }

    //--------------------------------------------------------------------------
    void PhysicalTrace::initialize_template(
                                       ApEvent fence_completion, bool recurrent)
    //--------------------------------------------------------------------------
    {
#ifdef DEBUG_LEGION
      assert(current_template != NULL);
#endif
      // If we had an intermeidate execution fence between replays then
      // we should no longer be considered recurrent when we replay the trace
      current_template->initialize_replay(fence_completion,
                                   recurrent && !intermediate_execution_fence);
      // Reset this for the next replay
      intermediate_execution_fence = false;
    }

    /////////////////////////////////////////////////////////////
    // TraceViewSet
    /////////////////////////////////////////////////////////////

    //--------------------------------------------------------------------------
    std::string TraceViewSet::FailedPrecondition::to_string(
                                                         TaskContext *ctx) const
    //--------------------------------------------------------------------------
    {
      std::stringstream ss;
      char *m = mask.to_string();
      if (view->is_fill_view())
      {
        ss << "fill view: " << view
           << ", Index expr: " << expr->expr_id
           << ", Field Mask: " << m;
      }
      else
      {
#ifdef DEBUG_LEGION
        assert(view->is_instance_view());
#endif
        const char *mem_names[] = {
#define MEM_NAMES(name, desc) #name,
            REALM_MEMORY_KINDS(MEM_NAMES) 
#undef MEM_NAMES
          };
        IndividualManager *manager =
          view->get_manager()->as_individual_manager();
        FieldSpaceNode *field_space = manager->field_space_node;
        Memory memory = manager->memory_manager->memory;

        std::vector<FieldID> fields;
        field_space->get_field_set(mask, ctx, fields);

        ss << "view: " << view << " in " << mem_names[memory.kind()]
           << " memory " << std::hex << memory.id << std::dec
           << ", Index expr: " << expr->expr_id
           << ", Field Mask: " << m << ", Fields: ";
        for (std::vector<FieldID>::const_iterator it =
              fields.begin(); it != fields.end(); it++)
        {
          if (it != fields.begin())
            ss << ", ";
          const void *name = NULL;
          size_t name_size = 0;
          if (field_space->retrieve_semantic_information(
                LEGION_NAME_SEMANTIC_TAG, name, name_size,
                true/*can fail*/, false/*wait until*/))
            ss << ((const char*)name) << " (" << *it << ")";
          else
            ss << *it;
        }
      }
      return ss.str();
    }

    //--------------------------------------------------------------------------
    TraceViewSet::TraceViewSet(RegionTreeForest *f, DistributedID own_did, 
                               RegionNode *r)
      : forest(f), region(r), owner_did(own_did)
    //--------------------------------------------------------------------------
    {
      region->add_base_resource_ref(TRACE_REF);
    }

    //--------------------------------------------------------------------------
    TraceViewSet::TraceViewSet(RegionTreeForest *f, TraceViewSet &source,
                               DistributedID own_did, RegionNode *r,
                               std::set<RtEvent> &applied_events)
      : forest(f), region(r), owner_did(own_did)
    //--------------------------------------------------------------------------
    {
      region->add_base_resource_ref(TRACE_REF);
      conditions.swap(source.conditions);
      if (owner_did > 0)
      {
        WrapperReferenceMutator mutator(applied_events);
        for (ViewExprs::const_iterator vit = 
              conditions.begin(); vit != conditions.end(); ++vit)
        {
          vit->first->add_nested_valid_ref(owner_did, &mutator);
          for (FieldMaskSet<IndexSpaceExpression>::const_iterator it =
                vit->second.begin(); it != vit->second.end(); ++it)
            it->first->add_base_expression_reference(TRACE_REF, &mutator);
        }
      }
    }

    //--------------------------------------------------------------------------
    TraceViewSet::~TraceViewSet(void)
    //--------------------------------------------------------------------------
    {
<<<<<<< HEAD
      if (owner_did > 0)
=======
      // If this is for an empty equivalence set then it doesn't matter
      if (eq->set_expr->is_empty())
        return true;
      ViewSet::const_iterator finder = conditions.find(view);
      if (finder == conditions.end())
        return false;

      LegionList<FieldSet<EquivalenceSet*> > field_sets;
      finder->second.compute_field_sets(non_dominated, field_sets);
      for (LegionList<FieldSet<EquivalenceSet*> >::const_iterator it =
            field_sets.begin(); it != field_sets.end(); it++)
>>>>>>> 6e150e7b
      {
        for (ViewExprs::const_iterator vit = 
              conditions.begin(); vit != conditions.end(); vit++)
        {
          for (FieldMaskSet<IndexSpaceExpression>::const_iterator it =
                vit->second.begin(); it != vit->second.end(); it++)
            if (it->first->remove_base_expression_reference(TRACE_REF))
              delete it->first;
          if (vit->first->remove_nested_valid_ref(owner_did))
            delete vit->first;
        }
      }
      if (region->remove_base_resource_ref(TRACE_REF))
        delete region;
      conditions.clear();
    }

    //--------------------------------------------------------------------------
    void TraceViewSet::insert(LogicalView *view, IndexSpaceExpression *expr, 
                              const FieldMask &mask, ReferenceMutator &mutator)
    //--------------------------------------------------------------------------
    {
      ViewExprs::iterator finder = conditions.find(view);
      IndexSpaceExpression *const total_expr = region->row_source; 
      const size_t expr_volume = expr->get_volume();
      if (expr != total_expr)
      {
#ifdef DEBUG_LEGION
        // This is a necessary but not sufficient condition for dominance
        // If we need to we can put in the full intersection test later
        assert(expr_volume <= total_expr->get_volume());
#endif
        // Recognize total expressions when they get here
        if (expr_volume == total_expr->get_volume())
          expr = total_expr;
      }
      // We need to enforce the invariant that there is at most one 
      // expression for field in this function
      if (finder != conditions.end())
      {
        FieldMask set_overlap = mask & finder->second.get_valid_mask();
        if (!!set_overlap)
        {
          if (set_overlap != mask)
          {
            // Handle the difference fields first before we mutate set_overlap
            FieldMask diff = mask - set_overlap;
            if (finder->second.insert(expr, mask) && (owner_did > 0))
                expr->add_base_expression_reference(TRACE_REF, &mutator);
          }
          FieldMaskSet<IndexSpaceExpression> to_add;
          std::vector<IndexSpaceExpression*> to_delete;
          for (FieldMaskSet<IndexSpaceExpression>::iterator it =
                finder->second.begin(); it != finder->second.end(); it++)
          {
            const FieldMask overlap = set_overlap & it->second;
            if (!overlap)
              continue;
            if (it->first != total_expr)
            {
              if (it->first != expr)
              {
                // Not the same expression, so compute the union
                IndexSpaceExpression *union_expr = 
                  forest->union_index_spaces(it->first, expr);
                const size_t union_volume = union_expr->get_volume();
                if (it->first->get_volume() < union_volume)
                {
                  if (expr_volume < union_volume)
                    to_add.insert(union_expr, overlap);
                  else
                    to_add.insert(expr, overlap);
                  it.filter(overlap);
                  if (!it->second)
                    to_delete.push_back(it->first);
                }
                else
                  it.merge(overlap);
              }
              else
                it.merge(overlap);
            }
            set_overlap -= overlap;
            if (!set_overlap)
              break;
          }
          for (FieldMaskSet<IndexSpaceExpression>::const_iterator it =
                to_add.begin(); it != to_add.end(); it++)
            if (finder->second.insert(it->first, it->second) && 
                (owner_did > 0))
              it->first->add_base_expression_reference(TRACE_REF, &mutator);
          for (std::vector<IndexSpaceExpression*>::const_iterator it =
                to_delete.begin(); it != to_delete.end(); it++)
          {
            if (to_add.find(*it) != to_add.end())
              continue;
            finder->second.erase(*it);
            if ((owner_did > 0) &&
                (*it)->remove_base_expression_reference(TRACE_REF))
              delete (*it);
          }
        }
        else if (finder->second.insert(expr, mask) && (owner_did > 0))
          expr->add_base_expression_reference(TRACE_REF, &mutator);
      }
      else
      {
        if (owner_did > 0)
        {
          view->add_nested_valid_ref(owner_did, &mutator);
          expr->add_base_expression_reference(TRACE_REF, &mutator);
        }
        conditions[view].insert(expr, mask);
      }
    }

    //--------------------------------------------------------------------------
    void TraceViewSet::invalidate(
           LogicalView *view, IndexSpaceExpression *expr, const FieldMask &mask,
           std::map<IndexSpaceExpression*,unsigned> *expr_refs_to_remove,
           std::map<LogicalView*,unsigned> *view_refs_to_remove)
    //--------------------------------------------------------------------------
    {
      ViewExprs::iterator finder = conditions.find(view);
      if ((finder == conditions.end()) || 
          (finder->second.get_valid_mask() * mask))
        return;
<<<<<<< HEAD
      
      const size_t expr_volume = expr->get_volume();
      IndexSpaceExpression *const total_expr = region->row_source; 
#ifdef DEBUG_LEGION
      // This is a necessary but not sufficient condition for dominance
      // If we need to we can put in the full intersection test later
      assert(expr_volume <= total_expr->get_volume());
#endif
      if ((expr == total_expr) || (expr_volume == total_expr->get_volume()))
=======
      cached = true;

      typedef std::pair<RegionTreeID,EquivalenceSet*> Key;
      LegionMap<Key,FieldMaskSet<InstanceView> > views_by_regions;

      for (ViewSet::iterator it = conditions.begin(); it != conditions.end();
           ++it)
>>>>>>> 6e150e7b
      {
        // Expr covers the whole instance so no need to do intersections
        if (!(finder->second.get_valid_mask() - mask))
        {
          // Dominate all fields so just filter everything
          if (owner_did > 0)
          {
            for (FieldMaskSet<IndexSpaceExpression>::const_iterator it =
                  finder->second.begin(); it != finder->second.end(); it++)
            {
              if (expr_refs_to_remove != NULL)
              {
                std::map<IndexSpaceExpression*,unsigned>::iterator finder =
                  expr_refs_to_remove->find(it->first);
                if (finder == expr_refs_to_remove->end())
                  (*expr_refs_to_remove)[it->first] = 1;
                else
                  finder->second += 1;
              }
              else if (it->first->remove_base_expression_reference(TRACE_REF))
                delete it->first;
            }
            if (view_refs_to_remove != NULL)
            {
              std::map<LogicalView*,unsigned>::iterator finder = 
                view_refs_to_remove->find(view);
              if (finder == view_refs_to_remove->end())
                (*view_refs_to_remove)[view] = 1;
              else
                finder->second += 1;
            }
            else if (view->remove_nested_valid_ref(owner_did))
              delete view;
          }
          conditions.erase(finder);
        }
        else
        {
          // Filter on fields
          std::vector<IndexSpaceExpression*> to_delete;
          for (FieldMaskSet<IndexSpaceExpression>::iterator it =
                finder->second.begin(); it != finder->second.end(); it++)
          {
            it.filter(mask);
            if (!it->second)
              to_delete.push_back(it->first);
          }
          for (std::vector<IndexSpaceExpression*>::const_iterator it =
                to_delete.begin(); it != to_delete.end(); it++)
          {
            finder->second.erase(*it);
            if (owner_did > 0)
            {
              if (expr_refs_to_remove != NULL)
              {
                std::map<IndexSpaceExpression*,unsigned>::iterator finder =
                  expr_refs_to_remove->find(*it);
                if (finder == expr_refs_to_remove->end())
                  (*expr_refs_to_remove)[*it] = 1;
                else
                  finder->second += 1;
              }
              else if ((*it)->remove_base_expression_reference(TRACE_REF))
                delete (*it);
            }
          }
          if (finder->second.empty())
          {
            if (owner_did > 0)
            {
              if (view_refs_to_remove != NULL)
              {
                std::map<LogicalView*,unsigned>::iterator finder = 
                  view_refs_to_remove->find(view);
                if (finder == view_refs_to_remove->end())
                  (*view_refs_to_remove)[view] = 1;
                else
                  finder->second += 1;
              }
              else if (view->remove_nested_valid_ref(owner_did))
                delete view;
            }
            conditions.erase(finder);
          }
          else
            finder->second.tighten_valid_mask();
        }
      }
      else
      {
<<<<<<< HEAD
        // We need intersection tests as part of filtering
        FieldMaskSet<IndexSpaceExpression> to_add;
        std::vector<IndexSpaceExpression*> to_delete;
        for (FieldMaskSet<IndexSpaceExpression>::iterator it =
              finder->second.begin(); it != finder->second.end(); it++)
        {
          const FieldMask overlap = mask & it->second;
          if (!overlap)
            continue;
          IndexSpaceExpression *intersection = expr;
          if (it->first != total_expr)
          {
            intersection = forest->intersect_index_spaces(it->first, expr);
            const size_t volume = intersection->get_volume();
            if (volume == 0)
              continue;
            if (volume == expr_volume)
              intersection = expr;
            else if (volume == it->first->get_volume())
              intersection = it->first;
          }
          if (intersection->get_volume() < it->first->get_volume())
          {
            // Only dominated part of it so compute the difference
            IndexSpaceExpression *diff = 
              forest->subtract_index_spaces(it->first, intersection);
            to_add.insert(diff, overlap);
          }
          // No matter what we're removing these fields for this expr
          it.filter(overlap);
          if (!it->second)
            to_delete.push_back(it->first);
        }
        for (FieldMaskSet<IndexSpaceExpression>::const_iterator it =
              to_add.begin(); it != to_add.end(); it++)
          if (finder->second.insert(it->first, it->second) && (owner_did > 0))
            it->first->add_base_expression_reference(TRACE_REF);
        for (std::vector<IndexSpaceExpression*>::const_iterator it =
              to_delete.begin(); it != to_delete.end(); it++)
=======
        for (LegionMap<Key,FieldMaskSet<InstanceView> >::iterator it =
             views_by_regions.begin(); it != views_by_regions.end(); ++it)
>>>>>>> 6e150e7b
        {
          if (to_add.find(*it) != to_add.end())
            continue;
          finder->second.erase(*it);
          if (owner_did > 0)
          {
            if (expr_refs_to_remove != NULL)
            {
              std::map<IndexSpaceExpression*,unsigned>::iterator finder =
                expr_refs_to_remove->find(*it);
              if (finder == expr_refs_to_remove->end())
                (*expr_refs_to_remove)[*it] = 1;
              else
                finder->second += 1;
            }
            else if ((*it)->remove_base_expression_reference(TRACE_REF))
              delete (*it);
          }
        }
        if (finder->second.empty())
        {
          if (owner_did > 0)
          {
            if (view_refs_to_remove != NULL)
            {
              std::map<LogicalView*,unsigned>::iterator finder = 
                view_refs_to_remove->find(view);
              if (finder == view_refs_to_remove->end())
                (*view_refs_to_remove)[view] = 1;
              else
                finder->second += 1;
            }
            else if (view->remove_nested_valid_ref(owner_did))
              delete view;
          }
          conditions.erase(finder);
        }
<<<<<<< HEAD
        else
          finder->second.tighten_valid_mask();
=======
      }

      unsigned idx = 0;
      version_infos.resize(views_by_regions.size());
      for (LegionMap<Key,FieldMaskSet<InstanceView> >::iterator it =
           views_by_regions.begin(); it != views_by_regions.end(); ++it)
      {
        views.push_back(it->second);
        version_infos[idx++].record_equivalence_set(NULL,
            it->first.second, it->second.get_valid_mask());
>>>>>>> 6e150e7b
      }
    }

    //--------------------------------------------------------------------------
    void TraceViewSet::invalidate_all_but(LogicalView *except,
                              IndexSpaceExpression *expr, const FieldMask &mask,
                  std::map<IndexSpaceExpression*,unsigned> *expr_refs_to_remove,
                  std::map<LogicalView*,unsigned> *view_refs_to_remove)
    //--------------------------------------------------------------------------
    {
      std::vector<LogicalView*> to_invalidate;
      for (ViewExprs::const_iterator it = 
            conditions.begin(); it != conditions.end(); it++)
      {
        if (it->first == except)
          continue;
        if (it->second.get_valid_mask() * mask)
          continue;
        to_invalidate.push_back(it->first);
      }
      for (std::vector<LogicalView*>::const_iterator it = 
            to_invalidate.begin(); it != to_invalidate.end(); it++)
        invalidate(*it, expr, mask, expr_refs_to_remove, view_refs_to_remove);
    }

    //--------------------------------------------------------------------------
    bool TraceViewSet::dominates(LogicalView *view, IndexSpaceExpression *expr, 
                                 FieldMask &non_dominated) const
    //--------------------------------------------------------------------------
    {
      // If this is for an empty equivalence set then it doesn't matter
      if (expr->is_empty())
        return true;
      ViewExprs::const_iterator finder = conditions.find(view);
      if (finder == conditions.end())
        return false;

      const size_t expr_volume = expr->get_volume();
      IndexSpaceExpression *const total_expr = region->row_source;
#ifdef DEBUG_LEGION
      // This is a necessary but not sufficient condition for dominance
      // If we need to we can put in the full intersection test later
      assert(expr_volume <= total_expr->get_volume());
#endif
      if ((expr == total_expr) || (expr_volume == total_expr->get_volume()))
      {
        // Expression is for the whole view, so will only be dominated
        // by the expression for the full view
        FieldMaskSet<IndexSpaceExpression>::const_iterator expr_finder =
          finder->second.find(total_expr);
        if (expr_finder != finder->second.end())
        {
          non_dominated -= expr_finder->second;
          if (!non_dominated)
            return true;
        }
      }
      // There is at most one expression per field so just iterate and compare
      for (FieldMaskSet<IndexSpaceExpression>::const_iterator it =
            finder->second.begin(); it != finder->second.end(); it++)
      {
        const FieldMask overlap = non_dominated & it->second;
        if (!overlap)
          continue;
        if ((it->first != total_expr) && (it->first != expr))
        {
          IndexSpaceExpression *intersection = 
            forest->intersect_index_spaces(it->first, expr);
          const size_t volume = intersection->get_volume();
          if (volume == 0)
            continue;
          // Can only dominate if we have enough points
          if (volume < expr->get_volume())
            continue;
        }
        // If we get here we were dominated
        non_dominated -= overlap;
        if (!non_dominated)
          break;
      }
      // If there are no fields left then we dominated
      return !non_dominated;
    }

    //--------------------------------------------------------------------------
    void TraceViewSet::dominates(LogicalView *view, 
                            IndexSpaceExpression *expr, FieldMask mask,
                            FieldMaskSet<IndexSpaceExpression> &non_dominated,
                            FieldMaskSet<IndexSpaceExpression> *dominated) const
    //--------------------------------------------------------------------------
    {
      // If this is for an empty equivalence set then it doesn't matter
      if (expr->is_empty())
      {
        if (dominated != NULL)
          dominated->insert(expr, mask);
        return;
      }
      ViewExprs::const_iterator finder = conditions.find(view);
      if (finder == conditions.end() ||
          (finder->second.get_valid_mask() * mask))
      {
        non_dominated.insert(expr, mask);
        return;
      }

      const size_t expr_volume = expr->get_volume();
      IndexSpaceExpression *const total_expr = region->row_source;
#ifdef DEBUG_LEGION
      // This is a necessary but not sufficient condition for dominance
      // If we need to we can put in the full intersection test later
      assert(expr_volume <= total_expr->get_volume());
#endif
      if ((expr == total_expr) || (expr_volume == total_expr->get_volume()))
      {
        // Expression is for the whole view, so will only be dominated
        // for the full view
        FieldMaskSet<IndexSpaceExpression>::const_iterator expr_finder =
          finder->second.find(total_expr);
        if (expr_finder != finder->second.end())
        {
          const FieldMask overlap = mask & expr_finder->second;
          if (!!overlap)
          {
            if (dominated != NULL)
              dominated->insert(expr, overlap); 
            mask -= overlap;
            if (!mask)
              return;
          }
        }
      }
      // There is at most one expression per field so just iterate and compare
      for (FieldMaskSet<IndexSpaceExpression>::const_iterator it =
            finder->second.begin(); it != finder->second.end(); it++)
      {
        const FieldMask overlap = mask & it->second;
        if (!overlap)
          continue;
        if ((it->first != total_expr) && (it->first != expr))
        {
          IndexSpaceExpression *intersection = 
            forest->intersect_index_spaces(it->first, expr);
          const size_t volume = intersection->get_volume();
          if (volume == 0)
            continue;
          // Can only dominate if we have enough points
          if (volume < expr->get_volume())
          {
            if (dominated != NULL)
              dominated->insert(intersection, overlap);
            IndexSpaceExpression *diff = 
              forest->subtract_index_spaces(expr, intersection);
            non_dominated.insert(diff, overlap);
          }
          else if (dominated != NULL)
            dominated->insert(expr, overlap);
        } // total expr dominates everything
        else if (dominated != NULL)
          dominated->insert(expr, overlap);
        mask -= overlap;
        if (!mask)
          return;
      }
      // If we get here then these fields are definitely not dominated
#ifdef DEBUG_LEGION
      assert(!!mask);
#endif
      non_dominated.insert(expr, mask);
    }

    //--------------------------------------------------------------------------
    void TraceViewSet::filter_independent_fields(IndexSpaceExpression *expr,
                                                 FieldMask &mask) const
    //--------------------------------------------------------------------------
    {
      FieldMask independent = mask;
      for (ViewExprs::const_iterator vit =
            conditions.begin(); vit != conditions.end(); vit++)
      {
        if (independent * vit->second.get_valid_mask())
          continue;
        for (FieldMaskSet<IndexSpaceExpression>::const_iterator it =
              vit->second.begin(); it != vit->second.end(); it++)
        {
          const FieldMask overlap = it->second & independent;
          if (!overlap)
            continue;
          IndexSpaceExpression *overlap_expr = 
            forest->intersect_index_spaces(it->first, expr);
          if (!overlap_expr->is_empty())
          {
            independent -= overlap;
            if (!independent)
              break;
          }
        }
        if (!independent)
          break;
      }
      if (!!independent)
        mask -= independent;
    }

    //--------------------------------------------------------------------------
    bool TraceViewSet::subsumed_by(const TraceViewSet &set, 
                    bool allow_independent, FailedPrecondition *condition) const
    //--------------------------------------------------------------------------
    {
      for (ViewExprs::const_iterator vit = 
            conditions.begin(); vit != conditions.end(); ++vit)
        for (FieldMaskSet<IndexSpaceExpression>::const_iterator it =
              vit->second.begin(); it != vit->second.end(); ++it)
        {
          if (allow_independent)
          {
            // If we're allowing independent views, that means the set
            // does not need to dominate the view as long as there are no
            // views in the set that overlap logically with the test view
            // This allows us to handle the read-only precondition case
            // where we have read-only views that show up in the preconditions
            // but do not appear logically anywhere in the postconditions
            FieldMaskSet<IndexSpaceExpression> non_dominated;
            set.dominates(vit->first, it->first, it->second, non_dominated);
            for (FieldMaskSet<IndexSpaceExpression>::const_iterator nit =
                  non_dominated.begin(); nit != non_dominated.end(); nit++)
            {
              // If all the fields are independent from anything that was
              // written in the postcondition then we know this is a
              // read-only precondition that does not need to be subsumed
              FieldMask mask = nit->second;
              set.filter_independent_fields(nit->first, mask);
              if (!mask)
                continue;
              if (condition != NULL)
              {
                condition->view = vit->first;
                condition->expr = nit->first;
                condition->mask = mask;
              }
              return false;
            }
          }
          else
          {
            FieldMask mask = it->second;
            if (!set.dominates(vit->first, it->first, mask))
            {
              if (condition != NULL)
              {
                condition->view = vit->first;
                condition->expr = it->first;
                condition->mask = mask;
              }
              return false;
            }
          }
        }

      return true;
    }

    //--------------------------------------------------------------------------
    bool TraceViewSet::independent_of(const TraceViewSet &set,
                                      FailedPrecondition *condition) const
    //--------------------------------------------------------------------------
    {
      if (conditions.size() > set.conditions.size())
        return set.independent_of(*this, condition);
      for (ViewExprs::const_iterator vit = 
            conditions.begin(); vit != conditions.end(); ++vit)
      {
        ViewExprs::const_iterator finder = set.conditions.find(vit->first);
        if (finder == set.conditions.end())
          continue;
        if (vit->second.get_valid_mask() * finder->second.get_valid_mask())
          continue;
        LegionMap<std::pair<IndexSpaceExpression*,IndexSpaceExpression*>,
                  FieldMask>::aligned overlaps;
        unique_join_on_field_mask_sets(vit->second, finder->second, overlaps);
        for (LegionMap<std::pair<IndexSpaceExpression*,IndexSpaceExpression*>,
                       FieldMask>::aligned::const_iterator it = 
              overlaps.begin(); it != overlaps.end(); it++)
        {
          IndexSpaceExpression *overlap = 
            forest->intersect_index_spaces(it->first.first, it->first.second);
          if (!overlap->is_empty())
          {
            if (condition != NULL)
            {
              condition->view = vit->first;
              condition->expr = overlap;
              condition->mask = it->second;
            }
            return false;
          }
        }
      }
      return true;
    }

    //--------------------------------------------------------------------------
    void TraceViewSet::record_first_failed(FailedPrecondition *condition) const
    //--------------------------------------------------------------------------
    {
      ViewExprs::const_iterator vit = conditions.begin();
      FieldMaskSet<IndexSpaceExpression>::const_iterator it =
        vit->second.begin();
      condition->view = vit->first;
      condition->expr = it->first;
      condition->mask = it->second;
    }

    //--------------------------------------------------------------------------
    void TraceViewSet::transpose_uniquely(LegionMap<IndexSpaceExpression*,
                             FieldMaskSet<LogicalView> >::aligned &target) const
    //--------------------------------------------------------------------------
    {
#ifdef DEBUG_LEGION
      assert(target.empty());
#endif
      for (ViewExprs::const_iterator vit = 
            conditions.begin(); vit != conditions.end(); ++vit)
        for (FieldMaskSet<IndexSpaceExpression>::const_iterator it =
              vit->second.begin(); it != vit->second.end(); it++)
          target[it->first].insert(vit->first, it->second);
      if (target.size() == 1)
        return;
      // Now for the hard part, we need to compare any expresions that overlap
      // and have overlapping fields so we can uniquify them, this reduces the
      // number of analyses in the precondition/anticondition cases, and is 
      // necessary for correctness in the postcondition case where we cannot
      // have multiple overwrites for the same fields and index expressions
      FieldMaskSet<IndexSpaceExpression> expr_fields;
      LegionMap<IndexSpaceExpression*,
                FieldMaskSet<LogicalView> >::aligned intermediate;
      intermediate.swap(target);
      for (LegionMap<IndexSpaceExpression*,
            FieldMaskSet<LogicalView> >::aligned::const_iterator it =
            intermediate.begin(); it != intermediate.end(); it++)
        expr_fields.insert(it->first, it->second.get_valid_mask());
      LegionList<FieldSet<IndexSpaceExpression*> >::aligned field_exprs;
      expr_fields.compute_field_sets(FieldMask(), field_exprs);
      for (LegionList<FieldSet<IndexSpaceExpression*> >::aligned::const_iterator
            eit = field_exprs.begin(); eit != field_exprs.end(); eit++)
      {
        if (eit->elements.size() == 1)
        {
          IndexSpaceExpression *expr = *(eit->elements.begin());
          FieldMaskSet<LogicalView> &src_views = intermediate[expr];
          FieldMaskSet<LogicalView> &dst_views = target[expr];
          // No chance of overlapping so just move everything over
          if (eit->set_mask != src_views.get_valid_mask())
          {
            // Move over the relevant expressions
            for (FieldMaskSet<LogicalView>::const_iterator it = 
                  src_views.begin(); it != src_views.end(); it++)
            {
              const FieldMask overlap = eit->set_mask & it->second;
              if (!overlap)
                continue;
              dst_views.insert(it->first, overlap);
            }
          }
          else if (!dst_views.empty())
          {
            for (FieldMaskSet<LogicalView>::const_iterator it = 
                  src_views.begin(); it != src_views.end(); it++)
              dst_views.insert(it->first, it->second);
          }
          else
            dst_views.swap(src_views);
          continue;
        }
        // Do pair-wise intersection tests for overlapping of the expressions
        std::vector<IndexSpaceExpression*> disjoint_expressions;
        std::vector<std::vector<IndexSpaceExpression*> > disjoint_components;
        for (std::set<IndexSpaceExpression*>::const_iterator isit = 
              eit->elements.begin(); isit != eit->elements.end(); isit++)
        {
          IndexSpaceExpression *current = *isit;
          const size_t num_expressions = disjoint_expressions.size();
          for (unsigned idx = 0; idx < num_expressions; idx++)
          {
            IndexSpaceExpression *expr = disjoint_expressions[idx];
            // Compute the intersection
            IndexSpaceExpression *intersection =
              forest->intersect_index_spaces(expr, current);
            const size_t volume = intersection->get_volume();
            if (volume == 0)
              continue;
            if (volume == current->get_volume())
            {
              // this one dominates us, see if we need to split ourself off
              if (volume < expr->get_volume())
              {
                disjoint_expressions.push_back(intersection);
                disjoint_components.resize(disjoint_components.size() + 1);
                std::vector<IndexSpaceExpression*> &components =
                  disjoint_components.back();
                components.insert(components.end(),
                    disjoint_components[idx].begin(), 
                    disjoint_components[idx].end());
                components.push_back(*isit);
                disjoint_expressions[idx] =
                  forest->subtract_index_spaces(expr, intersection);
              }
              else // Congruent so we are done
                disjoint_components[idx].push_back(*isit);
              current = NULL;
              break;
            }
            else if (volume == expr->get_volume())
            {
              // We dominate the expression so add ourselves and compute diff
              disjoint_components[idx].push_back(*isit); 
              current = forest->subtract_index_spaces(current, intersection);
#ifdef DEBUG_LEGION
              assert(!current->is_empty());
#endif
            }
            else
            {
              // Split into the three parts and keep going
              disjoint_expressions.push_back(intersection);
              disjoint_components.resize(disjoint_components.size() + 1);
              std::vector<IndexSpaceExpression*> &components = 
                disjoint_components.back();
              components.insert(components.end(),
                  disjoint_components[idx].begin(), 
                  disjoint_components[idx].end());
              components.push_back(*isit);
              disjoint_expressions[idx] =
                forest->subtract_index_spaces(expr, intersection);
              current = forest->subtract_index_spaces(current, intersection);
#ifdef DEBUG_LEGION
              assert(!current->is_empty());
#endif
            }
          }
          if (current != NULL)
          {
            disjoint_expressions.push_back(current);
            disjoint_components.resize(disjoint_components.size() + 1);
            disjoint_components.back().push_back(*isit);
          }
        }
        // Now we have overlapping expressions and constituents for
        // each of what used to be the old equivalence sets, so we
        // can now build the actual output target
        for (unsigned idx = 0; idx < disjoint_expressions.size(); idx++)
        {
          FieldMaskSet<LogicalView> &dst_views =
            target[disjoint_expressions[idx]];
          for (std::vector<IndexSpaceExpression*>::const_iterator sit =
                disjoint_components[idx].begin(); sit !=
                disjoint_components[idx].end(); sit++)
          {
#ifdef DEBUG_LEGION
            assert(intermediate.find(*sit) != intermediate.end());
#endif
            const FieldMaskSet<LogicalView> &src_views = intermediate[*sit];
            for (FieldMaskSet<LogicalView>::const_iterator it =
                  src_views.begin(); it != src_views.end(); it++)
            {
              const FieldMask overlap = it->second & eit->set_mask;
              if (!overlap)
                continue;
              dst_views.insert(it->first, overlap);
            }
          }
        }
      }
    }

    //--------------------------------------------------------------------------
    void TraceViewSet::find_overlaps(TraceViewSet &target, 
                                     IndexSpaceExpression *expr, 
                                     const bool expr_covers, 
                                     const FieldMask &mask,
                                     ReferenceMutator &mutator) const
    //--------------------------------------------------------------------------
    {
#ifdef DEBUG_LEGION
      assert(target.owner_did == 0);
#endif
      if (expr_covers)
      {
        for (ViewExprs::const_iterator vit = 
              conditions.begin(); vit != conditions.end(); vit++)
        {
          if (!(vit->second.get_valid_mask() - mask))
          {
            // sending everything
            for (FieldMaskSet<IndexSpaceExpression>::const_iterator it =
                  vit->second.begin(); it != vit->second.end(); it++)
              target.insert(vit->first, it->first, it->second, mutator);
          }
          else
          {
            // filtering on fields
            for (FieldMaskSet<IndexSpaceExpression>::const_iterator it =
                  vit->second.begin(); it != vit->second.end(); it++)
            {
              const FieldMask overlap = mask & it->second;
              if (!overlap)
                continue;
              target.insert(vit->first, it->first, overlap, mutator);
            }
          }
        }
      }
      else
      {
        for (ViewExprs::const_iterator vit = 
              conditions.begin(); vit != conditions.end(); vit++)
        {
          FieldMask view_overlap = vit->second.get_valid_mask() & mask;
          if (!view_overlap)
            continue;
          for (FieldMaskSet<IndexSpaceExpression>::const_iterator it =
                vit->second.begin(); it != vit->second.end(); it++)
          {
            const FieldMask overlap = it->second & view_overlap;
            if (!overlap)
              continue;
            IndexSpaceExpression *expr_overlap = 
              forest->intersect_index_spaces(it->first, expr); 
            const size_t volume = expr_overlap->get_volume();
            if (volume > 0)
            {
              if (volume == expr->get_volume())
                target.insert(vit->first, expr, overlap, mutator);
              else if (volume == it->first->get_volume())
                target.insert(vit->first, it->first, overlap, mutator);
              else
                target.insert(vit->first, expr_overlap, overlap, mutator);
            }
            view_overlap -= overlap;
            if (!view_overlap)
              break;
          }
        }
      }
    }

    //--------------------------------------------------------------------------
    bool TraceViewSet::empty(void) const
    //--------------------------------------------------------------------------
    {
      return conditions.empty();
    }

    //--------------------------------------------------------------------------
    void TraceViewSet::merge(TraceViewSet &target, 
                             std::set<RtEvent> &applied_events) const
    //--------------------------------------------------------------------------
    {
      WrapperReferenceMutator mutator(applied_events);
      for (ViewExprs::const_iterator vit = 
            conditions.begin(); vit != conditions.end(); ++vit)
        for (FieldMaskSet<IndexSpaceExpression>::const_iterator it =
              vit->second.begin(); it != vit->second.end(); it++)
          target.insert(vit->first, it->first, it->second, mutator);
    }

    //--------------------------------------------------------------------------
    void TraceViewSet::pack(Serializer &rez, AddressSpaceID target) const
    //--------------------------------------------------------------------------
    {
      rez.serialize<size_t>(conditions.size());
      for (ViewExprs::const_iterator vit = 
            conditions.begin(); vit != conditions.end(); ++vit)
      {
        rez.serialize(vit->first->did);
        rez.serialize<size_t>(vit->second.size());
        for (FieldMaskSet<IndexSpaceExpression>::const_iterator it =
              vit->second.begin(); it != vit->second.end(); it++)
        {
          it->first->pack_expression(rez, target);
          rez.serialize(it->second);
        }
      }
    }

    //--------------------------------------------------------------------------
    void TraceViewSet::unpack(Deserializer &derez, size_t num_views,
                         AddressSpaceID source, std::set<RtEvent> &ready_events)
    //--------------------------------------------------------------------------
    {
#ifdef DEBUG_LEGION
      assert(owner_did == 0); // should only be unpacking without refs
#endif
      for (unsigned idx1 = 0; idx1 < num_views; idx1++)
      {
        DistributedID did;
        derez.deserialize(did);
        RtEvent ready;
        LogicalView *view = 
          forest->runtime->find_or_request_logical_view(did, ready);
        size_t num_exprs;
        derez.deserialize(num_exprs);
        FieldMaskSet<IndexSpaceExpression> &exprs = conditions[view];
        for (unsigned idx2 = 0; idx2 < num_exprs; idx2++)
        {
          IndexSpaceExpression *expr = 
            IndexSpaceExpression::unpack_expression(derez, forest, source);
          FieldMask mask;
          derez.deserialize(mask);
          exprs.insert(expr, mask);
        }
        if (ready.exists() && !ready.has_triggered())
          ready_events.insert(ready);
      }
    }

    //--------------------------------------------------------------------------
    void TraceViewSet::dump(void) const
    //--------------------------------------------------------------------------
    {
      const LogicalRegion lr = region->handle;
      for (ViewExprs::const_iterator vit = 
            conditions.begin(); vit != conditions.end(); ++vit)
      {
        LogicalView *view = vit->first;
        for (FieldMaskSet<IndexSpaceExpression>::const_iterator it =
              vit->second.begin(); it != vit->second.end(); ++it)
        {
          char *mask = it->second.to_string();
          const void *name = NULL; size_t name_size = 0;
          forest->runtime->retrieve_semantic_information(lr, 
              LEGION_NAME_SEMANTIC_TAG, name, name_size, true, true);
          PhysicalManager *manager = view->get_manager();
          log_tracing.info() << "  "
                    << (view->is_reduction_view() ? "Reduction" : 
                       (view->is_fill_view() ? "Fill" : "Materialized"))
                    << " view: " << view << ", Inst: " << std::hex
                    << ((manager != NULL) ? 
                        manager->get_instance(DomainPoint()).id : 0)
                    << std::dec
                    << ", Index expr: " << it->first->expr_id
                    << ", Name: " << (name_size > 0 ? (const char*)name : "")
                    << ", Field Mask: " << mask;
          free(mask);
        }
      }
    }

    /////////////////////////////////////////////////////////////
    // TraceConditionSet
    /////////////////////////////////////////////////////////////

    //--------------------------------------------------------------------------
    TraceConditionSet::TraceConditionSet(PhysicalTrace *trace,
                        RegionTreeForest *f, IndexSpaceExpression *expr,
                        const FieldMask &mask, const std::set<RegionNode*> &rgs)
      : context(trace->logical_trace->ctx), forest(f),
        condition_expr(expr), condition_mask(mask), 
        regions(std::vector<RegionNode*>(rgs.begin(), rgs.end())),
        precondition_views(NULL), anticondition_views(NULL), 
        postcondition_views(NULL)
    //--------------------------------------------------------------------------
    {
      condition_expr->add_base_expression_reference(TRACE_REF);
      for (std::vector<RegionNode*>::const_iterator it =
            regions.begin(); it != regions.end(); it++)
        (*it)->add_base_resource_ref(TRACE_REF);
    }

    //--------------------------------------------------------------------------
    TraceConditionSet::TraceConditionSet(const TraceConditionSet &rhs)
      : context(rhs.context), forest(rhs.forest),
        condition_expr(rhs.condition_expr), condition_mask(rhs.condition_mask),
        regions(rhs.regions)
    //--------------------------------------------------------------------------
    {
      // should never be called
      assert(false);
    }

    //--------------------------------------------------------------------------
    TraceConditionSet::~TraceConditionSet(void)
    //--------------------------------------------------------------------------
    {
#ifdef DEBUG_LEGION
      assert(current_sets.empty());
#endif
      for (LegionMap<IndexSpaceExpression*,
                     FieldMaskSet<LogicalView> >::aligned::const_iterator eit =
            preconditions.begin(); eit != preconditions.end(); eit++)
      {
        for (FieldMaskSet<LogicalView>::const_iterator it = 
              eit->second.begin(); it != eit->second.end(); it++)
          if (it->first->remove_base_valid_ref(TRACE_REF))
            delete it->first;
        if (eit->first->remove_base_expression_reference(TRACE_REF))
          delete eit->first;
      }
      for (LegionMap<IndexSpaceExpression*,
                     FieldMaskSet<LogicalView> >::aligned::const_iterator eit =
            anticonditions.begin(); eit != anticonditions.end(); eit++)
      {
        for (FieldMaskSet<LogicalView>::const_iterator it = 
              eit->second.begin(); it != eit->second.end(); it++)
          if (it->first->remove_base_valid_ref(TRACE_REF))
            delete it->first;
        if (eit->first->remove_base_expression_reference(TRACE_REF))
          delete eit->first;
      }
      for (LegionMap<IndexSpaceExpression*,
                     FieldMaskSet<LogicalView> >::aligned::const_iterator eit =
            postconditions.begin(); eit != postconditions.end(); eit++)
      {
        for (FieldMaskSet<LogicalView>::const_iterator it = 
              eit->second.begin(); it != eit->second.end(); it++)
          if (it->first->remove_base_valid_ref(TRACE_REF))
            delete it->first;
        if (eit->first->remove_base_expression_reference(TRACE_REF))
          delete eit->first;
      }
      for (std::vector<RegionNode*>::const_iterator it = 
            regions.begin(); it != regions.end(); it++)
        if ((*it)->remove_base_resource_ref(TRACE_REF))
          delete (*it);
      if (condition_expr->remove_base_expression_reference(TRACE_REF))
        delete condition_expr;
      if (precondition_views != NULL)
        delete precondition_views;
      if (anticondition_views != NULL)
        delete anticondition_views;
      if (postcondition_views != NULL)
        delete postcondition_views;
    }

    //--------------------------------------------------------------------------
    TraceConditionSet& TraceConditionSet::operator=(
                                                   const TraceConditionSet &rhs)
    //--------------------------------------------------------------------------
    {
      // should never be called
      assert(false);
      return *this;
    }

    //--------------------------------------------------------------------------
    void TraceConditionSet::add_tracker_reference(unsigned cnt)
    //--------------------------------------------------------------------------
    {
      add_reference(cnt);
    }

    //--------------------------------------------------------------------------
    bool TraceConditionSet::remove_tracker_reference(unsigned cnt)
    //--------------------------------------------------------------------------
    {
      return remove_reference(cnt);
    }

    //--------------------------------------------------------------------------
    void TraceConditionSet::record_equivalence_set(EquivalenceSet *set,
                                                   const FieldMask &mask)
    //--------------------------------------------------------------------------
    {
      set->record_tracker(this, mask);
      AutoLock s_lock(set_lock);
      if (current_sets.insert(set, mask))
        set->add_base_resource_ref(TRACE_REF);
    }

    //--------------------------------------------------------------------------
    void TraceConditionSet::record_pending_equivalence_set(EquivalenceSet *set,
                                                          const FieldMask &mask) 
    //--------------------------------------------------------------------------
    {
      AutoLock s_lock(set_lock);
      pending_sets.insert(set, mask);
    }

    //--------------------------------------------------------------------------
    bool TraceConditionSet::can_filter_context(ContextID filter_id) const
    //--------------------------------------------------------------------------
    {
      return (filter_id == context->get_context_id());
    }

    //--------------------------------------------------------------------------
    void TraceConditionSet::remove_equivalence_set(EquivalenceSet *set,
                                                   const FieldMask &mask)
    //--------------------------------------------------------------------------
    {
      {
        AutoLock s_lock(set_lock);
        invalid_mask |= mask;
        FieldMaskSet<EquivalenceSet>::iterator finder = current_sets.find(set);
        // Might have already been removed as part of deleting the set
        if (finder == current_sets.end())
          return;
#ifdef DEBUG_LEGION
        assert(!(mask - finder->second));
#endif
        finder.filter(mask);
        if (!finder->second)
          current_sets.erase(finder);
        else
          return;
      }
      // Remove the reference if we removed the set from our current sets
      if (set->remove_base_resource_ref(TRACE_REF))
        delete set;
    }

    //--------------------------------------------------------------------------
    void TraceConditionSet::invalidate_equivalence_sets(void)
    //--------------------------------------------------------------------------
    {
      FieldMaskSet<EquivalenceSet> to_remove;
      {
        AutoLock s_lock(set_lock);
        if (current_sets.empty())
          return;
        to_remove.swap(current_sets);
      }
      for (FieldMaskSet<EquivalenceSet>::const_iterator it =
            to_remove.begin(); it != to_remove.end(); it++)
      {
        it->first->remove_tracker(this, it->second);
        if (it->first->remove_base_resource_ref(TRACE_REF))
          delete it->first;
      }
    }

    //--------------------------------------------------------------------------
    void TraceConditionSet::capture(EquivalenceSet *set, 
                                    std::set<RtEvent> &ready_events)
    //--------------------------------------------------------------------------
    {
      set->record_tracker(this, condition_mask);
      if (current_sets.insert(set, condition_mask))
        set->add_base_resource_ref(TRACE_REF);
      const RtEvent ready_event = 
        set->capture_trace_conditions(this, set->local_space, condition_expr, 
                              condition_mask, RtUserEvent::NO_RT_USER_EVENT); 
      if (ready_event.exists() && !ready_event.has_triggered())
        ready_events.insert(ready_event);
    }

    //--------------------------------------------------------------------------
    void TraceConditionSet::receive_capture(TraceViewSet *pre, 
               TraceViewSet *anti, TraceViewSet *post, std::set<RtEvent> &ready)
    //--------------------------------------------------------------------------
    {
#ifdef DEBUG_LEGION
      assert(precondition_views == NULL);
      assert(anticondition_views == NULL);
      assert(postcondition_views == NULL);
#endif
      precondition_views = pre;
      anticondition_views = anti;
      postcondition_views = post;
      WrapperReferenceMutator mutator(ready);
      if (precondition_views != NULL)
      {
        precondition_views->transpose_uniquely(preconditions);
        for (LegionMap<IndexSpaceExpression*,
                       FieldMaskSet<LogicalView> >::aligned::const_iterator 
              eit = preconditions.begin(); eit != preconditions.end(); eit++)
        {
          eit->first->add_base_expression_reference(TRACE_REF, &mutator);
          for (FieldMaskSet<LogicalView>::const_iterator it = 
                eit->second.begin(); it != eit->second.end(); it++)
            it->first->add_base_valid_ref(TRACE_REF, &mutator);
        }
      }
      if (anticondition_views != NULL)
      {
        anticondition_views->transpose_uniquely(anticonditions);
        for (LegionMap<IndexSpaceExpression*,
                       FieldMaskSet<LogicalView> >::aligned::const_iterator 
              eit = anticonditions.begin(); eit != anticonditions.end(); eit++)
        {
          eit->first->add_base_expression_reference(TRACE_REF, &mutator);
          for (FieldMaskSet<LogicalView>::const_iterator it = 
                eit->second.begin(); it != eit->second.end(); it++)
            it->first->add_base_valid_ref(TRACE_REF, &mutator);
        }
      }
      if (postcondition_views != NULL)
      {
        postcondition_views->transpose_uniquely(postconditions);
        for (LegionMap<IndexSpaceExpression*,
                       FieldMaskSet<LogicalView> >::aligned::const_iterator 
              eit = postconditions.begin(); eit != postconditions.end(); eit++)
        {
          eit->first->add_base_expression_reference(TRACE_REF, &mutator);
          for (FieldMaskSet<LogicalView>::const_iterator it = 
                eit->second.begin(); it != eit->second.end(); it++)
            it->first->add_base_valid_ref(TRACE_REF, &mutator);
        }
      }
    }

    //--------------------------------------------------------------------------
    bool TraceConditionSet::is_empty(void) const
    //--------------------------------------------------------------------------
    {
      if (precondition_views != NULL)
        return false;
      if (anticondition_views != NULL)
        return false;
      if (postcondition_views != NULL)
        return false;
      return true;
    }

    //--------------------------------------------------------------------------
    bool TraceConditionSet::is_replayable(bool &not_subsumed,
                                       TraceViewSet::FailedPrecondition *failed)
    //--------------------------------------------------------------------------
    {
      bool replayable = true;
      // Note that it is ok to have precondition views and no postcondition
      // views because that means that everything was read-only and therefore
      // still idempotent and replayable
      if ((precondition_views != NULL) && (postcondition_views != NULL) &&
          !precondition_views->subsumed_by(*postcondition_views, true, failed))
      {
        if ((failed != NULL) && (postcondition_views == NULL))
          precondition_views->record_first_failed(failed);
        replayable = false;
        not_subsumed = true;
      }
      if (replayable && 
          (postcondition_views != NULL) && (anticondition_views != NULL) &&
          !postcondition_views->independent_of(*anticondition_views, failed))
      {
        replayable = false;
        not_subsumed = false;
      }
      // Clean up our view objects since we no longer need them
      if (precondition_views != NULL)
      {
        delete precondition_views;
        precondition_views = NULL;
      }
      if (anticondition_views != NULL)
      {
        delete anticondition_views;
        anticondition_views = NULL;
      }
      if (postcondition_views != NULL)
      {
        delete postcondition_views;
        postcondition_views = NULL;
      }
      return replayable;
    }

    //--------------------------------------------------------------------------
    void TraceConditionSet::dump_preconditions(void) const
    //--------------------------------------------------------------------------
    {
#ifdef DEBUG_LEGION
      assert(!regions.empty());
#endif
      TraceViewSet dump_view_set(forest, 0/*owner did*/,
          forest->get_tree(regions.front()->handle.get_tree_id()));
      LocalReferenceMutator mutator;
      for (ExprViews::const_iterator eit = 
            preconditions.begin(); eit != preconditions.end(); eit++)
        for (FieldMaskSet<LogicalView>::const_iterator it =
              eit->second.begin(); it != eit->second.end(); it++)
          dump_view_set.insert(it->first, eit->first, it->second, mutator);
      dump_view_set.dump();
    }

    //--------------------------------------------------------------------------
    void TraceConditionSet::dump_anticonditions(void) const
    //--------------------------------------------------------------------------
    {
#ifdef DEBUG_LEGION
      assert(!regions.empty());
#endif
      TraceViewSet dump_view_set(forest, 0/*owner did*/,
          forest->get_tree(regions.front()->handle.get_tree_id()));
      LocalReferenceMutator mutator;
      for (ExprViews::const_iterator eit = 
            anticonditions.begin(); eit != anticonditions.end(); eit++)
        for (FieldMaskSet<LogicalView>::const_iterator it =
              eit->second.begin(); it != eit->second.end(); it++)
          dump_view_set.insert(it->first, eit->first, it->second, mutator);
      dump_view_set.dump();
    }

    //--------------------------------------------------------------------------
    void TraceConditionSet::dump_postconditions(void) const
    //--------------------------------------------------------------------------
    {
#ifdef DEBUG_LEGION
      assert(!regions.empty());
#endif
      TraceViewSet dump_view_set(forest, 0/*owner did*/,
          forest->get_tree(regions.front()->handle.get_tree_id()));
      LocalReferenceMutator mutator;
      for (ExprViews::const_iterator eit = 
            postconditions.begin(); eit != postconditions.end(); eit++)
        for (FieldMaskSet<LogicalView>::const_iterator it =
              eit->second.begin(); it != eit->second.end(); it++)
          dump_view_set.insert(it->first, eit->first, it->second, mutator);
      dump_view_set.dump();
    }

    //--------------------------------------------------------------------------
    void TraceConditionSet::test_require(Operation *op, 
             std::set<RtEvent> &ready_events, std::set<RtEvent> &applied_events)
    //--------------------------------------------------------------------------
    {
      // We should not need the lock here because the trace should be 
      // blocking all other operations from running and changing the 
      // equivalence sets while we are here
      // First check to see if we need to recompute our equivalence sets
      if (!!invalid_mask)
      {
        const RtEvent ready = recompute_equivalence_sets(op);
        if (ready.exists() && !ready.has_triggered())
        {
          const RtUserEvent tested = Runtime::create_rt_user_event();
          const RtUserEvent applied = Runtime::create_rt_user_event();
          DeferTracePreconditionTestArgs args(this, op, tested, applied);
          forest->runtime->issue_runtime_meta_task(args, 
              LG_LATENCY_DEFERRED_PRIORITY, ready);
          ready_events.insert(tested);
          applied_events.insert(applied);
          return;
        }
      }
#ifdef DEBUG_LEGION
      assert(precondition_analyses.empty());
      assert(anticondition_analyses.empty());
#endif
      // Make analyses for the precondition and anticondition tests
      for (ExprViews::const_iterator eit = 
            preconditions.begin(); eit != preconditions.end(); eit++)
      {
        InvalidInstAnalysis *analysis = new InvalidInstAnalysis(forest->runtime,  
            op, precondition_analyses.size(), eit->first, eit->second);
        analysis->add_reference();
        precondition_analyses.push_back(analysis);
        std::set<RtEvent> deferral_events;
        for (FieldMaskSet<EquivalenceSet>::const_iterator it =
              current_sets.begin(); it != current_sets.end(); it++)
        {
          const FieldMask overlap = eit->second.get_valid_mask() & it->second;
          if (!overlap)
            continue;
          analysis->traverse(it->first, overlap,deferral_events,applied_events);
        }
        const RtEvent traversal_done = deferral_events.empty() ?
          RtEvent::NO_RT_EVENT : Runtime::merge_events(deferral_events);
        if (traversal_done.exists() || analysis->has_remote_sets())
        {
          const RtEvent ready = 
            analysis->perform_remote(traversal_done, applied_events);
          if (ready.exists() && !ready.has_triggered())
            ready_events.insert(ready);
        }
      }
      for (ExprViews::const_iterator eit =
            anticonditions.begin(); eit != anticonditions.end(); eit++)
      {
        AntivalidInstAnalysis *analysis = 
          new AntivalidInstAnalysis(forest->runtime, op, 
              anticondition_analyses.size(), eit->first, eit->second);
        analysis->add_reference();
        anticondition_analyses.push_back(analysis);
        std::set<RtEvent> deferral_events;
        for (FieldMaskSet<EquivalenceSet>::const_iterator it =
              current_sets.begin(); it != current_sets.end(); it++)
        {
          const FieldMask overlap = eit->second.get_valid_mask() & it->second;
          if (!overlap)
            continue;
          analysis->traverse(it->first, overlap,deferral_events,applied_events);
        }
        const RtEvent traversal_done = deferral_events.empty() ?
          RtEvent::NO_RT_EVENT : Runtime::merge_events(deferral_events);
        if (traversal_done.exists() || analysis->has_remote_sets())
        {
          const RtEvent ready = 
            analysis->perform_remote(traversal_done, applied_events);
          if (ready.exists() && !ready.has_triggered())
            ready_events.insert(ready);
        }
      }
    }

    //--------------------------------------------------------------------------
    /*static*/ void TraceConditionSet::handle_precondition_test(
                                                               const void *args)
    //--------------------------------------------------------------------------
    {
      const DeferTracePreconditionTestArgs *dargs = 
        (const DeferTracePreconditionTestArgs*)args;
      std::set<RtEvent> ready_events, applied_events;
      dargs->set->test_require(dargs->op, ready_events, applied_events);
      if (!ready_events.empty())
        Runtime::trigger_event(dargs->done_event, 
            Runtime::merge_events(ready_events));
      else
        Runtime::trigger_event(dargs->done_event);
      if (!applied_events.empty())
        Runtime::trigger_event(dargs->applied_event,
            Runtime::merge_events(applied_events));
      else
        Runtime::trigger_event(dargs->applied_event);
    }

    //--------------------------------------------------------------------------
    bool TraceConditionSet::check_require(void)
    //--------------------------------------------------------------------------
    {
      bool satisfied = true;
      for (std::vector<InvalidInstAnalysis*>::const_iterator it =
            precondition_analyses.begin(); it != 
            precondition_analyses.end(); it++)
      {
        if ((*it)->has_invalid())
          satisfied = false;
        if ((*it)->remove_reference())
          delete (*it);
      }
      precondition_analyses.clear();
      for (std::vector<AntivalidInstAnalysis*>::const_iterator it =
            anticondition_analyses.begin(); it != 
            anticondition_analyses.end(); it++)
      {
        if ((*it)->has_antivalid())
          satisfied = false;
        if ((*it)->remove_reference())
          delete (*it);
      }
      anticondition_analyses.clear();
      return satisfied;
    }

    //--------------------------------------------------------------------------
    void TraceConditionSet::ensure(Operation *op, 
                                   std::set<RtEvent> &applied_events)
    //--------------------------------------------------------------------------
    {
      // We should not need the lock here because the trace should be 
      // blocking all other operations from running and changing the 
      // equivalence sets while we are here
      // First check to see if we need to recompute our equivalence sets
      if (!!invalid_mask)
      {
        const RtEvent ready = recompute_equivalence_sets(op);
        if (ready.exists() && !ready.has_triggered())
        {
          const RtUserEvent applied= Runtime::create_rt_user_event();
          DeferTracePostconditionTestArgs args(this, op, applied);
          forest->runtime->issue_runtime_meta_task(args, 
              LG_LATENCY_DEFERRED_PRIORITY, ready);
          applied_events.insert(applied);
          return;
        }
      }
      // Perform an overwrite analysis for each of the postconditions
      unsigned index = 0;
      const TraceInfo trace_info(op, false/*init*/);
      const RegionUsage usage(LEGION_READ_WRITE, LEGION_EXCLUSIVE, 0);
      for (ExprViews::const_iterator eit = 
            postconditions.begin(); eit != postconditions.end(); eit++, index++)
      {
        OverwriteAnalysis *analysis = new OverwriteAnalysis(forest->runtime,
            op, index, usage, eit->first, eit->second, 
            PhysicalTraceInfo(trace_info, index), ApEvent::NO_AP_EVENT);
        analysis->add_reference();
        std::set<RtEvent> deferral_events;
        for (FieldMaskSet<EquivalenceSet>::const_iterator it =
              current_sets.begin(); it != current_sets.end(); it++)
        {
          const FieldMask overlap = eit->second.get_valid_mask() & it->second;
          if (!overlap)
            continue;
          analysis->traverse(it->first, overlap,deferral_events,applied_events);
        }
        const RtEvent traversal_done = deferral_events.empty() ?
          RtEvent::NO_RT_EVENT : Runtime::merge_events(deferral_events);
        if (traversal_done.exists() || analysis->has_remote_sets())
          analysis->perform_remote(traversal_done, applied_events);
        if (analysis->remove_reference())
          delete analysis;
      }
    }

    //--------------------------------------------------------------------------
    /*static*/ void TraceConditionSet::handle_postcondition_test(
                                                               const void *args)
    //--------------------------------------------------------------------------
    {
      const DeferTracePostconditionTestArgs *dargs = 
        (const DeferTracePostconditionTestArgs*)args;
      std::set<RtEvent> ready_events;
      dargs->set->ensure(dargs->op, ready_events);
      if (!ready_events.empty())
        Runtime::trigger_event(dargs->done_event, 
            Runtime::merge_events(ready_events));
      else
        Runtime::trigger_event(dargs->done_event);
    }

    //--------------------------------------------------------------------------
    /*static*/ void TraceConditionSet::handle_finalize_sets(const void *args)
    //--------------------------------------------------------------------------
    {
      const DeferTraceFinalizeSetsArgs *dargs =
        (const DeferTraceFinalizeSetsArgs*)args;
      dargs->set->finalize_computed_sets(); 
    }

    //--------------------------------------------------------------------------
    RtEvent TraceConditionSet::recompute_equivalence_sets(Operation *op)
    //--------------------------------------------------------------------------
    {
#ifdef DEBUG_LEGION
      assert(!!invalid_mask);
#endif
      std::set<RtEvent> ready_events;
      UniqueID opid = op->get_unique_op_id();
      InnerContext *context = op->get_context();
      ContextID ctxid = context->get_context().get_id();
      AddressSpaceID space = forest->runtime->address_space;
      for (std::vector<RegionNode*>::const_iterator it =
            regions.begin(); it != regions.end(); it++)
      {
        IndexSpaceExpression *overlap = 
          forest->intersect_index_spaces(condition_expr, (*it)->row_source);
        (*it)->compute_equivalence_sets(ctxid, context, this, space, overlap,
                                    invalid_mask, opid, space, ready_events,
                                    false/*downward only*/, false/*covers*/);
      }
      invalid_mask.clear();
      if (!ready_events.empty())
      {
        const RtEvent ready = Runtime::merge_events(ready_events);
        if (ready.exists() && !ready.has_triggered())
        {
          // Launch a meta-task to finalize this trace condition set
          DeferTraceFinalizeSetsArgs args(this, op->get_unique_op_id());
          return forest->runtime->issue_runtime_meta_task(args, 
                          LG_LATENCY_DEFERRED_PRIORITY, ready);
        }
      }
      finalize_computed_sets();
      return RtEvent::NO_RT_EVENT;
    }

    //--------------------------------------------------------------------------
    void TraceConditionSet::finalize_computed_sets(void)
    //--------------------------------------------------------------------------
    {
      // Don't need the lock here, there's only one thing looking at these
      // data structures at this point
      if (pending_sets.empty())
        return;
      for (FieldMaskSet<EquivalenceSet>::const_iterator it =
            pending_sets.begin(); it != pending_sets.end(); it++)
      {
        it->first->record_tracker(this, it->second);
        if (current_sets.insert(it->first, it->second))
          it->first->add_base_resource_ref(TRACE_REF);
      }
      pending_sets.clear();
    }

    /////////////////////////////////////////////////////////////
    // PhysicalTemplate
    /////////////////////////////////////////////////////////////

    //--------------------------------------------------------------------------
    PhysicalTemplate::PhysicalTemplate(PhysicalTrace *t, ApEvent fence_event,
                                       TaskTreeCoordinates &&coords)
      : trace(t), coordinates(std::move(coords)),
        replayable(false, "uninitialized"), fence_completion_id(0),
        replay_parallelism(t->runtime->max_replay_parallelism),
        has_virtual_mapping(false), last_fence(NULL),
        recording_done(Runtime::create_rt_user_event())
    //--------------------------------------------------------------------------
    {
      recording.store(true);
      events.push_back(fence_event);
      event_map[fence_event] = fence_completion_id;
      pending_inv_topo_order.store(NULL);
      pending_transitive_reduction.store(NULL);
      instructions.push_back(
         new AssignFenceCompletion(*this, fence_completion_id, TraceLocalID()));
      // always want at least one set of operations ready for recording
      operations.emplace_back(std::map<TraceLocalID,Memoizable*>());
    }

    //--------------------------------------------------------------------------
    PhysicalTemplate::PhysicalTemplate(const PhysicalTemplate &rhs)
      : trace(NULL), coordinates(rhs.coordinates),
        replayable(false, "uninitialized"), fence_completion_id(0),
        replay_parallelism(1), recording_done(RtUserEvent::NO_RT_USER_EVENT)
    //--------------------------------------------------------------------------
    {
      // should never be called
      assert(false);
    }

    //--------------------------------------------------------------------------
    PhysicalTemplate::~PhysicalTemplate(void)
    //--------------------------------------------------------------------------
    {
      {
        AutoLock tpl_lock(template_lock);
        for (std::set<ViewUser*>::iterator it = all_users.begin();
             it != all_users.end(); ++it)
          delete (*it);
        for (std::vector<TraceConditionSet*>::const_iterator it =
              conditions.begin(); it != conditions.end(); it++)
        {
          (*it)->invalidate_equivalence_sets();
          if ((*it)->remove_reference())
            delete (*it);
        }
        for (std::vector<Instruction*>::iterator it = instructions.begin();
             it != instructions.end(); ++it)
          delete *it;
        // Relesae references to instances
        for (CachedMappings::iterator it = cached_mappings.begin();
            it != cached_mappings.end(); ++it)
        {
          for (std::deque<InstanceSet>::iterator pit =
              it->second.physical_instances.begin(); pit !=
              it->second.physical_instances.end(); pit++)
          {
            for (unsigned idx = 0; idx < pit->size(); idx++)
            {
              const InstanceRef &ref = (*pit)[idx];
              if (!ref.is_virtual_ref())
                ref.remove_valid_reference(MAPPING_ACQUIRE_REF,NULL/*mutator*/);
            }
            pit->clear();
          }
        }
        cached_mappings.clear();
        if (!remote_memos.empty())
          release_remote_memos();
      }
      std::vector<unsigned> *inv_topo_order = pending_inv_topo_order.load();
      if (inv_topo_order != NULL)
        delete inv_topo_order;
      std::vector<std::vector<unsigned> > *transitive_reduction =
        pending_transitive_reduction.load();
      if (transitive_reduction != NULL)
        delete transitive_reduction;
    }

    //--------------------------------------------------------------------------
    ApEvent PhysicalTemplate::get_completion_for_deletion(void) const
    //--------------------------------------------------------------------------
    {
      std::set<ApEvent> all_events;
      for (std::map<ApEvent, unsigned>::const_iterator it = event_map.begin();
           it != event_map.end(); ++it)
        all_events.insert(it->first);
      return Runtime::merge_events(NULL, all_events);
    }

    //--------------------------------------------------------------------------
    void PhysicalTemplate::find_execution_fence_preconditions(
                                               std::set<ApEvent> &preconditions)
    //--------------------------------------------------------------------------
    {
      AutoLock tpl_lock(template_lock);
#ifdef DEBUG_LEGION
      assert(!events.empty());
      assert(events.size() == instructions.size());
#endif
      // Scan backwards until we find the previous execution fence (if any)
      for (unsigned idx = events.size() - 1; idx > 0; idx--)
      {
        // Skip any barrier events from remote shards, they will be picked
        // up by their own shards and mixed into the fences appropriately
        const InstructionKind kind = instructions[idx]->get_kind(); 
        if ((kind != BARRIER_ADVANCE) && (kind != BARRIER_ARRIVAL))
          preconditions.insert(events[idx]);
        if (instructions[idx] == last_fence)
          return;
      }
      preconditions.insert(events.front());
    }

    //--------------------------------------------------------------------------
    bool PhysicalTemplate::check_preconditions(TraceReplayOp *op,
                                              std::set<RtEvent> &applied_events)
    //--------------------------------------------------------------------------
    {
      std::set<RtEvent> ready_events;
      for (std::vector<TraceConditionSet*>::const_iterator it = 
            conditions.begin(); it != conditions.end(); it++)
        (*it)->test_require(op, ready_events, applied_events);
      if (!ready_events.empty())
      {
        const RtEvent wait_on = Runtime::merge_events(ready_events);
        if (wait_on.exists() && !wait_on.has_triggered())
          wait_on.wait();
      }
      bool result = true;
      for (std::vector<TraceConditionSet*>::const_iterator it = 
            conditions.begin(); it != conditions.end(); it++)
        if (!(*it)->check_require())
          result = false;
      return result;
    }

    //--------------------------------------------------------------------------
    void PhysicalTemplate::apply_postcondition(TraceSummaryOp *op,
                                              std::set<RtEvent> &applied_events)
    //--------------------------------------------------------------------------
    {
      for (std::vector<TraceConditionSet*>::const_iterator it = 
            conditions.begin(); it != conditions.end(); it++)
        (*it)->ensure(op, applied_events);
    }

    //--------------------------------------------------------------------------
    bool PhysicalTemplate::check_preconditions(ReplTraceReplayOp *op,
                                              std::set<RtEvent> &applied_events)
    //--------------------------------------------------------------------------
    {
      std::set<RtEvent> ready_events;
      for (std::vector<TraceConditionSet*>::const_iterator it = 
            conditions.begin(); it != conditions.end(); it++)
        (*it)->test_require(op, ready_events, applied_events);
      if (!ready_events.empty())
      {
        const RtEvent wait_on = Runtime::merge_events(ready_events);
        if (wait_on.exists() && !wait_on.has_triggered())
          wait_on.wait();
      }
      bool result = true;
      for (std::vector<TraceConditionSet*>::const_iterator it = 
            conditions.begin(); it != conditions.end(); it++)
        if (!(*it)->check_require())
          result = false;
      return result;
    } 

    //--------------------------------------------------------------------------
    void PhysicalTemplate::apply_postcondition(ReplTraceSummaryOp *op,
                                              std::set<RtEvent> &applied_events)
    //--------------------------------------------------------------------------
    {
      for (std::vector<TraceConditionSet*>::const_iterator it = 
            conditions.begin(); it != conditions.end(); it++)
        (*it)->ensure(op, applied_events);
    }

    //--------------------------------------------------------------------------
    PhysicalTemplate::Replayable PhysicalTemplate::check_replayable(
                                         ReplTraceOp *op, InnerContext *context,
                                         UniqueID opid, bool has_blocking_call) 
    //--------------------------------------------------------------------------
    {
      if (has_blocking_call)
        return Replayable(false, "blocking call");

      if (has_virtual_mapping)
        return Replayable(false, "virtual mapping");

      // Next we need to compute the equivalence sets for all these regions
      LegionVector<VersionInfo>::aligned version_infos(trace_regions.size());
      unsigned index = 0;
      std::set<RtEvent> ready_events;
      const ContextID ctx = context->get_context().get_id();
      for (FieldMaskSet<RegionNode>::const_iterator it =
            trace_regions.begin(); it != trace_regions.end(); it++, index++)
        it->first->perform_versioning_analysis(ctx, context, 
            &version_infos[index], it->second, opid, 
            trace->runtime->address_space, ready_events);
      if (!ready_events.empty())
      {
        const RtEvent wait_on = Runtime::merge_events(ready_events);
        ready_events.clear();
        if (wait_on.exists() && !wait_on.has_triggered())
          wait_on.wait();
      }
      // Compute the sets of regions and fields associated with each set
      index = 0;
      LegionMap<EquivalenceSet*,FieldMaskSet<RegionNode> >::aligned set_regions;
      for (FieldMaskSet<RegionNode>::const_iterator rit =
            trace_regions.begin(); rit != trace_regions.end(); rit++, index++)
      {
        const FieldMaskSet<EquivalenceSet> &region_sets = 
            version_infos[index].get_equivalence_sets();
        for (FieldMaskSet<EquivalenceSet>::const_iterator it = 
              region_sets.begin(); it != region_sets.end(); it++)
          set_regions[it->first].insert(rit->first, it->second);
      }
      trace_regions.clear();
      // Make a trace condition set for each one of them
      // Note for control replication, we're just letting multiple shards 
      // race to their equivalence sets, whichever one gets there first for
      // their fields will be the one to own the preconditions
      RegionTreeForest *forest = trace->runtime->forest;
      for (LegionMap<EquivalenceSet*,
                     FieldMaskSet<RegionNode> >::aligned::const_iterator eit =
            set_regions.begin(); eit != set_regions.end(); eit++)
      {
        // Sort the region nodes into field groups so we can get a field 
        // expression for each one of these
        LegionList<FieldSet<RegionNode*> >::aligned region_fields;
        eit->second.compute_field_sets(FieldMask(), region_fields);
        for (LegionList<FieldSet<RegionNode*> >::aligned::iterator it =
              region_fields.begin(); it != region_fields.end(); it++)
        {
          // The expression for this condition is the intersection of
          // the equivalence set region with all the other regions that
          // are represented by it
          std::set<IndexSpaceExpression*> exprs;
          for (std::set<RegionNode*>::const_iterator rit = 
                it->elements.begin(); rit != it->elements.end(); rit++)
            exprs.insert((*rit)->row_source);
          IndexSpaceExpression *union_expr = forest->union_index_spaces(exprs);
          IndexSpaceNode *eq_node = eit->first->region_node->row_source;
          IndexSpaceExpression *condition_expr = 
            forest->intersect_index_spaces(union_expr, eq_node);
          // Small congruence test
          if (condition_expr->get_volume() == eq_node->get_volume())
            condition_expr = eq_node;
          TraceConditionSet *condition = 
            new TraceConditionSet(trace, forest, condition_expr, 
                                  it->set_mask, it->elements);
          condition->add_reference();
          condition->capture(eit->first, ready_events);
          conditions.push_back(condition);
        }
      }
      // Wait for the conditions to be ready and then test them for subsumption
      if (!ready_events.empty())
      {
        const RtEvent wait_on = Runtime::merge_events(ready_events);
        ready_events.clear();
        if (wait_on.exists() && !wait_on.has_triggered())
          wait_on.wait();
      }
      TraceViewSet::FailedPrecondition condition;
      // Need this lock in case we invalidate empty conditions
      AutoLock tpl_lock(template_lock);
      for (std::vector<TraceConditionSet*>::iterator it = 
            conditions.begin(); it != conditions.end(); /*nothing*/)
      {
        if ((*it)->is_empty())
        {
          (*it)->invalidate_equivalence_sets();
          if ((*it)->remove_reference())
            delete (*it);
          it = conditions.erase(it);
          continue;
        }
        bool not_subsumed = true;
        if (!(*it)->is_replayable(not_subsumed, &condition))
        {
          if (trace->runtime->dump_physical_traces)
          {
            if (not_subsumed)
              return Replayable(
                  false, "precondition not subsumed: " +
                    condition.to_string(trace->logical_trace->ctx));
            else
              return Replayable(
               false, "postcondition anti dependent: " +
                 condition.to_string(trace->logical_trace->ctx));
          }
          else
          {
            if (not_subsumed)
              return Replayable(
                  false, "precondition not subsumed by postcondition");
            else
              return Replayable(
                  false, "postcondition anti dependent");
          }
        }
        it++;
      }
      return Replayable(true);
    }

    //--------------------------------------------------------------------------
    void PhysicalTemplate::register_operation(Operation *op)
    //--------------------------------------------------------------------------
    {
      Memoizable *memoizable = op->get_memoizable();
#ifdef DEBUG_LEGION
      assert(memoizable != NULL);
#endif
      const TraceLocalID tid = memoizable->get_trace_local_id();
      // Should be able to call back() without the lock even when
      // operations are being removed from the front
      std::map<TraceLocalID,Memoizable*> &ops = operations.back();
#ifdef DEBUG_LEGION
      assert(ops.find(tid) == ops.end());
      assert(memo_entries.find(tid) != memo_entries.end());
#endif
      ops[tid] = memoizable;
    }

    //--------------------------------------------------------------------------
    void PhysicalTemplate::execute_slice(unsigned slice_idx)
    //--------------------------------------------------------------------------
    {
#ifdef DEBUG_LEGION
      assert(slice_idx < slices.size());
#endif
      ApUserEvent fence = Runtime::create_ap_user_event(NULL);
      const std::vector<TraceLocalID> &tasks = slice_tasks[slice_idx];
      // should be able to read front() even while new maps for operations 
      // are begin appended to the back of 'operations'
      std::map<TraceLocalID,Memoizable*> &ops = operations.front();
      for (unsigned idx = 0; idx < tasks.size(); ++idx)
        ops[tasks[idx]]->get_operation()->set_execution_fence_event(fence);
      std::vector<Instruction*> &instructions = slices[slice_idx];
      for (std::vector<Instruction*>::const_iterator it = instructions.begin();
           it != instructions.end(); ++it)
        (*it)->execute(events, user_events, ops);
      Runtime::trigger_event(NULL, fence);
    }

    //--------------------------------------------------------------------------
    void PhysicalTemplate::issue_summary_operations(
                                  InnerContext* context, Operation *invalidator)
    //--------------------------------------------------------------------------
    {
      TraceSummaryOp *op = trace->runtime->get_available_summary_op();
      op->initialize_summary(context, this, invalidator);
#ifdef LEGION_SPY
      LegionSpy::log_summary_op_creator(op->get_unique_op_id(),
                                        invalidator->get_unique_op_id());
#endif
      op->execute_dependence_analysis();
    }

    //--------------------------------------------------------------------------
    void PhysicalTemplate::finalize(InnerContext *context, UniqueID opid,
                                    bool has_blocking_call, ReplTraceOp *op)
    //--------------------------------------------------------------------------
    {
      trigger_recording_done();
      recording = false;
      replayable = check_replayable(op, context, opid, has_blocking_call);

      if (!replayable)
      {
        if (trace->runtime->dump_physical_traces)
        {
          optimize(op, true/*do transitive reduction inline*/);
          dump_template();
        }
        if (!remote_memos.empty())
          release_remote_memos();
        return;
      }
      optimize(op, false/*do transitive reduction inline*/);
      size_t num_events = events.size();
      events.clear();
      events.resize(num_events);
      event_map.clear();
      if (!remote_memos.empty())
        release_remote_memos();
      // Defer performing the transitive reduction because it might
      // be expensive (see comment above)
      if (!trace->runtime->no_trace_optimization)
      {
        TransitiveReductionArgs args(this);
        transitive_reduction_done = trace->runtime->issue_runtime_meta_task(
                                          args, LG_THROUGHPUT_WORK_PRIORITY);
      }
      // Can dump now if we're not deferring the transitive reduction
      else if (trace->runtime->dump_physical_traces)
        dump_template();
      // Can't pop the operations since we might still need them
      // for when we dump the template
      operations.pop_front();
    }

    //--------------------------------------------------------------------------
    void PhysicalTemplate::optimize(ReplTraceOp *op, 
                                    bool do_transitive_reduction)
    //--------------------------------------------------------------------------
    {
      std::vector<unsigned> gen;
      if (!(trace->runtime->no_trace_optimization ||
            trace->runtime->no_fence_elision))
        elide_fences(gen, op);
      else
      {
#ifdef DEBUG_LEGION
        assert(instructions.size() == events.size());
#endif
        gen.resize(events.size());
        for (unsigned idx = 0; idx < events.size(); ++idx)
          gen[idx] = idx;
      }
      if (!trace->runtime->no_trace_optimization)
      {
        propagate_merges(gen);
        if (do_transitive_reduction)
          transitive_reduction(false/*deferred*/);
        propagate_copies(&gen);
        eliminate_dead_code(gen);
      }
      prepare_parallel_replay(gen);
      push_complete_replays();
    }

    //--------------------------------------------------------------------------
    void PhysicalTemplate::elide_fences(std::vector<unsigned> &gen, 
                                        ReplTraceOp *op)
    //--------------------------------------------------------------------------
    {
      // Reserve some events for merges to be added during fence elision
      unsigned num_merges = 0;
      for (std::vector<Instruction*>::iterator it = instructions.begin();
           it != instructions.end(); ++it)
        switch ((*it)->get_kind())
        {
          case ISSUE_COPY:
            {
              unsigned precondition_idx =
                (*it)->as_issue_copy()->precondition_idx;
              InstructionKind generator_kind =
                instructions[precondition_idx]->get_kind();
              num_merges += generator_kind != MERGE_EVENT;
              break;
            }
          case ISSUE_INDIRECT:
            {
              unsigned precondition_idx =
                (*it)->as_issue_indirect()->precondition_idx;
              InstructionKind generator_kind =
                instructions[precondition_idx]->get_kind();
              num_merges += generator_kind != MERGE_EVENT;
              break;
            }
          case ISSUE_FILL:
            {
              unsigned precondition_idx =
                (*it)->as_issue_fill()->precondition_idx;
              InstructionKind generator_kind =
                instructions[precondition_idx]->get_kind();
              num_merges += generator_kind != MERGE_EVENT;
              break;
            }
          case COMPLETE_REPLAY:
            {
              unsigned completion_event_idx =
                (*it)->as_complete_replay()->rhs;
              InstructionKind generator_kind =
                instructions[completion_event_idx]->get_kind();
              num_merges += generator_kind != MERGE_EVENT;
              break;
            }
#ifdef LEGION_GPU_REDUCTIONS
        case GPU_REDUCTION:
            {
              unsigned precondition_idx =
                (*it)->as_gpu_reduction()->precondition_idx;
              InstructionKind generator_kind =
                instructions[precondition_idx]->get_kind();
              num_merges += generator_kind != MERGE_EVENT;
              break;
            }
#endif
          default:
            {
              break;
            }
        }

      unsigned merge_starts = events.size();
      events.resize(events.size() + num_merges);

      elide_fences_pre_sync(op);

      // We are now going to break the invariant that
      // the generator of events[idx] is instructions[idx].
      // After fence elision, the generator of events[idx] is
      // instructions[gen[idx]].
      gen.resize(events.size());
      std::vector<Instruction*> new_instructions;

      for (unsigned idx = 0; idx < instructions.size(); ++idx)
      {
        Instruction *inst = instructions[idx];
        InstructionKind kind = inst->get_kind();
        std::set<unsigned> users;
        unsigned *precondition_idx = NULL;
        std::set<RtEvent> ready_events;
        switch (kind)
        {
          case COMPLETE_REPLAY:
            {
              CompleteReplay *replay = inst->as_complete_replay();
              std::map<TraceLocalID, ViewExprs>::iterator finder =
                op_views.find(replay->owner);
              if (finder == op_views.end()) break;
              find_all_last_users(finder->second, users, ready_events);
              precondition_idx = &replay->rhs;
              break;
            }
          case ISSUE_COPY:
            {
              IssueCopy *copy = inst->as_issue_copy();
              std::map<unsigned, ViewExprs>::iterator finder =
                copy_views.find(copy->lhs);
#ifdef DEBUG_LEGION
              assert(finder != copy_views.end());
#endif
              find_all_last_users(finder->second, users, ready_events);
              precondition_idx = &copy->precondition_idx;
              break;
            }
          case ISSUE_INDIRECT:
            {
              IssueIndirect *indirect = inst->as_issue_indirect();
              std::map<unsigned, ViewExprs>::iterator finder =
                copy_views.find(indirect->lhs);
#ifdef DEBUG_LEGION
              assert(finder != copy_views.end());
#endif
              find_all_last_users(finder->second, users, ready_events);
              // This is super subtle: for indirections that are
              // working collectively together on a set of indirect
              // source or destination instances, we actually have
              // a fan-in event construction. The indirect->precondition_idx
              // points to the result of that fan-in tree which is not
              // what we want to update here. We instead want to update
              // the set of preconditions for our local instances for this
              // part of the indirect which feed into the collective event
              // tree construction. The local fan-in event is stored at
              // indirect->trace_pre_idx so use that instead for this
              precondition_idx = &indirect->tracing_pre_idx;
#ifdef DEBUG_LEGION
              // The tracing pre idx better be a merge event because
              // we can't have it changing locations in the trace
              assert(instructions[indirect->tracing_pre_idx]->get_kind() ==
                      MERGE_EVENT);
#endif
              break;
            }
          case ISSUE_FILL:
            {
              IssueFill *fill = inst->as_issue_fill();
              std::map<unsigned, ViewExprs>::iterator finder =
                copy_views.find(fill->lhs);
#ifdef DEBUG_LEGION
              assert(finder != copy_views.end());
#endif
              find_all_last_users(finder->second, users, ready_events);
              precondition_idx = &fill->precondition_idx;
              break;
            }
#ifdef LEGION_GPU_REDUCTIONS
          case GPU_REDUCTION:
            {
              GPUReduction *reduction = inst->as_gpu_reduction();
              std::map<unsigned, ViewExprs>::iterator finder =
                copy_views.find(reduction->lhs);
#ifdef DEBUG_LEGION
              assert(finder != copy_views.end());
#endif
              find_all_last_users(finder->second, users, ready_events);
              precondition_idx = &reduction->precondition_idx;
              break;
            }
#endif
          default:
            {
              break;
            }
        }
        // If we have any ready events then wait for them to be ready
        if (!ready_events.empty())
        {
          const RtEvent wait_on = Runtime::merge_events(ready_events);
          if (wait_on.exists() && !wait_on.has_triggered())
            wait_on.wait();
        }
        // Now see if we have any users to update
        if (users.size() > 0)
        {
          Instruction *generator_inst = instructions[*precondition_idx];
          if (generator_inst->get_kind() == MERGE_EVENT)
          {
            MergeEvent *merge = generator_inst->as_merge_event();
            merge->rhs.insert(users.begin(), users.end());
          }
          else
          {
            unsigned merging_event_idx = merge_starts++;
            if (*precondition_idx != fence_completion_id)
              users.insert(*precondition_idx);
            gen[merging_event_idx] = new_instructions.size();
            new_instructions.push_back(
                new MergeEvent(*this, merging_event_idx, users,
                               generator_inst->owner));
            *precondition_idx = merging_event_idx;
          }
        }
        gen[idx] = new_instructions.size();
        new_instructions.push_back(inst);
      }
      instructions.swap(new_instructions);
      new_instructions.clear();
      elide_fences_post_sync(op);
      // If we added events for fence elision then resize events so that
      // all the new events from a previous trace are generated by the 
      // fence instruction at the beginning of the template
      if (events.size() > gen.size())
        gen.resize(events.size(), 0/*fence instruction*/);
    }

    //--------------------------------------------------------------------------
    void PhysicalTemplate::propagate_merges(std::vector<unsigned> &gen)
    //--------------------------------------------------------------------------
    {
      std::vector<Instruction*> new_instructions;
      std::vector<bool> used(instructions.size(), false);

      for (unsigned idx = 0; idx < instructions.size(); ++idx)
      {
        Instruction *inst = instructions[idx];
        InstructionKind kind = inst->get_kind();
        used[idx] = kind != MERGE_EVENT;
        switch (kind)
        {
          case MERGE_EVENT:
            {
              MergeEvent *merge = inst->as_merge_event();
              std::set<unsigned> new_rhs;
              bool changed = false;
              for (std::set<unsigned>::iterator it = merge->rhs.begin();
                   it != merge->rhs.end(); ++it)
              {
                Instruction *generator = instructions[gen[*it]];
                if (generator ->get_kind() == MERGE_EVENT)
                {
                  MergeEvent *to_splice = generator->as_merge_event();
                  new_rhs.insert(to_splice->rhs.begin(), to_splice->rhs.end());
                  changed = true;
                }
                else
                  new_rhs.insert(*it);
              }
              if (changed)
                merge->rhs.swap(new_rhs);
              break;
            }
          case TRIGGER_EVENT:
            {
              TriggerEvent *trigger = inst->as_trigger_event();
              used[gen[trigger->rhs]] = true;
              break;
            }
          case BARRIER_ARRIVAL:
            {
              BarrierArrival *arrival = inst->as_barrier_arrival();
              used[gen[arrival->rhs]] = true;
              break;
            }
          case ISSUE_COPY:
            {
              IssueCopy *copy = inst->as_issue_copy();
              used[gen[copy->precondition_idx]] = true;
              break;
            }
          case ISSUE_INDIRECT:
            {
              // See comment in elide_fences for why we use
              // tracing_pre_idx instead of precondition_idx
              IssueIndirect *indirect = inst->as_issue_indirect();
              used[gen[indirect->tracing_pre_idx]] = true;
              break;
            }
          case ISSUE_FILL:
            {
              IssueFill *fill = inst->as_issue_fill();
              used[gen[fill->precondition_idx]] = true;
              break;
            }
#ifdef LEGION_GPU_REDUCTIONS
          case GPU_REDUCTION:
            {
              GPUReduction *reduction = inst->as_gpu_reduction();
              used[gen[reduction->precondition_idx]] = true;
              break;
            }
#endif
          case SET_EFFECTS:
            {
              SetEffects *effects = inst->as_set_effects();
              used[gen[effects->rhs]] = true;
              break;
            }
          case COMPLETE_REPLAY:
            {
              CompleteReplay *complete = inst->as_complete_replay();
              used[gen[complete->rhs]] = true;
              break;
            }
          case ACQUIRE_REPLAY:
            {
              AcquireReplay *acquire = inst->as_acquire_replay();
              used[gen[acquire->rhs]] = true;
              break;
            }
          case RELEASE_REPLAY:
            {
              ReleaseReplay *release = inst->as_release_replay();
              used[gen[release->rhs]] = true;
              break;
            }
          case GET_TERM_EVENT:
          case CREATE_AP_USER_EVENT:
          case SET_OP_SYNC_EVENT:
          case ASSIGN_FENCE_COMPLETION:
          case BARRIER_ADVANCE:
            {
              break;
            }
          default:
            {
              // unreachable
              assert(false);
            }
        }
      }
      std::vector<unsigned> inv_gen(instructions.size(), -1U);
      for (unsigned idx = 0; idx < gen.size(); ++idx)
      {
        unsigned g = gen[idx];
#ifdef DEBUG_LEGION
        assert(inv_gen[g] == -1U || g == fence_completion_id);
#endif
        if (g != -1U && g < instructions.size() && inv_gen[g] == -1U)
          inv_gen[g] = idx;
      }
      std::vector<Instruction*> to_delete;
      std::vector<unsigned> new_gen(gen.size(), -1U);
      initialize_generators(new_gen);
      for (unsigned idx = 0; idx < instructions.size(); ++idx)
        if (used[idx])
        {
          Instruction *inst = instructions[idx];
          if (!trace->runtime->no_fence_elision)
          {
            if (inst->get_kind() == MERGE_EVENT)
            {
              MergeEvent *merge = inst->as_merge_event();
              if (merge->rhs.size() > 1)
                merge->rhs.erase(fence_completion_id);
            }
          }
          unsigned e = inv_gen[idx];
#ifdef DEBUG_LEGION
          assert(e == -1U || (e < new_gen.size() && new_gen[e] == -1U));
#endif
          if (e != -1U)
            new_gen[e] = new_instructions.size();
          new_instructions.push_back(inst);
        }
        else
          to_delete.push_back(instructions[idx]);
      instructions.swap(new_instructions);
      gen.swap(new_gen);
      for (unsigned idx = 0; idx < to_delete.size(); ++idx)
        delete to_delete[idx];
    }

    //--------------------------------------------------------------------------
    void PhysicalTemplate::initialize_generators(std::vector<unsigned> &new_gen)
    //--------------------------------------------------------------------------
    {
      for (std::map<unsigned, unsigned>::iterator it = 
            frontiers.begin(); it != frontiers.end(); ++it)
        new_gen[it->second] = 0;
    }

    //--------------------------------------------------------------------------
    void PhysicalTemplate::initialize_eliminate_dead_code_frontiers(
                      const std::vector<unsigned> &gen, std::vector<bool> &used)
    //--------------------------------------------------------------------------
    {
      for (std::map<unsigned, unsigned>::iterator it = frontiers.begin();
          it != frontiers.end(); ++it)
      {
        unsigned g = gen[it->first];
        if (g != -1U && g < instructions.size())
          used[g] = true;
      }
    }

    //--------------------------------------------------------------------------
    void PhysicalTemplate::prepare_parallel_replay(
                                               const std::vector<unsigned> &gen)
    //--------------------------------------------------------------------------
    {
      slices.resize(replay_parallelism);
      slice_tasks.resize(replay_parallelism);
      std::map<TraceLocalID, unsigned> slice_indices_by_owner;
      std::vector<unsigned> slice_indices_by_inst;
      slice_indices_by_inst.resize(instructions.size());

#ifdef DEBUG_LEGION
      for (unsigned idx = 1; idx < instructions.size(); ++idx)
        slice_indices_by_inst[idx] = -1U;
#endif
      bool round_robin_for_tasks = false;

      std::set<Processor> distinct_targets;
      for (CachedMappings::iterator it = cached_mappings.begin(); it !=
           cached_mappings.end(); ++it)
        distinct_targets.insert(it->second.target_procs[0]);
      round_robin_for_tasks = distinct_targets.size() < replay_parallelism;

      unsigned next_slice_id = 0;
      for (std::map<TraceLocalID,std::pair<unsigned,bool> >::const_iterator 
            it = memo_entries.begin(); it != memo_entries.end(); ++it)
      {
        unsigned slice_index = -1U;
        if (!round_robin_for_tasks && it->second.second)
        {
          CachedMappings::iterator finder = cached_mappings.find(it->first);
#ifdef DEBUG_LEGION
          assert(finder != cached_mappings.end());
          assert(finder->second.target_procs.size() > 0);
#endif
          slice_index =
            finder->second.target_procs[0].id % replay_parallelism;
        }
        else
        {
#ifdef DEBUG_LEGION
          assert(slice_indices_by_owner.find(it->first) ==
              slice_indices_by_owner.end());
#endif
          slice_index = next_slice_id;
          next_slice_id = (next_slice_id + 1) % replay_parallelism;
        }

#ifdef DEBUG_LEGION
        assert(slice_index != -1U);
#endif
        slice_indices_by_owner[it->first] = slice_index;
        if (it->second.second)
          slice_tasks[slice_index].push_back(it->first);
      }
      // Keep track of these so that we don't end up leaking them
      std::vector<Instruction*> crossing_instructions;
      std::map<unsigned,std::pair<unsigned,unsigned> > crossing_counts;
      for (unsigned idx = 1; idx < instructions.size(); ++idx)
      {
        Instruction *inst = instructions[idx];
        const TraceLocalID &owner = inst->owner;
        std::map<TraceLocalID, unsigned>::iterator finder =
          slice_indices_by_owner.find(owner);
        unsigned slice_index = -1U;
        if (finder != slice_indices_by_owner.end())
          slice_index = finder->second;
        else
        {
          slice_index = next_slice_id;
          next_slice_id = (next_slice_id + 1) % replay_parallelism;
        }
        slices[slice_index].push_back(inst);
        slice_indices_by_inst[idx] = slice_index;

        if (inst->get_kind() == MERGE_EVENT)
        {
          MergeEvent *merge = inst->as_merge_event();
          unsigned crossing_found = false;
          std::set<unsigned> new_rhs;
          for (std::set<unsigned>::iterator it = merge->rhs.begin();
               it != merge->rhs.end(); ++it)
          {
            unsigned rh = *it;
            if (gen[rh] == 0)
              new_rhs.insert(rh);
            else
            {
#ifdef DEBUG_LEGION
              assert(gen[rh] != -1U);
#endif
              unsigned generator_slice = slice_indices_by_inst[gen[rh]];
#ifdef DEBUG_LEGION
              assert(generator_slice != -1U);
#endif
              if (generator_slice != slice_index)
              {
                crossing_found = true;
                std::map<unsigned, std::pair<unsigned,unsigned> >::iterator
                  finder = crossing_counts.find(rh);
                if (finder != crossing_counts.end())
                {
                  new_rhs.insert(finder->second.first);
                  finder->second.second += 1;
                }
                else
                {
                  unsigned new_crossing_event = events.size();
                  events.resize(events.size() + 1);
                  crossing_counts[rh] = 
                    std::pair<unsigned,unsigned>(new_crossing_event,1/*count*/);
                  new_rhs.insert(new_crossing_event);
                  TriggerEvent *crossing = new TriggerEvent(*this,
                      new_crossing_event, rh, instructions[gen[rh]]->owner);
                  slices[generator_slice].push_back(crossing);
                  crossing_instructions.push_back(crossing);
                }
              }
              else
                new_rhs.insert(rh);
            }
          }

          if (crossing_found)
            merge->rhs.swap(new_rhs);
        }
        else
        {
          unsigned *event_to_check = NULL;
          switch (inst->get_kind())
          {
            case TRIGGER_EVENT:
              {
                event_to_check = &inst->as_trigger_event()->rhs;
                break;
              }
            case BARRIER_ARRIVAL:
              {
                event_to_check = &inst->as_barrier_arrival()->rhs;
                break;
              }
            case ISSUE_COPY:
              {
                event_to_check = &inst->as_issue_copy()->precondition_idx;
                break;
              }
            case ISSUE_INDIRECT:
              {
                event_to_check = &inst->as_issue_indirect()->precondition_idx;
                break;
              }
            case ISSUE_FILL:
              {
                event_to_check = &inst->as_issue_fill()->precondition_idx;
                break;
              }
#ifdef LEGION_GPU_REDUCTIONS
            case GPU_REDUCTION:
              {
                event_to_check = &inst->as_gpu_reduction()->precondition_idx;
                break;
              }
#endif
            case SET_EFFECTS:
              {
                event_to_check = &inst->as_set_effects()->rhs;
                break;
              }
            case COMPLETE_REPLAY:
              {
                event_to_check = &inst->as_complete_replay()->rhs;
                break;
              }
            case ACQUIRE_REPLAY:
              {
                event_to_check = &inst->as_acquire_replay()->rhs;
                break;
              }
            case RELEASE_REPLAY:
              {
                event_to_check = &inst->as_release_replay()->rhs;
                break;
              }
            default:
              {
                break;
              }
          }
          if (event_to_check != NULL)
          {
            unsigned ev = *event_to_check;
            unsigned g = gen[ev];
#ifdef DEBUG_LEGION
            assert(g != -1U && g < instructions.size());
#endif
            unsigned generator_slice = slice_indices_by_inst[g];
#ifdef DEBUG_LEGION
            assert(generator_slice != -1U);
#endif
            if (generator_slice != slice_index)
            {
              std::map<unsigned, std::pair<unsigned,unsigned> >::iterator
                finder = crossing_counts.find(ev);
              if (finder != crossing_counts.end())
              {
                *event_to_check = finder->second.first;
                finder->second.second += 1;
              }
              else
              {
                unsigned new_crossing_event = events.size();
                events.resize(events.size() + 1);
                crossing_counts[ev] =
                  std::pair<unsigned,unsigned>(new_crossing_event, 1/*count*/);
                *event_to_check = new_crossing_event;
                TriggerEvent *crossing = new TriggerEvent(*this,
                    new_crossing_event, ev, instructions[g]->owner); 
                slices[generator_slice].push_back(crossing);
                crossing_instructions.push_back(crossing);
              }
            }
          }
        }
      }
      // Update the crossing events and their counts
      if (!crossing_counts.empty())
      {
        for (std::map<unsigned,std::pair<unsigned,unsigned> >::const_iterator
              it = crossing_counts.begin(); it != crossing_counts.end(); it++)
          crossing_events.insert(it->second);
      }
      // Append any new crossing instructions to the list of instructions
      // so that they will still be deleted when the template is
      if (!crossing_instructions.empty())
        instructions.insert(instructions.end(),
            crossing_instructions.begin(), crossing_instructions.end());
    }

    //--------------------------------------------------------------------------
    void PhysicalTemplate::initialize_transitive_reduction_frontiers(
       std::vector<unsigned> &topo_order, std::vector<unsigned> &inv_topo_order)
    //--------------------------------------------------------------------------
    {
      for (std::map<unsigned, unsigned>::iterator it = 
            frontiers.begin(); it != frontiers.end(); ++it)
      {
        inv_topo_order[it->second] = topo_order.size();
        topo_order.push_back(it->second);
      }
    }

    //--------------------------------------------------------------------------
    void PhysicalTemplate::transitive_reduction(bool deferred)
    //--------------------------------------------------------------------------
    {
      // Transitive reduction inspired by Klaus Simon,
      // "An improved algorithm for transitive closure on acyclic digraphs"

      // First, build a DAG and find nodes with no incoming edges
      std::vector<unsigned> topo_order;
      topo_order.reserve(instructions.size());
      std::vector<unsigned> inv_topo_order(events.size(), -1U);
      std::vector<std::vector<unsigned> > incoming(events.size());
      std::vector<std::vector<unsigned> > outgoing(events.size());

      initialize_transitive_reduction_frontiers(topo_order, inv_topo_order);

      std::map<TraceLocalID, GetTermEvent*> term_insts;
      for (unsigned idx = 0; idx < instructions.size(); ++idx)
      {
        Instruction *inst = instructions[idx];
        switch (inst->get_kind())
        {
          // Pass these instructions as their events will be added later
          case GET_TERM_EVENT :
            {
#ifdef DEBUG_LEGION
              assert(inst->as_get_term_event() != NULL);
#endif
              term_insts[inst->owner] = inst->as_get_term_event();
              break;
            }
          case CREATE_AP_USER_EVENT :
            {
              break;
            }
          case TRIGGER_EVENT :
            {
              TriggerEvent *trigger = inst->as_trigger_event();
              incoming[trigger->lhs].push_back(trigger->rhs);
              outgoing[trigger->rhs].push_back(trigger->lhs);
              break;
            }
          case BARRIER_ARRIVAL:
            {
              BarrierArrival *arrival = inst->as_barrier_arrival();
              incoming[arrival->lhs].push_back(arrival->rhs);
              outgoing[arrival->rhs].push_back(arrival->lhs);
              break;
            }
          case MERGE_EVENT :
            {
              MergeEvent *merge = inst->as_merge_event();
              for (std::set<unsigned>::iterator it = merge->rhs.begin();
                   it != merge->rhs.end(); ++it)
              {
                incoming[merge->lhs].push_back(*it);
                outgoing[*it].push_back(merge->lhs);
              }
              break;
            }
          case ISSUE_COPY :
            {
              IssueCopy *copy = inst->as_issue_copy();
              incoming[copy->lhs].push_back(copy->precondition_idx);
              outgoing[copy->precondition_idx].push_back(copy->lhs);
              break;
            }
          case ISSUE_INDIRECT :
            {
              // See elide_fences for comment about why we use
              // tracing_pre_idx here instead of precondition_idx
              IssueIndirect *indirect = inst->as_issue_indirect();
              incoming[indirect->lhs].push_back(indirect->tracing_pre_idx);
              outgoing[indirect->tracing_pre_idx].push_back(indirect->lhs);
              break;
            }
          case ISSUE_FILL :
            {
              IssueFill *fill = inst->as_issue_fill();
              incoming[fill->lhs].push_back(fill->precondition_idx);
              outgoing[fill->precondition_idx].push_back(fill->lhs);
              break;
            }
#ifdef LEGION_GPU_REDUCTIONS
          case GPU_REDUCTION:
            {
              GPUReduction *reduction = inst->as_gpu_reduction();
              incoming[reduction->lhs].push_back(reduction->precondition_idx);
              outgoing[reduction->precondition_idx].push_back(reduction->lhs);
              break;
            }
#endif
          case SET_OP_SYNC_EVENT :
            {
              SetOpSyncEvent *sync = inst->as_set_op_sync_event();
              inv_topo_order[sync->lhs] = topo_order.size();
              topo_order.push_back(sync->lhs);
              break;
            }
          case BARRIER_ADVANCE:
            {
              BarrierAdvance *advance = inst->as_barrier_advance();
              inv_topo_order[advance->lhs] = topo_order.size();
              topo_order.push_back(advance->lhs);
              break;
            }
          case SET_EFFECTS :
            {
              break;
            }
          case ASSIGN_FENCE_COMPLETION :
            {
              inv_topo_order[fence_completion_id] = topo_order.size();
              topo_order.push_back(fence_completion_id);
              break;
            }
          case COMPLETE_REPLAY :
            {
              CompleteReplay *replay = inst->as_complete_replay();
#ifdef DEBUG_LEGION
              assert(term_insts.find(replay->owner) != term_insts.end());
#endif
              GetTermEvent *term = term_insts[replay->owner];
              unsigned lhs = term->lhs;
#ifdef DEBUG_LEGION
              assert(lhs != -1U);
#endif
              incoming[lhs].push_back(replay->rhs);
              outgoing[replay->rhs].push_back(lhs);
              break;
            }
          case ACQUIRE_REPLAY:
            {
              AcquireReplay *acquire = inst->as_acquire_replay();
              incoming[acquire->lhs].push_back(acquire->rhs);
              outgoing[acquire->rhs].push_back(acquire->lhs);
              break;
            }
          case RELEASE_REPLAY:
            {
              break;
            }
          default:
            {
              assert(false);
              break;
            }
        }
      }

      // Second, do a toposort on nodes via BFS
      std::vector<unsigned> remaining_edges(incoming.size());
      for (unsigned idx = 0; idx < incoming.size(); ++idx)
        remaining_edges[idx] = incoming[idx].size();

      unsigned idx = 0;
      while (idx < topo_order.size())
      {
        unsigned node = topo_order[idx];
#ifdef DEBUG_LEGION
        assert(remaining_edges[node] == 0);
#endif
        const std::vector<unsigned> &out = outgoing[node];
        for (unsigned oidx = 0; oidx < out.size(); ++oidx)
        {
          unsigned next = out[oidx];
          if (--remaining_edges[next] == 0)
          {
            inv_topo_order[next] = topo_order.size();
            topo_order.push_back(next);
          }
        }
        ++idx;
      }

      // Third, construct a chain decomposition
      unsigned num_chains = 0;
      std::vector<unsigned> chain_indices(topo_order.size(), -1U);

      int pos = chain_indices.size() - 1;
      while (true)
      {
        while (pos >= 0 && chain_indices[pos] != -1U)
          --pos;
        if (pos < 0) break;
        unsigned curr = topo_order[pos];
        while (incoming[curr].size() > 0)
        {
          chain_indices[inv_topo_order[curr]] = num_chains;
          const std::vector<unsigned> &in = incoming[curr];
          bool found = false;
          for (unsigned iidx = 0; iidx < in.size(); ++iidx)
          {
            unsigned next = in[iidx];
            if (chain_indices[inv_topo_order[next]] == -1U)
            {
              found = true;
              curr = next;
              chain_indices[inv_topo_order[curr]] = num_chains;
              break;
            }
          }
          if (!found) break;
        }
        chain_indices[inv_topo_order[curr]] = num_chains;
        ++num_chains;
      }

      // Fourth, find the frontiers of chains that are connected to each node
      std::vector<std::vector<int> > all_chain_frontiers(topo_order.size());
      std::vector<std::vector<unsigned> > incoming_reduced(topo_order.size());
      for (unsigned idx = 0; idx < topo_order.size(); ++idx)
      {
        std::vector<int> chain_frontiers(num_chains, -1);
        const std::vector<unsigned> &in = incoming[topo_order[idx]];
        std::vector<unsigned> &in_reduced = incoming_reduced[idx];
        for (unsigned iidx = 0; iidx < in.size(); ++iidx)
        {
          int rank = inv_topo_order[in[iidx]];
#ifdef DEBUG_LEGION
          assert((unsigned)rank < idx);
#endif
          const std::vector<int> &pred_chain_frontiers =
            all_chain_frontiers[rank];
          for (unsigned k = 0; k < num_chains; ++k)
            chain_frontiers[k] =
              std::max(chain_frontiers[k], pred_chain_frontiers[k]);
        }
        for (unsigned iidx = 0; iidx < in.size(); ++iidx)
        {
          int rank = inv_topo_order[in[iidx]];
          unsigned chain_idx = chain_indices[rank];
          if (chain_frontiers[chain_idx] < rank)
          {
            in_reduced.push_back(in[iidx]);
            chain_frontiers[chain_idx] = rank;
          }
        }
#ifdef DEBUG_LEGION
        assert(in.size() == 0 || in_reduced.size() > 0);
#endif
        all_chain_frontiers[idx].swap(chain_frontiers);
      }

      // Lastly, suppress transitive dependences using chains
      if (deferred)
      {
        // Save the data structures for finalizing the transitive
        // reduction for later, the next replay will incorporate them
        std::vector<unsigned> *inv_topo_order_copy = 
          new std::vector<unsigned>();
        inv_topo_order_copy->swap(inv_topo_order);
        std::vector<std::vector<unsigned> > *in_reduced_copy = 
          new std::vector<std::vector<unsigned> >();
        in_reduced_copy->swap(incoming_reduced);
        // Write them to the members
        pending_inv_topo_order.store(inv_topo_order_copy);
        // Need memory fence so writes happen in this order
        __sync_synchronize();
        pending_transitive_reduction.store(in_reduced_copy);
      }
      else
        finalize_transitive_reduction(inv_topo_order, incoming_reduced);
    }

    //--------------------------------------------------------------------------
    void PhysicalTemplate::finalize_transitive_reduction(
                    const std::vector<unsigned> &inv_topo_order,
                    const std::vector<std::vector<unsigned> > &incoming_reduced)
    //--------------------------------------------------------------------------
    {
      for (unsigned idx = 0; idx < instructions.size(); ++idx)
        if (instructions[idx]->get_kind() == MERGE_EVENT)
        {
          MergeEvent *merge = instructions[idx]->as_merge_event();
          unsigned order = inv_topo_order[merge->lhs];
#ifdef DEBUG_LEGION
          assert(order != -1U);
#endif
          const std::vector<unsigned> &in_reduced = incoming_reduced[order];
          if (in_reduced.size() == merge->rhs.size())
          {
#ifdef DEBUG_LEGION
            for (unsigned iidx = 0; iidx < in_reduced.size(); ++iidx)
              assert(merge->rhs.find(in_reduced[iidx]) != merge->rhs.end());
#endif
            continue;
          }
#ifdef DEBUG_LEGION
          std::set<unsigned> new_rhs;
          for (unsigned iidx = 0; iidx < in_reduced.size(); ++iidx)
          {
            assert(merge->rhs.find(in_reduced[iidx]) != merge->rhs.end());
            new_rhs.insert(in_reduced[iidx]);
          }
#else
          std::set<unsigned> new_rhs(in_reduced.begin(), in_reduced.end());
#endif
          // Remove any references to crossing events which are no longer needed
          if (!crossing_events.empty())
          {
            for (std::set<unsigned>::const_iterator it =
                  merge->rhs.begin(); it != merge->rhs.end(); it++)
            {
              std::map<unsigned,unsigned>::iterator finder =
                crossing_events.find(*it);
              if ((finder != crossing_events.end()) &&
                  (new_rhs.find(*it) == new_rhs.end()))
              {
#ifdef DEBUG_LEGION
                assert(finder->second > 0);
#endif
                finder->second--;
              }
            }
          }
          merge->rhs.swap(new_rhs);
        }
      // Remove any crossing instructions from the slices that are no
      // longer needed because the transitive reduction eliminated the
      // need for the edge
      for (std::map<unsigned,unsigned>::iterator it =
            crossing_events.begin(); it != crossing_events.end(); /*nothing*/)
      {
        if (it->second == 0)
        {
          // No more references to this crossing instruction so remove it
          bool found = false;
          for (std::vector<std::vector<Instruction*> >::iterator sit =
                slices.begin(); sit != slices.end(); sit++)
          {
            for (std::vector<Instruction*>::iterator iit =
                  sit->begin(); iit != sit->end(); iit++)
            {
              TriggerEvent *trigger = (*iit)->as_trigger_event();
              if (trigger == NULL)
                continue;
              if (trigger->lhs == it->first)
              {
                sit->erase(iit);
                found = true;
                break;
              }
            }
            if (found)
              break;
          }
          std::map<unsigned,unsigned>::iterator to_delete = it++;
          crossing_events.erase(to_delete);
        }
        else
          it++;
      }
    }

    //--------------------------------------------------------------------------
    void PhysicalTemplate::propagate_copies(std::vector<unsigned> *gen)
    //--------------------------------------------------------------------------
    {
      std::vector<int> substs(events.size(), -1);
      std::vector<Instruction*> new_instructions;
      new_instructions.reserve(instructions.size());
      std::set<Instruction*> to_prune;
      for (unsigned idx = 0; idx < instructions.size(); ++idx)
      {
        Instruction *inst = instructions[idx];
        if (instructions[idx]->get_kind() == MERGE_EVENT)
        {
          MergeEvent *merge = instructions[idx]->as_merge_event();
#ifdef DEBUG_LEGION
          assert(merge->rhs.size() > 0);
#endif
          if (merge->rhs.size() == 1)
          {
            substs[merge->lhs] = *merge->rhs.begin();
#ifdef DEBUG_LEGION
            assert(merge->lhs != (unsigned)substs[merge->lhs]);
#endif
            if (gen == NULL)
              to_prune.insert(inst);
            else
              delete inst;
          }
          else
            new_instructions.push_back(inst);
        }
        else
          new_instructions.push_back(inst);
      }

      if (instructions.size() == new_instructions.size()) return;

      instructions.swap(new_instructions);

      std::vector<unsigned> new_gen((gen == NULL) ? 0 : gen->size(), -1U);
      if (gen != NULL)
        initialize_generators(new_gen);

      for (unsigned idx = 0; idx < instructions.size(); ++idx)
      {
        Instruction *inst = instructions[idx];
        int lhs = -1;
        switch (inst->get_kind())
        {
          case GET_TERM_EVENT:
            {
              GetTermEvent *term = inst->as_get_term_event();
              lhs = term->lhs;
              break;
            }
          case CREATE_AP_USER_EVENT:
            {
              CreateApUserEvent *create = inst->as_create_ap_user_event();
              lhs = create->lhs;
              break;
            }
          case TRIGGER_EVENT:
            {
              TriggerEvent *trigger = inst->as_trigger_event();
              int subst = substs[trigger->rhs];
              if (subst >= 0) trigger->rhs = (unsigned)subst;
              break;
            }
          case BARRIER_ARRIVAL:
            {
              BarrierArrival *arrival = inst->as_barrier_arrival();
              int subst = substs[arrival->rhs];
              if (subst >= 0) arrival->rhs = (unsigned)subst;
              lhs = arrival->lhs;
              break;
            }
          case MERGE_EVENT:
            {
              MergeEvent *merge = inst->as_merge_event();
              std::set<unsigned> new_rhs;
              for (std::set<unsigned>::iterator it = merge->rhs.begin();
                   it != merge->rhs.end(); ++it)
              {
                int subst = substs[*it];
                if (subst >= 0) new_rhs.insert((unsigned)subst);
                else new_rhs.insert(*it);
              }
              merge->rhs.swap(new_rhs);
              lhs = merge->lhs;
              break;
            }
          case ISSUE_COPY:
            {
              IssueCopy *copy = inst->as_issue_copy();
              int subst = substs[copy->precondition_idx];
              if (subst >= 0) copy->precondition_idx = (unsigned)subst;
              lhs = copy->lhs;
              break;
            }
          case ISSUE_INDIRECT :
            {
              // See elide_fences for the comment describing why we use
              // tracing_pre_idx here instead of precondition_idx
              IssueIndirect *indirect = inst->as_issue_indirect();
              int subst = substs[indirect->tracing_pre_idx];
              if (subst >= 0) indirect->tracing_pre_idx = (unsigned)subst;
              lhs = indirect->lhs;
              break;
            }
          case ISSUE_FILL:
            {
              IssueFill *fill = inst->as_issue_fill();
              int subst = substs[fill->precondition_idx];
              if (subst >= 0) fill->precondition_idx = (unsigned)subst;
              lhs = fill->lhs;
              break;
            }
#ifdef LEGION_GPU_REDUCTIONS
          case GPU_REDUCTION:
            {
              GPUReduction *reduction = inst->as_gpu_reduction();
              int subst = substs[reduction->precondition_idx];
              if (subst >= 0) reduction->precondition_idx = (unsigned)subst;
              lhs = reduction->lhs;
              break;
            }
#endif
          case SET_EFFECTS:
            {
              SetEffects *effects = inst->as_set_effects();
              int subst = substs[effects->rhs];
              if (subst >= 0) effects->rhs = (unsigned)subst;
              break;
            }
          case SET_OP_SYNC_EVENT:
            {
              SetOpSyncEvent *sync = inst->as_set_op_sync_event();
              lhs = sync->lhs;
              break;
            }
          case BARRIER_ADVANCE:
            {
              BarrierAdvance *advance = inst->as_barrier_advance();
              lhs = advance->lhs;
              break;
            }
          case ASSIGN_FENCE_COMPLETION:
            {
              lhs = fence_completion_id;
              break;
            }
          case COMPLETE_REPLAY:
            {
              CompleteReplay *replay = inst->as_complete_replay();
              int subst = substs[replay->rhs];
              if (subst >= 0) replay->rhs = (unsigned)subst;
              break;
            }
          case ACQUIRE_REPLAY:
            {
              AcquireReplay *acquire = inst->as_acquire_replay();
              int subst = substs[acquire->rhs];
              if (subst >= 0) acquire->rhs = (unsigned)subst;
              lhs = acquire->lhs;
              break;
            }
          case RELEASE_REPLAY:
            {
              ReleaseReplay *release = inst->as_release_replay();
              int subst = substs[release->rhs];
              if (subst >= 0) release->rhs = (unsigned)subst;
              break;
            }
          default:
            {
              break;
            }
        }
        if ((lhs != -1) && (gen != NULL))
          new_gen[lhs] = idx;
      }
      if (gen != NULL)
        gen->swap(new_gen);
      if (!to_prune.empty())
      {
#ifdef DEBUG_LEGION
        assert(!slices.empty());
#endif
        // Remove these instructions from any slices and then delete them
        for (unsigned idx = 0; idx < slices.size(); idx++)
        {
          std::vector<Instruction*> &slice = slices[idx];
          for (std::vector<Instruction*>::iterator it =
                slice.begin(); it != slice.end(); /*nothing*/)
          {
            std::set<Instruction*>::iterator finder =
              to_prune.find(*it);
            if (finder != to_prune.end())
            {
              it = slice.erase(it);
              delete *finder;
              to_prune.erase(finder);
              if (to_prune.empty())
                break;
            }
            else
              it++;
          }
          if (to_prune.empty())
            break;
        }
#ifdef DEBUG_LEGION
        assert(to_prune.empty());
#endif
      }
    }

    //--------------------------------------------------------------------------
    void PhysicalTemplate::eliminate_dead_code(std::vector<unsigned> &gen)
    //--------------------------------------------------------------------------
    {
      std::vector<bool> used(instructions.size(), false);
      for (unsigned idx = 0; idx < instructions.size(); ++idx)
      {
        Instruction *inst = instructions[idx];
        InstructionKind kind = inst->get_kind();
        // We only eliminate two kinds of instructions:
        // GetTermEvent and SetOpSyncEvent
        used[idx] = kind != SET_OP_SYNC_EVENT;
        switch (kind)
        {
          case MERGE_EVENT:
            {
              MergeEvent *merge = inst->as_merge_event();
              for (std::set<unsigned>::iterator it = merge->rhs.begin();
                   it != merge->rhs.end(); ++it)
              {
#ifdef DEBUG_LEGION
                assert(gen[*it] != -1U);
#endif
                used[gen[*it]] = true;
              }
              break;
            }
          case TRIGGER_EVENT:
            {
              TriggerEvent *trigger = inst->as_trigger_event();
#ifdef DEBUG_LEGION
              assert(gen[trigger->rhs] != -1U);
#endif
              used[gen[trigger->rhs]] = true;
              break;
            }
          case ISSUE_COPY:
            {
              IssueCopy *copy = inst->as_issue_copy();
#ifdef DEBUG_LEGION
              assert(gen[copy->precondition_idx] != -1U);
#endif
              used[gen[copy->precondition_idx]] = true;
              break;
            }
          case ISSUE_INDIRECT:
            {
              IssueIndirect *indirect = inst->as_issue_indirect();
              // See elide_fences for the comment about why we use
              // tracing_pre_idx instead of precondition_idx
#ifdef DEBUG_LEGION
              assert(gen[indirect->tracing_pre_idx] != -1U);
#endif
              used[gen[indirect->tracing_pre_idx]] = true;
              break;
            }
          case ISSUE_FILL:
            {
              IssueFill *fill = inst->as_issue_fill();
#ifdef DEBUG_LEGION
              assert(gen[fill->precondition_idx] != -1U);
#endif
              used[gen[fill->precondition_idx]] = true;
              break;
            }
#ifdef LEGION_GPU_REDUCTIONS
          case GPU_REDUCTION:
            {
              GPUReduction *reduction = inst->as_gpu_reduction();
#ifdef DEBUG_LEGION
              assert(gen[reduction->precondition_idx] != -1U);
#endif
              used[gen[reduction->precondition_idx]] = true;
              break;
            }
#endif
          case SET_EFFECTS:
            {
              SetEffects *effects = inst->as_set_effects();
#ifdef DEBUG_LEGION
              assert(gen[effects->rhs] != -1U);
#endif
              used[gen[effects->rhs]] = true;
              break;
            }
          case COMPLETE_REPLAY:
            {
              CompleteReplay *complete = inst->as_complete_replay();
#ifdef DEBUG_LEGION
              assert(gen[complete->rhs] != -1U);
#endif
              used[gen[complete->rhs]] = true;
              break;
            }
          case ACQUIRE_REPLAY:
            {
              AcquireReplay *acquire = inst->as_acquire_replay();
 #ifdef DEBUG_LEGION
              assert(gen[acquire->rhs] != -1U);
#endif
              used[gen[acquire->rhs]] = true;             
              break;
            }
          case RELEASE_REPLAY:
            {
              ReleaseReplay *release = inst->as_release_replay();
 #ifdef DEBUG_LEGION
              assert(gen[release->rhs] != -1U);
#endif
              used[gen[release->rhs]] = true;             
              break;
            }
          case BARRIER_ARRIVAL:
            {
              BarrierArrival *arrival = inst->as_barrier_arrival();
#ifdef DEBUG_LEGION
              assert(gen[arrival->rhs] != -1U);
#endif
              used[gen[arrival->rhs]] = true;
              break;
            }
          case GET_TERM_EVENT:
          case CREATE_AP_USER_EVENT:
          case SET_OP_SYNC_EVENT:
          case ASSIGN_FENCE_COMPLETION:
          case BARRIER_ADVANCE:
            {
              break;
            }
          default:
            {
              // unreachable
              assert(false);
            }
        }
      }
      initialize_eliminate_dead_code_frontiers(gen, used);

      std::vector<unsigned> inv_gen(instructions.size(), -1U);
      for (unsigned idx = 0; idx < gen.size(); ++idx)
      {
        unsigned g = gen[idx];
        if (g != -1U && g < instructions.size() && inv_gen[g] == -1U)
          inv_gen[g] = idx;
      }

      std::vector<Instruction*> new_instructions;
      std::vector<Instruction*> to_delete;
      std::vector<unsigned> new_gen(gen.size(), -1U);
      initialize_generators(new_gen);
      for (unsigned idx = 0; idx < instructions.size(); ++idx)
      {
        if (used[idx])
        {
          unsigned e = inv_gen[idx];
#ifdef DEBUG_LEGION
          assert(e == -1U || (e < new_gen.size() && new_gen[e] == -1U));
#endif
          if (e != -1U)
            new_gen[e] = new_instructions.size();
          new_instructions.push_back(instructions[idx]);
        }
        else
          to_delete.push_back(instructions[idx]);
      }

      instructions.swap(new_instructions);
      gen.swap(new_gen);
      for (unsigned idx = 0; idx < to_delete.size(); ++idx)
        delete to_delete[idx];
    }

    //--------------------------------------------------------------------------
    void PhysicalTemplate::push_complete_replays(void)
    //--------------------------------------------------------------------------
    {
      for (unsigned idx = 0; idx < slices.size(); ++idx)
      {
        std::vector<Instruction*> &instructions = slices[idx];
        std::vector<Instruction*> new_instructions;
        new_instructions.reserve(instructions.size());
        std::vector<Instruction*> complete_replays;
        for (unsigned iidx = 0; iidx < instructions.size(); ++iidx)
        {
          Instruction *inst = instructions[iidx];
          if (inst->get_kind() == COMPLETE_REPLAY)
            complete_replays.push_back(inst);
          else
            new_instructions.push_back(inst);
        }
        new_instructions.insert(new_instructions.end(),
                                complete_replays.begin(),
                                complete_replays.end());
        instructions.swap(new_instructions);
      }
    }

    //--------------------------------------------------------------------------
    void PhysicalTemplate::dump_template(void)
    //--------------------------------------------------------------------------
    {
      InnerContext *ctx = trace->logical_trace->ctx;
      log_tracing.info() << "#### " << replayable << " " << this << " Trace "
        << trace->logical_trace->tid << " for " << ctx->get_task_name()
        << " (UID " << ctx->get_unique_id() << ") ####";
      for (unsigned sidx = 0; sidx < replay_parallelism; ++sidx)
      {
        log_tracing.info() << "[Slice " << sidx << "]";
        dump_instructions(slices[sidx]);
      }
      for (std::map<unsigned, unsigned>::iterator it = frontiers.begin();
           it != frontiers.end(); ++it)
        log_tracing.info() << "  events[" << it->second << "] = events["
                           << it->first << "]";
      dump_sharded_template();

      log_tracing.info() << "[Precondition]";
      for (std::vector<TraceConditionSet*>::const_iterator it =
            conditions.begin(); it != conditions.end(); it++)
        (*it)->dump_preconditions();

      log_tracing.info() << "[Anticondition]";
      for (std::vector<TraceConditionSet*>::const_iterator it =
            conditions.begin(); it != conditions.end(); it++)
        (*it)->dump_anticonditions();

      log_tracing.info() << "[Postcondition]";
      for (std::vector<TraceConditionSet*>::const_iterator it =
            conditions.begin(); it != conditions.end(); it++)
        (*it)->dump_postconditions();
    }

    //--------------------------------------------------------------------------
    void PhysicalTemplate::dump_instructions(
                                  const std::vector<Instruction*> &instructions)
    //--------------------------------------------------------------------------
    {
      for (std::vector<Instruction*>::const_iterator it = instructions.begin();
           it != instructions.end(); ++it)
        log_tracing.info() << "  " << (*it)->to_string(operations.front());
    }

    //--------------------------------------------------------------------------
    void PhysicalTemplate::pack_recorder(Serializer &rez,
                 std::set<RtEvent> &applied_events, const AddressSpaceID target)
    //--------------------------------------------------------------------------
    {
      rez.serialize(trace->runtime->address_space);
      rez.serialize(target);
      rez.serialize(this);
      RtUserEvent remote_applied = Runtime::create_rt_user_event();
      rez.serialize(remote_applied);
      rez.serialize(recording_done);
      applied_events.insert(remote_applied);
    }

    //--------------------------------------------------------------------------
    void PhysicalTemplate::record_premap_output(Memoizable *memo,
                                         const Mapper::PremapTaskOutput &output,
                                         std::set<RtEvent> &applied_events)
    //--------------------------------------------------------------------------
    {
      const TraceLocalID op_key = memo->get_trace_local_id();
      AutoLock t_lock(template_lock);
#ifdef DEBUG_LEGION
      assert(is_recording());
      assert(!output.reduction_futures.empty());
      assert(cached_premappings.find(op_key) == cached_premappings.end());
#endif
      CachedPremapping &premapping = cached_premappings[op_key];
      premapping.future_locations = output.reduction_futures;
    }

    //--------------------------------------------------------------------------
    void PhysicalTemplate::get_premap_output(IndexTask *task,
                                          std::vector<Memory> &future_locations)
    //--------------------------------------------------------------------------
    {
      TraceLocalID op_key = task->get_trace_local_id();
      AutoLock t_lock(template_lock, 1, false/*exclusive*/);
#ifdef DEBUG_LEGION
      assert(is_replaying());
#endif
      CachedPremappings::const_iterator finder = 
        cached_premappings.find(op_key);
#ifdef DEBUG_LEGION
      assert(finder != cached_premappings.end());
#endif
      future_locations = finder->second.future_locations;
    }

    //--------------------------------------------------------------------------
    void PhysicalTemplate::record_mapper_output(const TraceLocalID &tlid,
                                            const Mapper::MapTaskOutput &output,
                              const std::deque<InstanceSet> &physical_instances,
                              const std::vector<size_t> &future_size_bounds,
                              const std::vector<TaskTreeCoordinates> &coords,
                                              std::set<RtEvent> &applied_events)
    //--------------------------------------------------------------------------
    {
      AutoLock t_lock(template_lock);
#ifdef DEBUG_LEGION
      assert(is_recording());
      assert(cached_mappings.find(tlid) == cached_mappings.end());
#endif
      CachedMapping &mapping = cached_mappings[tlid];
      // If you change the things recorded from output here then
      // you also need to change RemoteTraceRecorder::record_mapper_output
      mapping.target_procs = output.target_procs;
      mapping.chosen_variant = output.chosen_variant;
      mapping.task_priority = output.task_priority;
      mapping.postmap_task = output.postmap_task;
      mapping.future_locations = output.future_locations;
      mapping.future_size_bounds = future_size_bounds;
      // Check to see if the future coordinates are inside of our trace
      // They have to be inside of our trace in order for it to be safe
      // for use to be able to re-use their upper bound sizes (because
      // we know those tasks are reusing the same variants)
      for (unsigned idx = 0; idx < future_size_bounds.size(); idx++)
      {
        // If there's no upper bound then no need to check if the
        // future is inside 
        if (future_size_bounds[idx] == SIZE_MAX)
          continue;
        const TaskTreeCoordinates &future_coords = coords[idx];
#ifdef DEBUG_LEGION
        assert(future_coords.size() <= coordinates.size()); 
#endif
        if (future_coords.empty() ||
            (future_coords.size() < coordinates.size()))
        {
          mapping.future_size_bounds[idx] = SIZE_MAX;
          continue;
        }
#ifdef DEBUG_LEGION
#ifndef NDEBUG
        // If the size of the coordinates are the same we better
        // be inside the same parent task or something is really wrong
        for (unsigned idx2 = 0; idx2 < (future_coords.size()-1); idx2++)
          assert(future_coords[idx2] == coordinates[idx2]);
#endif
#endif
        // check to see if it came after the start of the trace
        if (coordinates[idx].first <= future_coords[idx].first)
          continue;
        // Otherwise not inside the trace and therefore we cannot
        // record the bounds for the future
        mapping.future_size_bounds[idx] = SIZE_MAX;
      }
      mapping.physical_instances = physical_instances;
      WrapperReferenceMutator mutator(applied_events);
      for (std::deque<InstanceSet>::iterator it =
           mapping.physical_instances.begin(); it !=
           mapping.physical_instances.end(); ++it)
      {
        for (unsigned idx = 0; idx < it->size(); idx++)
        {
          const InstanceRef &ref = (*it)[idx];
          if (ref.is_virtual_ref())
            has_virtual_mapping = true;
          else
            ref.add_valid_reference(MAPPING_ACQUIRE_REF, &mutator);
        }
      }
    }

    //--------------------------------------------------------------------------
    void PhysicalTemplate::get_mapper_output(SingleTask *task,
                                             VariantID &chosen_variant,
                                             TaskPriority &task_priority,
                                             bool &postmap_task,
                              std::vector<Processor> &target_procs,
                              std::vector<Memory> &future_locations,
                              std::vector<size_t> &future_size_bounds,
                              std::deque<InstanceSet> &physical_instances) const
    //--------------------------------------------------------------------------
    {
      TraceLocalID op_key = task->get_trace_local_id();
      AutoLock t_lock(template_lock, 1, false/*exclusive*/);
#ifdef DEBUG_LEGION
      assert(is_replaying());
#endif
      CachedMappings::const_iterator finder = cached_mappings.find(op_key);
#ifdef DEBUG_LEGION
      assert(finder != cached_mappings.end());
#endif
      chosen_variant = finder->second.chosen_variant;
      task_priority = finder->second.task_priority;
      postmap_task = finder->second.postmap_task;
      target_procs = finder->second.target_procs;
      future_locations = finder->second.future_locations;
      future_size_bounds = finder->second.future_size_bounds;
      physical_instances = finder->second.physical_instances;
    }

    //--------------------------------------------------------------------------
    void PhysicalTemplate::record_get_term_event(Memoizable *memo)
    //--------------------------------------------------------------------------
    {
#ifdef DEBUG_LEGION
      assert(memo != NULL);
#endif
      const ApEvent lhs = memo->get_memo_completion();
      const bool fence = 
        (memo->get_memoizable_kind() == Operation::FENCE_OP_KIND);
      AutoLock tpl_lock(template_lock);
#ifdef DEBUG_LEGION
      assert(is_recording());
#endif
      unsigned lhs_ = convert_event(lhs);
      TraceLocalID key = record_memo_entry(memo, lhs_);
      insert_instruction(new GetTermEvent(*this, lhs_, key, fence));
    }

    //--------------------------------------------------------------------------
    void PhysicalTemplate::request_term_event(ApUserEvent &term_event)
    //--------------------------------------------------------------------------
    {
#ifdef DEBUG_LEGION
      assert(!term_event.exists() || term_event.has_triggered());
#endif
      term_event = Runtime::create_ap_user_event(NULL);
    }

    //--------------------------------------------------------------------------
    void PhysicalTemplate::record_create_ap_user_event(
                                              ApUserEvent lhs, Memoizable *memo)
    //--------------------------------------------------------------------------
    {
#ifdef DEBUG_LEGION
      assert(lhs.exists());
      assert(memo != NULL);
#endif
      AutoLock tpl_lock(template_lock);
#ifdef DEBUG_LEGION
      assert(is_recording());
#endif

      unsigned lhs_ = find_or_convert_event(lhs);
      user_events[lhs_] = lhs;
#ifdef DEBUG_LEGION
      assert(instructions[lhs_] == NULL);
#endif
      instructions[lhs_] =
        new CreateApUserEvent(*this, lhs_, find_trace_local_id(memo));
    }

    //--------------------------------------------------------------------------
    void PhysicalTemplate::record_trigger_event(ApUserEvent lhs, ApEvent rhs,
                                                Memoizable *memo)
    //--------------------------------------------------------------------------
    {
#ifdef DEBUG_LEGION
      assert(lhs.exists());
#endif
      AutoLock tpl_lock(template_lock);
#ifdef DEBUG_LEGION
      assert(is_recording());
#endif
      // Do this first in case it gets pre-empted
      const unsigned rhs_ = 
        rhs.exists() ? find_event(rhs, tpl_lock) : fence_completion_id;
      unsigned lhs_ = find_or_convert_event(lhs);
      events.push_back(ApEvent());
      insert_instruction(new TriggerEvent(*this, lhs_, rhs_,
            find_trace_local_id(memo)));
    }

    //--------------------------------------------------------------------------
    void PhysicalTemplate::record_merge_events(ApEvent &lhs, ApEvent rhs_,
                                               Memoizable *memo)
    //--------------------------------------------------------------------------
    {
      std::vector<ApEvent> rhs(1, rhs_);
      record_merge_events(lhs, rhs, memo);
    }

    //--------------------------------------------------------------------------
    void PhysicalTemplate::record_merge_events(ApEvent &lhs, ApEvent e1,
                                               ApEvent e2, Memoizable *memo)
    //--------------------------------------------------------------------------
    {
      std::vector<ApEvent> rhs(2);
      rhs[0] = e1;
      rhs[1] = e2;
      record_merge_events(lhs, rhs, memo);
    }

    //--------------------------------------------------------------------------
    void PhysicalTemplate::record_merge_events(ApEvent &lhs, ApEvent e1,
                                               ApEvent e2, ApEvent e3,
                                               Memoizable *memo)
    //--------------------------------------------------------------------------
    {
      std::vector<ApEvent> rhs(3);
      rhs[0] = e1;
      rhs[1] = e2;
      rhs[2] = e3;
      record_merge_events(lhs, rhs, memo);
    }

    //--------------------------------------------------------------------------
    void PhysicalTemplate::record_merge_events(ApEvent &lhs,
                                               const std::set<ApEvent>& rhs,
                                               Memoizable *memo)
    //--------------------------------------------------------------------------
    {
#ifdef DEBUG_LEGION
      assert(memo != NULL);
#endif
      AutoLock tpl_lock(template_lock);
#ifdef DEBUG_LEGION
      assert(is_recording());
#endif

      std::set<unsigned> rhs_;
      for (std::set<ApEvent>::const_iterator it = rhs.begin(); it != rhs.end();
           it++)
      {
        std::map<ApEvent, unsigned>::iterator finder = event_map.find(*it);
        if (finder != event_map.end())
          rhs_.insert(finder->second);
      }
      if (rhs_.size() == 0)
        rhs_.insert(fence_completion_id);

#ifndef LEGION_DISABLE_EVENT_PRUNING
      if (!lhs.exists() || (rhs.find(lhs) != rhs.end()))
      {
        ApUserEvent rename = Runtime::create_ap_user_event(NULL);
        Runtime::trigger_event(NULL, rename, lhs);
        lhs = rename;
      }
#endif

      insert_instruction(new MergeEvent(*this, convert_event(lhs), rhs_,
            memo->get_trace_local_id()));
    }

    //--------------------------------------------------------------------------
    void PhysicalTemplate::record_merge_events(ApEvent &lhs,
                                               const std::vector<ApEvent>& rhs,
                                               Memoizable *memo)
    //--------------------------------------------------------------------------
    {
#ifdef DEBUG_LEGION
      assert(memo != NULL);
#endif
      AutoLock tpl_lock(template_lock);
#ifdef DEBUG_LEGION
      assert(is_recording());
#endif

      std::set<unsigned> rhs_;
      for (std::vector<ApEvent>::const_iterator it =
            rhs.begin(); it != rhs.end(); it++)
      {
        std::map<ApEvent, unsigned>::iterator finder = event_map.find(*it);
        if (finder != event_map.end())
          rhs_.insert(finder->second);
      }
      if (rhs_.size() == 0)
        rhs_.insert(fence_completion_id);

#ifndef LEGION_DISABLE_EVENT_PRUNING
      if (!lhs.exists())
      {
        Realm::UserEvent rename(Realm::UserEvent::create_user_event());
        rename.trigger();
        lhs = ApEvent(rename);
      }
      else
      {
        // Check for reuse
        for (unsigned idx = 0; idx < rhs.size(); idx++)
        {
          if (lhs != rhs[idx])
            continue;
          Realm::UserEvent rename(Realm::UserEvent::create_user_event());
          rename.trigger(lhs);
          lhs = ApEvent(rename);
          break;
        }
      }
#endif

      insert_instruction(new MergeEvent(*this, convert_event(lhs), rhs_,
            memo->get_trace_local_id()));
    }

    //--------------------------------------------------------------------------
    void PhysicalTemplate::record_collective_barrier(ApBarrier bar, 
              ApEvent pre, const std::pair<size_t,size_t> &key, size_t arrivals)
    //--------------------------------------------------------------------------
    {
      // should only be called on sharded physical templates
      assert(false);
    }

    //--------------------------------------------------------------------------
    void PhysicalTemplate::record_issue_copy(Memoizable *memo, ApEvent &lhs,
                                             IndexSpaceExpression *expr,
                                 const std::vector<CopySrcDstField>& src_fields,
                                 const std::vector<CopySrcDstField>& dst_fields,
#ifdef LEGION_SPY
                                             RegionTreeID src_tree_id,
                                             RegionTreeID dst_tree_id,
#endif
                                             ApEvent precondition,
                                             PredEvent pred_guard,
                                             ReductionOpID redop,
                                             bool reduction_fold)
    //--------------------------------------------------------------------------
    {
#ifdef DEBUG_LEGION
      assert(memo != NULL);
#endif
      if (!lhs.exists())
      {
        Realm::UserEvent rename(Realm::UserEvent::create_user_event());
        rename.trigger();
        lhs = ApEvent(rename);
      } 

      AutoLock tpl_lock(template_lock);
#ifdef DEBUG_LEGION
      assert(is_recording());
#endif
      // Do this first in case it gets preempted
      const unsigned rhs_ = find_event(precondition, tpl_lock);
      unsigned lhs_ = convert_event(lhs);
      insert_instruction(new IssueCopy(
            *this, lhs_, expr, find_trace_local_id(memo),
            src_fields, dst_fields,
#ifdef LEGION_SPY
            src_tree_id, dst_tree_id,
#endif
            rhs_, redop, reduction_fold)); 
    }

    //--------------------------------------------------------------------------
    void PhysicalTemplate::record_issue_indirect(Memoizable *memo, ApEvent &lhs,
                             IndexSpaceExpression *expr,
                             const std::vector<CopySrcDstField>& src_fields,
                             const std::vector<CopySrcDstField>& dst_fields,
                             const std::vector<CopyIndirection*> &indirections,
#ifdef LEGION_SPY
                             unsigned unique_indirections_identifier,
#endif
                             ApEvent precondition, PredEvent pred_guard,
                             ApEvent tracing_precondition)
    //--------------------------------------------------------------------------
    {
#ifdef DEBUG_LEGION
      assert(memo != NULL);
#endif
      if (!lhs.exists())
      {
        Realm::UserEvent rename(Realm::UserEvent::create_user_event());
        rename.trigger();
        lhs = ApEvent(rename);
      } 

      AutoLock tpl_lock(template_lock);
#ifdef DEBUG_LEGION
      assert(is_recording());
#endif
      // Do this first in case it gets preempted
      const unsigned rhs_ = find_event(precondition, tpl_lock);
      const unsigned pre_ = find_event(tracing_precondition, tpl_lock);
      unsigned lhs_ = convert_event(lhs);
      insert_instruction(new IssueIndirect(
            *this, lhs_, expr, find_trace_local_id(memo),
            src_fields, dst_fields, indirections,
#ifdef LEGION_SPY
            unique_indirections_identifier,
#endif
            rhs_, pre_));
    }

    //--------------------------------------------------------------------------
    void PhysicalTemplate::record_issue_fill(Memoizable *memo, ApEvent &lhs,
                                             IndexSpaceExpression *expr,
                                 const std::vector<CopySrcDstField> &fields,
                                             const void *fill_value, 
                                             size_t fill_size,
#ifdef LEGION_SPY
                                             FieldSpace handle,
                                             RegionTreeID tree_id,
#endif
                                             ApEvent precondition,
                                             PredEvent pred_guard)
    //--------------------------------------------------------------------------
    {
#ifdef DEBUG_LEGION
      assert(memo != NULL);
#endif
      if (!lhs.exists())
      {
        ApUserEvent rename = Runtime::create_ap_user_event(NULL);
        Runtime::trigger_event(NULL, rename);
        lhs = rename;
      }

      AutoLock tpl_lock(template_lock);
#ifdef DEBUG_LEGION
      assert(is_recording());
#endif
      // Do this first in case it gets preempted
      const unsigned rhs_ = find_event(precondition, tpl_lock);
      unsigned lhs_ = convert_event(lhs);
      insert_instruction(new IssueFill(*this, lhs_, expr,
                                       find_trace_local_id(memo),
                                       fields, fill_value, fill_size, 
#ifdef LEGION_SPY
                                       handle, tree_id,
#endif
                                       rhs_));
    }

#ifdef LEGION_GPU_REDUCTIONS
    //--------------------------------------------------------------------------
    void PhysicalTemplate::record_gpu_reduction(Memoizable *memo, ApEvent &lhs,
                                 IndexSpaceExpression *expr,
                                 const std::vector<CopySrcDstField> &src_fields,
                                 const std::vector<CopySrcDstField> &dst_fields,
                                 Processor gpu, TaskID gpu_task_id,
                                 PhysicalManager *src, PhysicalManager *dst,
                                 ApEvent precondition, PredEvent pred_guard,
                                 ReductionOpID redop, bool reduction_fold)
    //--------------------------------------------------------------------------
    {
#ifdef DEBUG_LEGION
      assert(memo != NULL);
#endif
      if (!lhs.exists())
      {
        Realm::UserEvent rename(Realm::UserEvent::create_user_event());
        rename.trigger();
        lhs = ApEvent(rename);
      } 

      AutoLock tpl_lock(template_lock);
#ifdef DEBUG_LEGION
      assert(is_recording());
#endif
      unsigned rhs_ = find_event(precondition, tpl_lock);
      unsigned lhs_ = convert_event(lhs);
      insert_instruction(new GPUReduction(
            *this, lhs_, expr, find_trace_local_id(memo),
            src_fields, dst_fields, gpu, gpu_task_id, src, dst,
            rhs_, redop, reduction_fold));
    }
#endif

    //--------------------------------------------------------------------------
    void PhysicalTemplate::record_op_view(Memoizable *memo,
                                          unsigned idx,
                                          InstanceView *view,
                                          RegionNode *node,
                                          const RegionUsage &usage,
                                          const FieldMask &user_mask,
                                          bool update_validity,
                                          std::set<RtEvent> &applied)
    //--------------------------------------------------------------------------
    {
#ifdef DEBUG_LEGION
      assert(memo != NULL);
#endif
      AutoLock tpl_lock(template_lock);
      TraceLocalID op_key = find_trace_local_id(memo);
      unsigned entry = find_memo_entry(memo);

      FieldMaskSet<IndexSpaceExpression> &views = op_views[op_key][view];
      IndexSpaceNode *expr = node->row_source;
      views.insert(expr, user_mask);
      if (update_validity)
        add_view_user(view, usage, entry, expr, user_mask, applied);
      trace_regions.insert(node, user_mask);
    }

    //--------------------------------------------------------------------------
    void PhysicalTemplate::record_fill_views(ApEvent lhs,
                                 IndexSpaceExpression *expr,
                                 const FieldMaskSet<FillView> &tracing_srcs,
                                 const FieldMaskSet<InstanceView> &tracing_dsts,
                                 std::set<RtEvent> &applied_events,
                                 const bool reduction_initialization)
    //--------------------------------------------------------------------------
    {
      AutoLock tpl_lock(template_lock);
#ifdef DEBUG_LEGION
      assert(is_recording());
#endif
      const unsigned lhs_ = find_event(lhs, tpl_lock);
      record_views(lhs_, expr,RegionUsage(LEGION_WRITE_ONLY,LEGION_EXCLUSIVE,0), 
                   tracing_dsts, applied_events);
      record_copy_views(lhs_, expr, tracing_dsts);
    }

    //--------------------------------------------------------------------------
    void PhysicalTemplate::record_copy_views(ApEvent lhs,
                                 IndexSpaceExpression *expr,
                                 const FieldMaskSet<InstanceView> &tracing_srcs,
                                 const FieldMaskSet<InstanceView> &tracing_dsts,
                                 PrivilegeMode src_mode, PrivilegeMode dst_mode,
                                 std::set<RtEvent> &applied_events)
    //--------------------------------------------------------------------------
    {
      AutoLock tpl_lock(template_lock);
#ifdef DEBUG_LEGION
      assert(is_recording());
#endif
      const unsigned lhs_ = find_event(lhs, tpl_lock);
      record_views(lhs_, expr, RegionUsage(src_mode, LEGION_EXCLUSIVE, 0),
                   tracing_srcs, applied_events);
      record_copy_views(lhs_, expr, tracing_srcs);
      record_views(lhs_, expr,RegionUsage(dst_mode, LEGION_EXCLUSIVE, 0),
                   tracing_dsts, applied_events);
      record_copy_views(lhs_, expr, tracing_dsts);
    }

    //--------------------------------------------------------------------------
    void PhysicalTemplate::record_indirect_views(ApEvent indirect_done,
                            ApEvent all_done, IndexSpaceExpression *expr,
                            const FieldMaskSet<InstanceView> &tracing_views,
                            std::set<RtEvent> &applied, PrivilegeMode privilege)
    //--------------------------------------------------------------------------
    {
      AutoLock tpl_lock(template_lock);
#ifdef DEBUG_LEGION
      assert(is_recording());
#endif
      const unsigned indirect = find_event(indirect_done, tpl_lock);
      const unsigned all = find_event(all_done, tpl_lock);
      // The thing about indirect views is that the event for which they
      // are done being used is not always the same as the indirect copy
      // that generated them because they can be collective, so we need to
      // record the summary event for when all the indirect copies are done
      // for their view user
      record_views(all, expr, RegionUsage(privilege,
            LEGION_EXCLUSIVE, 0), tracing_views, applied);
      record_copy_views(indirect, expr, tracing_views);
    }

    //--------------------------------------------------------------------------
    void PhysicalTemplate::record_views(unsigned entry,
                                        IndexSpaceExpression *expr,
                                        const RegionUsage &usage,
                                        const FieldMaskSet<InstanceView> &views,
                                        std::set<RtEvent> &applied)
    //--------------------------------------------------------------------------
    {
      for (FieldMaskSet<InstanceView>::const_iterator it = 
            views.begin(); it != views.end(); ++it)
        add_view_user(it->first, usage, entry, expr, it->second, applied);
    }

    //--------------------------------------------------------------------------
    void PhysicalTemplate::add_view_user(InstanceView *view,
                                         const RegionUsage &usage,
                                         unsigned user_index,
                                         IndexSpaceExpression *user_expr,
                                         const FieldMask &user_mask,
                                         std::set<RtEvent> &applied,
                                         int owner_shard)
    //--------------------------------------------------------------------------
    {
      ViewUser *user = new ViewUser(usage, user_index, user_expr, owner_shard);
      all_users.insert(user);
      RegionTreeForest *forest = trace->runtime->forest;
      FieldMaskSet<ViewUser> &users = view_users[view];
      FieldMaskSet<ViewUser> to_delete;
      for (FieldMaskSet<ViewUser>::iterator it = users.begin();
           it != users.end(); ++it)
      {
        FieldMask overlap = user_mask & it->second;
        if (!overlap)
          continue;

        IndexSpaceExpression *expr1 = user->expr;
        IndexSpaceExpression *expr2 = it->first->expr;
        if (forest->intersect_index_spaces(expr1, expr2)->is_empty())
          continue;

        DependenceType dep =
          check_dependence_type<false>(it->first->usage, user->usage);
        if (dep == LEGION_NO_DEPENDENCE)
          continue;

        to_delete.insert(it->first, overlap);
      }

      for (FieldMaskSet<ViewUser>::iterator it = to_delete.begin();
           it != to_delete.end(); ++it)
      {
        FieldMaskSet<ViewUser>::iterator finder = users.find(it->first);
#ifdef DEBUG_LEGION
        assert(finder != users.end());
#endif
        finder.filter(it->second);
        if (!finder->second)
          users.erase(finder);
      }

      users.insert(user, user_mask);
    }

    //--------------------------------------------------------------------------
    void PhysicalTemplate::record_copy_views(unsigned copy_id,
                                             IndexSpaceExpression *expr,
                                        const FieldMaskSet<InstanceView> &views)
    //--------------------------------------------------------------------------
    {
      ViewExprs &cviews = copy_views[copy_id];
      for (FieldMaskSet<InstanceView>::const_iterator it = views.begin();
           it != views.end(); ++it)
        cviews[it->first].insert(expr, it->second);
    }

    //--------------------------------------------------------------------------
    void PhysicalTemplate::record_set_op_sync_event(ApEvent &lhs, 
                                                    Memoizable *memo)
    //--------------------------------------------------------------------------
    {
#ifdef DEBUG_LEGION
      assert(memo != NULL);
      assert(memo->is_memoizing());
#endif
      if (!lhs.exists())
      {
        ApUserEvent rename = Runtime::create_ap_user_event(NULL);
        Runtime::trigger_event(NULL, rename);
        lhs = rename;
      }
      AutoLock tpl_lock(template_lock);
#ifdef DEBUG_LEGION
      assert(is_recording());
#endif

      insert_instruction(new SetOpSyncEvent(*this, convert_event(lhs),
            find_trace_local_id(memo)));
    }

    //--------------------------------------------------------------------------
    void PhysicalTemplate::record_set_effects(Memoizable *memo, ApEvent &rhs)
    //--------------------------------------------------------------------------
    {
#ifdef DEBUG_LEGION
      assert(memo != NULL);
      assert(memo->is_memoizing());
#endif
      AutoLock tpl_lock(template_lock);
#ifdef DEBUG_LEGION
      assert(is_recording());
#endif
      const unsigned rhs_ = find_event(rhs, tpl_lock);
      events.push_back(ApEvent());
      insert_instruction(new SetEffects(*this, find_trace_local_id(memo),rhs_));
    }

    //--------------------------------------------------------------------------
    void PhysicalTemplate::record_complete_replay(Memoizable* memo, ApEvent rhs)
    //--------------------------------------------------------------------------
    {
      const TraceLocalID lhs = find_trace_local_id(memo);
      AutoLock tpl_lock(template_lock);
#ifdef DEBUG_LEGION
      assert(is_recording());
#endif
      // Do this first in case it gets preempted
      const unsigned rhs_ = find_event(rhs, tpl_lock);
      events.push_back(ApEvent());
      insert_instruction(new CompleteReplay(*this, lhs, rhs_));
    }

    //--------------------------------------------------------------------------
    void PhysicalTemplate::record_reservations(Memoizable *memo, ApEvent &lhs,
                                const std::map<Reservation,bool> &reservations,
                                ApEvent precondition, ApEvent postcondition)
    //--------------------------------------------------------------------------
    {
      const TraceLocalID tld = find_trace_local_id(memo);
      AutoLock tpl_lock(template_lock);
#ifdef DEBUG_LEGION
      assert(is_recording());
#endif
      // Do this first in case it gets pre-empted
      const unsigned pre = find_event(precondition, tpl_lock);
      const unsigned post = find_event(postcondition, tpl_lock);

      // Always produce a fresh output event here
      {
        const ApUserEvent rename = Runtime::create_ap_user_event(NULL);
        Runtime::trigger_event(NULL, rename, lhs);
        lhs = rename;
      }
      const unsigned lhs_ = convert_event(lhs);
      insert_instruction(new AcquireReplay(*this, lhs_, pre, tld,reservations));
      events.push_back(ApEvent());
      insert_instruction(new ReleaseReplay(*this, post, tld, reservations));
    }

    //--------------------------------------------------------------------------
    void PhysicalTemplate::record_owner_shard(unsigned tid, ShardID owner)
    //--------------------------------------------------------------------------
    {
      // Only called on sharded physical template
      assert(false);
    }

    //--------------------------------------------------------------------------
    void PhysicalTemplate::record_local_space(unsigned tid, IndexSpace sp)
    //--------------------------------------------------------------------------
    {
      // Only called on sharded physical template
      assert(false);
    }

    //--------------------------------------------------------------------------
    void PhysicalTemplate::record_sharding_function(unsigned tid, 
                                                    ShardingFunction *function)
    //--------------------------------------------------------------------------
    {
      // Only called on sharded physical template
      assert(false);
    }

    //--------------------------------------------------------------------------
    ShardID PhysicalTemplate::find_owner_shard(unsigned tid)
    //--------------------------------------------------------------------------
    {
      // Only called on sharded physical template
      assert(false);
      return 0;
    }

    //--------------------------------------------------------------------------
    IndexSpace PhysicalTemplate::find_local_space(unsigned tid)
    //--------------------------------------------------------------------------
    {
      // Only called on sharded physical template
      assert(false);
      return IndexSpace::NO_SPACE;
    }

    //--------------------------------------------------------------------------
    ShardingFunction* PhysicalTemplate::find_sharding_function(unsigned tid)
    //--------------------------------------------------------------------------
    {
      // Only called on sharded physical template
      assert(false);
      return NULL;
    } 

    //--------------------------------------------------------------------------
    void PhysicalTemplate::initialize_replay(ApEvent completion, 
                                             bool recurrent, bool need_lock)
    //--------------------------------------------------------------------------
    {
      if (need_lock)
      {
        AutoLock t_lock(template_lock);
        initialize_replay(completion, recurrent, false/*need lock*/);
        return;
      }
      operations.emplace_back(std::map<TraceLocalID,Memoizable*>());
      pending_replays.emplace_back(std::make_pair(completion, recurrent));
    }

    //--------------------------------------------------------------------------
    void PhysicalTemplate::perform_replay(Runtime *runtime, 
                std::set<RtEvent> &replayed_events, RtEvent replay_precondition)
    //--------------------------------------------------------------------------
    {
      ApEvent completion;
      bool recurrent;
      {
        AutoLock t_lock(template_lock);
#ifdef DEBUG_LEGION
        assert(!pending_replays.empty());
#endif
        completion = pending_replays.front().first;
        recurrent = pending_replays.front().second;
        pending_replays.pop_front();
      }
      // Check to see if we have a pending transitive reduction result
      std::vector<std::vector<unsigned> > *transitive_reduction = 
        pending_transitive_reduction.load();
      if (transitive_reduction != NULL)
      {
        std::vector<unsigned> *inv_topo_order = pending_inv_topo_order.load();
#ifdef DEBUG_LEGION
        assert(inv_topo_order != NULL);
#endif
        finalize_transitive_reduction(*inv_topo_order, *transitive_reduction);
        delete inv_topo_order;
        pending_inv_topo_order.store(NULL);
        delete transitive_reduction;
        pending_transitive_reduction.store(NULL);
        // We also need to rerun the propagate copies analysis to
        // remove any mergers which contain only a single input
        propagate_copies(NULL/*don't need the gen out*/);
        // If it was requested that we dump the traces do that now
        if (runtime->dump_physical_traces)
          dump_template();
      }
      fence_completion = completion;
      if (recurrent)
        for (std::map<unsigned, unsigned>::iterator it = frontiers.begin();
            it != frontiers.end(); ++it)
          events[it->second] = events[it->first];
      else
        for (std::map<unsigned, unsigned>::iterator it = frontiers.begin();
            it != frontiers.end(); ++it)
          events[it->second] = completion;

      events[fence_completion_id] = fence_completion;

      for (std::map<unsigned, unsigned>::iterator it =
            crossing_events.begin(); it != crossing_events.end(); ++it)
      {
        ApUserEvent ev = Runtime::create_ap_user_event(NULL);
        events[it->first] = ev;
        user_events[it->first] = ev;
      }

      const std::vector<Processor> &replay_targets = 
        trace->get_replay_targets();
      for (unsigned idx = 0; idx < replay_parallelism; ++idx)
      {
        ReplaySliceArgs args(this, idx);
        const RtEvent done = runtime->replay_on_cpus ?
          runtime->issue_application_processor_task(args, LG_LOW_PRIORITY,
            replay_targets[idx % replay_targets.size()], replay_precondition) :
          runtime->issue_runtime_meta_task(args, LG_THROUGHPUT_WORK_PRIORITY,
            replay_precondition, replay_targets[idx % replay_targets.size()]);
        replayed_events.insert(done);
      }
    }

    //--------------------------------------------------------------------------
    void PhysicalTemplate::finish_replay(std::set<ApEvent> &postconditions)
    //--------------------------------------------------------------------------
    {
      for (ViewUsers::const_iterator it = view_users.begin();
            it != view_users.end(); ++it)
        for (FieldMaskSet<ViewUser>::const_iterator uit = it->second.begin();
              uit != it->second.end(); ++uit)
          postconditions.insert(events[uit->first->user]);
      if (last_fence != NULL)
        postconditions.insert(events[last_fence->lhs]);
      // Now we can remove the operations as well
      AutoLock t_lock(template_lock);
#ifdef DEBUG_LEGION
      assert(!operations.empty());
#endif
      operations.pop_front();
    }

    //--------------------------------------------------------------------------
    bool PhysicalTemplate::defer_template_deletion(ApEvent &pending_deletion,
                                              std::set<RtEvent> &applied_events)
    //--------------------------------------------------------------------------
    {
      pending_deletion = get_completion_for_deletion();
      if (!pending_deletion.exists())
        return false;
      RtEvent precondition = Runtime::protect_event(pending_deletion);
      if (transitive_reduction_done.exists() && 
          !transitive_reduction_done.has_triggered())
      {
        if (precondition.exists())
          precondition = 
            Runtime::merge_events(precondition, transitive_reduction_done);
        else
          precondition = transitive_reduction_done;
      }
      if (precondition.exists() && !precondition.has_triggered())
      {
        DeleteTemplateArgs args(this);
        applied_events.insert(trace->runtime->issue_runtime_meta_task(args,
                                            LG_LOW_PRIORITY, precondition));
        return true;
      }
      else
        return false;
    }

    //--------------------------------------------------------------------------
    /*static*/ void PhysicalTemplate::handle_replay_slice(const void *args)
    //--------------------------------------------------------------------------
    {
      const ReplaySliceArgs *pargs = (const ReplaySliceArgs*)args;
      pargs->tpl->execute_slice(pargs->slice_index);
    }

    //--------------------------------------------------------------------------
    /*static*/ void PhysicalTemplate::handle_transitive_reduction(
                                                               const void *args)
    //--------------------------------------------------------------------------
    {
      const TransitiveReductionArgs *targs =
        (const TransitiveReductionArgs*)args;
      targs->tpl->transitive_reduction(true/*deferred*/); 
    }

    //--------------------------------------------------------------------------
    /*static*/ void PhysicalTemplate::handle_delete_template(const void *args)
    //--------------------------------------------------------------------------
    {
      const DeleteTemplateArgs *pargs = (const DeleteTemplateArgs*)args;
      delete pargs->tpl;
    }

    //--------------------------------------------------------------------------
    void PhysicalTemplate::trigger_recording_done(void)
    //--------------------------------------------------------------------------
    {
#ifdef DEBUG_LEGION
      assert(!recording_done.has_triggered());
#endif
      Runtime::trigger_event(recording_done);
    }

    //--------------------------------------------------------------------------
    TraceLocalID PhysicalTemplate::find_trace_local_id(Memoizable *memo)
    //--------------------------------------------------------------------------
    {
      TraceLocalID op_key = memo->get_trace_local_id();
#ifdef DEBUG_LEGION
      assert(operations.front().find(op_key) != operations.front().end());
#endif
      return op_key;
    }

    //--------------------------------------------------------------------------
    unsigned PhysicalTemplate::find_memo_entry(Memoizable *memo)
    //--------------------------------------------------------------------------
    {
      TraceLocalID op_key = find_trace_local_id(memo);
      std::map<TraceLocalID,std::pair<unsigned,bool> >::iterator entry_finder =
        memo_entries.find(op_key);
#ifdef DEBUG_LEGION
      assert(entry_finder != memo_entries.end());
#endif
      return entry_finder->second.first;
    }

    //--------------------------------------------------------------------------
    TraceLocalID PhysicalTemplate::record_memo_entry(Memoizable *memo,
                                                     unsigned entry)
    //--------------------------------------------------------------------------
    {
      TraceLocalID key = memo->get_trace_local_id();
#ifdef DEBUG_LEGION
      assert(operations.front().find(key) == operations.front().end());
      assert(memo_entries.find(key) == memo_entries.end());
#endif
      operations.front()[key] = memo;
      const bool is_task = memo->is_memoizable_task();
      memo_entries[key] = std::pair<unsigned,bool>(entry,is_task);
      return key;
    }

    //--------------------------------------------------------------------------
#ifdef DEBUG_LEGION
    unsigned PhysicalTemplate::convert_event(const ApEvent &event, bool check)
#else
    inline unsigned PhysicalTemplate::convert_event(const ApEvent &event)
#endif
    //--------------------------------------------------------------------------
    {
      unsigned event_ = events.size();
      events.push_back(event);
#ifdef DEBUG_LEGION
      assert(event_map.find(event) == event_map.end());
#endif
      event_map[event] = event_;
      return event_;
    }

    //--------------------------------------------------------------------------
    inline unsigned PhysicalTemplate::find_event(const ApEvent &event, 
                                                 AutoLock &tpl_lock)
    //--------------------------------------------------------------------------
    {
      std::map<ApEvent,unsigned>::const_iterator finder = event_map.find(event);
#ifdef DEBUG_LEGION
      assert(finder != event_map.end());
#endif
      return finder->second;
    }

    //--------------------------------------------------------------------------
    inline unsigned PhysicalTemplate::find_or_convert_event(const ApEvent &evnt)
    //--------------------------------------------------------------------------
    {
      std::map<ApEvent, unsigned>::const_iterator finder = event_map.find(evnt);
      if (finder == event_map.end())
      {
        unsigned event_ = events.size();
        events.push_back(evnt);
#ifdef DEBUG_LEGION
        assert(event_map.find(evnt) == event_map.end());
#endif
        event_map[evnt] = event_;
        // Put a place holder in for the instruction until we make it
        insert_instruction(NULL);
        return event_;
      }
      else
        return finder->second;
    }

    //--------------------------------------------------------------------------
    inline void PhysicalTemplate::insert_instruction(Instruction *inst)
    //--------------------------------------------------------------------------
    {
#ifdef DEBUG_LEGION
      assert(instructions.size() + 1 == events.size());
#endif
      instructions.push_back(inst);
    }

    //--------------------------------------------------------------------------
    void PhysicalTemplate::find_all_last_users(ViewExprs &view_exprs,
                                               std::set<unsigned> &users,
                                               std::set<RtEvent> &ready_events)
    //--------------------------------------------------------------------------
    {
      for (ViewExprs::iterator it = view_exprs.begin(); it != view_exprs.end();
           ++it)
        for (FieldMaskSet<IndexSpaceExpression>::iterator eit =
             it->second.begin(); eit != it->second.end(); ++eit)
          find_last_users(it->first,eit->first,eit->second,users,ready_events);
    }

    //--------------------------------------------------------------------------
    void PhysicalTemplate::find_last_users(InstanceView *view,
                                           IndexSpaceExpression *expr,
                                           const FieldMask &mask,
                                           std::set<unsigned> &users,
                                           std::set<RtEvent> &ready_events)
    //--------------------------------------------------------------------------
    {
      if (expr->is_empty()) return;

      ViewUsers::const_iterator finder = view_users.find(view);
      if (finder == view_users.end()) return;

      RegionTreeForest *forest = trace->runtime->forest;
      for (FieldMaskSet<ViewUser>::const_iterator uit = 
            finder->second.begin(); uit != finder->second.end(); ++uit)
        if (!!(uit->second & mask))
        {
          ViewUser *user = uit->first;
          IndexSpaceExpression *intersect =
            forest->intersect_index_spaces(expr, user->expr);
          if (!intersect->is_empty())
          {
            std::map<unsigned,unsigned>::const_iterator finder =
              frontiers.find(user->user);
            // See if we have recorded this frontier yet or not
            if (finder == frontiers.end())
            {
              const unsigned next_event_id = events.size();
              frontiers[user->user] = next_event_id;
              events.resize(next_event_id + 1);
              users.insert(next_event_id);
            }
            else
              users.insert(finder->second);
          }
        }
    }

    //--------------------------------------------------------------------------
    void PhysicalTemplate::record_remote_memoizable(Memoizable *memo)
    //--------------------------------------------------------------------------
    {
      AutoLock tpl_lock(template_lock);
      remote_memos.push_back(memo);
    }

    //--------------------------------------------------------------------------
    void PhysicalTemplate::release_remote_memos(void)
    //--------------------------------------------------------------------------
    {
#ifdef DEBUG_LEGION
      assert(!remote_memos.empty());
#endif
      for (std::vector<Memoizable*>::const_iterator it = 
            remote_memos.begin(); it != remote_memos.end(); it++)
        delete (*it);
      remote_memos.clear();
    }

    /////////////////////////////////////////////////////////////
    // ShardedPhysicalTemplate
    /////////////////////////////////////////////////////////////

    //--------------------------------------------------------------------------
    ShardedPhysicalTemplate::ShardedPhysicalTemplate(PhysicalTrace *trace,
       ApEvent fence_event, TaskTreeCoordinates &&coords, ReplicateContext *ctx)
      : PhysicalTemplate(trace, fence_event, std::move(coords)), repl_ctx(ctx),
        local_shard(repl_ctx->owner_shard->shard_id), 
        total_shards(repl_ctx->shard_manager->total_shards),
        template_index(repl_ctx->register_trace_template(this)),
        total_replays(0), refreshed_barriers(0), 
        recording_barrier(repl_ctx->get_next_trace_recording_barrier()),
        recurrent_replays(0), updated_frontiers(0)
    //--------------------------------------------------------------------------
    {
      repl_ctx->add_reference();
    }

    //--------------------------------------------------------------------------
    ShardedPhysicalTemplate::ShardedPhysicalTemplate(
                                             const ShardedPhysicalTemplate &rhs)
      : PhysicalTemplate(rhs), repl_ctx(rhs.repl_ctx), 
        local_shard(rhs.local_shard), total_shards(rhs.total_shards), 
        template_index(rhs.template_index)
    //--------------------------------------------------------------------------
    {
      // should never be called
      assert(false);
    }

    //--------------------------------------------------------------------------
    ShardedPhysicalTemplate::~ShardedPhysicalTemplate(void)
    //--------------------------------------------------------------------------
    {
      for (std::map<unsigned,ApBarrier>::iterator it = 
            local_frontiers.begin(); it != local_frontiers.end(); it++)
        it->second.destroy_barrier();
      // Unregister ourselves from the context and then remove our reference
      repl_ctx->unregister_trace_template(template_index);
      if (repl_ctx->remove_reference())
        delete repl_ctx;
    } 

    //--------------------------------------------------------------------------
    void ShardedPhysicalTemplate::record_merge_events(ApEvent &lhs,
                                 const std::set<ApEvent> &rhs, Memoizable *memo)
    //--------------------------------------------------------------------------
    {
#ifdef DEBUG_LEGION
      assert(memo != NULL);
#endif
      AutoLock tpl_lock(template_lock);
#ifdef DEBUG_LEGION
      assert(is_recording());
#endif
      std::set<unsigned> rhs_;
      std::set<RtEvent> wait_for;
      std::vector<ApEvent> pending_events;
      std::map<ApEvent,RtUserEvent> request_events;
      for (std::set<ApEvent>::const_iterator it =
            rhs.begin(); it != rhs.end(); it++)
      {
        if (!it->exists())
          continue;
        std::map<ApEvent, unsigned>::iterator finder = event_map.find(*it);
        if (finder == event_map.end())
        {
          // We're going to need to check this event later
          pending_events.push_back(*it);
          // See if anyone else has requested this event yet 
          std::map<ApEvent,RtEvent>::const_iterator request_finder = 
            pending_event_requests.find(*it);
          if (request_finder == pending_event_requests.end())
          {
            const RtUserEvent request_event = Runtime::create_rt_user_event();
            pending_event_requests[*it] = request_event;
            wait_for.insert(request_event);
            request_events[*it] = request_event;
          }
          else
            wait_for.insert(request_finder->second);
        }
        else if (finder->second != NO_INDEX)
          rhs_.insert(finder->second);
      }
      // If we have anything to wait for we need to do that
      if (!wait_for.empty())
      {
        tpl_lock.release();
        // Send any request messages first
        if (!request_events.empty())
        {
          for (std::map<ApEvent,RtUserEvent>::const_iterator it = 
                request_events.begin(); it != request_events.end(); it++)
            request_remote_shard_event(it->first, it->second);
        }
        // Do the wait
        const RtEvent wait_on = Runtime::merge_events(wait_for);
        if (wait_on.exists() && !wait_on.has_triggered())
          wait_on.wait();
        tpl_lock.reacquire();
        // All our pending events should be here now
        for (std::vector<ApEvent>::const_iterator it = 
              pending_events.begin(); it != pending_events.end(); it++)
        {
          std::map<ApEvent,unsigned>::iterator finder = event_map.find(*it);
#ifdef DEBUG_LEGION
          assert(finder != event_map.end());
#endif
          if (finder->second != NO_INDEX)
            rhs_.insert(finder->second);
        }
      }
      if (rhs_.size() == 0)
        rhs_.insert(fence_completion_id);
      
      // If the lhs event wasn't made on this node then we need to rename it
      // because we need all events to go back to a node where we know that
      // we have a shard that can answer queries about it
      const AddressSpaceID event_space = find_event_space(lhs);
      if (event_space != repl_ctx->runtime->address_space)
      {
        ApUserEvent rename = Runtime::create_ap_user_event(NULL);
        Runtime::trigger_event(NULL, rename, lhs);
        lhs = rename;
      }
#ifndef LEGION_DISABLE_EVENT_PRUNING
      else if (!lhs.exists() || (rhs.find(lhs) != rhs.end()))
      {
        ApUserEvent rename = Runtime::create_ap_user_event(NULL);
        Runtime::trigger_event(NULL, rename, lhs);
        lhs = rename;
      }
#endif
      insert_instruction(new MergeEvent(*this, convert_event(lhs), rhs_,
            memo->get_trace_local_id()));
    }

    //--------------------------------------------------------------------------
    void ShardedPhysicalTemplate::record_merge_events(ApEvent &lhs,
                              const std::vector<ApEvent> &rhs, Memoizable *memo)
    //--------------------------------------------------------------------------
    {
#ifdef DEBUG_LEGION
      assert(memo != NULL);
#endif
      AutoLock tpl_lock(template_lock);
#ifdef DEBUG_LEGION
      assert(is_recording());
#endif
      std::set<unsigned> rhs_;
      std::set<RtEvent> wait_for;
      std::vector<ApEvent> pending_events;
      std::map<ApEvent,RtUserEvent> request_events;
      for (std::vector<ApEvent>::const_iterator it =
            rhs.begin(); it != rhs.end(); it++)
      {
        if (!it->exists())
          continue;
        std::map<ApEvent, unsigned>::iterator finder = event_map.find(*it);
        if (finder == event_map.end())
        {
          // We're going to need to check this event later
          pending_events.push_back(*it);
          // See if anyone else has requested this event yet 
          std::map<ApEvent,RtEvent>::const_iterator request_finder = 
            pending_event_requests.find(*it);
          if (request_finder == pending_event_requests.end())
          {
            const RtUserEvent request_event = Runtime::create_rt_user_event();
            pending_event_requests[*it] = request_event;
            wait_for.insert(request_event);
            request_events[*it] = request_event;
          }
          else
            wait_for.insert(request_finder->second);
        }
        else if (finder->second != NO_INDEX)
          rhs_.insert(finder->second);
      }
      // If we have anything to wait for we need to do that
      if (!wait_for.empty())
      {
        tpl_lock.release();
        // Send any request messages first
        if (!request_events.empty())
        {
          for (std::map<ApEvent,RtUserEvent>::const_iterator it = 
                request_events.begin(); it != request_events.end(); it++)
            request_remote_shard_event(it->first, it->second);
        }
        // Do the wait
        const RtEvent wait_on = Runtime::merge_events(wait_for);
        if (wait_on.exists() && !wait_on.has_triggered())
          wait_on.wait();
        tpl_lock.reacquire();
        // All our pending events should be here now
        for (std::vector<ApEvent>::const_iterator it = 
              pending_events.begin(); it != pending_events.end(); it++)
        {
          std::map<ApEvent,unsigned>::iterator finder = event_map.find(*it);
#ifdef DEBUG_LEGION
          assert(finder != event_map.end());
#endif
          if (finder->second != NO_INDEX)
            rhs_.insert(finder->second);
        }
      }
      if (rhs_.size() == 0)
        rhs_.insert(fence_completion_id);
      
      // If the lhs event wasn't made on this node then we need to rename it
      // because we need all events to go back to a node where we know that
      // we have a shard that can answer queries about it
      const AddressSpaceID event_space = find_event_space(lhs);
      if (event_space != repl_ctx->runtime->address_space)
      {
        ApUserEvent rename = Runtime::create_ap_user_event(NULL);
        Runtime::trigger_event(NULL, rename, lhs);
        lhs = rename;
      }
#ifndef LEGION_DISABLE_EVENT_PRUNING
      else if (!lhs.exists())
      {
        ApUserEvent rename = Runtime::create_ap_user_event(NULL);
        Runtime::trigger_event(NULL, rename);
        lhs = rename;
      }
      else
      {
        for (unsigned idx = 0; idx < rhs.size(); idx++)
        {
          if (lhs != rhs[idx])
            continue;
          ApUserEvent rename = Runtime::create_ap_user_event(NULL);
          Runtime::trigger_event(NULL, rename, lhs);
          lhs = rename;
          break;
        }
      }
#endif
      insert_instruction(new MergeEvent(*this, convert_event(lhs), rhs_,
            memo->get_trace_local_id()));
    }

#ifdef DEBUG_LEGION
    //--------------------------------------------------------------------------
    unsigned ShardedPhysicalTemplate::convert_event(const ApEvent &event, 
                                                    bool check)
    //--------------------------------------------------------------------------
    {
      // We should only be recording events made on our node
      assert(!check || 
          (find_event_space(event) == repl_ctx->runtime->address_space));
      return PhysicalTemplate::convert_event(event, check);
    }
#endif

    //--------------------------------------------------------------------------
    unsigned ShardedPhysicalTemplate::find_event(const ApEvent &event,
                                                 AutoLock &tpl_lock)
    //--------------------------------------------------------------------------
    {
      std::map<ApEvent, unsigned>::const_iterator finder = 
        event_map.find(event);
      // If we've already got it then we're done
      if (finder != event_map.end())
      {
#ifdef DEBUG_LEGION
        assert(finder->second != NO_INDEX);
#endif
        return finder->second;
      }
      // If we don't have it then we need to request it
      // See if someone else already sent the request
      RtEvent wait_for;
      RtUserEvent request_event;
      std::map<ApEvent,RtEvent>::const_iterator request_finder = 
        pending_event_requests.find(event);
      if (request_finder == pending_event_requests.end())
      {
        // We're the first ones so send the request
        request_event = Runtime::create_rt_user_event();
        wait_for = request_event;
        pending_event_requests[event] = wait_for;
      }
      else
        wait_for = request_finder->second;
      // Can't be holding the lock while we wait
      tpl_lock.release();
      // Send the request if necessary
      if (request_event.exists())
        request_remote_shard_event(event, request_event);
      if (wait_for.exists())
        wait_for.wait();
      tpl_lock.reacquire();
      // Once we get here then there better be an answer
      finder = event_map.find(event);
#ifdef DEBUG_LEGION
      assert(finder != event_map.end());
      assert(finder->second != NO_INDEX);
#endif
      return finder->second;
    }

    //--------------------------------------------------------------------------
    void ShardedPhysicalTemplate::record_collective_barrier(ApBarrier bar,
              ApEvent pre, const std::pair<size_t,size_t> &key, size_t arrivals)
    //--------------------------------------------------------------------------
    {
#ifdef DEBUG_LEGION
      assert(bar.exists());
#endif
      AutoLock tpl_lock(template_lock);
#ifdef DEBUG_LEGION
      assert(is_recording());
#endif
      const unsigned pre_ = pre.exists() ? find_event(pre, tpl_lock) : 0;
#ifdef DEBUG_LEGION
      const unsigned bar_ = convert_event(bar, false/*check*/);
#else
      const unsigned bar_ = convert_event(bar);
#endif
      // Use a NO_BARRIER here since it is going to be filled in on each replay
      // by an operation that will provide the name of the barrier to use
      BarrierArrival *arrival =
        new BarrierArrival(*this, bar, bar_, pre_, arrivals, true/*collect*/);
      insert_instruction(arrival);
#ifdef DEBUG_LEGION
      assert(collective_barriers.find(key) == collective_barriers.end());
#endif
      // Save this collective barrier
      collective_barriers[key] = arrival;
    }

    //--------------------------------------------------------------------------
    void ShardedPhysicalTemplate::record_issue_copy(Memoizable *memo, 
                                 ApEvent &lhs, IndexSpaceExpression *expr,
                                 const std::vector<CopySrcDstField>& src_fields,
                                 const std::vector<CopySrcDstField>& dst_fields,
#ifdef LEGION_SPY
                                 RegionTreeID src_tree_id,
                                 RegionTreeID dst_tree_id,
#endif
                                 ApEvent precondition, PredEvent pred_guard,
                                 ReductionOpID redop, bool reduction_fold)
    //--------------------------------------------------------------------------
    {
      // Make sure the lhs event is local to our shard
      if (lhs.exists())
      {
        const AddressSpaceID event_space = find_event_space(lhs);
        if (event_space != repl_ctx->runtime->address_space)
        {
          ApUserEvent rename = Runtime::create_ap_user_event(NULL);
          Runtime::trigger_event(NULL, rename, lhs);
          lhs = rename;
        }
      }
      // Then do the base call
      PhysicalTemplate::record_issue_copy(memo, lhs, expr,src_fields,dst_fields,
#ifdef LEGION_SPY
                                          src_tree_id, dst_tree_id,
#endif
                                          precondition, pred_guard, 
                                          redop, reduction_fold);
    }

    //--------------------------------------------------------------------------
    void ShardedPhysicalTemplate::record_issue_indirect(Memoizable *memo, 
                             ApEvent &lhs, IndexSpaceExpression *expr,
                             const std::vector<CopySrcDstField>& src_fields,
                             const std::vector<CopySrcDstField>& dst_fields,
                             const std::vector<CopyIndirection*> &indirections,
#ifdef LEGION_SPY
                             unsigned unique_indirections_identifier,
#endif
                             ApEvent precondition, PredEvent pred_guard,
                             ApEvent tracing_precondition)
    //--------------------------------------------------------------------------
    {
      // Make sure the lhs event is local to our shard
      if (lhs.exists())
      {
        const AddressSpaceID event_space = find_event_space(lhs);
        if (event_space != repl_ctx->runtime->address_space)
        {
          ApUserEvent rename = Runtime::create_ap_user_event(NULL);
          Runtime::trigger_event(NULL, rename, lhs);
          lhs = rename;
        }
      }
      // Then do the base call
      PhysicalTemplate::record_issue_indirect(memo, lhs, expr, src_fields,
                                              dst_fields, indirections,
#ifdef LEGION_SPY
                                              unique_indirections_identifier,
#endif
                                              precondition, pred_guard,
                                              tracing_precondition);
    }
    
    //--------------------------------------------------------------------------
    void ShardedPhysicalTemplate::record_issue_fill(Memoizable *memo,
                                 ApEvent &lhs, IndexSpaceExpression *expr,
                                 const std::vector<CopySrcDstField> &fields,
                                 const void *fill_value, size_t fill_size,
#ifdef LEGION_SPY
                                 FieldSpace handle, RegionTreeID tree_id,
#endif
                                 ApEvent precondition, PredEvent pred_guard)
    //--------------------------------------------------------------------------
    {
<<<<<<< HEAD
      // Make sure the lhs event is local to our shard
      if (lhs.exists())
=======
#ifdef DEBUG_LEGION
      assert(memo != NULL);
#endif
      // Do this part before we take the lock
      LegionList<FieldSet<EquivalenceSet*> > eqs;
      if (update_validity)
      {
        FieldMaskSet<EquivalenceSet> eq_sets;
        memo->find_equivalence_sets(trace->runtime, idx, user_mask, eq_sets);
        eq_sets.compute_field_sets(user_mask, eqs);
      }

      AutoLock tpl_lock(template_lock);
      TraceLocalID op_key = find_trace_local_id(memo);
      unsigned entry = find_memo_entry(memo);

      FieldMaskSet<IndexSpaceExpression> &views = op_views[op_key][view];
      for (LegionList<FieldSet<EquivalenceSet*> >::iterator it =
           eqs.begin(); it != eqs.end(); ++it)
>>>>>>> 6e150e7b
      {
        const AddressSpaceID event_space = find_event_space(lhs);
        if (event_space != repl_ctx->runtime->address_space)
        {
          ApUserEvent rename = Runtime::create_ap_user_event(NULL);
          Runtime::trigger_event(NULL, rename, lhs);
          lhs = rename;
        }
      }
      // Then do the base call
      PhysicalTemplate::record_issue_fill(memo, lhs, expr, fields,
                                          fill_value, fill_size,
#ifdef LEGION_SPY
                                          handle, tree_id,
#endif
                                          precondition, pred_guard);
    }

    //--------------------------------------------------------------------------
    void ShardedPhysicalTemplate::record_set_op_sync_event(ApEvent &lhs, 
                                                           Memoizable *memo)
    //--------------------------------------------------------------------------
    {
<<<<<<< HEAD
      // Make sure the lhs event is local to our shard
      if (lhs.exists())
=======
#ifdef DEBUG_LEGION
      assert(memo != NULL);
#endif
      // Do this before we take the lock
      LegionList<FieldSet<EquivalenceSet*> > eqs;
>>>>>>> 6e150e7b
      {
        const AddressSpaceID event_space = find_event_space(lhs);
        if (event_space != repl_ctx->runtime->address_space)
        {
          ApUserEvent rename = Runtime::create_ap_user_event(NULL);
          Runtime::trigger_event(NULL, rename, lhs);
          lhs = rename;
        }
      }
      // Then do the base call
      PhysicalTemplate::record_set_op_sync_event(lhs, memo);
    } 

    //--------------------------------------------------------------------------
    ApBarrier ShardedPhysicalTemplate::find_trace_shard_event(ApEvent event,
                                                           ShardID remote_shard)
    //--------------------------------------------------------------------------
    {
      AutoLock tpl_lock(template_lock);
      // Check to see if we made this event
      std::map<ApEvent,unsigned>::const_iterator finder = 
        event_map.find(event);
      // If we didn't make this event then we don't do anything
      if (finder == event_map.end() || (finder->second == NO_INDEX))
        return ApBarrier::NO_AP_BARRIER;
      // If we did make it then see if we have a remote barrier for it yet
      std::map<ApEvent,BarrierArrival*>::const_iterator barrier_finder = 
        remote_arrivals.find(event);
      if (barrier_finder == remote_arrivals.end())
      {
        // Make a new barrier and record it in the events
        ApBarrier barrier(Realm::Barrier::create_barrier(1/*arrival count*/));
        // Record this in the instruction stream
#ifdef DEBUG_LEGION
        const unsigned index = convert_event(barrier, false/*check*/);
#else
        const unsigned index = convert_event(barrier);
#endif
        // Then add a new instruction to arrive on the barrier with the
        // event as a precondition
        BarrierArrival *arrival_instruction =
          new BarrierArrival(*this, barrier, index, finder->second);
        insert_instruction(arrival_instruction);
        // Save this in the remote barriers
        remote_arrivals[event] = arrival_instruction;
        return arrival_instruction->record_subscribed_shard(remote_shard);
      }
      else
        return barrier_finder->second->record_subscribed_shard(remote_shard);
    }

    //--------------------------------------------------------------------------
    void ShardedPhysicalTemplate::record_trace_shard_event(
                                               ApEvent event, ApBarrier barrier)
    //--------------------------------------------------------------------------
    {
      AutoLock tpl_lock(template_lock);
#ifdef DEBUG_LEGION
      assert(event.exists());
      assert(event_map.find(event) == event_map.end());
#endif
<<<<<<< HEAD
      if (barrier.exists())
=======
      LegionList<FieldSet<EquivalenceSet*> > src_eqs, dst_eqs;
      // Get these before we take the lock
      {
        FieldMaskSet<EquivalenceSet> eq_sets;
        const FieldMask &src_mask = tracing_srcs.get_valid_mask();
        memo->find_equivalence_sets(trace->runtime, src_idx, src_mask, eq_sets);
        eq_sets.compute_field_sets(src_mask, src_eqs);
      }
>>>>>>> 6e150e7b
      {
#ifdef DEBUG_LEGION
        assert(local_advances.find(event) == local_advances.end());
        const unsigned index = convert_event(event, false/*check*/);
#else
        const unsigned index = convert_event(event);
#endif
        BarrierAdvance *advance = new BarrierAdvance(*this, barrier, index);
        insert_instruction(advance); 
        local_advances[event] = advance;
        // Don't remove it, just set it to NO_EVENT so we can tell the names
        // of the remote events that we got from other shards
        // See get_completion_for_deletion for where we use this
        std::map<ApEvent,RtEvent>::iterator finder = 
          pending_event_requests.find(event);
#ifdef DEBUG_LEGION
        assert(finder != pending_event_requests.end());
#endif
<<<<<<< HEAD
        finder->second = RtEvent::NO_RT_EVENT;
=======
      LegionList<FieldSet<EquivalenceSet*> > eqs;
      // Get these before we take the lock
      {
        FieldMaskSet<EquivalenceSet> eq_sets;
        const FieldMask &view_mask = tracing_views.get_valid_mask();
        memo->find_equivalence_sets(trace->runtime, index, view_mask, eq_sets);
        eq_sets.compute_field_sets(view_mask, eqs);
>>>>>>> 6e150e7b
      }
      else // no barrier means it's not part of the trace
      {
        event_map[event] = NO_INDEX;
        // In this case we can remove it since we're not tracing it      
#ifdef DEBUG_LEGION
        std::map<ApEvent,RtEvent>::iterator finder = 
          pending_event_requests.find(event);
        assert(finder != pending_event_requests.end());
        pending_event_requests.erase(finder);
#else
        pending_event_requests.erase(event);
#endif
      }
    }

    //--------------------------------------------------------------------------
<<<<<<< HEAD
    void ShardedPhysicalTemplate::handle_trace_update(Deserializer &derez,
                                                      AddressSpaceID source)
=======
    void PhysicalTemplate::record_views(unsigned entry,
                                        IndexSpaceExpression *expr,
                                        const RegionUsage &usage,
                                        const FieldMaskSet<InstanceView> &views,
                              const LegionList<FieldSet<EquivalenceSet*> > &eqs)
>>>>>>> 6e150e7b
    //--------------------------------------------------------------------------
    {
      Runtime *runtime = repl_ctx->runtime;
      UpdateKind kind;
      derez.deserialize(kind);
      RtUserEvent done;
      std::set<RtEvent> applied;
      switch (kind)
      {
<<<<<<< HEAD
        case UPDATE_VIEW_USER:
=======
        for (LegionList<FieldSet<EquivalenceSet*> >::const_iterator 
              it = eqs.begin(); it != eqs.end(); ++it)
        {
          const FieldMask mask = it->set_mask & vit->second;
          if (!mask)
            continue;
          for (std::set<EquivalenceSet*>::const_iterator eit = 
                it->elements.begin(); eit != it->elements.end(); ++eit)
>>>>>>> 6e150e7b
          {
            derez.deserialize(done);
            DistributedID view_did;
            derez.deserialize(view_did);
            RtEvent view_ready;
            InstanceView *view = static_cast<InstanceView*>(
                runtime->find_or_request_logical_view(view_did, view_ready));

            PendingRemoteExpression pending;
            RtEvent expr_ready;
            IndexSpaceExpression *user_expr = 
              IndexSpaceExpression::unpack_expression(derez, runtime->forest, 
                                    source, pending, expr_ready);
            if ((view_ready.exists() && !view_ready.has_triggered()) ||
                (expr_ready.exists() && !expr_ready.has_triggered()))
            {
              if (user_expr != NULL)
              {
#ifdef DEBUG_LEGION
                assert(!expr_ready.exists() || expr_ready.has_triggered());
#endif
                DeferTraceUpdateArgs args(this, kind,done,view,derez,user_expr);
                runtime->issue_runtime_meta_task(args, 
                    LG_LATENCY_MESSAGE_PRIORITY, view_ready);
              }
              else
              {
                DeferTraceUpdateArgs args(this, kind, done, view,derez,pending);
                const RtEvent pre = !view_ready.exists() ? expr_ready : 
                  Runtime::merge_events(view_ready, expr_ready);
                runtime->issue_runtime_meta_task(args, 
                    LG_LATENCY_MESSAGE_PRIORITY, pre);
              }
              return;
            }
            else if (handle_update_view_user(view, user_expr, 
                                             derez, applied, done))
              return;
            break;
          }
        case UPDATE_LAST_USER:
          {
            size_t num_users;
            derez.deserialize(num_users);
            {
              AutoLock tpl_lock(template_lock);
              for (unsigned idx = 0; idx < num_users; idx++)
              {
                unsigned user;
                derez.deserialize(user);
                local_last_users.insert(user);
              }
            }
            derez.deserialize(done);
            break;
          }
        case FIND_LAST_USERS_REQUEST:
          {
            derez.deserialize(done);
            DistributedID view_did;
            derez.deserialize(view_did);
            RtEvent view_ready;
            InstanceView *view = static_cast<InstanceView*>(
                runtime->find_or_request_logical_view(view_did, view_ready));
            PendingRemoteExpression pending;
            RtEvent expr_ready;
            IndexSpaceExpression *user_expr = 
              IndexSpaceExpression::unpack_expression(derez, runtime->forest, 
                                                source, pending, expr_ready); 
            if ((view_ready.exists() && !view_ready.has_triggered()) ||
                (expr_ready.exists() && !expr_ready.has_triggered()))
            {
              if (user_expr != NULL)
              {
#ifdef DEBUG_LEGION
                assert(!expr_ready.exists() || expr_ready.has_triggered());
#endif
                DeferTraceUpdateArgs args(this, kind,done,view,derez,user_expr);
                runtime->issue_runtime_meta_task(args, 
                    LG_LATENCY_MESSAGE_PRIORITY, view_ready);
              }
              else
              {
                DeferTraceUpdateArgs args(this, kind, done, view,derez,pending);
                const RtEvent pre = !view_ready.exists() ? expr_ready : 
                  Runtime::merge_events(view_ready, expr_ready);
                runtime->issue_runtime_meta_task(args, 
                    LG_LATENCY_MESSAGE_PRIORITY, pre);
              }
              return;
            }
            else
              handle_find_last_users(view, user_expr, derez, applied); 
            break;
          }
        case FIND_LAST_USERS_RESPONSE:
          {
            std::set<unsigned> *users;
            derez.deserialize(users);
            derez.deserialize(done);
            size_t num_barriers;
            derez.deserialize(num_barriers);
            {
              AutoLock tpl_lock(template_lock);
              for (unsigned idx = 0; idx < num_barriers; idx++)
              {
                unsigned event_index;
                derez.deserialize(event_index);
                // Check to see if we already made a frontier for this
                std::map<unsigned,unsigned>::const_iterator finder =
                  frontiers.find(event_index);
                // See if we have recorded this frontier yet or not
                if (finder == frontiers.end())
                {
                  const unsigned next_event_id = events.size();
                  frontiers[event_index] = next_event_id;
                  events.resize(next_event_id + 1);
                  users->insert(next_event_id);
                }
                else
                  users->insert(finder->second);
              }
            }
            break;
          }
        case FIND_FRONTIER_REQUEST:
          {
            ShardID source_shard;
            derez.deserialize(source_shard);
#ifdef DEBUG_LEGION
            assert(source_shard != repl_ctx->owner_shard->shard_id);
#endif
            std::set<unsigned> *target;
            derez.deserialize(target);
            size_t num_events;
            derez.deserialize(num_events);
            std::vector<ApBarrier> result_frontiers;
            {
              AutoLock tpl_lock(template_lock);
              for (unsigned idx = 0; idx < num_events; idx++)
              {
                unsigned event_index;
                derez.deserialize(event_index);
                // Translate this to a local frontier first
                std::map<unsigned,unsigned>::const_iterator finder =
                  frontiers.find(event_index);
                // See if we have recorded this frontier yet or not
                if (finder == frontiers.end())
                {
                  const unsigned next_event_id = events.size();
                  frontiers[event_index] = next_event_id;
                  events.resize(next_event_id + 1);
                  finder = frontiers.find(event_index);
                }
                // Check to see if we have a barrier for this event yet
                std::map<unsigned,ApBarrier>::const_iterator barrier_finder =
                  local_frontiers.find(finder->second);
                if (barrier_finder == local_frontiers.end())
                {
                  // Make a barrier and record it 
                  const ApBarrier result(
                      Realm::Barrier::create_barrier(1/*arrival count*/));
                  local_frontiers[finder->second] = result;
                  result_frontiers.push_back(result);
                }
                else
                  result_frontiers.push_back(barrier_finder->second);
                // Record that this shard depends on this event
                local_subscriptions[finder->second].insert(source_shard);
              }
            }
            RtUserEvent remote_done;
            derez.deserialize(remote_done);
            // Send the respose back to the source shard
            ShardManager *manager = repl_ctx->shard_manager;
            Serializer rez;
            rez.serialize(manager->repl_id);
            rez.serialize(source_shard);
            rez.serialize(template_index);
            rez.serialize(FIND_FRONTIER_RESPONSE);
            rez.serialize(target);
            rez.serialize<size_t>(result_frontiers.size());
            for (std::vector<ApBarrier>::const_iterator it = 
                  result_frontiers.begin(); it != result_frontiers.end(); it++)
              rez.serialize(*it);
            rez.serialize(remote_done);
            manager->send_trace_update(source_shard, rez); 
            break;
          }
        case FIND_FRONTIER_RESPONSE:
          {
            std::set<unsigned> *users;
            derez.deserialize(users);
            size_t num_barriers;
            derez.deserialize(num_barriers);
            {
              AutoLock tpl_lock(template_lock);
              for (unsigned idx = 0; idx < num_barriers; idx++)
              {
                ApBarrier barrier;
                derez.deserialize(barrier);
                // Scan through and see if we already have it
                bool found = false;
                for (std::vector<std::pair<ApBarrier,unsigned> >::const_iterator
                      it = remote_frontiers.begin(); 
                      it != remote_frontiers.end(); it++)
                {
                  if (it->first != barrier)
                    continue;
                  users->insert(it->second);
                  found = true;
                  break;
                }
                if (!found)
                {
                  const unsigned next_event_id = events.size();
                  remote_frontiers.push_back(
                      std::pair<ApBarrier,unsigned>(barrier, next_event_id));
                  events.resize(next_event_id + 1);
                  users->insert(next_event_id);
                }
              }
            }
            derez.deserialize(done);
            break;
          }
        case TEMPLATE_BARRIER_REFRESH:
          {
            size_t num_barriers;
            derez.deserialize(num_barriers);
            AutoLock tpl_lock(template_lock);
            if (update_advances_ready.exists())
            {
              for (unsigned idx = 0; idx < num_barriers; idx++)
              {
                ApEvent key;
                derez.deserialize(key);
                ApBarrier bar;
                derez.deserialize(bar);
                std::map<ApEvent,BarrierAdvance*>::const_iterator finder = 
                  local_advances.find(key);
#ifdef DEBUG_LEGION
                assert(finder != local_advances.end());
#endif
                finder->second->refresh_barrier(bar);
              }
              refreshed_barriers += num_barriers;
#ifdef DEBUG_LEGION
              assert(refreshed_barriers <= local_advances.size());
#endif
              // See if the wait has already been done by the local shard
              // If so, trigger it, otherwise do nothing so it can come
              // along and see that everything is done
              if (refreshed_barriers == local_advances.size())
              {
                done = update_advances_ready;
                // We're done so reset everything for the next refresh
                update_advances_ready = RtUserEvent::NO_RT_USER_EVENT;
                refreshed_barriers = 0;
              }
            }
            else
            {
              // Buffer these for later until we know it is safe to apply them
              for (unsigned idx = 0; idx < num_barriers; idx++)
              {
                ApEvent key;
                derez.deserialize(key);
#ifdef DEBUG_LEGION
                assert(pending_refresh_barriers.find(key) ==
                        pending_refresh_barriers.end());
#endif
                derez.deserialize(pending_refresh_barriers[key]); 
              }
            }
            break;
          }
        case FRONTIER_BARRIER_REFRESH:
          {
            size_t num_barriers;
            derez.deserialize(num_barriers);
            AutoLock tpl_lock(template_lock);
            if (update_frontiers_ready.exists())
            {
              // Unpack these barriers and refresh the frontiers
              for (unsigned idx = 0; idx < num_barriers; idx++)
              {
                ApBarrier oldbar, newbar;
                derez.deserialize(oldbar);
                derez.deserialize(newbar);
#ifdef DEBUG_LEGION
                bool found = false;
#endif
                for (std::vector<std::pair<ApBarrier,unsigned> >::iterator it =
                      remote_frontiers.begin(); it != 
                      remote_frontiers.end(); it++) 
                {
                  if (it->first != oldbar)
                    continue;
                  it->first = newbar;
#ifdef DEBUG_LEGION
                  found = true;
#endif
                  break;
                }
#ifdef DEBUG_LEGION
                assert(found);
#endif
              }
              updated_frontiers += num_barriers;
#ifdef DEBUG_LEGION
              assert(updated_frontiers <= remote_frontiers.size());
#endif
              if (updated_frontiers == remote_frontiers.size())
              {
                done = update_frontiers_ready;
                // We're done so reset everything for the next stage
                update_frontiers_ready = RtUserEvent::NO_RT_USER_EVENT;
                updated_frontiers = 0;
              }
            }
            else
            {
              // Buffer these barriers for later until it is safe
              for (unsigned idx = 0; idx < num_barriers; idx++)
              {
                ApBarrier oldbar;
                derez.deserialize(oldbar);
#ifdef DEBUG_LEGION
                assert(pending_refresh_frontiers.find(oldbar) ==
                        pending_refresh_frontiers.end());
#endif
                derez.deserialize(pending_refresh_frontiers[oldbar]);
              }
            }
            break;
          }
        default:
          assert(false);
      }
      if (done.exists())
      {
        if (!applied.empty())
          Runtime::trigger_event(done, Runtime::merge_events(applied));
        else
          Runtime::trigger_event(done);
      }
    }

    //--------------------------------------------------------------------------
    ShardedPhysicalTemplate::DeferTraceUpdateArgs::DeferTraceUpdateArgs(
     ShardedPhysicalTemplate *t, UpdateKind k, RtUserEvent d, 
     Deserializer &derez, LogicalView *v, RtUserEvent u)
      : LgTaskArgs<DeferTraceUpdateArgs>(implicit_provenance), target(t), 
        kind(k), done(d), view(v), expr(NULL),
        buffer_size(derez.get_remaining_bytes()), buffer(malloc(buffer_size)),
        deferral_event(u)
    //--------------------------------------------------------------------------
    {
      memcpy(buffer, derez.get_current_pointer(), buffer_size);
      derez.advance_pointer(buffer_size);
    }

    //--------------------------------------------------------------------------
    ShardedPhysicalTemplate::DeferTraceUpdateArgs::DeferTraceUpdateArgs(
     ShardedPhysicalTemplate *t, UpdateKind k, RtUserEvent d, LogicalView *v,
     Deserializer &derez, IndexSpaceExpression *x, RtUserEvent u)
      : LgTaskArgs<DeferTraceUpdateArgs>(implicit_provenance), target(t),
        kind(k), done(d), view(v), expr(x),
        buffer_size(derez.get_remaining_bytes()), buffer(malloc(buffer_size)),
        deferral_event(u)
    //--------------------------------------------------------------------------
    {
      memcpy(buffer, derez.get_current_pointer(), buffer_size);
      derez.advance_pointer(buffer_size);
      expr->add_base_expression_reference(META_TASK_REF);
    }

    //--------------------------------------------------------------------------
    ShardedPhysicalTemplate::DeferTraceUpdateArgs::DeferTraceUpdateArgs(
     ShardedPhysicalTemplate *t, UpdateKind k, RtUserEvent d, 
     LogicalView *v, Deserializer &derez, const PendingRemoteExpression &pend)
      : LgTaskArgs<DeferTraceUpdateArgs>(implicit_provenance), target(t), 
        kind(k), done(d), view(v), expr(NULL),
        pending(pend), buffer_size(derez.get_remaining_bytes()), 
        buffer(malloc(buffer_size))
    //--------------------------------------------------------------------------
    {
      memcpy(buffer, derez.get_current_pointer(), buffer_size);
      derez.advance_pointer(buffer_size);
    }

    //--------------------------------------------------------------------------
    ShardedPhysicalTemplate::DeferTraceUpdateArgs::DeferTraceUpdateArgs(
        const DeferTraceUpdateArgs &rhs, RtUserEvent d)
      : LgTaskArgs<DeferTraceUpdateArgs>(rhs.provenance), target(rhs.target),
        kind(rhs.kind), done(rhs.done), view(rhs.view), expr(rhs.expr), 
        pending(rhs.pending), buffer_size(rhs.buffer_size), buffer(rhs.buffer),
        deferral_event(d)
    //--------------------------------------------------------------------------
    {
      // Expression reference rolls over
    }

    //--------------------------------------------------------------------------
    /*static*/ void ShardedPhysicalTemplate::handle_deferred_trace_update(
                                             const void *args, Runtime *runtime)
    //--------------------------------------------------------------------------
    {
      const DeferTraceUpdateArgs *dargs = (const DeferTraceUpdateArgs*)args;
      std::set<RtEvent> applied;
      Deserializer derez(dargs->buffer, dargs->buffer_size);
      switch (dargs->kind)
      {
        case UPDATE_VIEW_USER:
          {
            if (dargs->expr != NULL)
            {
              if (dargs->target->handle_update_view_user(
                    static_cast<InstanceView*>(dargs->view), 
                    dargs->expr, derez, applied, dargs->done, dargs))
                return;
            }
            else
            {
              IndexSpaceExpression *expr = 
                runtime->forest->find_remote_expression(dargs->pending);
              if (dargs->target->handle_update_view_user(
                    static_cast<InstanceView*>(dargs->view), expr, derez,
                    applied, dargs->done, dargs))
                return;
            }
            break;
          }
        case FIND_LAST_USERS_REQUEST:
          {
            if (dargs->expr != NULL)
            {
              dargs->target->handle_find_last_users(
                  static_cast<InstanceView*>(dargs->view), 
                  dargs->expr, derez, applied);
            }
            else
            {
              IndexSpaceExpression *expr = 
                runtime->forest->find_remote_expression(dargs->pending);
              dargs->target->handle_find_last_users(
                  static_cast<InstanceView*>(dargs->view), expr, derez,applied);
            }
            break;
          }
        default:
          assert(false); // should never get here
      }
#ifdef DEBUG_LEGION
      assert(dargs->done.exists());
#endif
      if (!applied.empty())
        Runtime::trigger_event(dargs->done, Runtime::merge_events(applied));
      else
        Runtime::trigger_event(dargs->done);
      if (dargs->deferral_event.exists())
        Runtime::trigger_event(dargs->deferral_event);
      if ((dargs->expr != NULL) && 
          dargs->expr->remove_base_expression_reference(META_TASK_REF))
        delete dargs->expr;
      free(dargs->buffer);
    }

    //--------------------------------------------------------------------------
    bool ShardedPhysicalTemplate::handle_update_view_user(InstanceView *view,
                                              IndexSpaceExpression *user_expr, 
                                              Deserializer &derez, 
                                              std::set<RtEvent> &applied,
                                              RtUserEvent done,
                                              const DeferTraceUpdateArgs *dargs)
    //--------------------------------------------------------------------------
    {
      AutoTryLock tpl_lock(template_lock);
      if (!tpl_lock.has_lock())
      {
        RtUserEvent deferral;
        if (dargs != NULL)
          deferral = dargs->deferral_event;
        RtEvent pre;
        if (!deferral.exists())
        {
          deferral = Runtime::create_rt_user_event();
          pre = chain_deferral_events(deferral);
        }
        else
          pre = tpl_lock.try_next();
        if (dargs == NULL)
        {
          DeferTraceUpdateArgs args(this, UPDATE_VIEW_USER, done, view,
                                    derez, user_expr, deferral);
          repl_ctx->runtime->issue_runtime_meta_task(args, 
                  LG_LATENCY_MESSAGE_PRIORITY, pre);
        }
        else
        {
          DeferTraceUpdateArgs args(*dargs, deferral);
          repl_ctx->runtime->issue_runtime_meta_task(args, 
                  LG_LATENCY_MESSAGE_PRIORITY, pre);
#ifdef DEBUG_LEGION
          // Keep the deserializer happy since we didn't use it
          derez.advance_pointer(derez.get_remaining_bytes());
#endif
        }
        return true;
      }
      RegionUsage usage;
      derez.deserialize(usage);
      unsigned user_index;
      derez.deserialize(user_index);
      FieldMask user_mask;
      derez.deserialize(user_mask);
      int owner_shard;
      derez.deserialize(owner_shard);
      PhysicalTemplate::add_view_user(view, usage, user_index, user_expr,
                                      user_mask, applied, owner_shard);
      return false;
    }

    //--------------------------------------------------------------------------
    void ShardedPhysicalTemplate::handle_find_last_users(InstanceView *view,
                                                IndexSpaceExpression *user_expr,
                                                Deserializer &derez, 
                                                std::set<RtEvent> &applied)
    //--------------------------------------------------------------------------
    {
      FieldMask user_mask;
      derez.deserialize(user_mask);
      ShardID source_shard;
      derez.deserialize(source_shard);
      std::set<unsigned> *target;
      derez.deserialize(target);
      // This is a local operation and all the data structures are
      // read-only for this part so there is no need for the lock yet
      std::set<std::pair<unsigned,ShardID> > sharded_users;
      find_last_users_sharded(view, user_expr, user_mask, sharded_users);
      // Sort these into where they should go
      std::map<ShardID,std::vector<unsigned> > requests;
      for (std::set<std::pair<unsigned,ShardID> >::const_iterator it =
            sharded_users.begin(); it != sharded_users.end(); it++)
        requests[it->second].push_back(it->first);
      // Send out the requests/responses
      ShardManager *manager = repl_ctx->shard_manager;
      const ShardID local_shard = repl_ctx->owner_shard->shard_id;
      for (std::map<ShardID,std::vector<unsigned> >::const_iterator rit =
            requests.begin(); rit != requests.end(); rit++)
      {
        RtUserEvent remote_done = Runtime::create_rt_user_event();
        if (rit->first == source_shard)
        {
          // Special case for sending values directly back to the user
          Serializer rez;
          rez.serialize(manager->repl_id);
          rez.serialize(source_shard);
          rez.serialize(template_index);
          rez.serialize(FIND_LAST_USERS_RESPONSE);
          rez.serialize(target);
          rez.serialize(remote_done);
          rez.serialize<size_t>(rit->second.size());
          for (std::vector<unsigned>::const_iterator it = 
                rit->second.begin(); it != rit->second.end(); it++)
            rez.serialize(*it);
          manager->send_trace_update(source_shard, rez);
        }
        else if (rit->first == local_shard)
        {
          // Special case for ourselves so we can return the result as
          // though we handled the remote frontier request
          std::vector<ApBarrier> result_frontiers;
          {
            AutoLock tpl_lock(template_lock);
            for (std::vector<unsigned>::const_iterator it = 
                  rit->second.begin(); it != rit->second.end(); it++)
            {
              // These events have already been translated to frontiers
              // so we just need to look up the local frontiers
              // Check to see if we have a barrier for this event yet
              std::map<unsigned,ApBarrier>::const_iterator finder =
                local_frontiers.find(*it);
              if (finder == local_frontiers.end())
              {
                // Make a barrier and record it 
                const ApBarrier result(
                    Realm::Barrier::create_barrier(1/*arrival count*/));
                local_frontiers[*it] = result;
                result_frontiers.push_back(result);
              }
              else
                result_frontiers.push_back(finder->second);
              // Record that this shard depends on this event
              local_subscriptions[*it].insert(source_shard);
            }
          }
          Serializer rez;
          rez.serialize(manager->repl_id);
          rez.serialize(source_shard);
          rez.serialize(template_index);
          rez.serialize(FIND_FRONTIER_RESPONSE);
          rez.serialize(target);
          rez.serialize<size_t>(result_frontiers.size());
          for (std::vector<ApBarrier>::const_iterator it = 
                result_frontiers.begin(); it != 
                result_frontiers.end(); it++)
            rez.serialize(*it);
          rez.serialize(remote_done);
          manager->send_trace_update(source_shard, rez);
        }
        else
        {
          Serializer rez;
          rez.serialize(manager->repl_id);
          rez.serialize(rit->first);
          rez.serialize(template_index);
          rez.serialize(FIND_FRONTIER_REQUEST);
          rez.serialize(source_shard);
          rez.serialize(target);
          rez.serialize<size_t>(rit->second.size());
          for (std::vector<unsigned>::const_iterator it = 
                rit->second.begin(); it != rit->second.end(); it++)
            rez.serialize(*it); 
          rez.serialize(remote_done);
          manager->send_trace_update(rit->first, rez);
        }
        applied.insert(remote_done);
      }
    }

    //--------------------------------------------------------------------------
    void ShardedPhysicalTemplate::request_remote_shard_event(ApEvent event,
                                                         RtUserEvent done_event)
    //--------------------------------------------------------------------------
    {
#ifdef DEBUG_LEGION
      assert(event.exists());
#endif
      const AddressSpaceID event_space = find_event_space(event);
      repl_ctx->shard_manager->send_trace_event_request(this, 
          repl_ctx->owner_shard->shard_id, repl_ctx->runtime->address_space, 
          template_index, event, event_space, done_event);
    }

    //--------------------------------------------------------------------------
    /*static*/ AddressSpaceID ShardedPhysicalTemplate::find_event_space(
                                                                  ApEvent event)
    //--------------------------------------------------------------------------
    {
      // TODO: Remove hack include at top of file when we fix this 
      return Realm::ID(event.id).event_creator_node();
    }

    //--------------------------------------------------------------------------
    PhysicalTemplate::Replayable ShardedPhysicalTemplate::check_replayable(
                                         ReplTraceOp *op, InnerContext *context,
                                         UniqueID opid, bool has_blocking_call)
    //--------------------------------------------------------------------------
    {
#ifdef DEBUG_LEGION
      assert(op != NULL);
#endif
      // We need everyone else to be done capturing their traces
      // before we can do our own replayable check
      op->sync_for_replayable_check();
      // Do the base call first to determine if our local shard is replayable
      const Replayable result = 
       PhysicalTemplate::check_replayable(op, context, opid, has_blocking_call);
      if (result)
      {
        // One extra step to do here, since we sharded the view_users we
        // need to send them back to the owner shards so that we can do
        // the right thing for any calls to the get_completion
        // Note we do this before the exchange so that we can use the 
        // exchange as a barrier for everyone being done with the exchange
        // In some cases we might do some unnecessary extra work, but its
        // only for non-replayable traces so it should be minimal
        std::map<ShardID,std::set<unsigned> > remote_last_users;
        const ShardID local_shard = repl_ctx->owner_shard->shard_id;
        for (ViewUsers::const_iterator vit = view_users.begin();
              vit != view_users.end(); vit++)
        {
          for (FieldMaskSet<ViewUser>::const_iterator it =
                vit->second.begin(); it != vit->second.end(); it++)
            if (it->first->shard != local_shard)
              remote_last_users[it->first->shard].insert(it->first->user);
        }
        if (!remote_last_users.empty())
        {
          std::set<RtEvent> done_events;
          ShardManager *manager = repl_ctx->shard_manager;
          for (std::map<ShardID,std::set<unsigned> >::const_iterator sit = 
                remote_last_users.begin(); sit != 
                remote_last_users.end(); sit++)
          {
            RtUserEvent done = Runtime::create_rt_user_event();
            Serializer rez;
            rez.serialize(manager->repl_id);
            rez.serialize(sit->first);
            rez.serialize(template_index);
            rez.serialize(UPDATE_LAST_USER);
            rez.serialize<size_t>(sit->second.size());
            for (std::set<unsigned>::const_iterator it = 
                  sit->second.begin(); it != sit->second.end(); it++)
              rez.serialize(*it);
            rez.serialize(done);
            manager->send_trace_update(sit->first, rez);
          }
          const RtEvent wait_on = Runtime::merge_events(done_events);
          if (wait_on.exists() && !wait_on.has_triggered())
            wait_on.wait();
        }
        // Now we can do the exchange
        if (op->exchange_replayable(repl_ctx, true/*replayable*/))
          return result;
        else
          return Replayable(false, "Remote shard not replyable");
      }
      else
      {
        // Still need to do the exchange
        op->exchange_replayable(repl_ctx, false/*replayable*/);
        return result;
      }
    }

    //--------------------------------------------------------------------------
    void ShardedPhysicalTemplate::initialize_replay(
                       ApEvent fence_completion, bool recurrent, bool need_lock)
    //--------------------------------------------------------------------------
    {
      if (need_lock)
      {
        AutoLock t_lock(template_lock);
        initialize_replay(fence_completion, recurrent, false/*need lock*/);
        return;
      }
      PhysicalTemplate::initialize_replay(fence_completion, recurrent, false);
      pending_collectives.emplace_back(
          std::map<std::pair<size_t,size_t>,ApBarrier>());
    }

    //--------------------------------------------------------------------------
    void ShardedPhysicalTemplate::perform_replay(Runtime *runtime,
                std::set<RtEvent> &replayed_events, RtEvent replay_precondition)
    //--------------------------------------------------------------------------
    {
#ifdef DEBUG_LEGION
      assert(!replay_precondition.exists());
#endif
      ApEvent completion; bool recurrent;
      std::map<std::pair<size_t,size_t>,ApBarrier> collective_updates;
      {
        AutoLock t_lock(template_lock);
#ifdef DEBUG_LEGION
        assert(!pending_replays.empty());
        assert(!pending_collectives.empty());
#endif
        const std::pair<ApEvent,bool> &pending = pending_replays.front();
        completion = pending.first;
        recurrent = pending.second;
        collective_updates.swap(pending_collectives.front());
        pending_collectives.pop_front();
      }
      // Now update all of our barrier information
      if (recurrent)
      {
        // If we've run out of generations update the local barriers and
        // send out the updates to everyone
        if (recurrent_replays == Realm::Barrier::MAX_PHASES)
        {
          std::map<ShardID,std::map<ApBarrier/*old**/,ApBarrier/*new*/> >
            notifications;
          // Update our barriers and record which updates to send out
          for (std::map<unsigned,ApBarrier>::iterator it = 
                local_frontiers.begin(); it != local_frontiers.end(); it++)
          {
            const ApBarrier new_barrier(
                Realm::Barrier::create_barrier(1/*arrival count*/));
#ifdef DEBUG_LEGION
            assert(local_subscriptions.find(it->first) !=
                    local_subscriptions.end());
#endif
            const std::set<ShardID> &shards = local_subscriptions[it->first];
            for (std::set<ShardID>::const_iterator sit = 
                  shards.begin(); sit != shards.end(); sit++)
              notifications[*sit][it->second] = new_barrier;
            // destroy the old barrier and replace it with the new one
            it->second.destroy_barrier();
            it->second = new_barrier;
          }
          // Send out the notifications to all the remote shards
          ShardManager *manager = repl_ctx->shard_manager;
          for (std::map<ShardID,std::map<ApBarrier,ApBarrier> >::const_iterator
                nit = notifications.begin(); nit != notifications.end(); nit++)
          {
            Serializer rez;
            rez.serialize(manager->repl_id);
            rez.serialize(nit->first);
            rez.serialize(template_index);
            rez.serialize(FRONTIER_BARRIER_REFRESH);
            rez.serialize<size_t>(nit->second.size());
            for (std::map<ApBarrier,ApBarrier>::const_iterator it = 
                  nit->second.begin(); it != nit->second.end(); it++)
            {
              rez.serialize(it->first);
              rez.serialize(it->second);
            }
            manager->send_trace_update(nit->first, rez);
          }
          // Now we wait to see that we get all of our remote barriers updated
          RtEvent remote_frontiers_ready;
          {
            AutoLock tpl_lock(template_lock);
#ifdef DEBUG_LEGION
            assert(!update_frontiers_ready.exists());
#endif
            // Apply any pending refresh frontiers
            if (!pending_refresh_frontiers.empty())
            {
              for (std::map<ApBarrier,ApBarrier>::const_iterator pit =
                    pending_refresh_frontiers.begin(); pit != 
                    pending_refresh_frontiers.end(); pit++)
              {
#ifdef DEBUG_LEGION
                bool found = false;
#endif
                for (std::vector<std::pair<ApBarrier,unsigned> >::iterator it =
                      remote_frontiers.begin(); it !=
                      remote_frontiers.end(); it++)
                {
                  if (it->first != pit->first)
                    continue;
                  it->first = pit->second;
#ifdef DEBUG_LEGION
                  found = true;
#endif
                  break;
                }
#ifdef DEBUG_LEGION
                assert(found);
#endif
              }
              updated_frontiers += pending_refresh_frontiers.size();
#ifdef DEBUG_LEGION
              assert(updated_frontiers <= remote_frontiers.size());
#endif
              pending_refresh_frontiers.clear();
            }
            if (updated_frontiers < remote_frontiers.size())
            {
              update_frontiers_ready = Runtime::create_rt_user_event();
              remote_frontiers_ready = update_frontiers_ready;
            }
            else // Reset this back to zero for the next round
              updated_frontiers = 0;
          }
          // Wait for the remote frontiers to be updated
          if (remote_frontiers_ready.exists() &&
              !remote_frontiers_ready.has_triggered())
            remote_frontiers_ready.wait();
          // Reset this back to zero after barrier updates
          recurrent_replays = 0;
        }
        // Now we can do the normal update of events based on our barriers
        // Don't advance on last generation to avoid setting barriers back to 0
        const bool advance_barriers =
          ((++recurrent_replays) < Realm::Barrier::MAX_PHASES);
        for (std::map<unsigned,ApBarrier>::iterator it = 
              local_frontiers.begin(); it != local_frontiers.end(); it++)
        {
          Runtime::phase_barrier_arrive(it->second, 1/*count*/, 
                                        events[it->first]);
          if (advance_barriers)
            Runtime::advance_barrier(it->second);
        }
        for (std::vector<std::pair<ApBarrier,unsigned> >::iterator it = 
              remote_frontiers.begin(); it != remote_frontiers.end(); it++)
        {
          events[it->second] = it->first;
          if (advance_barriers)
            Runtime::advance_barrier(it->first);
        }
      }
      else
      {
        for (std::vector<std::pair<ApBarrier,unsigned> >::const_iterator it =
              remote_frontiers.begin(); it != remote_frontiers.end(); it++)
          events[it->second] = completion;
      }
      // Regardless of whether this is recurrent or not check to see if
      // we need to referesh the barriers for our instructions
      if (total_replays++ == Realm::Barrier::MAX_PHASES)
      {
        std::map<ShardID,std::map<ApEvent,ApBarrier> > notifications;
        // Need to update all our barriers since we're out of generations
        for (std::map<ApEvent,BarrierArrival*>::const_iterator it = 
              remote_arrivals.begin(); it != remote_arrivals.end(); it++)
          it->second->refresh_barrier(it->first, notifications);
        // Send out the notifications to all the shards
        ShardManager *manager = repl_ctx->shard_manager;
        for (std::map<ShardID,std::map<ApEvent,ApBarrier> >::const_iterator
              nit = notifications.begin(); nit != notifications.end(); nit++)
        {
#ifdef DEBUG_LEGION
          assert(nit->first != repl_ctx->owner_shard->shard_id);
#endif
          Serializer rez;
          rez.serialize(manager->repl_id);
          rez.serialize(nit->first);
          rez.serialize(template_index);
          rez.serialize(TEMPLATE_BARRIER_REFRESH);
          rez.serialize<size_t>(nit->second.size());
          for (std::map<ApEvent,ApBarrier>::const_iterator it = 
                nit->second.begin(); it != nit->second.end(); it++)
          {
            rez.serialize(it->first);
            rez.serialize(it->second);
          }
          manager->send_trace_update(nit->first, rez);
        }
        // Then wait for all our advances to be updated from other shards
        {
          AutoLock tpl_lock(template_lock);
#ifdef DEBUG_LEGION
          assert(!update_advances_ready.exists());
#endif
          if (!pending_refresh_barriers.empty())
          {
            for (std::map<ApEvent,ApBarrier>::const_iterator it = 
                  pending_refresh_barriers.begin(); it != 
                  pending_refresh_barriers.end(); it++)
            {
              std::map<ApEvent,BarrierAdvance*>::const_iterator finder = 
                local_advances.find(it->first);
#ifdef DEBUG_LEGION
              assert(finder != local_advances.end());
#endif
              finder->second->refresh_barrier(it->second);
            }
            refreshed_barriers += pending_refresh_barriers.size();
#ifdef DEBUG_LEGION
            assert(refreshed_barriers <= local_advances.size());
#endif
            pending_refresh_barriers.clear();
          }
          if (refreshed_barriers < local_advances.size())
          {
            update_advances_ready = Runtime::create_rt_user_event();
            replay_precondition = update_advances_ready;
          }
          else // Reset this back to zero for the next round
            refreshed_barriers = 0;
        }
        // Reset it back to one after updating our barriers
        total_replays = 1;
      }
      if (!collective_updates.empty())
      {
        for (std::map<std::pair<size_t,size_t>,ApBarrier>::const_iterator it =
              collective_updates.begin(); it != collective_updates.end(); it++)
        {
          // This data structure should be read-only at this point
          // so we shouldn't need the lock to access it
          std::map<std::pair<size_t,size_t>,BarrierArrival*>::const_iterator
            finder = collective_barriers.find(it->first);
#ifdef DEBUG_LEGION
          assert(finder != collective_barriers.end());
#endif
          finder->second->set_collective_barrier(it->second);
        }
      }
      // Now call the base version of this
      PhysicalTemplate::perform_replay(runtime, replayed_events, 
                                       replay_precondition);
    }

    //--------------------------------------------------------------------------
    void ShardedPhysicalTemplate::finish_replay(
                                              std::set<ApEvent> &postconditions)
    //--------------------------------------------------------------------------
    {
      const ShardID local_shard = repl_ctx->owner_shard->shard_id;
      for (ViewUsers::const_iterator it = view_users.begin();
           it != view_users.end(); ++it)
        for (FieldMaskSet<ViewUser>::const_iterator uit = it->second.begin();
             uit != it->second.end(); ++uit)
          // Check to see if this is a user from our shard
          if (uit->first->shard == local_shard)
            postconditions.insert(events[uit->first->user]);
      // Also get any events for users that are sharded to remote shards
      // but which originated on this node
      for (std::set<unsigned>::const_iterator it = 
            local_last_users.begin(); it != local_last_users.end(); it++)
        postconditions.insert(events[*it]);
      if (last_fence != NULL)
        postconditions.insert(events[last_fence->lhs]);
      // Now we can remove the operations as well
      AutoLock t_lock(template_lock);
#ifdef DEBUG_LEGION
      assert(!operations.empty());
#endif
      operations.pop_front();
    }

    //--------------------------------------------------------------------------
    ApEvent ShardedPhysicalTemplate::get_completion_for_deletion(void) const
    //--------------------------------------------------------------------------
    {
      // Skip the any events that are from remote shards since we  
      std::set<ApEvent> all_events;
      std::set<ApEvent> local_barriers;
      for (std::map<ApEvent,BarrierArrival*>::const_iterator it = 
            remote_arrivals.begin(); it != remote_arrivals.end(); it++)
        local_barriers.insert(it->second->get_current_barrier());
      for (std::map<ApEvent, unsigned>::const_iterator it = event_map.begin();
           it != event_map.end(); ++it)
      {
        // If this is a remote event or one of our barriers then don't use it
        if ((local_barriers.find(it->first) == local_barriers.end()) &&
            (pending_event_requests.find(it->first) == 
              pending_event_requests.end()))
          all_events.insert(it->first);
      }
      return Runtime::merge_events(NULL, all_events);
    }

    //--------------------------------------------------------------------------
    void ShardedPhysicalTemplate::add_view_user(InstanceView *view,
                                                const RegionUsage &usage,
                                                unsigned user_index,
                                                IndexSpaceExpression *user_expr,
                                                const FieldMask &user_mask,
                                                std::set<RtEvent> &applied,
                                                int owner_shard)
    //--------------------------------------------------------------------------
    {
      const ShardID target_shard = find_view_owner(view); 
      // Check to see if we're on the right shard, if not send the message
      if (target_shard != repl_ctx->owner_shard->shard_id)
      {
        RtUserEvent done = Runtime::create_rt_user_event();
        ShardManager *manager = repl_ctx->shard_manager;
        Serializer rez;
        rez.serialize(manager->repl_id);
        rez.serialize(target_shard);
        rez.serialize(template_index);
        rez.serialize(UPDATE_VIEW_USER);
        rez.serialize(done);
        rez.serialize(view->did);
        user_expr->pack_expression(rez, manager->get_shard_space(target_shard));
        rez.serialize(usage);
        rez.serialize(user_index);
        rez.serialize(user_mask);
#ifdef DEBUG_LEGION
        assert(owner_shard < 0); // shouldn't have set this yet
#endif
        rez.serialize(repl_ctx->owner_shard->shard_id);
        manager->send_trace_update(target_shard, rez);
        applied.insert(done);
      }
      else if (owner_shard < 0)
        PhysicalTemplate::add_view_user(view, usage, user_index, user_expr,
                      user_mask, applied, repl_ctx->owner_shard->shard_id);
      else
        PhysicalTemplate::add_view_user(view, usage, user_index, user_expr, 
                      user_mask, applied, owner_shard);
    }

    //--------------------------------------------------------------------------
    ShardID ShardedPhysicalTemplate::find_view_owner(InstanceView *view)
    //--------------------------------------------------------------------------
    {
      // Figure out where the owner for this view is and then send it to 
      // the appropriate shard trace. The algorithm we use for determining
      // the right shard trace is to send a view to a shard trace on the node
      // that owns the instance. If there is no shard on that node we 
      // round-robin views based on their owner node mod the number of nodes
      // where there are shards. Once on the correct node, then we pick the
      // shard corresponding to their tree_id mod the number of shards on
      // that node. This algorithm guarantees that all the related instances
      // end up on the same shard for analysis to determine if the trace is
      // replayable or not.
      PhysicalManager *manager = view->get_manager();
      const AddressSpaceID inst_owner = manager->owner_space;
      std::vector<ShardID> owner_shards;
      find_owner_shards(inst_owner, owner_shards);
#ifdef DEBUG_LEGION
      assert(!owner_shards.empty());
#endif
      // Figure out which shard we should be sending this view to based on
      // its tree ID
      if (owner_shards.size() > 1)
      {
        const RegionTreeID tid = manager->tree_id;
        return owner_shards[tid % owner_shards.size()];
      }
      else // If there's only one shard then there is only one choice
        return owner_shards.front();
    }

    //--------------------------------------------------------------------------
    void ShardedPhysicalTemplate::find_owner_shards(AddressSpaceID owner,
                                                   std::vector<ShardID> &shards)
    //--------------------------------------------------------------------------
    {
      // See if we already computed it or not
      std::map<AddressSpaceID,std::vector<ShardID> >::const_iterator finder = 
        did_shard_owners.find(owner);
      if (finder != did_shard_owners.end())
      {
        shards = finder->second;
        return;
      }
      // If we haven't computed it yet, then we need to do that now
      const ShardMapping &shard_spaces = repl_ctx->shard_manager->get_mapping();
      for (unsigned idx = 0; idx < shard_spaces.size(); idx++)
        if (shard_spaces[idx] == owner)
          shards.push_back(idx);
      // If we didn't find any then take the owner mod the number of total
      // spaces and then send it to the shards on that space
      if (shards.empty())
      {
        std::set<AddressSpaceID> unique_spaces;
        for (unsigned idx = 0; idx < shard_spaces.size(); idx++)
          unique_spaces.insert(shard_spaces[idx]);
        const unsigned count = owner % unique_spaces.size();
        std::set<AddressSpaceID>::const_iterator target_space = 
          unique_spaces.begin();
        for (unsigned idx = 0; idx < count; idx++)
          target_space++;
        for (unsigned idx = 0; idx < shard_spaces.size(); idx++)
          if (shard_spaces[idx] == *target_space)
            shards.push_back(idx);
      }
#ifdef DEBUG_LEGION
      assert(!shards.empty());
#endif
      // Save the result so we don't have to do this again for this space
      did_shard_owners[owner] = shards;
    }

    //--------------------------------------------------------------------------
    void ShardedPhysicalTemplate::record_owner_shard(unsigned tid,ShardID owner)
    //--------------------------------------------------------------------------
    {
      AutoLock tpl_lock(template_lock);
#ifdef DEBUG_LEGION
      assert(owner_shards.find(tid) == owner_shards.end());
#endif
      owner_shards[tid] = owner;
    }

    //--------------------------------------------------------------------------
    void ShardedPhysicalTemplate::record_local_space(unsigned tid,IndexSpace sp)
    //--------------------------------------------------------------------------
    {
      AutoLock tpl_lock(template_lock);
#ifdef DEBUG_LEGION
      assert(local_spaces.find(tid) == local_spaces.end());
#endif
      local_spaces[tid] = sp;
    }

    //--------------------------------------------------------------------------
    void ShardedPhysicalTemplate::record_sharding_function(unsigned tid,
                                                     ShardingFunction *function)
    //--------------------------------------------------------------------------
    {
      AutoLock tpl_lock(template_lock);
#ifdef DEBUG_LEGION
      assert(sharding_functions.find(tid) == sharding_functions.end());
#endif
      sharding_functions[tid] = function;
    }

    //--------------------------------------------------------------------------
    void ShardedPhysicalTemplate::issue_summary_operations(
                                  InnerContext *context, Operation *invalidator)
    //--------------------------------------------------------------------------
    {
#ifdef DEBUG_LEGION
      ReplicateContext *repl_ctx = dynamic_cast<ReplicateContext*>(context);
      assert(repl_ctx != NULL);
#else
      ReplicateContext *repl_ctx = static_cast<ReplicateContext*>(context); 
#endif
      ReplTraceSummaryOp *op = trace->runtime->get_available_repl_summary_op();
      op->initialize_summary(repl_ctx, this, invalidator);
#ifdef LEGION_SPY
      LegionSpy::log_summary_op_creator(op->get_unique_op_id(),
                                        invalidator->get_unique_op_id());
#endif
      op->execute_dependence_analysis();
    }

    //--------------------------------------------------------------------------
    void ShardedPhysicalTemplate::dump_sharded_template(void)
    //--------------------------------------------------------------------------
    {
      for (std::vector<std::pair<ApBarrier,unsigned> >::const_iterator it =
            remote_frontiers.begin(); it != remote_frontiers.end(); it++)
        log_tracing.info() << "events[" << it->second
                           << "] = Runtime::barrier_advance("
                           << std::hex << it->first.id << std::dec << ")";
      for (std::map<unsigned,ApBarrier>::const_iterator it =
            local_frontiers.begin(); it != local_frontiers.end(); it++)
        log_tracing.info() << "Runtime::phase_barrier_arrive(" 
                           << std::hex << it->second.id << std::dec
                           << ", events[" << it->first << "])";
    }

    //--------------------------------------------------------------------------
    ShardID ShardedPhysicalTemplate::find_owner_shard(unsigned tid)
    //--------------------------------------------------------------------------
    {
      AutoLock tpl_lock(template_lock);
#ifdef DEBUG_LEGION
      std::map<unsigned,ShardID>::const_iterator finder = 
        owner_shards.find(tid);
      assert(finder != owner_shards.end());
      return finder->second;
#else
      return owner_shards[tid];
#endif
    }

    //--------------------------------------------------------------------------
    IndexSpace ShardedPhysicalTemplate::find_local_space(unsigned tid)
    //--------------------------------------------------------------------------
    {
      AutoLock tpl_lock(template_lock);
#ifdef DEBUG_LEGION
      std::map<unsigned,IndexSpace>::const_iterator finder = 
        local_spaces.find(tid);
      assert(finder != local_spaces.end());
      return finder->second;
#else
      return local_spaces[tid];
#endif
    }

    //--------------------------------------------------------------------------
    ShardingFunction* ShardedPhysicalTemplate::find_sharding_function(
                                                                   unsigned tid)
    //--------------------------------------------------------------------------
    {
      AutoLock tpl_lock(template_lock);
#ifdef DEBUG_LEGION
      std::map<unsigned,ShardingFunction*>::const_iterator finder = 
        sharding_functions.find(tid);
      assert(finder != sharding_functions.end());
      return finder->second;
#else
      return sharding_functions[tid];
#endif
    }

    //--------------------------------------------------------------------------
    void ShardedPhysicalTemplate::trigger_recording_done(void)
    //--------------------------------------------------------------------------
    {
#ifdef DEBUG_LEGION
      assert(!recording_barrier.has_triggered());
#endif
      Runtime::phase_barrier_arrive(recording_barrier, 1/*count*/);
      Runtime::trigger_event(recording_done, recording_barrier);
    }

    //--------------------------------------------------------------------------
    void ShardedPhysicalTemplate::prepare_collective_barrier_replay(
                          const std::pair<size_t,size_t> &key, ApBarrier newbar)
    //--------------------------------------------------------------------------
    {
      AutoLock t_lock(template_lock);
#ifdef DEBUG_LEGION
      assert(!pending_collectives.empty());
#endif
      // Save the barrier until it's safe to update the instruction
      pending_collectives.back()[key] = newbar;
    }

    //--------------------------------------------------------------------------
    void ShardedPhysicalTemplate::elide_fences_pre_sync(ReplTraceOp *op)
    //--------------------------------------------------------------------------
    {
      op->elide_fences_pre_sync();
    }

    //--------------------------------------------------------------------------
    void ShardedPhysicalTemplate::elide_fences_post_sync(ReplTraceOp *op)
    //--------------------------------------------------------------------------
    {
      op->elide_fences_post_sync();
      // Propagate any frontiers through our local frontiers such that
      // we can update local_frontiers without waiting for frontiers first
      for (std::map<unsigned,unsigned>::const_iterator it =
            frontiers.begin(); it != frontiers.end(); it++)
      {
        std::map<unsigned,ApBarrier>::iterator finder = 
          local_frontiers.find(it->second); 
        if (finder == local_frontiers.end())
          continue;
        std::map<unsigned,std::set<ShardID> >::iterator subscription_finder =
          local_subscriptions.find(it->second);
#ifdef DEBUG_LEGION
        assert(local_frontiers.find(it->first) == local_frontiers.end());
        assert(subscription_finder != local_subscriptions.end());
        assert(local_subscriptions.find(it->first) ==
                local_subscriptions.end());
#endif
        local_frontiers[it->first] = finder->second;
        local_frontiers.erase(finder);
        local_subscriptions[it->first].swap(subscription_finder->second);
        local_subscriptions.erase(subscription_finder);
      }
    }

    //--------------------------------------------------------------------------
    void ShardedPhysicalTemplate::find_last_users(InstanceView *view,
                                                IndexSpaceExpression *expr,
                                                const FieldMask &mask,
                                                std::set<unsigned> &users,
                                                std::set<RtEvent> &ready_events)
    //--------------------------------------------------------------------------
    {
      if (expr->is_empty()) return;

      // Check to see if we own this view, if we do then we can handle this
      // analysis locally, otherwise we'll need to message the owner
      const ShardID owner_shard = find_view_owner(view);
      const ShardID local_shard = repl_ctx->owner_shard->shard_id;
      if (owner_shard != local_shard)
      {
        RtUserEvent done = Runtime::create_rt_user_event();
        ShardManager *manager = repl_ctx->shard_manager;
        // This is the remote case, send a message to find the remote users
        Serializer rez;
        rez.serialize(manager->repl_id);
        rez.serialize(owner_shard);
        rez.serialize(template_index);
        rez.serialize(FIND_LAST_USERS_REQUEST);
        rez.serialize(done);
        rez.serialize(view->did);
        expr->pack_expression(rez, manager->get_shard_space(owner_shard));
        rez.serialize(mask);
        rez.serialize(repl_ctx->owner_shard->shard_id);
        rez.serialize(&users);
        manager->send_trace_update(owner_shard, rez);
        ready_events.insert(done);
      }
      else
      {
        std::set<std::pair<unsigned,ShardID> > sharded_users;
        find_last_users_sharded(view, expr, mask, sharded_users);
        std::map<ShardID,std::vector<unsigned> > remote_requests;
        for (std::set<std::pair<unsigned,ShardID> >::const_iterator it =
              sharded_users.begin(); it != sharded_users.end(); it++)
        {
          if (it->second == local_shard)
          {
            // Need the lock to prevent races on return values
            AutoLock tpl_lock(template_lock);
            users.insert(it->first);
          }
          else
            remote_requests[it->second].push_back(it->first);
        }
        // If we have any remote requests then send them now
        if (!remote_requests.empty())
        {
          ShardManager *manager = repl_ctx->shard_manager;
          for (std::map<ShardID,std::vector<unsigned> >::const_iterator rit =
                remote_requests.begin(); rit != remote_requests.end(); rit++)
          {
            RtUserEvent done = Runtime::create_rt_user_event();
            Serializer rez;
            rez.serialize(manager->repl_id);
            rez.serialize(rit->first);
            rez.serialize(template_index);
            rez.serialize(FIND_FRONTIER_REQUEST);
            rez.serialize(local_shard);
            rez.serialize(&users);
            rez.serialize<size_t>(rit->second.size());
            for (std::vector<unsigned>::const_iterator it = 
                  rit->second.begin(); it != rit->second.end(); it++)
              rez.serialize(*it); 
            rez.serialize(done);
            manager->send_trace_update(rit->first, rez);
            ready_events.insert(done);
          }
        }
      }
    }

    //--------------------------------------------------------------------------
    void ShardedPhysicalTemplate::find_last_users_sharded(InstanceView *view,
                                                  IndexSpaceExpression *expr,
                                                  const FieldMask &mask,
                          std::set<std::pair<unsigned,ShardID> > &sharded_users)
    //--------------------------------------------------------------------------
    {
#ifdef DEBUG_LEGION
      // We should own this view if we are here
      assert(find_view_owner(view) == repl_ctx->owner_shard->shard_id);
#endif
      ViewUsers::const_iterator finder = view_users.find(view);
      if (finder == view_users.end()) return;

      RegionTreeForest *forest = trace->runtime->forest;
      const ShardID local_shard = repl_ctx->owner_shard->shard_id;
      for (FieldMaskSet<ViewUser>::const_iterator uit = 
            finder->second.begin(); uit != finder->second.end(); ++uit)
        if (!!(uit->second & mask))
        {
          ViewUser *user = uit->first;
          IndexSpaceExpression *intersect =
            forest->intersect_index_spaces(expr, user->expr);
          if (!intersect->is_empty())
          {
            // See if it is local or not
            if (user->shard == local_shard)
            {
              // This is a local user so we can do the translation now
              AutoLock tpl_lock(template_lock);
              std::map<unsigned,unsigned>::const_iterator finder =
                frontiers.find(user->user);
              // See if we have recorded this frontier yet or not
              if (finder == frontiers.end())
              {
                const unsigned next_event_id = events.size();
                frontiers[user->user] = next_event_id;
                events.resize(next_event_id + 1);
                sharded_users.insert(
                    std::pair<unsigned,ShardID>(next_event_id, local_shard));
              }
              else
                sharded_users.insert(
                    std::pair<unsigned,ShardID>(finder->second, local_shard));
            }
            else // Not local so just record it
              sharded_users.insert(
                  std::pair<unsigned,ShardID>(user->user, user->shard));
          }
        }
    }

    //--------------------------------------------------------------------------
    void ShardedPhysicalTemplate::initialize_generators(
                                                 std::vector<unsigned> &new_gen)
    //--------------------------------------------------------------------------
    {
      PhysicalTemplate::initialize_generators(new_gen);
      for (std::vector<std::pair<ApBarrier,unsigned> >::const_iterator it =
            remote_frontiers.begin(); it != remote_frontiers.end(); it++)
        new_gen[it->second] = 0;
    }

    //--------------------------------------------------------------------------
    void ShardedPhysicalTemplate::initialize_transitive_reduction_frontiers(
       std::vector<unsigned> &topo_order, std::vector<unsigned> &inv_topo_order)
    //--------------------------------------------------------------------------
    {
      PhysicalTemplate::initialize_transitive_reduction_frontiers(topo_order,
                                                              inv_topo_order);
      for (std::vector<std::pair<ApBarrier,unsigned> >::const_iterator it = 
            remote_frontiers.begin(); it != remote_frontiers.end(); it++)
      {
        inv_topo_order[it->second] = topo_order.size();
        topo_order.push_back(it->second);
      }
    }

    /////////////////////////////////////////////////////////////
    // Instruction
    /////////////////////////////////////////////////////////////

    //--------------------------------------------------------------------------
    Instruction::Instruction(PhysicalTemplate& tpl, const TraceLocalID &o)
      : owner(o)
    //--------------------------------------------------------------------------
    {
    }

    /////////////////////////////////////////////////////////////
    // GetTermEvent
    /////////////////////////////////////////////////////////////

    //--------------------------------------------------------------------------
    GetTermEvent::GetTermEvent(PhysicalTemplate& tpl, unsigned l,
                               const TraceLocalID& r, bool fence)
      : Instruction(tpl, r), lhs(l)
    //--------------------------------------------------------------------------
    {
#ifdef DEBUG_LEGION
      assert(lhs < tpl.events.size());
      assert(tpl.operations.front().find(owner) != 
              tpl.operations.front().end());
#endif
      if (fence)
        tpl.update_last_fence(this);
    }

    //--------------------------------------------------------------------------
    void GetTermEvent::execute(std::vector<ApEvent> &events,
                               std::map<unsigned,ApUserEvent> &user_events,
                               std::map<TraceLocalID,Memoizable*> &operations)
    //--------------------------------------------------------------------------
    {
#ifdef DEBUG_LEGION
      assert(operations.find(owner) != operations.end());
      assert(operations.find(owner)->second != NULL);
#endif
      operations[owner]->replay_mapping_output();
      events[lhs] = operations[owner]->get_memo_completion();
    }

    //--------------------------------------------------------------------------
    std::string GetTermEvent::to_string(
                                 std::map<TraceLocalID,Memoizable*> &operations)
    //--------------------------------------------------------------------------
    {
      std::stringstream ss;
      ss << "events[" << lhs << "] = operations[" << owner
         << "].get_completion_event()    (op kind: "
         << Operation::op_names[operations[owner]->get_memoizable_kind()] 
         << ")";
      return ss.str();
    }

    /////////////////////////////////////////////////////////////
    // CreateApUserEvent
    /////////////////////////////////////////////////////////////

    //--------------------------------------------------------------------------
    CreateApUserEvent::CreateApUserEvent(PhysicalTemplate& tpl, unsigned l,
                                         const TraceLocalID &o)
      : Instruction(tpl, o), lhs(l)
    //--------------------------------------------------------------------------
    {
#ifdef DEBUG_LEGION
      assert(lhs < tpl.events.size());
      assert(tpl.user_events.find(lhs) != tpl.user_events.end());
#endif
    }

    //--------------------------------------------------------------------------
    void CreateApUserEvent::execute(std::vector<ApEvent> &events,
                                 std::map<unsigned,ApUserEvent> &user_events,
                                 std::map<TraceLocalID,Memoizable*> &operations)
    //--------------------------------------------------------------------------
    {
      ApUserEvent ev = Runtime::create_ap_user_event(NULL);
      events[lhs] = ev;
      user_events[lhs] = ev;
    }

    //--------------------------------------------------------------------------
    std::string CreateApUserEvent::to_string(
                                 std::map<TraceLocalID,Memoizable*> &operations)
    //--------------------------------------------------------------------------
    {
      std::stringstream ss;
      ss << "events[" << lhs << "] = Runtime::create_ap_user_event()    "
         << "(owner: " << owner << ")";
      return ss.str();
    }

    /////////////////////////////////////////////////////////////
    // TriggerEvent
    /////////////////////////////////////////////////////////////

    //--------------------------------------------------------------------------
    TriggerEvent::TriggerEvent(PhysicalTemplate& tpl, unsigned l, unsigned r,
                               const TraceLocalID &o)
      : Instruction(tpl, o), lhs(l), rhs(r)
    //--------------------------------------------------------------------------
    {
#ifdef DEBUG_LEGION
      assert(lhs < tpl.events.size());
      assert(rhs < tpl.events.size());
#endif
    }

    //--------------------------------------------------------------------------
    void TriggerEvent::execute(std::vector<ApEvent> &events,
                               std::map<unsigned,ApUserEvent> &user_events,
                               std::map<TraceLocalID,Memoizable*> &operations)
    //--------------------------------------------------------------------------
    {
#ifdef DEBUG_LEGION
      assert(events[lhs].exists());
      assert(user_events[lhs].exists());
      assert(events[lhs].id == user_events[lhs].id);
#endif
      Runtime::trigger_event(NULL, user_events[lhs], events[rhs]);
    }

    //--------------------------------------------------------------------------
    std::string TriggerEvent::to_string(
                                 std::map<TraceLocalID,Memoizable*> &operations)
    //--------------------------------------------------------------------------
    {
      std::stringstream ss;
      ss << "Runtime::trigger_event(events[" << lhs
         << "], events[" << rhs << "])    (owner: " << owner << ")";
      return ss.str();
    }

    /////////////////////////////////////////////////////////////
    // MergeEvent
    /////////////////////////////////////////////////////////////

    //--------------------------------------------------------------------------
    MergeEvent::MergeEvent(PhysicalTemplate& tpl, unsigned l,
                           const std::set<unsigned>& r, const TraceLocalID &o)
      : Instruction(tpl, o), lhs(l), rhs(r)
    //--------------------------------------------------------------------------
    {
#ifdef DEBUG_LEGION
      assert(lhs < tpl.events.size());
      assert(rhs.size() > 0);
      for (std::set<unsigned>::iterator it = rhs.begin(); it != rhs.end();
           ++it)
        assert(*it < tpl.events.size());
#endif
    }

    //--------------------------------------------------------------------------
    void MergeEvent::execute(std::vector<ApEvent> &events,
                             std::map<unsigned,ApUserEvent> &user_events,
                             std::map<TraceLocalID,Memoizable*> &operations)
    //--------------------------------------------------------------------------
    {
      std::vector<ApEvent> to_merge;
      to_merge.reserve(rhs.size());
      for (std::set<unsigned>::const_iterator it =
            rhs.begin(); it != rhs.end(); it++)
      {
#ifdef DEBUG_LEGION
        assert(*it < events.size());
#endif
        to_merge.push_back(events[*it]);
      }
      ApEvent result = Runtime::merge_events(NULL, to_merge);
      events[lhs] = result;
    }

    //--------------------------------------------------------------------------
    std::string MergeEvent::to_string(
                                 std::map<TraceLocalID,Memoizable*> &operations)
    //--------------------------------------------------------------------------
    {
      std::stringstream ss;
      ss << "events[" << lhs << "] = Runtime::merge_events(";
      unsigned count = 0;
      for (std::set<unsigned>::iterator it = rhs.begin(); it != rhs.end();
           ++it)
      {
        if (count++ != 0) ss << ",";
        ss << "events[" << *it << "]";
      }
      ss << ")    (owner: " << owner << ")";
      return ss.str();
    }

    /////////////////////////////////////////////////////////////
    // AssignFenceCompletion
    /////////////////////////////////////////////////////////////

    //--------------------------------------------------------------------------
    AssignFenceCompletion::AssignFenceCompletion(
                       PhysicalTemplate& t, unsigned l, const TraceLocalID &o)
      : Instruction(t, o), tpl(t), lhs(l)
    //--------------------------------------------------------------------------
    {
#ifdef DEBUG_LEGION
      assert(lhs < tpl.events.size());
#endif
    }

    //--------------------------------------------------------------------------
    void AssignFenceCompletion::execute(std::vector<ApEvent> &events,
                                 std::map<unsigned,ApUserEvent> &user_events,
                                 std::map<TraceLocalID,Memoizable*> &operations)
    //--------------------------------------------------------------------------
    {
      events[lhs] = tpl.get_fence_completion();
    }

    //--------------------------------------------------------------------------
    std::string AssignFenceCompletion::to_string(
                                 std::map<TraceLocalID,Memoizable*> &operations)
    //--------------------------------------------------------------------------
    {
      std::stringstream ss;
      ss << "events[" << lhs << "] = fence_completion";
      return ss.str();
    }

    /////////////////////////////////////////////////////////////
    // IssueCopy
    /////////////////////////////////////////////////////////////

    //--------------------------------------------------------------------------
    IssueCopy::IssueCopy(PhysicalTemplate& tpl,
                         unsigned l, IndexSpaceExpression *e,
                         const TraceLocalID& key,
                         const std::vector<CopySrcDstField>& s,
                         const std::vector<CopySrcDstField>& d,
#ifdef LEGION_SPY
                         RegionTreeID src_tid, RegionTreeID dst_tid,
#endif
                         unsigned pi, ReductionOpID ro, bool rf)
      : Instruction(tpl, key), lhs(l), expr(e), src_fields(s), dst_fields(d), 
#ifdef LEGION_SPY
        src_tree_id(src_tid), dst_tree_id(dst_tid),
#endif
        precondition_idx(pi), redop(ro), reduction_fold(rf)
    //--------------------------------------------------------------------------
    {
#ifdef DEBUG_LEGION
      assert(lhs < tpl.events.size());
      assert(tpl.operations.front().find(owner) != 
              tpl.operations.front().end());
      assert(src_fields.size() > 0);
      assert(dst_fields.size() > 0);
      assert(precondition_idx < tpl.events.size());
      assert(expr != NULL);
#endif
      expr->add_base_expression_reference(TRACE_REF);
    }

    //--------------------------------------------------------------------------
    IssueCopy::~IssueCopy(void)
    //--------------------------------------------------------------------------
    {
      if (expr->remove_base_expression_reference(TRACE_REF))
        delete expr;
    }

    //--------------------------------------------------------------------------
    void IssueCopy::execute(std::vector<ApEvent> &events,
                            std::map<unsigned,ApUserEvent> &user_events,
                            std::map<TraceLocalID,Memoizable*> &operations)
    //--------------------------------------------------------------------------
    {
#ifdef DEBUG_LEGION
      assert(operations.find(owner) != operations.end());
      assert(operations.find(owner)->second != NULL);
#endif
      Memoizable *memo = operations[owner];
      ApEvent precondition = events[precondition_idx];
      const PhysicalTraceInfo trace_info(memo->get_operation(), -1U, false);
      events[lhs] = expr->issue_copy(trace_info, dst_fields, src_fields,
#ifdef LEGION_SPY
                                     src_tree_id, dst_tree_id,
#endif
                                     precondition, PredEvent::NO_PRED_EVENT,
                                     redop, reduction_fold);
    }

    //--------------------------------------------------------------------------
    std::string IssueCopy::to_string(
                                 std::map<TraceLocalID,Memoizable*> &operations)
    //--------------------------------------------------------------------------
    {
      std::stringstream ss;
      ss << "events[" << lhs << "] = copy(operations[" << owner << "], "
         << "Index expr: " << expr->expr_id << ", {";
      for (unsigned idx = 0; idx < src_fields.size(); ++idx)
      {
        ss << "(" << std::hex << src_fields[idx].inst.id
           << "," << std::dec << src_fields[idx].subfield_offset
           << "," << src_fields[idx].size
           << "," << src_fields[idx].field_id
           << "," << src_fields[idx].serdez_id << ")";
        if (idx != src_fields.size() - 1) ss << ",";
      }
      ss << "}, {";
      for (unsigned idx = 0; idx < dst_fields.size(); ++idx)
      {
        ss << "(" << std::hex << dst_fields[idx].inst.id
           << "," << std::dec << dst_fields[idx].subfield_offset
           << "," << dst_fields[idx].size
           << "," << dst_fields[idx].field_id
           << "," << dst_fields[idx].serdez_id << ")";
        if (idx != dst_fields.size() - 1) ss << ",";
      }
      ss << "}, events[" << precondition_idx << "]";

      if (redop != 0) ss << ", " << redop;
      ss << ")";

      return ss.str();
    }

    /////////////////////////////////////////////////////////////
    // IssueIndirect
    /////////////////////////////////////////////////////////////

    //--------------------------------------------------------------------------
    IssueIndirect::IssueIndirect(PhysicalTemplate& tpl,
                                 unsigned l, IndexSpaceExpression *e,
                                 const TraceLocalID& key,
                                 const std::vector<CopySrcDstField>& s,
                                 const std::vector<CopySrcDstField>& d,
                                 const std::vector<CopyIndirection*> &indirects,
#ifdef LEGION_SPY
                                 unsigned unique_indirections_id,
#endif
                                 unsigned pi, unsigned pre_idx)
      : Instruction(tpl, key), lhs(l), expr(e), src_fields(s), dst_fields(d), 
#ifdef LEGION_SPY
        unique_indirections_identifier(unique_indirections_id), 
#endif
        precondition_idx(pi), tracing_pre_idx(pre_idx)
    //--------------------------------------------------------------------------
    {
#ifdef DEBUG_LEGION
      assert(lhs < tpl.events.size());
      assert(tpl.operations.front().find(owner) != 
              tpl.operations.front().end());
      assert(src_fields.size() > 0);
      assert(dst_fields.size() > 0);
      assert(precondition_idx < tpl.events.size());
      assert(expr != NULL);
#endif
      expr->add_base_expression_reference(TRACE_REF);
      indirections.resize(indirects.size());
      for (unsigned idx = 0; idx < indirects.size(); idx++)
        indirections[idx] = indirects[idx]->clone();
    }

    //--------------------------------------------------------------------------
    IssueIndirect::~IssueIndirect(void)
    //--------------------------------------------------------------------------
    {
      if (expr->remove_base_expression_reference(TRACE_REF))
        delete expr;
      for (unsigned idx = 0; idx < indirections.size(); idx++)
        delete indirections[idx];
    }

    //--------------------------------------------------------------------------
    void IssueIndirect::execute(std::vector<ApEvent> &events,
                                std::map<unsigned,ApUserEvent> &user_events,
                                std::map<TraceLocalID,Memoizable*> &operations)
    //--------------------------------------------------------------------------
    {
#ifdef DEBUG_LEGION
      assert(operations.find(owner) != operations.end());
      assert(operations.find(owner)->second != NULL);
#endif
      Memoizable *memo = operations[owner];
      ApEvent precondition = events[precondition_idx];
      const PhysicalTraceInfo trace_info(memo->get_operation(), -1U, false);
      events[lhs] = expr->issue_indirect(trace_info, dst_fields,
                                         src_fields, indirections,
#ifdef LEGION_SPY
                                         unique_indirections_identifier,
#endif
                                         precondition,
                                         PredEvent::NO_PRED_EVENT,
                                         ApEvent::NO_AP_EVENT);
    }

    //--------------------------------------------------------------------------
    std::string IssueIndirect::to_string(
                                 std::map<TraceLocalID,Memoizable*> &operations)
    //--------------------------------------------------------------------------
    {
      std::stringstream ss;
      ss << "events[" << lhs << "] = indirect(operations[" << owner << "], "
         << "Index expr: " << expr->expr_id << ", {";
      for (unsigned idx = 0; idx < src_fields.size(); ++idx)
      {
        ss << "(" << std::hex << src_fields[idx].inst.id
           << "," << std::dec << src_fields[idx].subfield_offset
           << "," << src_fields[idx].size
           << "," << src_fields[idx].field_id
           << "," << src_fields[idx].serdez_id << ")";
        if (idx != src_fields.size() - 1) ss << ",";
      }
      ss << "}, {";
      for (unsigned idx = 0; idx < dst_fields.size(); ++idx)
      {
        ss << "(" << std::hex << dst_fields[idx].inst.id
           << "," << std::dec << dst_fields[idx].subfield_offset
           << "," << dst_fields[idx].size
           << "," << dst_fields[idx].field_id
           << "," << dst_fields[idx].serdez_id << ")";
        if (idx != dst_fields.size() - 1) ss << ",";
      }
      ss << "}, events[" << precondition_idx << "]";
      ss << ", TODO: indirections";
      ss << ")";

      return ss.str();
    }

#ifdef LEGION_GPU_REDUCTIONS
    /////////////////////////////////////////////////////////////
    // GPUReduction
    /////////////////////////////////////////////////////////////

    //--------------------------------------------------------------------------
    GPUReduction::GPUReduction(PhysicalTemplate& tpl,
                               unsigned l, IndexSpaceExpression *e,
                               const TraceLocalID& key,
                               const std::vector<CopySrcDstField>& s,
                               const std::vector<CopySrcDstField>& d,
                               Processor g, TaskID tid, 
                               PhysicalManager *sm, PhysicalManager *dm,
                               unsigned pi, ReductionOpID ro, bool rf)
      : Instruction(tpl, key), lhs(l), expr(e), src_fields(s), dst_fields(d), 
        gpu(g), gpu_task_id(tid), src(sm), dst(dm),
        precondition_idx(pi), redop(ro), reduction_fold(rf)
    //--------------------------------------------------------------------------
    {
#ifdef DEBUG_LEGION
      assert(lhs < tpl.events.size());
      assert(tpl.operations.front().find(owner) != 
              tpl.operations.front().end());
      assert(src_fields.size() > 0);
      assert(dst_fields.size() > 0);
      assert(precondition_idx < tpl.events.size());
      assert(expr != NULL);
#endif
      expr->add_base_expression_reference(TRACE_REF);
      src->add_base_resource_ref(TRACE_REF);
      dst->add_base_resource_ref(TRACE_REF);
    }

    //--------------------------------------------------------------------------
    GPUReduction::~GPUReduction(void)
    //--------------------------------------------------------------------------
    {
      if (expr->remove_base_expression_reference(TRACE_REF))
        delete expr;
      if (src->remove_base_resource_ref(TRACE_REF))
        delete src;
      if (dst->remove_base_resource_ref(TRACE_REF))
        delete dst;
    }

    //--------------------------------------------------------------------------
    void GPUReduction::execute(std::vector<ApEvent> &events,
                               std::map<unsigned,ApUserEvent> &user_events,
                               std::map<TraceLocalID,Memoizable*> &operations)
    //--------------------------------------------------------------------------
    {
#ifdef DEBUG_LEGION
      assert(operations.find(owner) != operations.end());
      assert(operations.find(owner)->second != NULL);
#endif
      Memoizable *memo = operations[owner];
      ApEvent precondition = events[precondition_idx];
      const PhysicalTraceInfo trace_info(memo->get_operation(), -1U, false);
      events[lhs] = expr->gpu_reduction(trace_info, dst_fields, src_fields,
                                     gpu, gpu_task_id, dst, src,
                                     precondition, PredEvent::NO_PRED_EVENT,
                                     redop, reduction_fold);
    }

    //--------------------------------------------------------------------------
    std::string GPUReduction::to_string(
                                 std::map<TraceLocalID,Memoizable*> &operations)
    //--------------------------------------------------------------------------
    {
      std::stringstream ss;
      ss << "events[" << lhs << "] = gpu_reduction(operations[" << owner << "],"
         << " Index expr: " << expr->expr_id << ", {";
      for (unsigned idx = 0; idx < src_fields.size(); ++idx)
      {
        ss << "(" << std::hex << src_fields[idx].inst.id
           << "," << std::dec << src_fields[idx].subfield_offset
           << "," << src_fields[idx].size
           << "," << src_fields[idx].field_id
           << "," << src_fields[idx].serdez_id << ")";
        if (idx != src_fields.size() - 1) ss << ",";
      }
      ss << "}, {";
      for (unsigned idx = 0; idx < dst_fields.size(); ++idx)
      {
        ss << "(" << std::hex << dst_fields[idx].inst.id
           << "," << std::dec << dst_fields[idx].subfield_offset
           << "," << dst_fields[idx].size
           << "," << dst_fields[idx].field_id
           << "," << dst_fields[idx].serdez_id << ")";
        if (idx != dst_fields.size() - 1) ss << ",";
      }
      ss << "}, events[" << precondition_idx << "]";

      if (redop != 0) ss << ", " << redop;
      ss << ")";

      return ss.str();
    }
#endif // LEGION_GPU_REDUCTIONS

    /////////////////////////////////////////////////////////////
    // IssueFill
    /////////////////////////////////////////////////////////////

    //--------------------------------------------------------------------------
    IssueFill::IssueFill(PhysicalTemplate& tpl, unsigned l, 
                         IndexSpaceExpression *e, const TraceLocalID &key,
                         const std::vector<CopySrcDstField> &f,
                         const void *value, size_t size, 
#ifdef LEGION_SPY
                         FieldSpace h, RegionTreeID tid,
#endif
                         unsigned pi)
      : Instruction(tpl, key), lhs(l), expr(e), fields(f), fill_size(size),
#ifdef LEGION_SPY
        handle(h), tree_id(tid),
#endif
        precondition_idx(pi)
    //--------------------------------------------------------------------------
    {
#ifdef DEBUG_LEGION
      assert(lhs < tpl.events.size());
      assert(tpl.operations.front().find(owner) != 
              tpl.operations.front().end());
      assert(fields.size() > 0);
      assert(precondition_idx < tpl.events.size());
#endif
      expr->add_base_expression_reference(TRACE_REF);
      fill_value = malloc(fill_size);
      memcpy(fill_value, value, fill_size);
    }

    //--------------------------------------------------------------------------
    IssueFill::~IssueFill(void)
    //--------------------------------------------------------------------------
    {
      if (expr->remove_base_expression_reference(TRACE_REF))
        delete expr;
      free(fill_value);
    }

    //--------------------------------------------------------------------------
    void IssueFill::execute(std::vector<ApEvent> &events,
                            std::map<unsigned,ApUserEvent> &user_events,
                            std::map<TraceLocalID,Memoizable*> &operations)
    //--------------------------------------------------------------------------
    {
#ifdef DEBUG_LEGION
      assert(operations.find(owner) != operations.end());
      assert(operations.find(owner)->second != NULL);
#endif
      Memoizable *memo = operations[owner];
      ApEvent precondition = events[precondition_idx];
      const PhysicalTraceInfo trace_info(memo->get_operation(), -1U, false);
      events[lhs] = expr->issue_fill(trace_info, fields, 
                                     fill_value, fill_size,
#ifdef LEGION_SPY
                                     trace_info.op->get_unique_op_id(),
                                     handle, tree_id,
#endif
                                     precondition, PredEvent::NO_PRED_EVENT);
    }

    //--------------------------------------------------------------------------
    std::string IssueFill::to_string(
                                 std::map<TraceLocalID,Memoizable*> &operations)
    //--------------------------------------------------------------------------
    {
      std::stringstream ss;
      ss << "events[" << lhs << "] = fill(Index expr: " << expr->expr_id
         << ", {";
      for (unsigned idx = 0; idx < fields.size(); ++idx)
      {
        ss << "(" << std::hex << fields[idx].inst.id
           << "," << std::dec << fields[idx].subfield_offset
           << "," << fields[idx].size
           << "," << fields[idx].field_id
           << "," << fields[idx].serdez_id << ")";
        if (idx != fields.size() - 1) ss << ",";
      }
      ss << "}, events[" << precondition_idx << "])    (owner: "
         << owner << ")";
      return ss.str();
    }

    /////////////////////////////////////////////////////////////
    // SetOpSyncEvent
    /////////////////////////////////////////////////////////////

    //--------------------------------------------------------------------------
    SetOpSyncEvent::SetOpSyncEvent(PhysicalTemplate& tpl, unsigned l,
                                       const TraceLocalID& r)
      : Instruction(tpl, r), lhs(l)
    //--------------------------------------------------------------------------
    {
#ifdef DEBUG_LEGION
      assert(lhs < tpl.events.size());
      assert(tpl.operations.front().find(owner) != 
              tpl.operations.front().end());
#endif
    }

    //--------------------------------------------------------------------------
    void SetOpSyncEvent::execute(std::vector<ApEvent> &events,
                                 std::map<unsigned,ApUserEvent> &user_events,
                                 std::map<TraceLocalID,Memoizable*> &operations)
    //--------------------------------------------------------------------------
    {
#ifdef DEBUG_LEGION
      assert(operations.find(owner) != operations.end());
      assert(operations.find(owner)->second != NULL);
#endif
      Memoizable *memoizable = operations[owner];
#ifdef DEBUG_LEGION
      assert(memoizable != NULL);
#endif
      ApEvent sync_condition = memoizable->compute_sync_precondition(NULL);
      events[lhs] = sync_condition;
    }

    //--------------------------------------------------------------------------
    std::string SetOpSyncEvent::to_string(
                                 std::map<TraceLocalID,Memoizable*> &operations)
    //--------------------------------------------------------------------------
    {
      std::stringstream ss;
      ss << "events[" << lhs << "] = operations[" << owner
         << "].compute_sync_precondition()    (op kind: "
         << Operation::op_names[operations[owner]->get_memoizable_kind()] 
         << ")";
      return ss.str();
    }

    /////////////////////////////////////////////////////////////
    // SetEffects
    /////////////////////////////////////////////////////////////

    //--------------------------------------------------------------------------
    SetEffects::SetEffects(PhysicalTemplate& tpl, const TraceLocalID& l,
                           unsigned r)
      : Instruction(tpl, l), rhs(r)
    //--------------------------------------------------------------------------
    {
#ifdef DEBUG_LEGION
      assert(rhs < tpl.events.size());
      assert(tpl.operations.front().find(owner) != 
              tpl.operations.front().end());
#endif
    }

    //--------------------------------------------------------------------------
    void SetEffects::execute(std::vector<ApEvent> &events,
                             std::map<unsigned,ApUserEvent> &user_events,
                             std::map<TraceLocalID,Memoizable*> &operations)
    //--------------------------------------------------------------------------
    {
#ifdef DEBUG_LEGION
      assert(operations.find(owner) != operations.end());
      assert(operations.find(owner)->second != NULL);
#endif
      Memoizable *memoizable = operations[owner];
#ifdef DEBUG_LEGION
      assert(memoizable != NULL);
#endif
      memoizable->set_effects_postcondition(events[rhs]);
    }

    //--------------------------------------------------------------------------
    std::string SetEffects::to_string(
                                 std::map<TraceLocalID,Memoizable*> &operations)
    //--------------------------------------------------------------------------
    {
      std::stringstream ss;
      ss << "operations[" << owner << "].set_effects_postcondition(events["
         << rhs << "])    (op kind: "
         << Operation::op_names[operations[owner]->get_memoizable_kind()]
         << ")";
      return ss.str();
    }

    /////////////////////////////////////////////////////////////
    // CompleteReplay
    /////////////////////////////////////////////////////////////

    //--------------------------------------------------------------------------
    CompleteReplay::CompleteReplay(PhysicalTemplate& tpl,
                                              const TraceLocalID& l, unsigned r)
      : Instruction(tpl, l), rhs(r)
    //--------------------------------------------------------------------------
    {
#ifdef DEBUG_LEGION
      assert(tpl.operations.front().find(owner) != 
              tpl.operations.front().end());
      assert(rhs < tpl.events.size());
#endif
    }

    //--------------------------------------------------------------------------
    void CompleteReplay::execute(std::vector<ApEvent> &events,
                                 std::map<unsigned,ApUserEvent> &user_events,
                                 std::map<TraceLocalID,Memoizable*> &operations)
    //--------------------------------------------------------------------------
    {
#ifdef DEBUG_LEGION
      assert(operations.find(owner) != operations.end());
      assert(operations.find(owner)->second != NULL);
#endif
      Memoizable *memoizable = operations[owner];
#ifdef DEBUG_LEGION
      assert(memoizable != NULL);
#endif
      memoizable->complete_replay(events[rhs]);
    }

    //--------------------------------------------------------------------------
    std::string CompleteReplay::to_string(
                                 std::map<TraceLocalID,Memoizable*> &operations)
    //--------------------------------------------------------------------------
    {
      std::stringstream ss;
      ss << "operations[" << owner
         << "].complete_replay(events[" << rhs << "])    (op kind: "
         << Operation::op_names[operations[owner]->get_memoizable_kind()] 
         << ")";
      return ss.str();
    }

    /////////////////////////////////////////////////////////////
    // AcquireReplay
    /////////////////////////////////////////////////////////////

    //--------------------------------------------------------------------------
    AcquireReplay::AcquireReplay(PhysicalTemplate &tpl, unsigned lhs_,
                         unsigned rhs_, const TraceLocalID &tld,
                         const std::map<Reservation,bool> &reservations_)
      : Instruction(tpl, tld), reservations(reservations_), 
        lhs(lhs_), rhs(rhs_)
    //--------------------------------------------------------------------------
    {
#ifdef DEBUG_LEGION
      assert(tpl.operations.front().find(owner) != 
              tpl.operations.front().end());
      assert(lhs < tpl.events.size());
      assert(rhs < tpl.events.size());
#endif
    }

    //--------------------------------------------------------------------------
    void AcquireReplay::execute(std::vector<ApEvent> &events,
                                std::map<unsigned,ApUserEvent> &user_events,
                                std::map<TraceLocalID,Memoizable*> &operations)
      //--------------------------------------------------------------------------
    {
      ApEvent precondition = events[rhs];
      for (std::map<Reservation,bool>::const_iterator it = 
            reservations.begin(); it != reservations.end(); it++)
        precondition = 
          Runtime::acquire_ap_reservation(it->first, it->second, precondition);
      events[lhs] = precondition;
    }

    //--------------------------------------------------------------------------
    std::string AcquireReplay::to_string(
                                 std::map<TraceLocalID,Memoizable*> &operations)
    //--------------------------------------------------------------------------
    {
      std::stringstream ss;
      ss << "events[" << lhs << "] = acquire_reservations(events[" << rhs
         << "])   (owner: " << owner << ")"; 
      return ss.str();
    }

    /////////////////////////////////////////////////////////////
    // ReleaseReplay
    /////////////////////////////////////////////////////////////

    //--------------------------------------------------------------------------
    ReleaseReplay::ReleaseReplay(PhysicalTemplate &tpl,
                         unsigned rhs_, const TraceLocalID &tld,
                         const std::map<Reservation,bool> &reservations_)
      : Instruction(tpl, tld), reservations(reservations_), rhs(rhs_)
    //--------------------------------------------------------------------------
    {
#ifdef DEBUG_LEGION
      assert(tpl.operations.front().find(owner) != 
              tpl.operations.front().end());
      assert(rhs < tpl.events.size());
#endif
    }

    //--------------------------------------------------------------------------
    void ReleaseReplay::execute(std::vector<ApEvent> &events,
                                std::map<unsigned,ApUserEvent> &user_events,
                                std::map<TraceLocalID,Memoizable*> &operations)
    //--------------------------------------------------------------------------
    {
      const ApEvent precondition = events[rhs];
      for (std::map<Reservation,bool>::const_iterator it = 
            reservations.begin(); it != reservations.end(); it++)
        Runtime::release_reservation(it->first, precondition);
    }

    //--------------------------------------------------------------------------
    std::string ReleaseReplay::to_string(
                                 std::map<TraceLocalID,Memoizable*> &operations)
    //--------------------------------------------------------------------------
    {
      std::stringstream ss;
      ss << "operations[" << owner << "].release_reservations(events["
         << rhs << "])   (op kind: "
         << Operation::op_names[operations[owner]->get_memoizable_kind()] 
         << ")";
      return ss.str();
    }

    /////////////////////////////////////////////////////////////
    // BarrierArrival
    /////////////////////////////////////////////////////////////

    //--------------------------------------------------------------------------
    BarrierArrival::BarrierArrival(PhysicalTemplate &tpl, ApBarrier bar,
                                   unsigned _lhs, unsigned _rhs,
                                   size_t arrivals, bool collect)
      : Instruction(tpl, TraceLocalID(0,DomainPoint())), barrier(bar), 
        lhs(_lhs), rhs(_rhs), arrival_count(arrivals), collective(collect)
    //--------------------------------------------------------------------------
    {
#ifdef DEBUG_LEGION
      assert(lhs < tpl.events.size());
      assert(rhs < tpl.events.size());
#endif
    }

    //--------------------------------------------------------------------------
    BarrierArrival::~BarrierArrival(void)
    //--------------------------------------------------------------------------
    {
      // Destroy our barrier if we're not a collective barrier
      if (!collective)
        barrier.destroy_barrier();
    }

    //--------------------------------------------------------------------------
    void BarrierArrival::execute(std::vector<ApEvent> &events,
                                 std::map<unsigned,ApUserEvent> &user_events,
                                 std::map<TraceLocalID,Memoizable*> &operations)
    //--------------------------------------------------------------------------
    {
#ifdef DEBUG_LEGION
      assert(rhs < events.size());
      assert(lhs < events.size());
#endif
      Runtime::phase_barrier_arrive(barrier, arrival_count, events[rhs]);
      events[lhs] = barrier;
      if (!collective)
        Runtime::advance_barrier(barrier);
    }

    //--------------------------------------------------------------------------
    std::string BarrierArrival::to_string(
                                 std::map<TraceLocalID,Memoizable*> &operations)
    //--------------------------------------------------------------------------
    {
      std::stringstream ss; 
      ss << "events[" << lhs << "] = Runtime::phase_barrier_arrive("
         << std::hex << barrier.id << std::dec << ", events[" << rhs << "], "
         << "collective: " << (collective ? "yes" : "no") << ")";
      return ss.str();
    }

    //--------------------------------------------------------------------------
    ApBarrier BarrierArrival::record_subscribed_shard(ShardID remote_shard)
    //--------------------------------------------------------------------------
    {
#ifdef DEBUG_LEGION
      assert(!collective);
#endif
      subscribed_shards.push_back(remote_shard);
      return barrier;
    }

    //--------------------------------------------------------------------------
    void BarrierArrival::refresh_barrier(ApEvent key, 
                  std::map<ShardID,std::map<ApEvent,ApBarrier> > &notifications)
    //--------------------------------------------------------------------------
    {
#ifdef DEBUG_LEGION
      assert(!collective);
#endif
      // Destroy the old barrier
      barrier.destroy_barrier();
      // Make the new barrier
      barrier = ApBarrier(Realm::Barrier::create_barrier(1/*total arrivals*/));
      for (std::vector<ShardID>::const_iterator it = 
            subscribed_shards.begin(); it != subscribed_shards.end(); it++)
        notifications[*it][key] = barrier;
    }

    //--------------------------------------------------------------------------
    void BarrierArrival::remote_refresh_barrier(ApBarrier newbar)
    //--------------------------------------------------------------------------
    {
#ifdef DEBUG_LEGION
      assert(!collective);
      assert(subscribed_shards.empty()); 
#endif
      barrier = newbar;
    }

    //--------------------------------------------------------------------------
    void BarrierArrival::set_collective_barrier(ApBarrier newbar)
    //--------------------------------------------------------------------------
    {
#ifdef DEBUG_LEGION
      assert(collective);
#endif
      barrier = newbar;
    }

    /////////////////////////////////////////////////////////////
    // BarrierAdvance
    /////////////////////////////////////////////////////////////

    //--------------------------------------------------------------------------
    BarrierAdvance::BarrierAdvance(PhysicalTemplate &tpl,
                                   ApBarrier bar, unsigned _lhs) 
      : Instruction(tpl, TraceLocalID(0,DomainPoint())), barrier(bar), lhs(_lhs)
    //--------------------------------------------------------------------------
    {
#ifdef DEBUG_LEGION
      assert(lhs < tpl.events.size());
#endif
    }

    //--------------------------------------------------------------------------
    void BarrierAdvance::execute(std::vector<ApEvent> &events,
                                 std::map<unsigned,ApUserEvent> &user_events,
                                 std::map<TraceLocalID,Memoizable*> &operations)
    //--------------------------------------------------------------------------
    {
#ifdef DEBUG_LEGION
      assert(lhs < events.size());
#endif
      events[lhs] = barrier;
      Runtime::advance_barrier(barrier);
    }

    //--------------------------------------------------------------------------
    std::string BarrierAdvance::to_string(
                                 std::map<TraceLocalID,Memoizable*> &operations)
    //--------------------------------------------------------------------------
    {
      std::stringstream ss;
      ss << "events[" << lhs << "] = Runtime::barrier_advance("
         << std::hex << barrier.id << std::dec << ")";
      return ss.str();
    }

  }; // namespace Internal 
}; // namespace Legion
<|MERGE_RESOLUTION|>--- conflicted
+++ resolved
@@ -2260,21 +2260,7 @@
     TraceViewSet::~TraceViewSet(void)
     //--------------------------------------------------------------------------
     {
-<<<<<<< HEAD
       if (owner_did > 0)
-=======
-      // If this is for an empty equivalence set then it doesn't matter
-      if (eq->set_expr->is_empty())
-        return true;
-      ViewSet::const_iterator finder = conditions.find(view);
-      if (finder == conditions.end())
-        return false;
-
-      LegionList<FieldSet<EquivalenceSet*> > field_sets;
-      finder->second.compute_field_sets(non_dominated, field_sets);
-      for (LegionList<FieldSet<EquivalenceSet*> >::const_iterator it =
-            field_sets.begin(); it != field_sets.end(); it++)
->>>>>>> 6e150e7b
       {
         for (ViewExprs::const_iterator vit = 
               conditions.begin(); vit != conditions.end(); vit++)
@@ -2402,7 +2388,6 @@
       if ((finder == conditions.end()) || 
           (finder->second.get_valid_mask() * mask))
         return;
-<<<<<<< HEAD
       
       const size_t expr_volume = expr->get_volume();
       IndexSpaceExpression *const total_expr = region->row_source; 
@@ -2412,15 +2397,6 @@
       assert(expr_volume <= total_expr->get_volume());
 #endif
       if ((expr == total_expr) || (expr_volume == total_expr->get_volume()))
-=======
-      cached = true;
-
-      typedef std::pair<RegionTreeID,EquivalenceSet*> Key;
-      LegionMap<Key,FieldMaskSet<InstanceView> > views_by_regions;
-
-      for (ViewSet::iterator it = conditions.begin(); it != conditions.end();
-           ++it)
->>>>>>> 6e150e7b
       {
         // Expr covers the whole instance so no need to do intersections
         if (!(finder->second.get_valid_mask() - mask))
@@ -2511,7 +2487,6 @@
       }
       else
       {
-<<<<<<< HEAD
         // We need intersection tests as part of filtering
         FieldMaskSet<IndexSpaceExpression> to_add;
         std::vector<IndexSpaceExpression*> to_delete;
@@ -2551,10 +2526,6 @@
             it->first->add_base_expression_reference(TRACE_REF);
         for (std::vector<IndexSpaceExpression*>::const_iterator it =
               to_delete.begin(); it != to_delete.end(); it++)
-=======
-        for (LegionMap<Key,FieldMaskSet<InstanceView> >::iterator it =
-             views_by_regions.begin(); it != views_by_regions.end(); ++it)
->>>>>>> 6e150e7b
         {
           if (to_add.find(*it) != to_add.end())
             continue;
@@ -2592,21 +2563,8 @@
           }
           conditions.erase(finder);
         }
-<<<<<<< HEAD
         else
           finder->second.tighten_valid_mask();
-=======
-      }
-
-      unsigned idx = 0;
-      version_infos.resize(views_by_regions.size());
-      for (LegionMap<Key,FieldMaskSet<InstanceView> >::iterator it =
-           views_by_regions.begin(); it != views_by_regions.end(); ++it)
-      {
-        views.push_back(it->second);
-        version_infos[idx++].record_equivalence_set(NULL,
-            it->first.second, it->second.get_valid_mask());
->>>>>>> 6e150e7b
       }
     }
 
@@ -2885,10 +2843,10 @@
         if (vit->second.get_valid_mask() * finder->second.get_valid_mask())
           continue;
         LegionMap<std::pair<IndexSpaceExpression*,IndexSpaceExpression*>,
-                  FieldMask>::aligned overlaps;
+                  FieldMask> overlaps;
         unique_join_on_field_mask_sets(vit->second, finder->second, overlaps);
         for (LegionMap<std::pair<IndexSpaceExpression*,IndexSpaceExpression*>,
-                       FieldMask>::aligned::const_iterator it = 
+                       FieldMask>::const_iterator it = 
               overlaps.begin(); it != overlaps.end(); it++)
         {
           IndexSpaceExpression *overlap = 
@@ -2922,7 +2880,7 @@
 
     //--------------------------------------------------------------------------
     void TraceViewSet::transpose_uniquely(LegionMap<IndexSpaceExpression*,
-                             FieldMaskSet<LogicalView> >::aligned &target) const
+                                      FieldMaskSet<LogicalView> > &target) const
     //--------------------------------------------------------------------------
     {
 #ifdef DEBUG_LEGION
@@ -2942,15 +2900,15 @@
       // have multiple overwrites for the same fields and index expressions
       FieldMaskSet<IndexSpaceExpression> expr_fields;
       LegionMap<IndexSpaceExpression*,
-                FieldMaskSet<LogicalView> >::aligned intermediate;
+                FieldMaskSet<LogicalView> > intermediate;
       intermediate.swap(target);
       for (LegionMap<IndexSpaceExpression*,
-            FieldMaskSet<LogicalView> >::aligned::const_iterator it =
+            FieldMaskSet<LogicalView> >::const_iterator it =
             intermediate.begin(); it != intermediate.end(); it++)
         expr_fields.insert(it->first, it->second.get_valid_mask());
-      LegionList<FieldSet<IndexSpaceExpression*> >::aligned field_exprs;
+      LegionList<FieldSet<IndexSpaceExpression*> > field_exprs;
       expr_fields.compute_field_sets(FieldMask(), field_exprs);
-      for (LegionList<FieldSet<IndexSpaceExpression*> >::aligned::const_iterator
+      for (LegionList<FieldSet<IndexSpaceExpression*> >::const_iterator
             eit = field_exprs.begin(); eit != field_exprs.end(); eit++)
       {
         if (eit->elements.size() == 1)
@@ -3295,7 +3253,7 @@
       assert(current_sets.empty());
 #endif
       for (LegionMap<IndexSpaceExpression*,
-                     FieldMaskSet<LogicalView> >::aligned::const_iterator eit =
+                     FieldMaskSet<LogicalView> >::const_iterator eit =
             preconditions.begin(); eit != preconditions.end(); eit++)
       {
         for (FieldMaskSet<LogicalView>::const_iterator it = 
@@ -3306,7 +3264,7 @@
           delete eit->first;
       }
       for (LegionMap<IndexSpaceExpression*,
-                     FieldMaskSet<LogicalView> >::aligned::const_iterator eit =
+                     FieldMaskSet<LogicalView> >::const_iterator eit =
             anticonditions.begin(); eit != anticonditions.end(); eit++)
       {
         for (FieldMaskSet<LogicalView>::const_iterator it = 
@@ -3317,7 +3275,7 @@
           delete eit->first;
       }
       for (LegionMap<IndexSpaceExpression*,
-                     FieldMaskSet<LogicalView> >::aligned::const_iterator eit =
+                     FieldMaskSet<LogicalView> >::const_iterator eit =
             postconditions.begin(); eit != postconditions.end(); eit++)
       {
         for (FieldMaskSet<LogicalView>::const_iterator it = 
@@ -3471,7 +3429,7 @@
       {
         precondition_views->transpose_uniquely(preconditions);
         for (LegionMap<IndexSpaceExpression*,
-                       FieldMaskSet<LogicalView> >::aligned::const_iterator 
+                       FieldMaskSet<LogicalView> >::const_iterator 
               eit = preconditions.begin(); eit != preconditions.end(); eit++)
         {
           eit->first->add_base_expression_reference(TRACE_REF, &mutator);
@@ -3484,7 +3442,7 @@
       {
         anticondition_views->transpose_uniquely(anticonditions);
         for (LegionMap<IndexSpaceExpression*,
-                       FieldMaskSet<LogicalView> >::aligned::const_iterator 
+                       FieldMaskSet<LogicalView> >::const_iterator 
               eit = anticonditions.begin(); eit != anticonditions.end(); eit++)
         {
           eit->first->add_base_expression_reference(TRACE_REF, &mutator);
@@ -3497,7 +3455,7 @@
       {
         postcondition_views->transpose_uniquely(postconditions);
         for (LegionMap<IndexSpaceExpression*,
-                       FieldMaskSet<LogicalView> >::aligned::const_iterator 
+                       FieldMaskSet<LogicalView> >::const_iterator 
               eit = postconditions.begin(); eit != postconditions.end(); eit++)
         {
           eit->first->add_base_expression_reference(TRACE_REF, &mutator);
@@ -4081,7 +4039,7 @@
         return Replayable(false, "virtual mapping");
 
       // Next we need to compute the equivalence sets for all these regions
-      LegionVector<VersionInfo>::aligned version_infos(trace_regions.size());
+      LegionVector<VersionInfo> version_infos(trace_regions.size());
       unsigned index = 0;
       std::set<RtEvent> ready_events;
       const ContextID ctx = context->get_context().get_id();
@@ -4099,7 +4057,7 @@
       }
       // Compute the sets of regions and fields associated with each set
       index = 0;
-      LegionMap<EquivalenceSet*,FieldMaskSet<RegionNode> >::aligned set_regions;
+      LegionMap<EquivalenceSet*,FieldMaskSet<RegionNode> > set_regions;
       for (FieldMaskSet<RegionNode>::const_iterator rit =
             trace_regions.begin(); rit != trace_regions.end(); rit++, index++)
       {
@@ -4116,14 +4074,14 @@
       // their fields will be the one to own the preconditions
       RegionTreeForest *forest = trace->runtime->forest;
       for (LegionMap<EquivalenceSet*,
-                     FieldMaskSet<RegionNode> >::aligned::const_iterator eit =
+                     FieldMaskSet<RegionNode> >::const_iterator eit =
             set_regions.begin(); eit != set_regions.end(); eit++)
       {
         // Sort the region nodes into field groups so we can get a field 
         // expression for each one of these
-        LegionList<FieldSet<RegionNode*> >::aligned region_fields;
+        LegionList<FieldSet<RegionNode*> > region_fields;
         eit->second.compute_field_sets(FieldMask(), region_fields);
-        for (LegionList<FieldSet<RegionNode*> >::aligned::iterator it =
+        for (LegionList<FieldSet<RegionNode*> >::iterator it =
               region_fields.begin(); it != region_fields.end(); it++)
         {
           // The expression for this condition is the intersection of
@@ -7348,30 +7306,8 @@
                                  ApEvent precondition, PredEvent pred_guard)
     //--------------------------------------------------------------------------
     {
-<<<<<<< HEAD
       // Make sure the lhs event is local to our shard
       if (lhs.exists())
-=======
-#ifdef DEBUG_LEGION
-      assert(memo != NULL);
-#endif
-      // Do this part before we take the lock
-      LegionList<FieldSet<EquivalenceSet*> > eqs;
-      if (update_validity)
-      {
-        FieldMaskSet<EquivalenceSet> eq_sets;
-        memo->find_equivalence_sets(trace->runtime, idx, user_mask, eq_sets);
-        eq_sets.compute_field_sets(user_mask, eqs);
-      }
-
-      AutoLock tpl_lock(template_lock);
-      TraceLocalID op_key = find_trace_local_id(memo);
-      unsigned entry = find_memo_entry(memo);
-
-      FieldMaskSet<IndexSpaceExpression> &views = op_views[op_key][view];
-      for (LegionList<FieldSet<EquivalenceSet*> >::iterator it =
-           eqs.begin(); it != eqs.end(); ++it)
->>>>>>> 6e150e7b
       {
         const AddressSpaceID event_space = find_event_space(lhs);
         if (event_space != repl_ctx->runtime->address_space)
@@ -7395,16 +7331,8 @@
                                                            Memoizable *memo)
     //--------------------------------------------------------------------------
     {
-<<<<<<< HEAD
       // Make sure the lhs event is local to our shard
       if (lhs.exists())
-=======
-#ifdef DEBUG_LEGION
-      assert(memo != NULL);
-#endif
-      // Do this before we take the lock
-      LegionList<FieldSet<EquivalenceSet*> > eqs;
->>>>>>> 6e150e7b
       {
         const AddressSpaceID event_space = find_event_space(lhs);
         if (event_space != repl_ctx->runtime->address_space)
@@ -7466,18 +7394,7 @@
       assert(event.exists());
       assert(event_map.find(event) == event_map.end());
 #endif
-<<<<<<< HEAD
       if (barrier.exists())
-=======
-      LegionList<FieldSet<EquivalenceSet*> > src_eqs, dst_eqs;
-      // Get these before we take the lock
-      {
-        FieldMaskSet<EquivalenceSet> eq_sets;
-        const FieldMask &src_mask = tracing_srcs.get_valid_mask();
-        memo->find_equivalence_sets(trace->runtime, src_idx, src_mask, eq_sets);
-        eq_sets.compute_field_sets(src_mask, src_eqs);
-      }
->>>>>>> 6e150e7b
       {
 #ifdef DEBUG_LEGION
         assert(local_advances.find(event) == local_advances.end());
@@ -7496,17 +7413,7 @@
 #ifdef DEBUG_LEGION
         assert(finder != pending_event_requests.end());
 #endif
-<<<<<<< HEAD
         finder->second = RtEvent::NO_RT_EVENT;
-=======
-      LegionList<FieldSet<EquivalenceSet*> > eqs;
-      // Get these before we take the lock
-      {
-        FieldMaskSet<EquivalenceSet> eq_sets;
-        const FieldMask &view_mask = tracing_views.get_valid_mask();
-        memo->find_equivalence_sets(trace->runtime, index, view_mask, eq_sets);
-        eq_sets.compute_field_sets(view_mask, eqs);
->>>>>>> 6e150e7b
       }
       else // no barrier means it's not part of the trace
       {
@@ -7524,16 +7431,8 @@
     }
 
     //--------------------------------------------------------------------------
-<<<<<<< HEAD
     void ShardedPhysicalTemplate::handle_trace_update(Deserializer &derez,
                                                       AddressSpaceID source)
-=======
-    void PhysicalTemplate::record_views(unsigned entry,
-                                        IndexSpaceExpression *expr,
-                                        const RegionUsage &usage,
-                                        const FieldMaskSet<InstanceView> &views,
-                              const LegionList<FieldSet<EquivalenceSet*> > &eqs)
->>>>>>> 6e150e7b
     //--------------------------------------------------------------------------
     {
       Runtime *runtime = repl_ctx->runtime;
@@ -7543,18 +7442,7 @@
       std::set<RtEvent> applied;
       switch (kind)
       {
-<<<<<<< HEAD
         case UPDATE_VIEW_USER:
-=======
-        for (LegionList<FieldSet<EquivalenceSet*> >::const_iterator 
-              it = eqs.begin(); it != eqs.end(); ++it)
-        {
-          const FieldMask mask = it->set_mask & vit->second;
-          if (!mask)
-            continue;
-          for (std::set<EquivalenceSet*>::const_iterator eit = 
-                it->elements.begin(); eit != it->elements.end(); ++eit)
->>>>>>> 6e150e7b
           {
             derez.deserialize(done);
             DistributedID view_did;
