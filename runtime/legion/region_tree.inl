--- conflicted
+++ resolved
@@ -2277,15 +2277,10 @@
       }
       else
       {
-<<<<<<< HEAD
         unsigned subspace_index = 0;
-        for (LegionColor color = 0; 
-              color < partition->max_linearized_color; color++)
-=======
         ColorSpaceIterator *itr = 
           partition->color_space->create_color_space_iterator();
         while (itr->is_valid())
->>>>>>> fa791ed8
         {
           const LegionColor color = itr->yield_color(); 
           IndexSpaceNodeT<DIM,T> *child = 
@@ -2836,16 +2831,19 @@
       }
       else
       {
-<<<<<<< HEAD
-        for (LegionColor color = shard;
-              color < partition->max_linearized_color; color += total_shards)
-=======
         ColorSpaceIterator *itr = 
           partition->color_space->create_color_space_iterator();
+        // Skip ahead if necessary for our shard
+        for (unsigned idx = 0; idx < shard; idx++)
+        {
+          itr->yield_color();
+          if (!itr->is_valid())
+            break;
+        }
         while (itr->is_valid())
->>>>>>> fa791ed8
         {
           const LegionColor color = itr->yield_color();
+          
           IndexSpaceNodeT<DIM,T> *right_child = 
             static_cast<IndexSpaceNodeT<DIM,T>*>(right->get_child(color));
 #ifdef DEBUG_LEGION
@@ -2856,6 +2854,13 @@
                                                false/*tight*/);
           if (right_ready.exists())
             preconditions.insert(right_ready);
+          // Skip ahead for the next color if necessary
+          for (unsigned idx = 0; idx < (total_shards-1); idx++)
+          {
+            itr->yield_color();
+            if (!itr->is_valid())
+              break;
+          }
         }
         delete itr;
       }
@@ -2912,14 +2917,16 @@
       }
       else
       {
-<<<<<<< HEAD
-        for (LegionColor color = shard;
-              color < partition->max_linearized_color; color += total_shards)
-=======
         ColorSpaceIterator *itr = 
           partition->color_space->create_color_space_iterator();
+        // Skip ahead if necessary for our shard
+        for (unsigned idx = 0; idx < shard; idx++)
+        {
+          itr->yield_color();
+          if (!itr->is_valid())
+            break;
+        }
         while (itr->is_valid())
->>>>>>> fa791ed8
         {
           const LegionColor color = itr->yield_color();
           IndexSpaceNodeT<DIM,T> *child = 
@@ -2929,6 +2936,13 @@
 #endif
           child->set_realm_index_space(context->runtime->address_space,
                                        subspaces[subspace_index++]);
+          // Skip ahead for the next color if necessary
+          for (unsigned idx = 0; idx < (total_shards-1); idx++)
+          {
+            itr->yield_color();
+            if (!itr->is_valid())
+              break;
+          }
         }
         delete itr;
       }
@@ -3413,18 +3427,17 @@
         // Always use the partitions color space
         ColorSpaceIterator *itr = 
           partition->color_space->create_color_space_iterator();
+        // Skip ahead if necessary for our shard
+        for (unsigned idx = 0; idx < shard; idx++)
+        {
+          itr->yield_color();
+          if (!itr->is_valid())
+            break;
+        }
         while (itr->is_valid())
         {
-<<<<<<< HEAD
-          if (!projection->color_space->contains_color(color))
-            continue;
-          // If we're sharding this then see if this is one of our children
-          if ((total_shards > 1) && ((index++ % total_shards) != shard))
-            continue;
+          const LegionColor color = itr->yield_color();
           child_colors.push_back(color);
-=======
-          const LegionColor color = itr->yield_color();
->>>>>>> fa791ed8
           // Get the child of the projection partition
           IndexSpaceNodeT<DIM2,T2> *child = 
            static_cast<IndexSpaceNodeT<DIM2,T2>*>(projection->get_child(color));
@@ -3433,6 +3446,13 @@
                                                        false/*tight*/);
           if (ready.exists())
             preconditions.insert(ready);
+          // Skip ahead for the next color if necessary
+          for (unsigned idx = 0; idx < (total_shards-1); idx++)
+          {
+            itr->yield_color();
+            if (!itr->is_valid())
+              break;
+          }
         }
         delete itr;
       }
@@ -3487,31 +3507,12 @@
       // Update the child subspaces of the image
       for (unsigned idx = 0; idx < child_colors.size(); idx++)
       {
-<<<<<<< HEAD
         // Get the child of the projection partition
         IndexSpaceNodeT<DIM1,T1> *child = 
           static_cast<IndexSpaceNodeT<DIM1,T1>*>(
               partition->get_child(child_colors[idx]));
         child->set_realm_index_space(context->runtime->address_space,
                                      subspaces[idx]);
-=======
-        unsigned index = 0;
-        ColorSpaceIterator *itr = 
-          partition->color_space->create_color_space_iterator();
-        while (itr->is_valid())
-        {
-          const LegionColor color = itr->yield_color();
-          // Get the child of the projection partition
-          IndexSpaceNodeT<DIM1,T1> *child = 
-           static_cast<IndexSpaceNodeT<DIM1,T1>*>(partition->get_child(color));
-#ifdef DEBUG_LEGION
-          assert(index < subspaces.size());
-#endif
-          child->set_realm_index_space(context->runtime->address_space,
-                                       subspaces[index++]);
-        }
-        delete itr;
->>>>>>> fa791ed8
       }
       return result;
     }
@@ -3590,19 +3591,18 @@
         unsigned index = 0;
         ColorSpaceIterator *itr = 
           partition->color_space->create_color_space_iterator();
+        // Skip ahead if necessary for our shard
+        for (unsigned idx = 0; idx < shard; idx++)
+        {
+          itr->yield_color();
+          if (!itr->is_valid())
+            break;
+        }
         // Always use the partitions color space
         while (itr->is_valid())
         {
-<<<<<<< HEAD
-          if (!projection->color_space->contains_color(color))
-            continue;
-          // If we're sharding this then see if this is one of our children
-          if ((total_shards > 1) && ((index++ % total_shards) != shard))
-            continue;
+          const LegionColor color = itr->yield_color();
           child_colors.push_back(color);
-=======
-          const LegionColor color = itr->yield_color();
->>>>>>> fa791ed8
           // Get the child of the projection partition
           IndexSpaceNodeT<DIM2,T2> *child = 
            static_cast<IndexSpaceNodeT<DIM2,T2>*>(projection->get_child(color));
@@ -3611,6 +3611,13 @@
                                                        false/*tight*/);
           if (ready.exists())
             preconditions.insert(ready);
+          // Skip ahead for the next color if necessary
+          for (unsigned idx = 0; idx < (total_shards-1); idx++)
+          {
+            itr->yield_color();
+            if (!itr->is_valid())
+              break;
+          }
         }
         delete itr;
       }
@@ -3665,30 +3672,11 @@
       // Update the child subspaces of the image
       for (unsigned idx = 0; idx < child_colors.size(); idx++)
       {
-<<<<<<< HEAD
         IndexSpaceNodeT<DIM1,T1> *child = 
            static_cast<IndexSpaceNodeT<DIM1,T1>*>(
                partition->get_child(child_colors[idx]));
         child->set_realm_index_space(context->runtime->address_space,
                                      subspaces[idx]);
-=======
-        unsigned index = 0;
-        ColorSpaceIterator *itr = 
-          partition->color_space->create_color_space_iterator();
-        while (itr->is_valid())
-        {
-          const LegionColor color = itr->yield_color();
-          // Get the child of the projection partition
-          IndexSpaceNodeT<DIM1,T1> *child = 
-           static_cast<IndexSpaceNodeT<DIM1,T1>*>(partition->get_child(color));
-#ifdef DEBUG_LEGION
-          assert(index < subspaces.size());
-#endif
-          child->set_realm_index_space(context->runtime->address_space,
-                                       subspaces[index++]);
-        }
-        delete itr;
->>>>>>> fa791ed8
       }
       return result;
     }
