--- conflicted
+++ resolved
@@ -3532,17 +3532,11 @@
                                         IndexPartition p,
                                         IndexSpaceNode *par, IndexSpaceNode *cs,
                                         LegionColor c, bool disjoint, 
-<<<<<<< HEAD
-                                        DistributedID did,
+                                        int complete, DistributedID did,
                                         ApEvent partition_ready, 
                                         ApBarrier pend, ShardMapping *map)
-      : IndexPartNode(ctx, p, par, cs, c, disjoint, did, 
+      : IndexPartNode(ctx, p, par, cs, c, disjoint, complete, did, 
                       partition_ready, pend, map)
-=======
-                                        int complete, DistributedID did,
-                                        ApEvent part_ready, ApUserEvent pend)
-      : IndexPartNode(ctx, p, par, cs, c, disjoint,complete,did,part_ready,pend)
->>>>>>> a437733f
     //--------------------------------------------------------------------------
     {
     }
