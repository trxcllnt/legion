/* Copyright 2021 Stanford University, NVIDIA Corporation
 *
 * Licensed under the Apache License, Version 2.0 (the "License");
 * you may not use this file except in compliance with the License.
 * You may obtain a copy of the License at
 *
 *     http://www.apache.org/licenses/LICENSE-2.0
 *
 * Unless required by applicable law or agreed to in writing, software
 * distributed under the License is distributed on an "AS IS" BASIS,
 * WITHOUT WARRANTIES OR CONDITIONS OF ANY KIND, either express or implied.
 * See the License for the specific language governing permissions and
 * limitations under the License.
 */

namespace Legion {
  namespace Internal {

    LEGION_EXTERN_LOGGER_DECLARATIONS 

#ifdef DEFINE_NT_TEMPLATES
    /////////////////////////////////////////////////////////////
    // PieceIteratorImplT
    /////////////////////////////////////////////////////////////

    //--------------------------------------------------------------------------
    template<int DIM, typename T>
    PieceIteratorImplT<DIM,T>::PieceIteratorImplT(const void *piece_list,
                 size_t piece_list_size, IndexSpaceNodeT<DIM,T> *privilege_node)
      : PieceIteratorImpl()
    //--------------------------------------------------------------------------
    {
#ifdef DEBUG_LEGION
      assert((piece_list_size % sizeof(Rect<DIM,T>)) == 0);
#endif
      const size_t num_pieces = piece_list_size / sizeof(Rect<DIM,T>);
      const Rect<DIM,T> *rects = static_cast<const Rect<DIM,T>*>(piece_list);
      if (privilege_node != NULL)
      {
        Realm::IndexSpace<DIM,T> privilege_space;
        const ApEvent ready = 
          privilege_node->get_realm_index_space(privilege_space, true/*tight*/);
        if (ready.exists() && !ready.has_triggered())
          ready.wait();
        for (unsigned idx = 0; idx < num_pieces; idx++)
        {
          const Rect<DIM,T> &rect = rects[idx];
          for (Realm::IndexSpaceIterator<DIM,T> itr(privilege_space); 
                itr.valid; itr.step())
          {
            const Rect<DIM,T> overlap = rect.intersection(itr.rect);
            if (!overlap.empty())
              pieces.push_back(overlap);
          }
        }
      }
      else
      {
        pieces.resize(num_pieces);
        for (unsigned idx = 0; idx < num_pieces; idx++)
          pieces[idx] = rects[idx];
      }
    }

    //--------------------------------------------------------------------------
    template<int DIM, typename T>
    int PieceIteratorImplT<DIM,T>::get_next(int index, Domain &next_piece)
    //--------------------------------------------------------------------------
    {
#ifdef DEBUG_LEGION
      assert(index >= -1);
#endif
      const unsigned next = index + 1;
      if (next < pieces.size())
      {
        next_piece = pieces[next];
        return int(next);
      }
      else
        return -1;
    }

    /////////////////////////////////////////////////////////////
    // Index Space Expression 
    /////////////////////////////////////////////////////////////

    //--------------------------------------------------------------------------
    template<int DIM, typename T>
    ApEvent IndexSpaceExpression::issue_fill_internal(
                                 RegionTreeForest *forest,
                                 const Realm::IndexSpace<DIM,T> &space,
                                 const PhysicalTraceInfo &trace_info,
                                 const std::vector<CopySrcDstField> &dst_fields,
                                 const void *fill_value, size_t fill_size,
#ifdef LEGION_SPY
                                 UniqueID fill_uid,
                                 FieldSpace handle,
                                 RegionTreeID tree_id,
#endif
                                 ApEvent precondition, PredEvent pred_guard)
    //--------------------------------------------------------------------------
    {
      DETAILED_PROFILER(forest->runtime, REALM_ISSUE_FILL_CALL);
#ifdef DEBUG_LEGION
      // We should only have empty spaces for fills that are indirections
      if (space.empty())
      {
        bool is_indirect = false;
        for (unsigned idx = 0; idx < dst_fields.size(); idx++)
        {
          if (dst_fields[idx].indirect_index < 0)
            continue;
          is_indirect = true;
          break;
        }
        assert(is_indirect);
      }
#endif
      // Now that we know we're going to do this fill add any profiling requests
      Realm::ProfilingRequestSet requests;
      if (trace_info.op != NULL)
        trace_info.op->add_copy_profiling_request(trace_info, requests, true);
      if (forest->runtime->profiler != NULL)
        forest->runtime->profiler->add_fill_request(requests, trace_info.op);
#ifdef LEGION_SPY
      // Have to convert back to Realm data structures because C++ is dumb
      std::vector<Realm::CopySrcDstField> realm_dst_fields(dst_fields.size());
      for (unsigned idx = 0; idx < dst_fields.size(); idx++)
        realm_dst_fields[idx] = dst_fields[idx];
#endif
      ApEvent result;
      if (pred_guard.exists())
      {
        ApEvent pred_pre = 
          Runtime::merge_events(&trace_info, precondition, ApEvent(pred_guard));
        if (trace_info.recording)
          trace_info.record_merge_events(pred_pre, precondition,
                                          ApEvent(pred_guard));
#ifdef LEGION_SPY
        result = Runtime::ignorefaults(space.fill(realm_dst_fields, requests, 
                                              fill_value, fill_size, pred_pre));
#else
        result = Runtime::ignorefaults(space.fill(dst_fields, requests, 
                                              fill_value, fill_size, pred_pre));
#endif                               
      }
      else
      {
#ifdef LEGION_SPY
        result = ApEvent(space.fill(realm_dst_fields, requests, 
                                    fill_value, fill_size, precondition));
#else
        result = ApEvent(space.fill(dst_fields, requests, 
                                    fill_value, fill_size, precondition));
#endif
      }
#ifdef LEGION_DISABLE_EVENT_PRUNING
      if (!result.exists())
      {
        ApUserEvent new_result = Runtime::create_ap_user_event(NULL);
        Runtime::trigger_event(NULL, new_result);
        result = new_result;
      }
#endif
#ifdef LEGION_SPY
      assert(trace_info.op != NULL);
      LegionSpy::log_fill_events(trace_info.op->get_unique_op_id(), 
          expr_id, handle, tree_id, precondition, result, fill_uid);
      for (unsigned idx = 0; idx < dst_fields.size(); idx++)
        LegionSpy::log_fill_field(result, dst_fields[idx].field_id,
                                  dst_fields[idx].inst_event);
#endif
      if (trace_info.recording)
        trace_info.record_issue_fill(result, this, dst_fields,
                                     fill_value, fill_size,
#ifdef LEGION_SPY
                                     handle, tree_id,
#endif
                                     precondition, pred_guard);
      return result;
    }

    //--------------------------------------------------------------------------
    template<int DIM, typename T>
    ApEvent IndexSpaceExpression::issue_copy_internal(
                                 RegionTreeForest *forest,
                                 const Realm::IndexSpace<DIM,T> &space,
                                 const PhysicalTraceInfo &trace_info,
                                 const std::vector<CopySrcDstField> &dst_fields,
                                 const std::vector<CopySrcDstField> &src_fields,
#ifdef LEGION_SPY
                                 RegionTreeID src_tree_id,
                                 RegionTreeID dst_tree_id,
#endif
                                 ApEvent precondition, PredEvent pred_guard,
                                 ReductionOpID redop, bool reduction_fold)
    //--------------------------------------------------------------------------
    {
      DETAILED_PROFILER(forest->runtime, REALM_ISSUE_COPY_CALL);
#ifdef DEBUG_LEGION
      // We should only have empty spaces for copies that are indirections
      if (space.empty())
      {
        // Only check for non-empty spaces on copies without indirections
        bool is_indirect = false;
        for (unsigned idx = 0; idx < src_fields.size(); idx++)
        {
          if (src_fields[idx].indirect_index < 0)
            continue;
          is_indirect = true;
          break;
        }
        if (!is_indirect)
        {
          for (unsigned idx = 0; idx < dst_fields.size(); idx++)
          {
            if (dst_fields[idx].indirect_index < 0)
              continue;
            is_indirect = true;
            break;
          }
          assert(is_indirect);
        }
      }
#endif
      // Now that we know we're going to do this copy add any profling requests
      Realm::ProfilingRequestSet requests;
      if (trace_info.op != NULL)
        trace_info.op->add_copy_profiling_request(trace_info, requests, false);
      if (forest->runtime->profiler != NULL)
        forest->runtime->profiler->add_copy_request(requests, trace_info.op);
#ifdef LEGION_SPY
      // Have to convert back to Realm structures because C++ is dumb  
      std::vector<Realm::CopySrcDstField> realm_src_fields(src_fields.size());
      for (unsigned idx = 0; idx < src_fields.size(); idx++)
        realm_src_fields[idx] = src_fields[idx];
      std::vector<Realm::CopySrcDstField> realm_dst_fields(dst_fields.size());
      for (unsigned idx = 0; idx < dst_fields.size(); idx++)
        realm_dst_fields[idx] = dst_fields[idx];
#endif 
      ApEvent result;
      if (pred_guard.exists())
      {
        ApEvent pred_pre = 
          Runtime::merge_events(&trace_info, precondition, ApEvent(pred_guard));
        if (trace_info.recording)
          trace_info.record_merge_events(pred_pre, precondition,
                                          ApEvent(pred_guard));
#ifdef LEGION_SPY
        result = Runtime::ignorefaults(space.copy(realm_src_fields, 
              realm_dst_fields, requests, pred_pre, redop, reduction_fold));
#else
        result = Runtime::ignorefaults(space.copy(src_fields, dst_fields, 
                                requests, pred_pre, redop, reduction_fold));
#endif
      }
      else
      {
#ifdef LEGION_SPY
        result = ApEvent(space.copy(realm_src_fields, realm_dst_fields, 
                          requests, precondition, redop, reduction_fold));
#else
        result = ApEvent(space.copy(src_fields, dst_fields, requests, 
                          precondition, redop, reduction_fold));
#endif
      }
      if (trace_info.recording)
        trace_info.record_issue_copy(result, this, src_fields, dst_fields,
#ifdef LEGION_SPY
                                     src_tree_id, dst_tree_id,
#endif
                         precondition, pred_guard, redop, reduction_fold);
#ifdef LEGION_DISABLE_EVENT_PRUNING
      if (!result.exists())
      {
        ApUserEvent new_result = Runtime::create_ap_user_event(NULL);
        Runtime::trigger_event(NULL, new_result);
        result = new_result;
      }
#endif
#ifdef LEGION_SPY
      assert(trace_info.op != NULL);
      LegionSpy::log_copy_events(trace_info.op->get_unique_op_id(), 
          expr_id, src_tree_id, dst_tree_id, precondition, result);
      for (unsigned idx = 0; idx < src_fields.size(); idx++)
        LegionSpy::log_copy_field(result, src_fields[idx].field_id,
                                  src_fields[idx].inst_event,
                                  dst_fields[idx].field_id,
                                  dst_fields[idx].inst_event, redop);
#endif
      return result;
    }

    //--------------------------------------------------------------------------
    template<int DIM, typename T>
    void IndexSpaceExpression::construct_indirections_internal(
                                     const std::vector<unsigned> &field_indexes,
                                     const FieldID indirect_field,
                                     const TypeTag indirect_type,
                                     const bool is_range, 
                                     const PhysicalInstance indirect_instance,
                                     const LegionVector<
                                            IndirectRecord>::aligned &records,
                                     std::vector<void*> &indirects,
                                     std::vector<unsigned> &indirect_indexes,
#ifdef LEGION_SPY
                                     unsigned unique_indirections_identifier,
                                     const ApEvent indirect_inst_event,
#endif
                                     const bool possible_out_of_range,
                                     const bool possible_aliasing)
    //--------------------------------------------------------------------------
    {
      typedef std::vector<typename Realm::CopyIndirection<DIM,T>::Base*>
        IndirectionVector;
      IndirectionVector &indirections = 
        *reinterpret_cast<IndirectionVector*>(&indirects);
      // Sort instances into field sets and
      FieldMaskSet<IndirectRecord> record_sets;
      for (unsigned idx = 0; idx < records.size(); idx++)
        record_sets.insert(const_cast<IndirectRecord*>(&records[idx]), 
                           records[idx].fields);
#ifdef DEBUG_LEGION
      // Little sanity check here that all fields are represented
      assert(unsigned(record_sets.get_valid_mask().pop_count()) == 
              field_indexes.size());
#endif
      // construct indirections for each field set
      LegionList<FieldSet<IndirectRecord*> >::aligned field_sets;
      record_sets.compute_field_sets(FieldMask(), field_sets);
      // Note that we might be appending to some existing indirections
      const unsigned offset = indirections.size();
      indirections.resize(offset+field_sets.size());
      unsigned index = 0;
      for (LegionList<FieldSet<IndirectRecord*> >::aligned::const_iterator it =
            field_sets.begin(); it != field_sets.end(); it++, index++)
      {
        UnstructuredIndirectionHelper<DIM,T> helper(indirect_field, is_range,
                                    indirect_instance, it->elements, 
                                    possible_out_of_range, possible_aliasing);
        NT_TemplateHelper::demux<UnstructuredIndirectionHelper<DIM,T> >(
            indirect_type, &helper);
        indirections[offset+index] = helper.result;
#ifdef LEGION_SPY
        LegionSpy::log_indirect_instance(unique_indirections_identifier,
            offset+index, indirect_inst_event, indirect_field);
        for (std::set<IndirectRecord*>::const_iterator rit = 
              it->elements.begin(); rit != it->elements.end(); rit++)
          LegionSpy::log_indirect_group(unique_indirections_identifier,
            offset+index, (*rit)->instance_event, (*rit)->index_space.get_id());
#endif
      }
      // For each field find it's indirection and record it
#ifdef DEBUG_LEGION
      assert(indirect_indexes.empty());
#endif
      indirect_indexes.resize(field_indexes.size());  
      for (unsigned idx = 0; idx < field_indexes.size(); idx++)
      {
        const unsigned fidx = field_indexes[idx];
        // Search through the set of indirections and find the one that is
        // set for this field
        index = 0;
        for (LegionList<FieldSet<IndirectRecord*> >::aligned::const_iterator
              it = field_sets.begin(); it != field_sets.end(); it++, index++)
        {
          if (!it->set_mask.is_set(fidx))
            continue;
          indirect_indexes[idx] = offset+index;
          break;
        }
#ifdef DEBUG_LEGION
        // Should have found it in the set
        assert(index < field_sets.size());
#endif
      }
    }

    //--------------------------------------------------------------------------
    template<int DIM, typename T>
    void IndexSpaceExpression::destroy_indirections_internal(
                                                  std::vector<void*> &indirects)
    //--------------------------------------------------------------------------
    {
      typedef std::vector<typename Realm::CopyIndirection<DIM,T>::Base*>
        IndirectionVector;
      IndirectionVector &indirections = 
        *reinterpret_cast<IndirectionVector*>(&indirects);
      for (unsigned idx = 0; idx < indirections.size(); idx++)
        delete indirections[idx];
      indirects.clear();
    }

    //--------------------------------------------------------------------------
    template<int DIM, typename T>
    ApEvent IndexSpaceExpression::issue_indirect_internal(
                                 RegionTreeForest *forest,
                                 const Realm::IndexSpace<DIM,T> &space,
                                 const PhysicalTraceInfo &trace_info,
                                 const std::vector<CopySrcDstField> &dst_fields,
                                 const std::vector<CopySrcDstField> &src_fields,
                                 const std::vector<void*> &indirects,
#ifdef LEGION_SPY
                                 unsigned unique_indirections_identifier,
#endif
                                 ApEvent precondition, PredEvent pred_guard)
    //--------------------------------------------------------------------------
    {
      // Now that we know we're going to do this copy add any profling requests
      Realm::ProfilingRequestSet requests;
      if (trace_info.op != NULL)
        trace_info.op->add_copy_profiling_request(trace_info, requests, false);
      if (forest->runtime->profiler != NULL)
        forest->runtime->profiler->add_copy_request(requests, trace_info.op);
#ifdef LEGION_SPY
      // Have to convert back to Realm structures because C++ is dumb  
      std::vector<Realm::CopySrcDstField> realm_src_fields(src_fields.size());
      for (unsigned idx = 0; idx < src_fields.size(); idx++)
        realm_src_fields[idx] = src_fields[idx];
      std::vector<Realm::CopySrcDstField> realm_dst_fields(dst_fields.size());
      for (unsigned idx = 0; idx < dst_fields.size(); idx++)
        realm_dst_fields[idx] = dst_fields[idx];
#endif 
      typedef std::vector<const typename Realm::CopyIndirection<DIM,T>::Base*>
        IndirectionVector;
      const IndirectionVector &indirections = 
        *reinterpret_cast<const IndirectionVector*>(&indirects);
      ApEvent result;
      if (pred_guard.exists())
      {
        ApEvent pred_pre = 
          Runtime::merge_events(&trace_info, precondition, ApEvent(pred_guard));
        if (trace_info.recording)
          trace_info.record_merge_events(pred_pre, precondition,
                                          ApEvent(pred_guard));
#ifdef LEGION_SPY
        result = Runtime::ignorefaults(space.copy(realm_src_fields, 
                          realm_dst_fields, indirections, requests, pred_pre));
#else
        result = Runtime::ignorefaults(space.copy(src_fields, dst_fields, 
                                            indirections, requests, pred_pre));
#endif
      }
      else
      {
#ifdef LEGION_SPY
        result = ApEvent(space.copy(realm_src_fields, realm_dst_fields, 
                                    indirections, requests, precondition));
#else
        result = ApEvent(space.copy(src_fields, dst_fields, indirections,
                                    requests, precondition));
#endif
      }
      if (trace_info.recording)
        trace_info.record_issue_indirect(result, this, src_fields, dst_fields,
                                         indirects, precondition, pred_guard);
#ifdef LEGION_DISABLE_EVENT_PRUNING
      if (!result.exists())
      {
        ApUserEvent new_result = Runtime::create_ap_user_event(NULL);
        Runtime::trigger_event(NULL, new_result);
        result = new_result;
      }
#endif
#ifdef LEGION_SPY
      assert(trace_info.op != NULL);
      LegionSpy::log_indirect_events(trace_info.op->get_unique_op_id(), 
         expr_id, unique_indirections_identifier, precondition, result);
      for (unsigned idx = 0; idx < src_fields.size(); idx++)
        LegionSpy::log_indirect_field(result, src_fields[idx].field_id,
                                      src_fields[idx].inst_event,
                                      src_fields[idx].indirect_index,
                                      dst_fields[idx].field_id,
                                      dst_fields[idx].inst_event, 
                                      dst_fields[idx].indirect_index,
                                      dst_fields[idx].redop_id);
#endif
      return result;
    }

    template <typename T, typename T2>
    inline T round_up(T val, T2 step)
    {
      T rem = val % step;
      if(rem == 0)
        return val;
      else
        return val + (step - rem);
    }

    template <typename T>
    inline T max(T a, T b)
    {
      return((a > b) ? a : b);
    }

    template <typename T>
    inline T gcd(T a, T b)
    {
      while(a != b) {
        if(a > b)
          a -= b;
        else
          b -= a;
      }
      return a;
    }

    template <typename T>
    inline T lcm(T a, T b)
    {
      // TODO: more efficient way?
      return(a * b / gcd(a, b));
    }

#ifdef LEGION_GPU_REDUCTIONS
    //--------------------------------------------------------------------------
    template<int DIM, typename T>
    ApEvent IndexSpaceExpression::gpu_reduction_internal(
                                 RegionTreeForest *forest,
                                 const Realm::IndexSpace<DIM,T> &space,
                                 const PhysicalTraceInfo &trace_info,
                                 const std::vector<CopySrcDstField> &dst_fields,
                                 const std::vector<CopySrcDstField> &src_fields,
                                 Processor gpu, TaskID gpu_task_id,
                                 PhysicalManager *dst, PhysicalManager *src,
                                 ApEvent precondition, PredEvent pred_guard, 
                                 ReductionOpID redop, bool reduction_fold)
    //--------------------------------------------------------------------------
    {
#ifdef DEBUG_LEGION
      assert(!space.empty());
      assert(dst_fields.size() == src_fields.size());
#endif
      // We need to compute the rectangles for which we can get dense accessors
      // for each of these reduction operations
      const Rect<DIM,T> *src_piece_list = 
        static_cast<const Rect<DIM,T>*>(src->piece_list);
      const Rect<DIM,T> *dst_piece_list =
        static_cast<const Rect<DIM,T>*>(dst->piece_list);
      std::vector<Rect<DIM,T> > piece_rects;
      if (dst_piece_list != NULL)
      {
        if (src_piece_list != NULL)
        {
          for (unsigned idx1 = 0; idx1 < src->piece_list_size; idx1++)
            for (unsigned idx2 = 0; idx2 < dst->piece_list_size; idx2++)
            {
              const Rect<DIM,T> intersect = 
                src_piece_list[idx1].intersection(dst_piece_list[idx2]);
              if (intersect.empty())
                continue;
              const Rect<DIM,T> intersect2 = 
                intersect.intersection(space.bounds);
              if (!intersect2.empty())
                piece_rects.push_back(intersect2);
            }
        }
        else
        {
          for (unsigned idx = 0; idx < piece_rects.size(); idx++)
          {
            const Rect<DIM,T> intersect = 
              dst_piece_list[idx].intersection(space.bounds);
            if (!intersect.empty())
              piece_rects.push_back(intersect);
          }
        }
      }
      else
      {
        if (src_piece_list != NULL)
        {
          for (unsigned idx = 0; idx < piece_rects.size(); idx++)
          {
            const Rect<DIM,T> intersect = 
              src_piece_list[idx].intersection(space.bounds);
            if (!intersect.empty())
              piece_rects.push_back(intersect);
          }
        }
        else
          piece_rects.push_back(space.bounds);
      }
      Realm::ProfilingRequestSet requests;
      if (forest->runtime->profiler != NULL)
        forest->runtime->profiler->add_task_request(requests, gpu_task_id,
            0/*vid*/, forest->runtime->get_unique_operation_id(), gpu);
      // Pack the arguments for this task
      Serializer rez;
      rez.serialize(type_tag);
      rez.serialize(space);
      rez.serialize<bool>(reduction_fold);
      rez.serialize<bool>(false); // exclusive
      rez.serialize<size_t>(dst_fields.size());
      for (unsigned idx = 0; idx < dst_fields.size(); idx++)
      {
        rez.serialize(dst_fields[idx].inst);
        rez.serialize(src_fields[idx].inst);
        rez.serialize(dst_fields[idx].field_id);
        rez.serialize(src_fields[idx].field_id);
      }
      rez.serialize<size_t>(piece_rects.size());
      for (unsigned idx = 0; idx < piece_rects.size(); idx++)
        rez.serialize(piece_rects[idx]);
      ApEvent result;
      if (pred_guard.exists())
      {
        ApEvent pred_pre = 
          Runtime::merge_events(&trace_info, precondition, ApEvent(pred_guard));
        if (trace_info.recording)
          trace_info.record_merge_events(pred_pre, precondition,
                                          ApEvent(pred_guard));
        result = Runtime::ignorefaults(gpu.spawn(gpu_task_id,
              rez.get_buffer(), rez.get_used_bytes(), requests, pred_pre));
      }
      else
        result = ApEvent(gpu.spawn(gpu_task_id,
              rez.get_buffer(), rez.get_used_bytes(), requests, precondition));
      if (trace_info.recording)
        trace_info.record_gpu_reduction(result, this, src_fields, dst_fields,
                                    gpu, gpu_task_id, src, dst, precondition, 
                                    pred_guard, redop, reduction_fold);
#ifdef LEGION_DISABLE_EVENT_PRUNING
      if (!result.exists())
      {
        ApUserEvent new_result = Runtime::create_ap_user_event(NULL);
        Runtime::trigger_event(NULL, new_result);
        result = new_result;
      }
#endif
      return result;
    }
#endif

    //--------------------------------------------------------------------------
    template<int DIM, typename T>
    Realm::InstanceLayoutGeneric* IndexSpaceExpression::create_layout_internal(
                                 const Realm::IndexSpace<DIM,T> &space,
                                 const LayoutConstraintSet &constraints,
                                 const std::vector<FieldID> &field_ids,
                                 const std::vector<size_t> &field_sizes,
                                 bool compact, LayoutConstraintKind *unsat_kind,
                                 unsigned *unsat_index, void **piece_list,
                                 size_t *piece_list_size) const
    //--------------------------------------------------------------------------
    {
#ifdef DEBUG_LEGION
      assert(field_ids.size() == field_sizes.size());
      assert(int(constraints.ordering_constraint.ordering.size()) == (DIM+1));
#endif
      Realm::InstanceLayout<DIM,T> *layout = new Realm::InstanceLayout<DIM,T>();
      layout->bytes_used = 0;
      // Start with 32-byte alignment for AVX instructions
      layout->alignment_reqd = 32;
      layout->space = space;
      std::vector<Rect<DIM,T> > piece_bounds;
      if (space.dense() || !compact)
      {
        if (!space.bounds.empty())
          piece_bounds.push_back(space.bounds);
      }
      else
      {
#ifdef DEBUG_LEGION
        assert(piece_list != NULL);
        assert((*piece_list) == NULL);
        assert(piece_list_size != NULL);
        assert((*piece_list_size) == 0);
#endif
        const SpecializedConstraint &spec = constraints.specialized_constraint;
        if (spec.max_overhead > 0)
        {
          std::vector<Realm::Rect<DIM,T> > covering;
          if (!space.compute_covering(spec.max_pieces, spec.max_overhead,
                                      covering))
          {
            if (unsat_kind != NULL)
              *unsat_kind = LEGION_SPECIALIZED_CONSTRAINT;
            if (unsat_index != NULL)
              *unsat_index = 0;
            return NULL;
          }
          // Container problem is stupid
          piece_bounds.resize(covering.size());
          for (unsigned idx = 0; idx < covering.size(); idx++)
            piece_bounds[idx] = covering[idx];
        }
        else
        {
          for (Realm::IndexSpaceIterator<DIM,T> itr(space); 
                itr.valid; itr.step())
            if (!itr.rect.empty())
              piece_bounds.push_back(itr.rect);
          if (spec.max_pieces < piece_bounds.size())
          {
            if (unsat_kind != NULL)
              *unsat_kind = LEGION_SPECIALIZED_CONSTRAINT;
            if (unsat_index != NULL)
              *unsat_index = 0;
            return NULL;
          }
        }
        if (!piece_bounds.empty())
        {
          *piece_list_size = piece_bounds.size() * sizeof(Rect<DIM,T>);
          *piece_list = malloc(*piece_list_size);
          Rect<DIM,T> *pieces = static_cast<Rect<DIM,T>*>(*piece_list);
          for (unsigned idx = 0; idx < piece_bounds.size(); idx++)
            pieces[idx] = piece_bounds[idx];
        }
      }

      // If the bounds are empty we can use the same piece list for all fields
      if (piece_bounds.empty())
      {
        layout->piece_lists.resize(1);
        for (unsigned idx = 0; idx < field_ids.size(); idx++)
        {
          const FieldID fid = field_ids[idx];
          Realm::InstanceLayoutGeneric::FieldLayout &fl = layout->fields[fid];
          fl.list_idx = 0;
          fl.rel_offset = 0;
          fl.size_in_bytes = field_sizes[idx];
        }
        return layout;
      }
      const OrderingConstraint &order = constraints.ordering_constraint;  
#ifdef DEBUG_LEGION
      assert(order.ordering.size() == (DIM+1));
#endif
      // Check if it is safe to re-use piece lists
      // It's only safe if fsize describes the size of a piece, which
      // is true if we only have a single piece or we're doing AOS
      const bool safe_reuse = 
       ((piece_bounds.size() == 1) || (order.ordering.front() == LEGION_DIM_F));
      // Get any alignment and offset constraints for individual fields
      std::map<FieldID,size_t> alignments;
      for (std::vector<AlignmentConstraint>::const_iterator it = 
            constraints.alignment_constraints.begin(); it !=
            constraints.alignment_constraints.end(); it++)
      {
#ifdef DEBUG_LEGION
        assert(it->eqk == LEGION_EQ_EK);
#endif
        alignments[it->fid] = it->alignment;
      }
      std::map<FieldID,off_t> offsets;
      for (std::vector<OffsetConstraint>::const_iterator it = 
            constraints.offset_constraints.begin(); it !=
            constraints.offset_constraints.end(); it++)
        offsets[it->fid] = it->offset;
      // Zip the fields with their sizes and sort them if we're allowed to
      std::set<size_t> unique_sizes;
      std::vector<std::pair<size_t,FieldID> > zip_fields;
      for (unsigned idx = 0; idx < field_ids.size(); idx++)
      {
        zip_fields.push_back(
            std::pair<size_t,FieldID>(field_sizes[idx], field_ids[idx]));
        if (safe_reuse)
          unique_sizes.insert(field_sizes[idx]);
      }
      if (!constraints.field_constraint.inorder)
      {
        // Sort them so the smallest fields are first
        std::stable_sort(zip_fields.begin(), zip_fields.end());
        // Reverse them so the biggest fields are first
        std::reverse(zip_fields.begin(), zip_fields.end());
        // Then reverse the field IDs back for the same size fields
        std::vector<std::pair<size_t,FieldID> >::iterator it1 = 
          zip_fields.begin(); 
        while (it1 != zip_fields.end())
        {
          std::vector<std::pair<size_t,FieldID> >::iterator it2 = it1;
          while ((it2 != zip_fields.end()) && (it1->first == it2->first))
            it2++;
          std::reverse(it1, it2);
          it1 = it2;
        }
      } 
      // Single affine piece or AOS on all pieces 
      // In this case we know fsize and falign are the same for
      // each of the pieces
      int field_index = -1;
      std::vector<size_t> elements_between_per_piece(piece_bounds.size(), 1);
      for (unsigned idx = 0; order.ordering.size(); idx++)
      {
        const DimensionKind dim = order.ordering[idx];
        if (dim == LEGION_DIM_F)
        {
          field_index = idx;
          break;
        }
#ifdef DEBUG_LEGION
        assert(int(dim) < DIM);
#endif
        for (unsigned pidx = 0; pidx < piece_bounds.size(); pidx++)
        {
          const Rect<DIM,T> &bounds = piece_bounds[pidx];
          elements_between_per_piece[pidx] *=
            (bounds.hi[dim] - bounds.lo[dim] + 1);
        }
      }
#ifdef DEBUG_LEGION
      assert(field_index >= 0);
#endif
      size_t elements_between_fields = elements_between_per_piece.front();
      for (unsigned idx = 1; idx < elements_between_per_piece.size(); idx++)
        elements_between_fields += elements_between_per_piece[idx];
      // This code borrows from choose_instance_layout but
      // there are subtle differences to handle Legion's layout constraints
      // What we want to compute is the size of the field dimension
      // in a way that guarantees that all fields maintain their alignments
      size_t fsize = 0;
      size_t falign = 1;
      // We can't make the piece lists yet because we don't know the 
      // extent of the field dimension needed to ensure alignment 
      std::map<FieldID, size_t> field_offsets;
      for (std::vector<std::pair<size_t,FieldID> >::const_iterator it = 
            zip_fields.begin(); it != zip_fields.end(); it++)
      {
        // if not specified, field goes at the end of all known fields
        // (or a bit past if alignment is a concern)
        size_t offset = fsize;
        std::map<FieldID,off_t>::const_iterator offset_finder = 
          offsets.find(it->second);
        if (offset_finder != offsets.end())
          offset += offset_finder->second;
        std::map<FieldID,size_t>::const_iterator alignment_finder = 
          alignments.find(it->second);
        const size_t field_alignment = (alignment_finder != alignments.end())
          ? alignment_finder->second : 1;
        if (field_alignment > 1)
        {
          offset = round_up(offset, field_alignment);
          if ((falign % field_alignment) != 0)
            falign = lcm(falign, field_alignment);
        }
        // increase size and alignment if needed
        fsize = max(fsize, offset + it->first * elements_between_fields);
        field_offsets[it->second] = offset;
      }
      if (falign > 1)
      {
        // group size needs to be rounded up to match group alignment
        fsize = round_up(fsize, falign);
        // overall instance alignment layout must be compatible with group
        layout->alignment_reqd = lcm(layout->alignment_reqd, falign);
      } 
      // compute the starting offsets for each piece
      std::vector<size_t> piece_offsets(piece_bounds.size());
      if (safe_reuse)
      {
        for (unsigned pidx = 0; pidx < piece_bounds.size(); pidx++)
        {
          const Rect<DIM,T> &bounds = piece_bounds[pidx];
          piece_offsets[pidx] = round_up(layout->bytes_used, falign);
          size_t piece_size = fsize;
          for (unsigned idx = field_index+1; idx < order.ordering.size(); idx++)
          {
            const DimensionKind dim = order.ordering[idx];
#ifdef DEBUG_LEGION
            assert(int(dim) < DIM);
#endif
            piece_size *= (bounds.hi[dim] - bounds.lo[dim] + 1);
          }
          layout->bytes_used = piece_offsets[pidx] + piece_size;
        }
      }
      // we've handled the offsets and alignment for every field across
      // all dimensions so we can just use the size of the field to 
      // determine the piece list
      std::map<size_t,unsigned> pl_indexes;
      layout->piece_lists.reserve(safe_reuse ? 
          unique_sizes.size() : zip_fields.size());
      for (std::vector<std::pair<size_t,FieldID> >::const_iterator it = 
            zip_fields.begin(); it != zip_fields.end(); it++)
      {
        unsigned li;
        std::map<size_t,unsigned>::const_iterator finder =
          safe_reuse ? pl_indexes.find(it->first) : pl_indexes.end();
        if (finder == pl_indexes.end())
        {
          li = layout->piece_lists.size();
#ifdef DEBUG_LEGION
          assert(li < (safe_reuse ? unique_sizes.size() : zip_fields.size()));
#endif
          layout->piece_lists.resize(li + 1);
          pl_indexes[it->first] = li;

          // create the piece list
          Realm::InstancePieceList<DIM,T>& pl = layout->piece_lists[li];
          pl.pieces.reserve(piece_bounds.size());

          size_t next_piece = safe_reuse ? 0 : field_offsets[it->second];
          for (unsigned pidx = 0; pidx < piece_bounds.size(); pidx++)
          {
            const Rect<DIM,T> &bounds = piece_bounds[pidx];
            // create the piece
            Realm::AffineLayoutPiece<DIM,T> *piece = 
              new Realm::AffineLayoutPiece<DIM,T>;
            piece->bounds = bounds; 
            size_t piece_start;
            if (safe_reuse)
              piece_start = piece_offsets[pidx];
            else
              piece_start = next_piece;
            piece->offset = piece_start;
            size_t stride = it->first;
            for (std::vector<DimensionKind>::const_iterator dit = 
                  order.ordering.begin(); dit != order.ordering.end(); dit++)
            {
              if ((*dit) != LEGION_DIM_F)
              {
#ifdef DEBUG_LEGION
                assert(int(*dit) < DIM);
#endif
                piece->strides[*dit] = stride;
                piece->offset -= bounds.lo[*dit] * stride;
                stride *= (bounds.hi[*dit] - bounds.lo[*dit] + 1);
              }
              else
              {
                // Update the location for the next piece to start
                if (!safe_reuse)
                  next_piece = piece_start + stride;
                // Reset the stride to the fsize for the next dimension
                // since it already incorporates everything prior to it
                stride = fsize;
              }
            }
            // Update the total bytes used for the last piece
            if (!safe_reuse && ((pidx+1) == piece_bounds.size()))
              layout->bytes_used = piece_start + stride;
            pl.pieces.push_back(piece);
          }
        }
        else
          li = finder->second;
#ifdef DEBUG_LEGION
        assert(layout->fields.count(it->second) == 0);
#endif
        Realm::InstanceLayoutGeneric::FieldLayout &fl = 
          layout->fields[it->second];
        fl.list_idx = li;
        fl.rel_offset = safe_reuse ? field_offsets[it->second] : 0;
        fl.size_in_bytes = it->first;
      }
#if 0
      // We have a two different implementations of how to compute the layout 
      // 1. In cases where we either have just one piece or we know we're
      //    doing AOS then we know the alignment and fsize will be the same
      //    across all the pieces, therefore we can share piece lists
      // 2. In more general cases, we can have SOA or hybrid with multiple
      //    pieces so we can't deduplicate piece lists safely given Realm's
      //    current encoding so instead we build a piece list per field and
      //    build up the representation for each piece individually

      // This is formerly case 2 that would lay out SOA and hybrid
      // layouts for each piece individually rather than grouping
      // pieces together for each field
      {
        // We have multiple pieces and we're not AOS so the per-field
        // offsets can be different in each piece dependent upon the
        // size of the piece and which dimensions are before the fields
        // In this case we're going to have one piece list for each field
        for (unsigned idx = 0; idx < zip_fields.size(); idx++)
        {
          layout->piece_lists[idx].pieces.reserve(piece_bounds.size());
          const std::pair<size_t,FieldID> &field = zip_fields[idx];
          Realm::InstanceLayoutGeneric::FieldLayout &fl = 
            layout->fields[field.second];
          fl.list_idx = idx;
          fl.rel_offset = 0;
          fl.size_in_bytes = field.first;
        }
        // We'll compute each piece infidivudaly and the piece list per field
        for (typename std::vector<Rect<DIM,T> >::const_iterator pit =
              piece_bounds.begin(); pit != piece_bounds.end(); pit++)
        {
          const Rect<DIM,T> &bounds = *pit;
          int field_index = -1;
          size_t elements_between_fields = 1;
          for (unsigned idx = 0; order.ordering.size(); idx++)
          {
            const DimensionKind dim = order.ordering[idx];
            if (dim == DIM_F)
            {
              field_index = idx;
              break;
            }
#ifdef DEBUG_LEGION
            assert(int(dim) < DIM);
#endif
            elements_between_fields *= (bounds.hi[dim] - bounds.lo[dim] + 1);
          }
#ifdef DEBUG_LEGION
          assert(field_index >= 0);
#endif
          // This code borrows from choose_instance_layout but
          // there are subtle differences to handle Legion's layout constraints
          // What we want to compute is the size of the field dimension
          // in a way that guarantees that all fields maintain their alignments
          size_t fsize = 0;
          size_t falign = 1;
          // We can't make the piece lists yet because we don't know the 
          // extent of the field dimension needed to ensure alignment 
          std::map<FieldID, size_t> field_offsets;
          for (std::vector<std::pair<size_t,FieldID> >::const_iterator it = 
                zip_fields.begin(); it != zip_fields.end(); it++)
          {
            // if not specified, field goes at the end of all known fields
            // (or a bit past if alignment is a concern)
            size_t offset = fsize;
            std::map<FieldID,off_t>::const_iterator offset_finder = 
              offsets.find(it->second);
            if (offset_finder != offsets.end())
              offset += offset_finder->second;
            std::map<FieldID,size_t>::const_iterator alignment_finder = 
              alignments.find(it->second);
            const size_t field_alignment = 
              (alignment_finder != alignments.end()) ? 
                alignment_finder->second : 1;
            if (field_alignment > 1)
            {
              offset = round_up(offset, field_alignment);
              if ((falign % field_alignment) != 0)
                falign = lcm(falign, field_alignment);
            }
            // increase size and alignment if needed
            fsize = max(fsize, offset + it->first * elements_between_fields);
            field_offsets[it->second] = offset;
          }
          if (falign > 1)
          {
            // group size needs to be rounded up to match group alignment
            fsize = round_up(fsize, falign);
            // overall instance alignment layout must be compatible with group
            layout->alignment_reqd = lcm(layout->alignment_reqd, falign);
          }
          // starting point for piece is first aligned location above
          // existing pieces
          const size_t piece_start = round_up(layout->bytes_used, falign);
          unsigned fidx = 0;
          for (std::vector<std::pair<size_t,FieldID> >::const_iterator it = 
                zip_fields.begin(); it != zip_fields.end(); it++, fidx++)
          {
            // create the piece
            Realm::AffineLayoutPiece<DIM,T> *piece = 
              new Realm::AffineLayoutPiece<DIM,T>;
            piece->bounds = bounds; 
            piece->offset = piece_start + field_offsets[it->second];
            size_t stride = it->first;
            for (std::vector<DimensionKind>::const_iterator dit = 
                  order.ordering.begin(); dit != order.ordering.end(); dit++)
            {
              if ((*dit) != DIM_F)
              {
#ifdef DEBUG_LEGION
                assert(int(*dit) < DIM);
#endif
                piece->strides[*dit] = stride;
                piece->offset -= bounds.lo[*dit] * stride;
                stride *= (bounds.hi[*dit] - bounds.lo[*dit] + 1);
              }
              else
                // Reset the stride to the fsize for the next dimension
                // since it already incorporates everything prior to it
                stride = fsize;
            }
            layout->piece_lists[fidx].pieces.push_back(piece);
          }
          // Lastly we need to update the bytes used for this piece
          size_t piece_bytes = fsize;
          for (unsigned idx = field_index+1; idx < order.ordering.size(); idx++)
          {
            const DimensionKind dim = order.ordering[idx];
#ifdef DEBUG_LEGION
            assert(int(dim) < DIM);
#endif
            piece_bytes *= (bounds.hi[dim] - bounds.lo[dim] + 1);
          }
          layout->bytes_used = piece_start + piece_bytes;
        }
      }
#endif
      return layout;
    }

    //--------------------------------------------------------------------------
    template<int DIM, typename T>
    inline IndexSpaceExpression*
              IndexSpaceExpression::find_congruent_expression_internal(
                                   std::set<IndexSpaceExpression*> &expressions)
    //--------------------------------------------------------------------------
    {
      if (expressions.empty())
      {
        expressions.insert(this);
        return this;
      }
      Realm::IndexSpace<DIM,T> local_space;
      // No need to wait for the event, we know it is already triggered
      // because we called get_volume on this before we got here
      get_expr_index_space(&local_space, type_tag, true/*need tight result*/);
      for (std::set<IndexSpaceExpression*>::const_iterator it =
            expressions.begin(); it != expressions.end(); it++)
      {
        // We can get duplicates here
        if ((*it) == this)
          return this;
        Realm::IndexSpace<DIM,T> other_space;
        // No need to wait for the event here either, we know that if it is
        // in the 'expressions' data structure then wait has already been
        // called on it as well.
        (*it)->get_expr_index_space(&other_space, type_tag, true/*need tight*/);
        // See if the rectangles are the same
        if (local_space.bounds != other_space.bounds)
          continue;
        // See if the sparsity maps are the same
        if (local_space.sparsity == other_space.sparsity)
        {
          // We know that things are the same here
          // Try to add the expression reference, we can race with deletions
          // here though so handle the case we're we can't add a reference
          if ((*it)->try_add_canonical_reference())
            return (*it);
          else
            continue;
        }
        // If the sparsity maps are different, then we still need to test them
        // for equivalence since we know they have the same number of points
        if (!local_space.sparsity.exists())
        {
#ifdef DEBUG_LEGION
          assert(other_space.sparsity.exists());
#endif
          Realm::IndexSpaceIterator<DIM,T> itr(other_space);
          while (itr.valid)
          {
            if (!local_space.bounds.contains(itr.rect))
              break;
            itr.step();
          }
          // If we broke out early, that means we're not congruent
          if (itr.valid)
            continue;
        }
        else if (!other_space.sparsity.exists())
        {
          Realm::IndexSpaceIterator<DIM,T> itr(local_space);
          while (itr.valid)
          {
            if (!other_space.bounds.contains(itr.rect))
              break;
            itr.step();
          }
          // If we broke out early, that means we're not congruent
          if (itr.valid)
            continue;
        }
        else
        {
          // Both have sparsity maps
          // We know something important though here: we know that both
          // these sparsity maps contain the same number of points
          // Build lists of both sets of rectangles
          std::vector<Rect<DIM,T> > local_rects, other_rects;
          for (Realm::IndexSpaceIterator<DIM,T> itr(local_space);
                itr.valid; itr.step())
            local_rects.push_back(itr.rect);
          for (Realm::IndexSpaceIterator<DIM,T> itr(other_space);
                itr.valid; itr.step())
            other_rects.push_back(itr.rect);
          // We'll assume that the vector with more rectangles has
          // smaller ones and will therefore test the small ones
          // against the bigger ones, we might consider putting in
          // an acceleration data strucutre here if these vectors
          // are big enough
          if (local_rects.size() <= other_rects.size())
          {
            std::vector<size_t> remaining_local(local_rects.size());
            for (unsigned idx = 0; idx < local_rects.size(); idx++)
              remaining_local[idx] = local_rects[idx].volume();
            bool congruent = true;
            for (typename std::vector<Rect<DIM,T> >::const_iterator it =
                  other_rects.begin(); it != other_rects.end(); it++)
            {
              size_t remaining = it->volume();
              for (unsigned idx = 0; idx < local_rects.size(); idx++)
              {
                // Can skip local rects that are fully covered
                if (remaining_local[idx] == 0)
                  continue;
                const Rect<DIM,T> overlap = it->intersection(local_rects[idx]);
                const size_t volume = overlap.volume();
                if (volume == 0)
                  continue;
#ifdef DEBUG_LEGION
                assert(volume <= remaining);
                assert(volume <= remaining_local[idx]);
#endif
                remaining_local[idx] -= volume;
                remaining -= volume;
                if (remaining == 0)
                  break;
              }
              if (remaining != 0)
              {
                congruent = false;
                break;
              }
            }
            if (!congruent)
              continue;
#ifdef DEBUG_LEGION
            for (unsigned idx = 0; idx < local_rects.size(); idx++)
              assert(remaining_local[idx] == 0);
#endif
          }
          else
          {
            std::vector<size_t> remaining_other(other_rects.size());
            for (unsigned idx = 0; idx < other_rects.size(); idx++)
              remaining_other[idx] = other_rects[idx].volume();
            bool congruent = true;
            for (typename std::vector<Rect<DIM,T> >::const_iterator it =
                  local_rects.begin(); it != local_rects.end(); it++)
            {
              size_t remaining = it->volume();
              for (unsigned idx = 0; idx < other_rects.size(); idx++)
              {
                // Can skip local rects that are fully covered
                if (remaining_other[idx] == 0)
                  continue;
                const Rect<DIM,T> overlap = it->intersection(other_rects[idx]);
                const size_t volume = overlap.volume();
                if (volume == 0)
                  continue;
#ifdef DEBUG_LEGION
                assert(volume <= remaining);
                assert(volume <= remaining_other[idx]);
#endif
                remaining_other[idx] -= volume;
                remaining -= volume;
                if (remaining == 0)
                  break;
              }
              if (remaining != 0)
              {
                congruent = false;
                break;
              }
            }
            if (!congruent)
              continue;
#ifdef DEBUG_LEGION
            for (unsigned idx = 0; idx < other_rects.size(); idx++)
              assert(remaining_other[idx] == 0);
#endif
          }
        }
        // If we get here that means we are congruent
        // Try to add the expression reference, we can race with deletions
        // here though so handle the case we're we can't add a reference
        if ((*it)->try_add_canonical_reference())
          return (*it);
      }
      // Did not find any congruences so add ourself
      expressions.insert(this);
      return this;
    }

    /////////////////////////////////////////////////////////////
    // Index Space Operations 
    /////////////////////////////////////////////////////////////
    
    //--------------------------------------------------------------------------
    template<int DIM, typename T>
    IndexSpaceOperationT<DIM,T>::IndexSpaceOperationT(OperationKind kind,
                                                      RegionTreeForest *ctx)
      : IndexSpaceOperation(NT_TemplateHelper::encode_tag<DIM,T>(),
                            kind, ctx), is_index_space_tight(false)
    //--------------------------------------------------------------------------
    {
    }

    //--------------------------------------------------------------------------
    template<int DIM, typename T>
    IndexSpaceOperationT<DIM,T>::IndexSpaceOperationT(OperationKind kind,
                                  RegionTreeForest *ctx, Deserializer &derez)
      : IndexSpaceOperation(NT_TemplateHelper::encode_tag<DIM,T>(),
                            kind, ctx, derez), is_index_space_tight(false)
    //--------------------------------------------------------------------------
    {
      // We can unpack the index space here directly
      derez.deserialize(this->realm_index_space);
      this->tight_index_space = this->realm_index_space;
      derez.deserialize(this->realm_index_space_ready);
      // Request that we make the valid index space valid
      this->tight_index_space_ready = 
        RtEvent(this->realm_index_space.make_valid());
    }

    //--------------------------------------------------------------------------
    template<int DIM, typename T>
    IndexSpaceOperationT<DIM,T>::~IndexSpaceOperationT(void)
    //--------------------------------------------------------------------------
    {
      if (this->origin_space == this->context->runtime->address_space)
      {
        this->realm_index_space.destroy(realm_index_space_ready);
        this->tight_index_space.destroy(tight_index_space_ready);
      }
    }

    //--------------------------------------------------------------------------
    template<int DIM, typename T>
    ApEvent IndexSpaceOperationT<DIM,T>::get_expr_index_space(void *result,
                                            TypeTag tag, bool need_tight_result)
    //--------------------------------------------------------------------------
    {
#ifdef DEBUG_LEGION
      assert(tag == type_tag);
#endif
      Realm::IndexSpace<DIM,T> *space = 
        reinterpret_cast<Realm::IndexSpace<DIM,T>*>(result);
      return get_realm_index_space(*space, need_tight_result);
    }

    //--------------------------------------------------------------------------
    template<int DIM, typename T>
    Domain IndexSpaceOperationT<DIM,T>::get_domain(ApEvent &ready, bool tight)
    //--------------------------------------------------------------------------
    {
      Realm::IndexSpace<DIM,T> result;
      ready = get_realm_index_space(result, tight);
      return DomainT<DIM,T>(result);
    }

    //--------------------------------------------------------------------------
    template<int DIM, typename T>
    ApEvent IndexSpaceOperationT<DIM,T>::get_realm_index_space(
                        Realm::IndexSpace<DIM,T> &space, bool need_tight_result)
    //--------------------------------------------------------------------------
    {
      if (!is_index_space_tight)
      {
        if (need_tight_result)
        {
          // Wait for the index space to be tight
          if (tight_index_space_ready.exists() && 
              !tight_index_space_ready.has_triggered())
            tight_index_space_ready.wait();
          space = tight_index_space;
          return ApEvent::NO_AP_EVENT;
        }
        else
        {
          space = realm_index_space;
          return realm_index_space_ready;
        }
      }
      else
      {
        // Already tight so we can just return that
        space = tight_index_space;
        return ApEvent::NO_AP_EVENT;
      }
    }

    //--------------------------------------------------------------------------
    template<int DIM, typename T>
    void IndexSpaceOperationT<DIM,T>::tighten_index_space(void)
    //--------------------------------------------------------------------------
    {
#ifdef DEBUG_LEGION
      assert(realm_index_space.is_valid());
#endif
      tight_index_space = realm_index_space.tighten();
#ifdef DEBUG_LEGION
      assert(tight_index_space.is_valid());
#endif
      // Small memory fence to propagate writes before setting the flag
      __sync_synchronize();
      is_index_space_tight = true;
    }

    //--------------------------------------------------------------------------
    template<int DIM, typename T>
    bool IndexSpaceOperationT<DIM,T>::check_empty(void)
    //--------------------------------------------------------------------------
    {
      return (get_volume() == 0);
    }

    //--------------------------------------------------------------------------
    template<int DIM, typename T>
    size_t IndexSpaceOperationT<DIM,T>::get_volume(void)
    //--------------------------------------------------------------------------
    {
      if (has_volume)
        return volume;
      Realm::IndexSpace<DIM,T> temp;
      ApEvent ready = get_realm_index_space(temp, true/*tight*/);
      if (ready.exists() && !ready.has_triggered())
        ready.wait();
      volume = temp.volume();
      __sync_synchronize();
      has_volume = true;
      return volume;
    }

    //--------------------------------------------------------------------------
    template<int DIM, typename T>
    void IndexSpaceOperationT<DIM,T>::pack_expression(Serializer &rez,
                                                      AddressSpaceID target)
    //--------------------------------------------------------------------------
    {
      if (target == context->runtime->address_space)
      {
        rez.serialize<bool>(true/*local*/);
        rez.serialize(this);
      }
      else if (target == origin_space)
      {
        rez.serialize<bool>(true/*local*/);
        rez.serialize(origin_expr);
      }
      else
      {
        rez.serialize<bool>(false/*local*/);
        rez.serialize<bool>(false/*index space*/);
        rez.serialize(expr_id);
        rez.serialize(origin_expr);
      }
    }

    //--------------------------------------------------------------------------
    template<int DIM, typename T>
    IndexSpaceNode* IndexSpaceOperationT<DIM,T>::create_node(IndexSpace handle,
                         DistributedID did, RtEvent initialized, 
                         std::set<RtEvent> *applied,
                         const bool notify_remote, IndexSpaceExprID new_expr_id)
    //--------------------------------------------------------------------------
    {
      if (new_expr_id == 0)
        new_expr_id = expr_id;
      AutoLock i_lock(inter_lock, 1, false/*exclusive*/);
      if (is_index_space_tight)
        return context->create_node(handle, &tight_index_space, false/*domain*/,
                          NULL/*parent*/, 0/*color*/, did, initialized,
                          realm_index_space_ready, new_expr_id, 
                          notify_remote, applied);
      else
        return context->create_node(handle, &realm_index_space, false/*domain*/,
                          NULL/*parent*/, 0/*color*/, did, initialized,
                          realm_index_space_ready, new_expr_id, 
                          notify_remote, applied);
    }

    //--------------------------------------------------------------------------
    template<int DIM, typename T>
    PieceIteratorImpl* IndexSpaceOperationT<DIM,T>::create_piece_iterator(
      const void *piece_list, size_t piece_list_size, IndexSpaceNode *priv_node)
    //--------------------------------------------------------------------------
    {
#ifdef DEBUG_LEGION
      IndexSpaceNodeT<DIM,T> *privilege_node = 
        dynamic_cast<IndexSpaceNodeT<DIM,T>*>(priv_node);
      assert(privilege_node != NULL);
#else
      IndexSpaceNodeT<DIM,T> *privilege_node = 
        static_cast<IndexSpaceNodeT<DIM,T>*>(priv_node);
#endif
      return new PieceIteratorImplT<DIM,T>(piece_list, piece_list_size, 
                                           privilege_node);
    }

    //--------------------------------------------------------------------------
    template<int DIM, typename T>
    ApEvent IndexSpaceOperationT<DIM,T>::issue_fill(
                                 const PhysicalTraceInfo &trace_info,
                                 const std::vector<CopySrcDstField> &dst_fields,
                                 const void *fill_value, size_t fill_size,
#ifdef LEGION_SPY
                                 UniqueID fill_uid,
                                 FieldSpace handle,
                                 RegionTreeID tree_id,
#endif
                                 ApEvent precondition, PredEvent pred_guard)
    //--------------------------------------------------------------------------
    {
      Realm::IndexSpace<DIM,T> local_space;
      ApEvent space_ready = get_realm_index_space(local_space, true/*tight*/);
      if (space_ready.exists() && precondition.exists())
        return issue_fill_internal(context, local_space, trace_info, 
            dst_fields, fill_value, fill_size, 
#ifdef LEGION_SPY
            fill_uid, handle, tree_id,
#endif
            Runtime::merge_events(&trace_info, space_ready, precondition),
            pred_guard);
      else if (space_ready.exists())
        return issue_fill_internal(context, local_space, trace_info, 
                                   dst_fields, fill_value, fill_size,
#ifdef LEGION_SPY
                                   fill_uid, handle, tree_id,
#endif
                                   space_ready, pred_guard);
      else
        return issue_fill_internal(context, local_space, trace_info, 
                                   dst_fields, fill_value, fill_size,
#ifdef LEGION_SPY
                                   fill_uid, handle, tree_id,
#endif
                                   precondition, pred_guard);
    }

    //--------------------------------------------------------------------------
    template<int DIM, typename T>
    ApEvent IndexSpaceOperationT<DIM,T>::issue_copy(
                                 const PhysicalTraceInfo &trace_info,
                                 const std::vector<CopySrcDstField> &dst_fields,
                                 const std::vector<CopySrcDstField> &src_fields,
#ifdef LEGION_SPY
                                 RegionTreeID src_tree_id,
                                 RegionTreeID dst_tree_id,
#endif
                                 ApEvent precondition, PredEvent pred_guard,
                                 ReductionOpID redop, bool reduction_fold)
    //--------------------------------------------------------------------------
    {
      Realm::IndexSpace<DIM,T> local_space;
      ApEvent space_ready = get_realm_index_space(local_space, true/*tight*/);
      if (space_ready.exists() && precondition.exists())
        return issue_copy_internal(context, local_space, trace_info, 
            dst_fields, src_fields,
#ifdef LEGION_SPY
            src_tree_id, dst_tree_id,
#endif
            Runtime::merge_events(&trace_info, precondition, space_ready),
            pred_guard, redop, reduction_fold);
      else if (space_ready.exists())
        return issue_copy_internal(context, local_space, trace_info, 
                dst_fields, src_fields, 
#ifdef LEGION_SPY
                src_tree_id, dst_tree_id,
#endif
                space_ready, pred_guard, redop, reduction_fold);
      else
        return issue_copy_internal(context, local_space, trace_info, 
                dst_fields, src_fields, 
#ifdef LEGION_SPY
                src_tree_id, dst_tree_id,
#endif
                precondition, pred_guard, redop, reduction_fold);
    }

    //--------------------------------------------------------------------------
    template<int DIM, typename T>
    void IndexSpaceOperationT<DIM,T>::construct_indirections(
                                     const std::vector<unsigned> &field_indexes,
                                     const FieldID indirect_field,
                                     const TypeTag indirect_type,
                                     const bool is_range, 
                                     const PhysicalInstance indirect_instance,
                                     const LegionVector<
                                            IndirectRecord>::aligned &records,
                                     std::vector<void*> &indirections,
                                     std::vector<unsigned> &indirect_indexes,
#ifdef LEGION_SPY
                                     unsigned unique_indirections_identifier,
                                     const ApEvent indirect_event,
#endif
                                     const bool possible_out_of_range,
                                     const bool possible_aliasing)
    //--------------------------------------------------------------------------
    {
      construct_indirections_internal<DIM,T>(field_indexes, indirect_field,
                                 indirect_type, is_range, indirect_instance, 
                                 records, indirections, indirect_indexes,
#ifdef LEGION_SPY
                                 unique_indirections_identifier, indirect_event,
#endif
                                 possible_out_of_range, possible_aliasing);
    }

    //--------------------------------------------------------------------------
    template<int DIM, typename T>
    void IndexSpaceOperationT<DIM,T>::destroy_indirections(
                                               std::vector<void*> &indirections)
    //--------------------------------------------------------------------------
    {
      destroy_indirections_internal<DIM,T>(indirections);
    }

    //--------------------------------------------------------------------------
    template<int DIM, typename T>
    ApEvent IndexSpaceOperationT<DIM,T>::issue_indirect(
                                 const PhysicalTraceInfo &trace_info,
                                 const std::vector<CopySrcDstField> &dst_fields,
                                 const std::vector<CopySrcDstField> &src_fields,
                                 const std::vector<void*> &indirects,
#ifdef LEGION_SPY
                                 unsigned unique_indirections_identifier,
#endif
                                 ApEvent precondition, PredEvent pred_guard)
    //--------------------------------------------------------------------------
    {
      Realm::IndexSpace<DIM,T> local_space;
      ApEvent space_ready = get_realm_index_space(local_space, true/*tight*/);
      if (space_ready.exists() && precondition.exists())
        return issue_indirect_internal(context, local_space, trace_info, 
            dst_fields, src_fields, indirects,
#ifdef LEGION_SPY
            unique_indirections_identifier,
#endif
            Runtime::merge_events(&trace_info, precondition, space_ready),
            pred_guard);
      else if (space_ready.exists())
        return issue_indirect_internal(context, local_space, trace_info, 
                                       dst_fields, src_fields, indirects, 
#ifdef LEGION_SPY
                                       unique_indirections_identifier,
#endif
                                       space_ready, pred_guard);
      else
        return issue_indirect_internal(context, local_space, trace_info, 
                                       dst_fields, src_fields, indirects,
#ifdef LEGION_SPY
                                       unique_indirections_identifier,
#endif
                                       precondition, pred_guard);
    }

#ifdef LEGION_GPU_REDUCTIONS
    //--------------------------------------------------------------------------
    template<int DIM, typename T>
    ApEvent IndexSpaceOperationT<DIM,T>::gpu_reduction(
                                 const PhysicalTraceInfo &trace_info,
                                 const std::vector<CopySrcDstField> &dst_fields,
                                 const std::vector<CopySrcDstField> &src_fields,
                                 Processor gpu, TaskID gpu_task_id,
                                 PhysicalManager *dst, PhysicalManager *src,
                                 ApEvent precondition, PredEvent pred_guard, 
                                 ReductionOpID redop, bool reduction_fold)
    //--------------------------------------------------------------------------
    {
      Realm::IndexSpace<DIM,T> local_space;
      ApEvent space_ready = get_realm_index_space(local_space, true/*tight*/);
      if (space_ready.exists() && precondition.exists())
        return gpu_reduction_internal(context, local_space, trace_info, 
            dst_fields, src_fields, gpu, gpu_task_id, dst, src,
            Runtime::merge_events(&trace_info, precondition, space_ready),
            pred_guard, redop, reduction_fold);
      else if (space_ready.exists())
        return gpu_reduction_internal(context, local_space, trace_info, 
                dst_fields, src_fields, gpu, gpu_task_id, dst, src,
                space_ready, pred_guard, redop, reduction_fold);
      else
        return gpu_reduction_internal(context, local_space, trace_info, 
                dst_fields, src_fields, gpu, gpu_task_id, dst, src,
                precondition, pred_guard, redop, reduction_fold);
    }
#endif

    //--------------------------------------------------------------------------
    template<int DIM, typename T>
    Realm::InstanceLayoutGeneric* IndexSpaceOperationT<DIM,T>::create_layout(
                                    const LayoutConstraintSet &constraints,
                                    const std::vector<FieldID> &field_ids,
                                    const std::vector<size_t> &field_sizes,
                                    bool compact, 
                                    LayoutConstraintKind *unsat_kind,
                                    unsigned *unsat_index, void **piece_list,
                                    size_t *piece_list_size)
    //--------------------------------------------------------------------------
    {
      Realm::IndexSpace<DIM,T> local_is;
      ApEvent space_ready = get_realm_index_space(local_is, true/*tight*/);
      if (space_ready.exists())
        space_ready.wait();
      return create_layout_internal(local_is, constraints,field_ids,field_sizes,
                 compact, unsat_kind, unsat_index, piece_list, piece_list_size);
    }

    //--------------------------------------------------------------------------
    template<int DIM, typename T>
    IndexSpaceExpression* 
      IndexSpaceOperationT<DIM,T>::find_congruent_expression(
                                   std::set<IndexSpaceExpression*> &expressions)
    //--------------------------------------------------------------------------
    {
      return find_congruent_expression_internal<DIM,T>(expressions); 
    }

    //--------------------------------------------------------------------------
    template<int DIM, typename T>
    IndexSpaceUnion<DIM,T>::IndexSpaceUnion(
                            const std::vector<IndexSpaceExpression*> &to_union,
                            RegionTreeForest *ctx)
      : IndexSpaceOperationT<DIM,T>(IndexSpaceOperation::UNION_OP_KIND, ctx),
        sub_expressions(to_union)
    //--------------------------------------------------------------------------
    {
      std::set<ApEvent> preconditions;
      std::vector<Realm::IndexSpace<DIM,T> > spaces(sub_expressions.size());
      for (unsigned idx = 0; idx < sub_expressions.size(); idx++)
      {
        IndexSpaceExpression *sub = sub_expressions[idx];
#ifdef DEBUG_LEGION
        assert(sub->get_canonical_expression(this->context) == sub);
#endif
        // Add the parent and the reference
        sub->add_parent_operation(this);
        sub->add_expression_reference(true/*expr tree*/);
        // Then get the realm index space expression
        ApEvent precondition = sub->get_expr_index_space(
            &spaces[idx], this->type_tag, false/*need tight result*/);
        if (precondition.exists())
          preconditions.insert(precondition);
      }
      // Kick this off to Realm
      ApEvent precondition = Runtime::merge_events(NULL, preconditions);
      Realm::ProfilingRequestSet requests;
      if (ctx->runtime->profiler != NULL)
        ctx->runtime->profiler->add_partition_request(requests,
                      implicit_provenance, DEP_PART_UNION_REDUCTION);
      this->realm_index_space_ready = ApEvent(
          Realm::IndexSpace<DIM,T>::compute_union(
              spaces, this->realm_index_space, requests, precondition));
      // Then launch the tighten call for it too since we know we're
      // going to want this eventually
      const RtEvent valid_event(this->realm_index_space.make_valid());
      // See if both the events needed for the tighten call are done
      if (!this->realm_index_space_ready.has_triggered() || 
          !valid_event.has_triggered())
      {
        IndexSpaceExpression::TightenIndexSpaceArgs args(this);
        if (!this->realm_index_space_ready.has_triggered())
        {
          if (!valid_event.has_triggered())
            this->tight_index_space_ready = 
              ctx->runtime->issue_runtime_meta_task(args, 
                  LG_LATENCY_WORK_PRIORITY, Runtime::merge_events(valid_event,
                    Runtime::protect_event(this->realm_index_space_ready)));
          else
            this->tight_index_space_ready = 
              ctx->runtime->issue_runtime_meta_task(args, 
                  LG_LATENCY_WORK_PRIORITY,
                  Runtime::protect_event(this->realm_index_space_ready));
        }
        else
          this->tight_index_space_ready = 
            ctx->runtime->issue_runtime_meta_task(args, 
                LG_LATENCY_WORK_PRIORITY, valid_event);
      }
      else // We can do the tighten call now
        this->tighten_index_space();
      if (ctx->runtime->legion_spy_enabled)
      {
        std::vector<IndexSpaceExprID> sources(this->sub_expressions.size()); 
        for (unsigned idx = 0; idx < this->sub_expressions.size(); idx++)
          sources[idx] = this->sub_expressions[idx]->expr_id;
        LegionSpy::log_index_space_union(this->expr_id, sources);
      }
    }

    //--------------------------------------------------------------------------
    template<int DIM, typename T>
    IndexSpaceUnion<DIM,T>::IndexSpaceUnion(
                            const std::vector<IndexSpaceExpression*> &to_union,
                            RegionTreeForest *ctx, Deserializer &derez)
      : IndexSpaceOperationT<DIM,T>(IndexSpaceOperation::UNION_OP_KIND, 
                                    ctx, derez), sub_expressions(to_union)
    //--------------------------------------------------------------------------
    {
      // Just update the tree correctly with references
      for (unsigned idx = 0; idx < sub_expressions.size(); idx++)
      {
        IndexSpaceExpression *sub = sub_expressions[idx];
        // Add the parent and the reference
        sub->add_parent_operation(this);
        sub->add_expression_reference(true/*expr tree*/);
      }
    }

    //--------------------------------------------------------------------------
    template<int DIM, typename T>
    IndexSpaceUnion<DIM,T>::IndexSpaceUnion(const IndexSpaceUnion<DIM,T> &rhs)
      : IndexSpaceOperationT<DIM,T>(IndexSpaceOperation::UNION_OP_KIND, NULL)
    //--------------------------------------------------------------------------
    {
      // should never be called
      assert(false);
    }

    //--------------------------------------------------------------------------
    template<int DIM, typename T>
    IndexSpaceUnion<DIM,T>::~IndexSpaceUnion(void)
    //--------------------------------------------------------------------------
    {
      // Remove references from our sub expressions
      for (unsigned idx = 0; idx < sub_expressions.size(); idx++)
        if (sub_expressions[idx]->remove_expression_reference(true/*exprtree*/))
          delete sub_expressions[idx];
    }

    //--------------------------------------------------------------------------
    template<int DIM, typename T>
    IndexSpaceUnion<DIM,T>& IndexSpaceUnion<DIM,T>::operator=(
                                              const IndexSpaceUnion<DIM,T> &rhs)
    //--------------------------------------------------------------------------
    {
      // should never be called
      assert(false);
      return *this;
    }

    //--------------------------------------------------------------------------
    template<int DIM, typename T>
    void IndexSpaceUnion<DIM,T>::pack_expression_value(Serializer &rez,
                                                       AddressSpaceID target)
    //--------------------------------------------------------------------------
    {
#ifdef DEBUG_LEGION
      assert(target != this->context->runtime->address_space);
#endif
      this->record_remote_expression(target);
      rez.serialize<bool>(false); // not an index space
      if (target == this->origin_space)
      {
        rez.serialize<bool>(true); // local
        rez.serialize(this->origin_expr);
      }
      else
      {
        rez.serialize<bool>(false); // not local
        rez.serialize(this->type_tag); // unpacked by creator
        rez.serialize(this->expr_id); // unpacked by IndexSpaceOperation
        rez.serialize(this->origin_expr); // unpacked by IndexSpaceOperation
        // unpacked by IndexSpaceOperationT
        Realm::IndexSpace<DIM,T> temp;
        ApEvent ready = this->get_realm_index_space(temp, true/*tight*/);
        rez.serialize(temp);
        rez.serialize(ready);
      }
    }

    //--------------------------------------------------------------------------
    template<int DIM, typename T>
    bool IndexSpaceUnion<DIM,T>::remove_operation(RegionTreeForest *forest)
    //--------------------------------------------------------------------------
    {
      // Remove the parent operation from all the sub expressions
      for (unsigned idx = 0; idx < sub_expressions.size(); idx++)
        sub_expressions[idx]->remove_parent_operation(this);
      // Then remove ourselves from the tree
      if (forest != NULL)
        forest->remove_union_operation(this, sub_expressions);
      // Remove our expression reference added by invalidate_operation
      // and return true if we should be deleted
      return this->remove_expression_reference(true/*expr tree*/);
    }

    //--------------------------------------------------------------------------
    template<int DIM, typename T>
    IndexSpaceIntersection<DIM,T>::IndexSpaceIntersection(
                            const std::vector<IndexSpaceExpression*> &to_inter,
                            RegionTreeForest *ctx)
      : IndexSpaceOperationT<DIM,T>(IndexSpaceOperation::INTERSECT_OP_KIND,ctx),
        sub_expressions(to_inter)
    //--------------------------------------------------------------------------
    {
      std::set<ApEvent> preconditions;
      std::vector<Realm::IndexSpace<DIM,T> > spaces(sub_expressions.size());
      for (unsigned idx = 0; idx < sub_expressions.size(); idx++)
      {
        IndexSpaceExpression *sub = sub_expressions[idx];
#ifdef DEBUG_LEGION
        assert(sub->get_canonical_expression(this->context) == sub);
#endif
        // Add the parent and the reference
        sub->add_parent_operation(this);
        sub->add_expression_reference(true/*expr tree*/);
        ApEvent precondition = sub->get_expr_index_space(
            &spaces[idx], this->type_tag, false/*need tight result*/);
        if (precondition.exists())
          preconditions.insert(precondition);
      }
      // Kick this off to Realm
      ApEvent precondition = Runtime::merge_events(NULL, preconditions);
      Realm::ProfilingRequestSet requests;
      if (ctx->runtime->profiler != NULL)
        ctx->runtime->profiler->add_partition_request(requests,
                implicit_provenance, DEP_PART_INTERSECTION_REDUCTION);
      this->realm_index_space_ready = ApEvent(
          Realm::IndexSpace<DIM,T>::compute_intersection(
              spaces, this->realm_index_space, requests, precondition));
      // Then launch the tighten call for it too since we know we're
      // going to want this eventually
      const RtEvent valid_event(this->realm_index_space.make_valid());
      // See if both the events needed for the tighten call are done
      if (!this->realm_index_space_ready.has_triggered() || 
          !valid_event.has_triggered())
      {
        IndexSpaceExpression::TightenIndexSpaceArgs args(this);
        if (!this->realm_index_space_ready.has_triggered())
        {
          if (!valid_event.has_triggered())
            this->tight_index_space_ready = 
              ctx->runtime->issue_runtime_meta_task(args, 
                  LG_LATENCY_WORK_PRIORITY, Runtime::merge_events(valid_event,
                    Runtime::protect_event(this->realm_index_space_ready)));
          else
            this->tight_index_space_ready = 
              ctx->runtime->issue_runtime_meta_task(args, 
                  LG_LATENCY_WORK_PRIORITY,
                  Runtime::protect_event(this->realm_index_space_ready));
        }
        else
          this->tight_index_space_ready = 
            ctx->runtime->issue_runtime_meta_task(args, 
                LG_LATENCY_WORK_PRIORITY, valid_event);
      }
      else // We can do the tighten call now
        this->tighten_index_space();
      if (ctx->runtime->legion_spy_enabled)
      {
        std::vector<IndexSpaceExprID> sources(this->sub_expressions.size()); 
        for (unsigned idx = 0; idx < this->sub_expressions.size(); idx++)
          sources[idx] = this->sub_expressions[idx]->expr_id;
        LegionSpy::log_index_space_intersection(this->expr_id, sources);
      }
    }

    //--------------------------------------------------------------------------
    template<int DIM, typename T>
    IndexSpaceIntersection<DIM,T>::IndexSpaceIntersection(
                            const std::vector<IndexSpaceExpression*> &to_inter,
                            RegionTreeForest *ctx, Deserializer &derez)
      : IndexSpaceOperationT<DIM,T>(IndexSpaceOperation::INTERSECT_OP_KIND,
                                    ctx, derez), sub_expressions(to_inter)
    //--------------------------------------------------------------------------
    {
      // Just update the tree correctly with references
      for (unsigned idx = 0; idx < sub_expressions.size(); idx++)
      {
        IndexSpaceExpression *sub = sub_expressions[idx];
        // Add the parent and the reference
        sub->add_parent_operation(this);
        sub->add_expression_reference(true/*expr tree*/);
      }
    }

    //--------------------------------------------------------------------------
    template<int DIM, typename T>
    IndexSpaceIntersection<DIM,T>::IndexSpaceIntersection(
                                      const IndexSpaceIntersection<DIM,T> &rhs)
      : IndexSpaceOperationT<DIM,T>(IndexSpaceOperation::INTERSECT_OP_KIND,NULL)
    //--------------------------------------------------------------------------
    {
      // should never be called
      assert(false);
    }

    //--------------------------------------------------------------------------
    template<int DIM, typename T>
    IndexSpaceIntersection<DIM,T>::~IndexSpaceIntersection(void)
    //--------------------------------------------------------------------------
    {
      // Remove references from our sub expressions
      for (unsigned idx = 0; idx < sub_expressions.size(); idx++)
        if (sub_expressions[idx]->remove_expression_reference(true/*exprtree*/))
          delete sub_expressions[idx];
    }

    //--------------------------------------------------------------------------
    template<int DIM, typename T>
    IndexSpaceIntersection<DIM,T>& IndexSpaceIntersection<DIM,T>::operator=(
                                       const IndexSpaceIntersection<DIM,T> &rhs)
    //--------------------------------------------------------------------------
    {
      // should never be called
      assert(false);
      return *this;
    }

    //--------------------------------------------------------------------------
    template<int DIM, typename T>
    void IndexSpaceIntersection<DIM,T>::pack_expression_value(Serializer &rez, 
                                                          AddressSpaceID target)
    //--------------------------------------------------------------------------
    {
#ifdef DEBUG_LEGION
      assert(target != this->context->runtime->address_space);
#endif
      this->record_remote_expression(target);
      rez.serialize<bool>(false); // not an index space
      if (target == this->origin_space)
      {
        rez.serialize<bool>(true); // local
        rez.serialize(this->origin_expr);
      }
      else
      {
        rez.serialize<bool>(false); // not local
        rez.serialize(this->type_tag); // unpacked by creator
        rez.serialize(this->expr_id); // unpacked by IndexSpaceOperation
        rez.serialize(this->origin_expr); // unpacked by IndexSpaceOperation
        // unpacked by IndexSpaceOperationT
        Realm::IndexSpace<DIM,T> temp;
        ApEvent ready = this->get_realm_index_space(temp, true/*tight*/);
        rez.serialize(temp);
        rez.serialize(ready);
      }
    }

    //--------------------------------------------------------------------------
    template<int DIM, typename T>
    bool IndexSpaceIntersection<DIM,T>::remove_operation(
                                                       RegionTreeForest *forest)
    //--------------------------------------------------------------------------
    {
      // Remove the parent operation from all the sub expressions
      for (unsigned idx = 0; idx < sub_expressions.size(); idx++)
        sub_expressions[idx]->remove_parent_operation(this);
      // Then remove ourselves from the tree
      if (forest != NULL)
        forest->remove_intersection_operation(this, sub_expressions);
      // Remove our expression reference added by invalidate_operation
      // and return true if we should be deleted
      return this->remove_expression_reference(true/*expr tree*/);
    }

    //--------------------------------------------------------------------------
    template<int DIM, typename T>
    IndexSpaceDifference<DIM,T>::IndexSpaceDifference(IndexSpaceExpression *l,
                IndexSpaceExpression *r, RegionTreeForest *ctx) 
      : IndexSpaceOperationT<DIM,T>(IndexSpaceOperation::DIFFERENCE_OP_KIND,ctx)
        , lhs(l), rhs(r)
    //--------------------------------------------------------------------------
    {
#ifdef DEBUG_LEGION
      assert(lhs->get_canonical_expression(this->context) == lhs);
      assert(rhs->get_canonical_expression(this->context) == rhs);
#endif
      if (lhs == rhs)
      {
        // Special case for when the expressions are the same
        lhs->add_parent_operation(this);
        lhs->add_expression_reference(true/*expr tree*/);
        this->realm_index_space = Realm::IndexSpace<DIM,T>::make_empty();
        this->tight_index_space = Realm::IndexSpace<DIM,T>::make_empty();
        this->realm_index_space_ready = ApEvent::NO_AP_EVENT;
        this->tight_index_space_ready = RtEvent::NO_RT_EVENT;
      }
      else
      {
        Realm::IndexSpace<DIM,T> lhs_space, rhs_space;
        // Add the parent and the references
        lhs->add_parent_operation(this);
        rhs->add_parent_operation(this);
        lhs->add_expression_reference(true/*expr tree*/);
        rhs->add_expression_reference(true/*expr tree*/);
        ApEvent left_ready = 
          lhs->get_expr_index_space(&lhs_space, this->type_tag, false/*tight*/);
        ApEvent right_ready = 
          rhs->get_expr_index_space(&rhs_space, this->type_tag, false/*tight*/);
        ApEvent precondition = 
          Runtime::merge_events(NULL, left_ready, right_ready);
        Realm::ProfilingRequestSet requests;
        if (ctx->runtime->profiler != NULL)
          ctx->runtime->profiler->add_partition_request(requests,
                                implicit_provenance, DEP_PART_DIFFERENCE);
        this->realm_index_space_ready = ApEvent(
            Realm::IndexSpace<DIM,T>::compute_difference(lhs_space, rhs_space, 
                              this->realm_index_space, requests, precondition));
        // Then launch the tighten call for it too since we know we're
        // going to want this eventually
        const RtEvent valid_event(this->realm_index_space.make_valid());
        // See if both the events needed for the tighten call are done
        if (!this->realm_index_space_ready.has_triggered() || 
            !valid_event.has_triggered())
        {
          IndexSpaceExpression::TightenIndexSpaceArgs args(this);
          if (!this->realm_index_space_ready.has_triggered())
          {
            if (!valid_event.has_triggered())
              this->tight_index_space_ready = 
                ctx->runtime->issue_runtime_meta_task(args, 
                    LG_LATENCY_WORK_PRIORITY, Runtime::merge_events(valid_event,
                      Runtime::protect_event(this->realm_index_space_ready)));
            else
              this->tight_index_space_ready = 
                ctx->runtime->issue_runtime_meta_task(args, 
                    LG_LATENCY_WORK_PRIORITY,
                    Runtime::protect_event(this->realm_index_space_ready));
          }
          else
            this->tight_index_space_ready = 
              ctx->runtime->issue_runtime_meta_task(args, 
                  LG_LATENCY_WORK_PRIORITY, valid_event);
        }
        else // We can do the tighten call now
          this->tighten_index_space();
      }
      if (ctx->runtime->legion_spy_enabled)
        LegionSpy::log_index_space_difference(this->expr_id,
                                              lhs->expr_id, rhs->expr_id);
    }

    //--------------------------------------------------------------------------
    template<int DIM, typename T>
    IndexSpaceDifference<DIM,T>::IndexSpaceDifference(IndexSpaceExpression *l,
            IndexSpaceExpression *r, RegionTreeForest *ctx, Deserializer &derez) 
      : IndexSpaceOperationT<DIM,T>(IndexSpaceOperation::DIFFERENCE_OP_KIND,
                                    ctx, derez), lhs(l), rhs(r)
    //--------------------------------------------------------------------------
    {
      if (lhs != NULL)
      {
        lhs->add_parent_operation(this);
        lhs->add_expression_reference(true/*expr tree*/);
      }
      if (rhs != NULL)
      {
        rhs->add_parent_operation(this);
        rhs->add_expression_reference(true/*expr tree*/);
      }
    }

    //--------------------------------------------------------------------------
    template<int DIM, typename T>
    IndexSpaceDifference<DIM,T>::IndexSpaceDifference(
                                      const IndexSpaceDifference<DIM,T> &rhs)
     : IndexSpaceOperationT<DIM,T>(IndexSpaceOperation::DIFFERENCE_OP_KIND,
                                   NULL), lhs(NULL), rhs(NULL)
    //--------------------------------------------------------------------------
    {
      // should never be called
      assert(false);
    }

    //--------------------------------------------------------------------------
    template<int DIM, typename T>
    IndexSpaceDifference<DIM,T>::~IndexSpaceDifference(void)
    //--------------------------------------------------------------------------
    {
      if ((rhs != NULL) && (lhs != rhs) && 
          rhs->remove_expression_reference(true/*expr tree*/))
        delete rhs;
      if ((lhs != NULL) && lhs->remove_expression_reference(true/*expr tree*/))
        delete lhs;
    }

    //--------------------------------------------------------------------------
    template<int DIM, typename T>
    IndexSpaceDifference<DIM,T>& IndexSpaceDifference<DIM,T>::operator=(
                                         const IndexSpaceDifference<DIM,T> &rhs)
    //--------------------------------------------------------------------------
    {
      // should never be called
      assert(false);
      return *this;
    }

    //--------------------------------------------------------------------------
    template<int DIM, typename T>
    void IndexSpaceDifference<DIM,T>::pack_expression_value(Serializer &rez,
                                                          AddressSpaceID target)
    //--------------------------------------------------------------------------
    {
#ifdef DEBUG_LEGION
      assert(target != this->context->runtime->address_space);
#endif
      this->record_remote_expression(target);
      rez.serialize<bool>(false); // not an index space
      if (target == this->origin_space)
      {
        rez.serialize<bool>(true); // local
        rez.serialize(this->origin_expr);
      }
      else
      {
        rez.serialize<bool>(false); // not local
        rez.serialize(this->type_tag); // unpacked by creator
        rez.serialize(this->expr_id); // unpacked by IndexSpaceOperation
        rez.serialize(this->origin_expr); // unpacked by IndexSpaceOperation
        // unpacked by IndexSpaceOperationT
        Realm::IndexSpace<DIM,T> temp;
        ApEvent ready = this->get_realm_index_space(temp, true/*tight*/);
        rez.serialize(temp);
        rez.serialize(ready);
      }
    }

    //--------------------------------------------------------------------------
    template<int DIM, typename T>
    bool IndexSpaceDifference<DIM,T>::remove_operation(RegionTreeForest *forest)
    //--------------------------------------------------------------------------
    {
      // Remove the parent operation from all the sub expressions
      if (lhs != NULL)
        lhs->remove_parent_operation(this);
      if ((rhs != NULL) && (lhs != rhs))
        rhs->remove_parent_operation(this);
      // Then remove ourselves from the tree
      if ((forest != NULL) && (lhs != NULL) && (rhs != NULL))
        forest->remove_subtraction_operation(this, lhs, rhs);
      // Remove our expression reference added by invalidate_operation
      // and return true if we should be deleted
      return this->remove_expression_reference(true/*expr tree*/);
    }

    /////////////////////////////////////////////////////////////
    // Remote Expression
    /////////////////////////////////////////////////////////////

    //--------------------------------------------------------------------------
    template<int DIM, typename T>
    RemoteExpression<DIM,T>::RemoteExpression(Deserializer &derez,
                                              RegionTreeForest *forest)
      : IndexSpaceOperationT<DIM,T>(
          IndexSpaceOperation::REMOTE_EXPRESSION_KIND, forest, derez)
    //--------------------------------------------------------------------------
    {
    }

    //--------------------------------------------------------------------------
    template<int DIM, typename T>
    RemoteExpression<DIM,T>::RemoteExpression(const RemoteExpression<DIM,T> &rs)
      : IndexSpaceOperationT<DIM,T>(
          IndexSpaceOperation::REMOTE_EXPRESSION_KIND, rs.context)
    //--------------------------------------------------------------------------
    {
      // should never be called
      assert(false);
    }

    //--------------------------------------------------------------------------
    template<int DIM, typename T>
    RemoteExpression<DIM,T>::~RemoteExpression(void)
    //--------------------------------------------------------------------------
    {
    }

    //--------------------------------------------------------------------------
    template<int DIM, typename T>
    RemoteExpression<DIM,T>& RemoteExpression<DIM,T>::operator=(
                                             const RemoteExpression<DIM,T> &rhs)
    //--------------------------------------------------------------------------
    {
      // should never be called
      assert(false);
      return *this;
    }

    //--------------------------------------------------------------------------
    template<int DIM, typename T>
    void RemoteExpression<DIM,T>::pack_expression_value(Serializer &rez,
                                                        AddressSpaceID target)
    //--------------------------------------------------------------------------
    {
      // should never be called
      assert(false);
    }

    //--------------------------------------------------------------------------
    template<int DIM, typename T>
    bool RemoteExpression<DIM,T>::remove_operation(RegionTreeForest *forest)
    //--------------------------------------------------------------------------
    {
      // should never be called
      assert(false);
      return false;
    }

    /////////////////////////////////////////////////////////////
    // Templated Index Space Node 
    /////////////////////////////////////////////////////////////

    //--------------------------------------------------------------------------
    template<int DIM, typename T>
    IndexSpaceNodeT<DIM,T>::IndexSpaceNodeT(RegionTreeForest *ctx, 
        IndexSpace handle, IndexPartNode *parent, LegionColor color,
        const void *bounds, bool is_domain, DistributedID did, 
        ApEvent ready, IndexSpaceExprID expr_id, RtEvent init)
      : IndexSpaceNode(ctx, handle, parent, color, did, ready, expr_id, init), 
        linearization_ready(false)
    //--------------------------------------------------------------------------
    {
      if (bounds != NULL)
      {
        if (is_domain)
        {
          const DomainT<DIM,T> temp_space = *static_cast<const Domain*>(bounds);
          realm_index_space = temp_space;
        }
        else
          realm_index_space = 
            *static_cast<const Realm::IndexSpace<DIM,T>*>(bounds);
        Runtime::trigger_event(realm_index_space_set);
        index_space_set = true;
      }
      else
        add_base_resource_ref(RUNTIME_REF);
    }

    //--------------------------------------------------------------------------
    template<int DIM, typename T>
    IndexSpaceNodeT<DIM,T>::IndexSpaceNodeT(const IndexSpaceNodeT &rhs)
      : IndexSpaceNode(rhs)
    //--------------------------------------------------------------------------
    {
      // should never be called
      assert(false);
    }

    //--------------------------------------------------------------------------
    template<int DIM, typename T>
    IndexSpaceNodeT<DIM,T>::~IndexSpaceNodeT(void)
    //--------------------------------------------------------------------------
    { 
      // Destory our index space if we are the owner and it has been set
      if (is_owner() && realm_index_space_set.has_triggered())
        realm_index_space.destroy();
    }

    //--------------------------------------------------------------------------
    template<int DIM, typename T>
    IndexSpaceNodeT<DIM,T>& IndexSpaceNodeT<DIM,T>::operator=(
                                                     const IndexSpaceNodeT &rhs)
    //--------------------------------------------------------------------------
    {
      // should never be called
      assert(false);
      return *this;
    }

    //--------------------------------------------------------------------------
    template<int DIM, typename T>
    ApEvent IndexSpaceNodeT<DIM,T>::get_realm_index_space(
                      Realm::IndexSpace<DIM,T> &result, bool need_tight_result)
    //--------------------------------------------------------------------------
    {
      if (!tight_index_space)
      {
        if (need_tight_result)
        {
          // Wait for the index space to be tight
          tight_index_space_set.wait();
          // Fall through and get the result when we're done
        }
        else
        {
          if (!realm_index_space_set.has_triggered())
            realm_index_space_set.wait();
          // Not tight yet so still subject to change so we need the lock
          AutoLock n_lock(node_lock,1,false/*exclusive*/);
          result = realm_index_space;
          return index_space_ready;
        }
      }
      // At this point we have a tight index space
      // That means it's already ready
      result = realm_index_space;
      return ApEvent::NO_AP_EVENT;
    }

    //--------------------------------------------------------------------------
    template<int DIM, typename T>
    bool IndexSpaceNodeT<DIM,T>::set_realm_index_space(AddressSpaceID source,
                                          const Realm::IndexSpace<DIM,T> &value,
                                                       ShardMapping *mapping,
                                                       RtEvent ready_event)
    //--------------------------------------------------------------------------
    {
#ifdef DEBUG_LEGION
      assert(!index_space_set);
      assert(!realm_index_space_set.has_triggered());
#endif
      // We can set this now and trigger the event but setting the
      // flag has to be done while holding the node_lock on the owner
      // node so that it is serialized with respect to queries from 
      // remote nodes for copies about the remote instance
      realm_index_space = value;
      Runtime::trigger_event(realm_index_space_set, ready_event);
      // If we're not the owner, send a message back to the
      // owner specifying that it can set the index space value
      const AddressSpaceID owner_space = get_owner_space();
      if (owner_space != context->runtime->address_space)
      {
        index_space_set = true;
        // We're not the owner, if this is not from the owner then
        // send a message there telling the owner that it is set
        if ((source != owner_space) && (mapping == NULL))
        {
          Serializer rez;
          {
            RezCheck z(rez);
            rez.serialize(handle);
            pack_index_space(rez, false/*include size*/);
          }
          context->runtime->send_index_space_set(owner_space, rez);
        }
      }
      else
      {
        // Hold the lock while walking over the node set
        AutoLock n_lock(node_lock);
        index_space_set = true;
        if (has_remote_instances())
        {
          // We're the owner, send messages to everyone else that we've 
          // sent this node to except the source
          Serializer rez;
          {
            RezCheck z(rez);
            rez.serialize(handle);
            pack_index_space(rez, false/*include size*/);
          }
          IndexSpaceSetFunctor functor(context->runtime, source, rez, mapping);
          map_over_remote_instances(functor);
        }
      }
      // Now we can tighten it
      tighten_index_space();
      // Remove the reference we were holding until this was set
      return remove_base_resource_ref(RUNTIME_REF);
    }

    //--------------------------------------------------------------------------
    template<int DIM, typename T>
    ApEvent IndexSpaceNodeT<DIM,T>::get_expr_index_space(void *result,
                                            TypeTag tag, bool need_tight_result)
    //--------------------------------------------------------------------------
    {
#ifdef DEBUG_LEGION
      assert(type_tag == handle.get_type_tag());
#endif
      Realm::IndexSpace<DIM,T> *space = 
        reinterpret_cast<Realm::IndexSpace<DIM,T>*>(result);
      return get_realm_index_space(*space, need_tight_result);
    }

    //--------------------------------------------------------------------------
    template<int DIM, typename T>
    Domain IndexSpaceNodeT<DIM,T>::get_domain(ApEvent &ready, bool need_tight)
    //--------------------------------------------------------------------------
    {
      Realm::IndexSpace<DIM,T> result;
      ready = get_realm_index_space(result, need_tight);
      return DomainT<DIM,T>(result);
    }

    //--------------------------------------------------------------------------
    template<int DIM, typename T>
    bool IndexSpaceNodeT<DIM,T>::set_domain(const Domain &domain, 
                             AddressSpaceID source, ShardMapping *shard_mapping)
    //--------------------------------------------------------------------------
    {
      const DomainT<DIM,T> realm_space = domain;
      return set_realm_index_space(source, realm_space, shard_mapping);
    }

    //--------------------------------------------------------------------------
    template<int DIM, typename T>
    bool IndexSpaceNodeT<DIM,T>::set_output_union(
                              const std::map<DomainPoint,size_t> &output_sizes,
                              AddressSpaceID space, ShardMapping *shard_mapping)
    //-------------------------------------------------------------------------- 
    {
      std::vector<Realm::Rect<DIM,T> > output_rects;
      output_rects.reserve(output_sizes.size());
      for (std::map<DomainPoint,size_t>::const_iterator it = 
            output_sizes.begin(); it != output_sizes.end(); it++)
      {
#ifdef DEBUG_LEGION
        assert((it->first.get_dim()+1) == DIM);
#endif
        if (it->second == 0)
          continue;
        Point<DIM,T> lo, hi;
        for (int idx = 0; idx < (DIM-1); idx++)
        {
          lo[idx] = it->first[idx];
          hi[idx] = it->first[idx];
        }
        lo[DIM-1] = 0;
        hi[DIM-1] = it->second - 1;
        output_rects.push_back(Realm::Rect<DIM,T>(lo, hi));
      }
      const Realm::IndexSpace<DIM,T> output_space(output_rects);
      return set_realm_index_space(space, output_space, shard_mapping);
    }

    //--------------------------------------------------------------------------
    template<int DIM, typename T>
    void IndexSpaceNodeT<DIM,T>::tighten_index_space(void)
    //--------------------------------------------------------------------------
    {
#ifdef DEBUG_LEGION
      assert(!tight_index_space);
      assert(!tight_index_space_set.has_triggered());
#endif
      const RtEvent valid_event(realm_index_space.make_valid());
      if (!index_space_ready.has_triggered() || !valid_event.has_triggered())
      {
        // If this index space isn't ready yet, then we have to defer this 
        TightenIndexSpaceArgs args(this);
        if (!index_space_ready.has_triggered())
        {
          if (!valid_event.has_triggered())
            context->runtime->issue_runtime_meta_task(args,
                LG_LATENCY_WORK_PRIORITY, Runtime::merge_events(valid_event,
                  Runtime::protect_event(index_space_ready)));
          else
            context->runtime->issue_runtime_meta_task(args,
                LG_LATENCY_WORK_PRIORITY,
                Runtime::protect_event(index_space_ready));
        }
        else
          context->runtime->issue_runtime_meta_task(args,
              LG_LATENCY_WORK_PRIORITY, valid_event);
        
        return;
      }
#ifdef DEBUG_LEGION
      assert(realm_index_space.is_valid());
#endif
      Realm::IndexSpace<DIM,T> tight_space = realm_index_space.tighten();
#ifdef DEBUG_LEGION
      assert(tight_space.is_valid());
#endif
      Realm::IndexSpace<DIM,T> old_space;
      // Now take the lock and set everything
      {
        AutoLock n_lock(node_lock);
        old_space = realm_index_space;
        realm_index_space = tight_space;
        __sync_synchronize(); // small memory fence to propagate writes
        tight_index_space = true;
      }
      Runtime::trigger_event(tight_index_space_set);
      old_space.destroy();
      if (context->runtime->legion_spy_enabled || 
          (context->runtime->profiler != NULL))
      {
        // Log subspaces being set on the owner
        const AddressSpaceID owner_space = get_owner_space();
        if (owner_space == context->runtime->address_space)
        {
          if (context->runtime->legion_spy_enabled)
            this->log_index_space_points(tight_space);
          if (context->runtime->profiler != NULL)
            this->log_profiler_index_space_points(tight_space);
        }
      }
    }

    //--------------------------------------------------------------------------
    template<int DIM, typename T>
    bool IndexSpaceNodeT<DIM,T>::check_empty(void)
    //--------------------------------------------------------------------------
    {
      return (get_volume() == 0);
<<<<<<< HEAD
    }

    //--------------------------------------------------------------------------
    template<int DIM, typename T>
    void IndexSpaceNodeT<DIM,T>::pack_expression(Serializer &rez, 
                                                 AddressSpaceID target)
    //--------------------------------------------------------------------------
    {
      if (target != context->runtime->address_space)
      {
        rez.serialize<bool>(false/*local*/);
        rez.serialize<bool>(true/*index space*/);
        rez.serialize(handle);
      }
      else
      {
        rez.serialize<bool>(true/*local*/);
        rez.serialize<IndexSpaceExpression*>(this);
      }
    }

    //--------------------------------------------------------------------------
    template<int DIM, typename T>
    void IndexSpaceNodeT<DIM,T>::create_sharded_alias(IndexSpace alias,
                                                      DistributedID alias_did)
    //--------------------------------------------------------------------------
    {
      // Have to wait at least until we get our index space set
      if (!realm_index_space_set.has_triggered())
        realm_index_space_set.wait();
      context->create_node(alias, &realm_index_space_set, false/*is domain*/,
                     NULL/*parent*/, 0/*color*/, alias_did, initialized,
                     index_space_ready, expr_id/*alis*/,false/*notify remote*/);
    }

    //--------------------------------------------------------------------------
    template<int DIM, typename T>
    void IndexSpaceNodeT<DIM,T>::pack_expression_structure(Serializer &rez,
                                                          AddressSpaceID target,
                                                          const bool top) 
    //--------------------------------------------------------------------------
    {
      rez.serialize<bool>(true/*index space*/);
      rez.serialize(handle);
      // Make sure this doesn't get collected until we're unpacked
      // This could be a performance bug since it will block if we
      // have to send a reference to a remote node, but that should
      // never actually happen
      LocalReferenceMutator mutator;
      add_base_gc_ref(REMOTE_DID_REF, &mutator);
    }
=======
    } 
>>>>>>> e1f83b89

    //--------------------------------------------------------------------------
    template<int DIM, typename T>
    IndexSpaceNode* IndexSpaceNodeT<DIM,T>::create_node(IndexSpace new_handle,
                         DistributedID did, RtEvent initialized, 
                         std::set<RtEvent> *applied,
                         const bool notify_remote, IndexSpaceExprID new_expr_id)
    //--------------------------------------------------------------------------
    {
      if (new_expr_id == 0)
        new_expr_id = expr_id;
#ifdef DEBUG_LEGION
      assert(handle.get_type_tag() == new_handle.get_type_tag());
#endif
      Realm::IndexSpace<DIM,T> local_space;
      const ApEvent ready = get_realm_index_space(local_space, false/*tight*/);
      return context->create_node(new_handle, &local_space, false/*domain*/,
                                  NULL/*parent*/, 0/*color*/, did, initialized,
                                  ready, new_expr_id, notify_remote, applied);
    }

    //--------------------------------------------------------------------------
    template<int DIM, typename T>
    PieceIteratorImpl* IndexSpaceNodeT<DIM,T>::create_piece_iterator(
      const void *piece_list, size_t piece_list_size, IndexSpaceNode *priv_node)
    //--------------------------------------------------------------------------
    {
#ifdef DEBUG_LEGION
      IndexSpaceNodeT<DIM,T> *privilege_node = 
        dynamic_cast<IndexSpaceNodeT<DIM,T>*>(priv_node);
      assert(privilege_node != NULL);
#else
      IndexSpaceNodeT<DIM,T> *privilege_node = 
        static_cast<IndexSpaceNodeT<DIM,T>*>(priv_node);
#endif
      return new PieceIteratorImplT<DIM,T>(piece_list, piece_list_size, 
                                           privilege_node);
    }

    //--------------------------------------------------------------------------
    template<int DIM, typename T>
    void IndexSpaceNodeT<DIM,T>::log_index_space_points(
                              const Realm::IndexSpace<DIM,T> &tight_space) const
    //--------------------------------------------------------------------------
    {
      // Be careful, Realm can lie to us here
      if (!tight_space.empty())
      {
        bool logged = false;
        // Iterate over the rectangles and print them out 
        for (Realm::IndexSpaceIterator<DIM,T> itr(tight_space); 
              itr.valid; itr.step())
        {
          const size_t rect_volume = itr.rect.volume();
          if (rect_volume == 0)
            continue;
          logged = true;
          if (rect_volume == 1)
            LegionSpy::log_index_space_point(handle.get_id(), 
                                             Point<DIM,T>(itr.rect.lo));
          else
            LegionSpy::log_index_space_rect(handle.get_id(), 
                                            Rect<DIM,T>(itr.rect));
        }
        // Handle the case where Realm lied to us about being empty
        if (!logged)
          LegionSpy::log_empty_index_space(handle.get_id());
      }
      else
        LegionSpy::log_empty_index_space(handle.get_id());
    }

    //--------------------------------------------------------------------------
    template<int DIM, typename T>
    void IndexSpaceNodeT<DIM,T>::log_profiler_index_space_points(
                              const Realm::IndexSpace<DIM,T> &tight_space) const
    //--------------------------------------------------------------------------
    {
      if (!tight_space.empty())
      {
        bool is_dense = tight_space.dense();
        size_t dense_volume, sparse_volume;
        if (is_dense)
          dense_volume = sparse_volume = tight_space.volume();
        else
          {
            dense_volume = tight_space.bounds.volume();
            sparse_volume = tight_space.volume();
          }
        context->runtime->profiler->record_index_space_size(
                          handle.get_id(), dense_volume, sparse_volume, !is_dense);
        // Iterate over the rectangles and print them out
        for (Realm::IndexSpaceIterator<DIM,T> itr(tight_space);
              itr.valid; itr.step())
        {
          if (itr.rect.volume() == 1)
            context->runtime->profiler->record_index_space_point(
                handle.get_id(), Point<DIM,T>(itr.rect.lo));
          else
            context->runtime->profiler->record_index_space_rect(
                handle.get_id(), Rect<DIM,T>(itr.rect));
        }
      }
      else
        context->runtime->profiler->record_empty_index_space(handle.get_id());
    }

    //--------------------------------------------------------------------------
    template<int DIM, typename T>
    ApEvent IndexSpaceNodeT<DIM,T>::compute_pending_space(Operation *op,
                          const std::vector<IndexSpace> &handles, bool is_union)
    //--------------------------------------------------------------------------
    {
      std::set<ApEvent> preconditions;
      std::vector<Realm::IndexSpace<DIM,T> > spaces(handles.size());
      for (unsigned idx = 0; idx < handles.size(); idx++)
      {
        IndexSpaceNode *node = context->get_node(handles[idx]);
        if (handles[idx].get_type_tag() != handle.get_type_tag())
        {
          TaskContext *ctx = op->get_context();
          if (is_union)
            REPORT_LEGION_ERROR(ERROR_DYNAMIC_TYPE_MISMATCH,
                          "Dynamic type mismatch in 'create_index_space_union' "
                          "performed in task %s (UID %lld)",
                          ctx->get_task_name(), ctx->get_unique_id())
          else
            REPORT_LEGION_ERROR(ERROR_DYNAMIC_TYPE_MISMATCH,
                          "Dynamic type mismatch in "
                          "'create_index_space_intersection' performed in "
                          "task %s (UID %lld)", ctx->get_task_name(),
                          ctx->get_unique_id())
        }
        IndexSpaceNodeT<DIM,T> *space = 
          static_cast<IndexSpaceNodeT<DIM,T>*>(node);
        ApEvent ready = space->get_realm_index_space(spaces[idx], false);
        if (ready.exists())
          preconditions.insert(ready);
      }
      if (op->has_execution_fence_event())
        preconditions.insert(op->get_execution_fence_event());
      // Kick this off to Realm
      ApEvent precondition = Runtime::merge_events(NULL, preconditions);
      Realm::IndexSpace<DIM,T> result_space;
      if (is_union)
      {
        Realm::ProfilingRequestSet requests;
        if (context->runtime->profiler != NULL)
          context->runtime->profiler->add_partition_request(requests,
                                        op, DEP_PART_UNION_REDUCTION);
        ApEvent result(Realm::IndexSpace<DIM,T>::compute_union(
              spaces, result_space, requests, precondition));
        if (set_realm_index_space(context->runtime->address_space,result_space))
          assert(false); // should never hit this
        return result;
      }
      else
      {
        Realm::ProfilingRequestSet requests;
        if (context->runtime->profiler != NULL)
          context->runtime->profiler->add_partition_request(requests,
                                op, DEP_PART_INTERSECTION_REDUCTION);
        ApEvent result(Realm::IndexSpace<DIM,T>::compute_intersection(
              spaces, result_space, requests, precondition));
        if (set_realm_index_space(context->runtime->address_space,result_space))
          assert(false); // should never hit this
        return result;
      }
    }

    //--------------------------------------------------------------------------
    template<int DIM, typename T>
    ApEvent IndexSpaceNodeT<DIM,T>::compute_pending_space(Operation *op,
                                      IndexPartition part_handle, bool is_union)
    //--------------------------------------------------------------------------
    {
      if (part_handle.get_type_tag() != handle.get_type_tag())
      {
        TaskContext *ctx = op->get_context();
        if (is_union)
          REPORT_LEGION_ERROR(ERROR_DYNAMIC_TYPE_MISMATCH,
                        "Dynamic type mismatch in 'create_index_space_union' "
                        "performed in task %s (UID %lld)",
                        ctx->get_task_name(), ctx->get_unique_id())
        else
          REPORT_LEGION_ERROR(ERROR_DYNAMIC_TYPE_MISMATCH,
                        "Dynamic type mismatch in "
                        "'create_index_space_intersection' performed in "
                        "task %s (UID %lld)", ctx->get_task_name(),
                        ctx->get_unique_id())
      }
      IndexPartNode *partition = context->get_node(part_handle);
      std::set<ApEvent> preconditions;
      std::vector<Realm::IndexSpace<DIM,T> > 
        spaces(partition->color_space->get_volume());
      unsigned subspace_index = 0;
      if (partition->total_children == partition->max_linearized_color)
      {
        for (LegionColor color = 0; color < partition->total_children; color++)
        {
          IndexSpaceNodeT<DIM,T> *child = 
            static_cast<IndexSpaceNodeT<DIM,T>*>(partition->get_child(color));
          ApEvent ready = child->get_realm_index_space(spaces[subspace_index++],
                                                       false/*tight*/);
          if (ready.exists())
            preconditions.insert(ready);
        }
      }
      else
      {
        ColorSpaceIterator *itr = 
          partition->color_space->create_color_space_iterator();
        while (itr->is_valid())
        {
          const LegionColor color = itr->yield_color();
          IndexSpaceNodeT<DIM,T> *child = 
            static_cast<IndexSpaceNodeT<DIM,T>*>(partition->get_child(color));
          ApEvent ready = child->get_realm_index_space(spaces[subspace_index++],
                                                       false/*tight*/);
          if (ready.exists())
            preconditions.insert(ready);
        }
        delete itr;
      }
      if (op->has_execution_fence_event())
        preconditions.insert(op->get_execution_fence_event());
      // Kick this off to Realm
      ApEvent precondition = Runtime::merge_events(NULL, preconditions);
      Realm::IndexSpace<DIM,T> result_space;
      if (is_union)
      {
        Realm::ProfilingRequestSet requests;
        if (context->runtime->profiler != NULL)
          context->runtime->profiler->add_partition_request(requests,
                                        op, DEP_PART_UNION_REDUCTION);
        ApEvent result(Realm::IndexSpace<DIM,T>::compute_union(
              spaces, result_space, requests, precondition));
        if (set_realm_index_space(context->runtime->address_space,result_space))
          assert(false); // should never hit this
        return result;
      }
      else
      {
        Realm::ProfilingRequestSet requests;
        if (context->runtime->profiler != NULL)
          context->runtime->profiler->add_partition_request(requests,
                                op, DEP_PART_INTERSECTION_REDUCTION);
        ApEvent result(Realm::IndexSpace<DIM,T>::compute_intersection(
              spaces, result_space, requests, precondition));
        if (set_realm_index_space(context->runtime->address_space,result_space))
          assert(false); // should never hit this
        return result;
      }
    }

    //--------------------------------------------------------------------------
    template<int DIM, typename T>
    ApEvent IndexSpaceNodeT<DIM,T>::compute_pending_difference(Operation *op,
                        IndexSpace init, const std::vector<IndexSpace> &handles)
    //--------------------------------------------------------------------------
    {
      if (init.get_type_tag() != handle.get_type_tag())
      {
        TaskContext *ctx = op->get_context();
        REPORT_LEGION_ERROR(ERROR_DYNAMIC_TYPE_MISMATCH,
                      "Dynamic type mismatch in "
                      "'create_index_space_difference' performed in "
                      "task %s (%lld)", ctx->get_task_name(), 
                      ctx->get_unique_id())
      }
      std::set<ApEvent> preconditions;
      std::vector<Realm::IndexSpace<DIM,T> > spaces(handles.size());
      for (unsigned idx = 0; idx < handles.size(); idx++)
      {
        IndexSpaceNode *node = context->get_node(handles[idx]);
        if (handles[idx].get_type_tag() != handle.get_type_tag())
        {
          TaskContext *ctx = op->get_context();
          REPORT_LEGION_ERROR(ERROR_DYNAMIC_TYPE_MISMATCH,
                        "Dynamic type mismatch in "
                        "'create_index_space_difference' performed in "
                        "task %s (%lld)", ctx->get_task_name(), 
                        ctx->get_unique_id())
        }
        IndexSpaceNodeT<DIM,T> *space = 
          static_cast<IndexSpaceNodeT<DIM,T>*>(node);
        ApEvent ready = space->get_realm_index_space(spaces[idx], 
                                                     false/*tight*/);
        if (ready.exists())
          preconditions.insert(ready);
      } 
      if (op->has_execution_fence_event())
        preconditions.insert(op->get_execution_fence_event());
      ApEvent precondition = Runtime::merge_events(NULL, preconditions);
      Realm::ProfilingRequestSet union_requests;
      Realm::ProfilingRequestSet diff_requests;
      if (context->runtime->profiler != NULL)
      {
        context->runtime->profiler->add_partition_request(union_requests,
                                            op, DEP_PART_UNION_REDUCTION);
        context->runtime->profiler->add_partition_request(diff_requests,
                                            op, DEP_PART_DIFFERENCE);
      }
      // Compute the union of the handles for the right-hand side
      Realm::IndexSpace<DIM,T> rhs_space;
      ApEvent rhs_ready(Realm::IndexSpace<DIM,T>::compute_union(
            spaces, rhs_space, union_requests, precondition));
      IndexSpaceNodeT<DIM,T> *lhs_node = 
        static_cast<IndexSpaceNodeT<DIM,T>*>(context->get_node(init));
      Realm::IndexSpace<DIM,T> lhs_space, result_space;
      ApEvent lhs_ready = lhs_node->get_realm_index_space(lhs_space, false);
      ApEvent result(Realm::IndexSpace<DIM,T>::compute_difference(
            lhs_space, rhs_space, result_space, diff_requests,
            Runtime::merge_events(NULL, lhs_ready, rhs_ready)));
      if (set_realm_index_space(context->runtime->address_space, result_space))
        assert(false); // should never hit this
      // Destroy the tempory rhs space once the computation is done
      rhs_space.destroy(result);
      return result;
    } 

    //--------------------------------------------------------------------------
    template<int DIM, typename T>
    void IndexSpaceNodeT<DIM,T>::get_index_space_domain(void *realm_is, 
                                                        TypeTag type_tag)
    //--------------------------------------------------------------------------
    {
      if (type_tag != handle.get_type_tag())
        REPORT_LEGION_ERROR(ERROR_DYNAMIC_TYPE_MISMATCH,
            "Dynamic type mismatch in 'get_index_space_domain'")
      Realm::IndexSpace<DIM,T> *target = 
        static_cast<Realm::IndexSpace<DIM,T>*>(realm_is);
      // No need to wait since we're waiting for it to be tight
      // which implies that it will be ready
      get_realm_index_space(*target, true/*tight*/);
    }

    //--------------------------------------------------------------------------
    template<int DIM, typename T>
    size_t IndexSpaceNodeT<DIM,T>::get_volume(void)
    //--------------------------------------------------------------------------
    {
      if (has_volume)
        return volume;
      Realm::IndexSpace<DIM,T> volume_space;
      get_realm_index_space(volume_space, true/*tight*/);
      volume = volume_space.volume();
      __sync_synchronize();
      has_volume = true;
      return volume;
    }

    //--------------------------------------------------------------------------
    template<int DIM, typename T>
    size_t IndexSpaceNodeT<DIM,T>::get_num_dims(void) const
    //--------------------------------------------------------------------------
    {
      return DIM;
    }

    //--------------------------------------------------------------------------
    template<int DIM, typename T>
    bool IndexSpaceNodeT<DIM,T>::contains_point(const void *realm_point, 
                                                TypeTag type_tag)
    //--------------------------------------------------------------------------
    {
      if (type_tag != handle.get_type_tag())
        REPORT_LEGION_ERROR(ERROR_DYNAMIC_TYPE_MISMATCH,
            "Dynamic type mismatch in 'safe_cast'")
      const Realm::Point<DIM,T> *point = 
        static_cast<const Realm::Point<DIM,T>*>(realm_point);
      Realm::IndexSpace<DIM,T> test_space;
      // Wait for a tight space on which to perform the test
      get_realm_index_space(test_space, true/*tight*/);
      return test_space.contains(*point);
    }

    //--------------------------------------------------------------------------
    template<int DIM, typename T>
    bool IndexSpaceNodeT<DIM,T>::contains_point(const DomainPoint &point)
    //--------------------------------------------------------------------------
    {
      const Point<DIM,T> p = point;
      return contains_point(p); 
    }

    //--------------------------------------------------------------------------
    template<int DIM, typename T>
    bool IndexSpaceNodeT<DIM,T>::contains_point(const Realm::Point<DIM,T> &p)
    //--------------------------------------------------------------------------
    {
      Realm::IndexSpace<DIM,T> test_space;
      // Wait for a tight space on which to perform the test
      get_realm_index_space(test_space, true/*tight*/);
      return test_space.contains(p);
    }

    //--------------------------------------------------------------------------
    template<int DIM, typename T>
    LegionColor IndexSpaceNodeT<DIM,T>::get_max_linearized_color(void)
    //--------------------------------------------------------------------------
    {
      Realm::IndexSpace<DIM,T> color_bounds;
      get_realm_index_space(color_bounds, true/*tight*/);
      return color_bounds.bounds.volume();
    }

    //--------------------------------------------------------------------------
    template<int DIM, typename T>
    void IndexSpaceNodeT<DIM,T>::compute_linearization_metadata(void)
    //--------------------------------------------------------------------------
    {
      Realm::IndexSpace<DIM,T> space;
      get_realm_index_space(space, true/*tight*/);
      // Don't need to wait for full index space since we just need bounds
      const Realm::Rect<DIM,T> &bounds = space.bounds;
      const long long volume = bounds.volume();
      if (volume > 0)
      {
        long long stride = 1;
        for (int idx = 0; idx < DIM; idx++)
        {
          offset[idx] = bounds.lo[idx];
          strides[idx] = stride;
          stride *= ((bounds.hi[idx] - bounds.lo[idx]) + 1);
        }
#ifdef DEBUG_LEGION
        assert(stride == volume);
#endif
      }
      else
      {
        for (int idx = 0; idx < DIM; idx++)
        {
          offset[idx] = 0;
          strides[idx] = 0;
        }
      }
      // Need a memory fence here to make sure that writes propagate on 
      // non-total-store-ordered memory consistency machines like PowerPC
      __sync_synchronize();
      linearization_ready = true;
    }

    //--------------------------------------------------------------------------
    template<int DIM, typename T>
    LegionColor IndexSpaceNodeT<DIM,T>::linearize_color(const DomainPoint &p)
    //--------------------------------------------------------------------------
    {
      const Point<DIM,T> point = p;
      return linearize_color(&point, type_tag);
    }

    //--------------------------------------------------------------------------
    template<int DIM, typename T>
    LegionColor IndexSpaceNodeT<DIM,T>::linearize_color(const void *realm_color,
                                                        TypeTag type_tag)
    //--------------------------------------------------------------------------
    {
#ifdef DEBUG_LEGION
      assert(type_tag == handle.get_type_tag());
#endif
      if (!linearization_ready)
        compute_linearization_metadata();
      Realm::Point<DIM,T> point = 
        *(static_cast<const Realm::Point<DIM,T>*>(realm_color));
      // First subtract the offset to get to the origin
      point -= offset;
      LegionColor color = 0;
      for (int idx = 0; idx < DIM; idx++)
        color += point[idx] * strides[idx];
      return color;
    }

    //--------------------------------------------------------------------------
    template<int DIM, typename T>
    LegionColor IndexSpaceNodeT<DIM,T>::linearize_color(Point<DIM,T> point)
    //--------------------------------------------------------------------------
    {
      if (!linearization_ready)
        compute_linearization_metadata();
      // First subtract the offset to get to the origin
      point -= offset;
      LegionColor color = 0;
      for (int idx = 0; idx < DIM; idx++)
        color += point[idx] * strides[idx];
      return color;
    }

    //--------------------------------------------------------------------------
    template<int DIM, typename T>
    void IndexSpaceNodeT<DIM,T>::delinearize_color(LegionColor color,
                                            void *realm_color, TypeTag type_tag)
    //--------------------------------------------------------------------------
    {
#ifdef DEBUG_LEGION
      assert(type_tag == handle.get_type_tag());
#endif
      if (!linearization_ready)
        compute_linearization_metadata();
      Realm::Point<DIM,T> &point = 
        *(static_cast<Realm::Point<DIM,T>*>(realm_color));
      for (int idx = DIM-1; idx >= 0; idx--)
      {
        point[idx] = color/strides[idx]; // truncates
        color -= point[idx] * strides[idx];
      }
      point += offset;
    }

    //--------------------------------------------------------------------------
    template<int DIM, typename T>
    ColorSpaceIterator* 
                       IndexSpaceNodeT<DIM,T>::create_color_space_iterator(void)
    //--------------------------------------------------------------------------
    {
      Realm::IndexSpace<DIM,T> color_space;
      // Wait for a tight space on which to perform the test
      get_realm_index_space(color_space, true/*tight*/); 
      return new ColorSpaceIteratorT<DIM,T>(color_space, this);
    }

    //--------------------------------------------------------------------------
    template<int DIM, typename T>
    size_t IndexSpaceNodeT<DIM,T>::compute_color_offset(LegionColor color)
    //--------------------------------------------------------------------------
    {
      Point<DIM,T> color_point;
      delinearize_color(color, &color_point, handle.get_type_tag());
      Realm::IndexSpace<DIM,T> color_space;
      // Wait for a tight space on which to perform the test
      get_realm_index_space(color_space, true/*tight*/);
      Realm::IndexSpaceIterator<DIM,T> itr(color_space);
      size_t offset = 0;
      while (itr.valid)
      {
        if (itr.rect.contains(color_point))
        {
          unsigned long long stride = 1;
          for (int idx = 0; idx < DIM; idx++)
          {
            offset += (color_point[idx] - itr.rect.lo[idx]) * stride;
            stride *= ((itr.rect.hi[idx] - itr.rect.lo[idx]) + 1);
          }
#ifdef DEBUG_LEGION
          assert(stride == itr.rect.volume());
#endif
          return offset;
        }
        else
          offset += itr.rect.volume();
        itr.step();
      }
      // very bad if we get here because it means we can not find the point
      assert(false); 
      return SIZE_MAX;
    }

    //--------------------------------------------------------------------------
    template<int DIM, typename T>
    bool IndexSpaceNodeT<DIM,T>::contains_color(LegionColor color, 
                                                bool report_error/*=false*/)
    //--------------------------------------------------------------------------
    {
      Realm::Point<DIM,T> point;
      delinearize_color(color, &point, handle.get_type_tag());
      Realm::IndexSpace<DIM,T> space;
      get_realm_index_space(space, true/*tight*/);
      if (!space.contains(point))
      {
        if (report_error)
          REPORT_LEGION_ERROR(ERROR_INVALID_INDEX_SPACE_COLOR,
              "Invalid color request")
        return false;
      }
      else
        return true;
    }

    //--------------------------------------------------------------------------
    template<int DIM, typename T>
    void IndexSpaceNodeT<DIM,T>::instantiate_colors(
                                               std::vector<LegionColor> &colors)
    //--------------------------------------------------------------------------
    {
      colors.resize(get_volume());
      unsigned idx = 0;
      Realm::IndexSpace<DIM,T> space;
      get_realm_index_space(space, true/*tight*/);
      for (Realm::IndexSpaceIterator<DIM,T> rect_itr(space); 
            rect_itr.valid; rect_itr.step())
      {
        for (Realm::PointInRectIterator<DIM,T> itr(rect_itr.rect);
              itr.valid; itr.step(), idx++)
          colors[idx] = linearize_color(&itr.p, handle.get_type_tag());
      }
    }

    //--------------------------------------------------------------------------
    template<int DIM, typename T>
    Domain IndexSpaceNodeT<DIM,T>::get_color_space_domain(void)
    //--------------------------------------------------------------------------
    {
      Realm::IndexSpace<DIM,T> space;
      get_realm_index_space(space, true/*tight*/);
      return Domain(DomainT<DIM,T>(space));
    }

    //--------------------------------------------------------------------------
    template<int DIM, typename T>
    DomainPoint IndexSpaceNodeT<DIM,T>::get_domain_point_color(void) const
    //--------------------------------------------------------------------------
    {
      if (parent == NULL)
        return DomainPoint(color);
      return parent->color_space->delinearize_color_to_point(color); 
    }

    //--------------------------------------------------------------------------
    template<int DIM, typename T>
    DomainPoint IndexSpaceNodeT<DIM,T>::delinearize_color_to_point(
                                                                  LegionColor c)
    //--------------------------------------------------------------------------
    {
      Realm::Point<DIM,T> color_point;
      delinearize_color(c, &color_point, handle.get_type_tag());
      return DomainPoint(Point<DIM,T>(color_point));
    } 

    //--------------------------------------------------------------------------
    template<int DIM, typename T>
    void IndexSpaceNodeT<DIM,T>::pack_index_space(Serializer &rez,
                                                  bool include_size) const
    //--------------------------------------------------------------------------
    {
#ifdef DEBUG_LEGION
      assert(realm_index_space_set.has_triggered());
#endif
      if (include_size)
        rez.serialize<size_t>(sizeof(realm_index_space));
      // No need for the lock, held by the caller
      rez.serialize(realm_index_space);
    }

    //--------------------------------------------------------------------------
    template<int DIM, typename T>
    bool IndexSpaceNodeT<DIM,T>::unpack_index_space(Deserializer &derez,
                                                    AddressSpaceID source)
    //--------------------------------------------------------------------------
    {
      Realm::IndexSpace<DIM,T> result_space;
      derez.deserialize(result_space);
      return set_realm_index_space(source, result_space);
    }

    //--------------------------------------------------------------------------
    template<int DIM, typename T>
    ApEvent IndexSpaceNodeT<DIM,T>::create_equal_children(Operation *op,
                                   IndexPartNode *partition, size_t granularity)
    //--------------------------------------------------------------------------
    {
#ifdef DEBUG_LEGION
      assert(partition->parent == this);
#endif
      const size_t count = partition->color_space->get_volume(); 
      // Common case is not control replication
      std::vector<Realm::IndexSpace<DIM,T> > subspaces;
      Realm::ProfilingRequestSet requests;
      if (context->runtime->profiler != NULL)
        context->runtime->profiler->add_partition_request(requests,
                                                op, DEP_PART_EQUAL);
      Realm::IndexSpace<DIM,T> local_space;
      ApEvent ready = get_realm_index_space(local_space, false/*tight*/);
      if (op->has_execution_fence_event())
        ready = Runtime::merge_events(NULL, ready, 
                  op->get_execution_fence_event());
      ApEvent result(local_space.create_equal_subspaces(count, 
            granularity, subspaces, requests, ready));
#ifdef LEGION_DISABLE_EVENT_PRUNING
      if (!result.exists() || (result == ready))
      {
        ApUserEvent new_result = Runtime::create_ap_user_event(NULL);
        Runtime::trigger_event(NULL, new_result);
        result = new_result;
      }
#endif
#ifdef LEGION_SPY
      LegionSpy::log_deppart_events(op->get_unique_op_id(),handle,ready,result);
#endif
      // Enumerate the colors and assign the spaces
      if (partition->total_children == partition->max_linearized_color)
      {
        for (LegionColor color = 0; color < partition->total_children; color++)
        {
          IndexSpaceNodeT<DIM,T> *child = 
            static_cast<IndexSpaceNodeT<DIM,T>*>(partition->get_child(color));
          if (child->set_realm_index_space(context->runtime->address_space,
                                           subspaces[color]))
            assert(false); // should never hit this
        }
      }
      else
      {
        unsigned subspace_index = 0;
        ColorSpaceIterator *itr = 
          partition->color_space->create_color_space_iterator();
        while (itr->is_valid())
        {
          const LegionColor color = itr->yield_color(); 
          IndexSpaceNodeT<DIM,T> *child = 
            static_cast<IndexSpaceNodeT<DIM,T>*>(partition->get_child(color));
#ifdef DEBUG_LEGION
          assert(subspace_index < subspaces.size());
#endif
          if (child->set_realm_index_space(context->runtime->address_space,
                                           subspaces[subspace_index++]))
            assert(false); // should never hit this
        }
        delete itr;
      }
      return result;
    }

    //--------------------------------------------------------------------------
    template<int DIM, typename T>
    ApEvent IndexSpaceNodeT<DIM,T>::create_equal_children(Operation *op,
                                   IndexPartNode *partition, size_t granularity,
                                   ShardID shard, size_t total_shards)
    //--------------------------------------------------------------------------
    {
#ifdef DEBUG_LEGION
      assert(partition->parent == this);
      assert(total_shards > 0);
#endif
      const size_t count = partition->color_space->get_volume();
      std::set<ApEvent> done_events;
      if (!realm_index_space_set.has_triggered())
        realm_index_space_set.wait();
      // In the case of control replication we do things 
      // one point at a time for the subspaces owned by this shard
      if (partition->total_children == partition->max_linearized_color)
      {
        for (LegionColor color = shard; 
              color < partition->max_linearized_color; color+=total_shards)
        {
          Realm::ProfilingRequestSet requests;
          if (context->runtime->profiler != NULL)
            context->runtime->profiler->add_partition_request(requests,
                                                    op, DEP_PART_EQUAL);
          Realm::IndexSpace<DIM,T> subspace;
          ApEvent result(realm_index_space.create_equal_subspace(count, 
            granularity, color, subspace, requests, index_space_ready));
          IndexSpaceNodeT<DIM,T> *child = 
            static_cast<IndexSpaceNodeT<DIM,T>*>(partition->get_child(color));
          if (child->set_realm_index_space(context->runtime->address_space,
                                           subspace))
            assert(false); // should never hit this
          done_events.insert(result);
        }
      }
      else
      {
        unsigned subspace_index = 0;
        // Always use the partitions color space
        ColorSpaceIterator *itr = 
          partition->color_space->create_color_space_iterator();
        // Skip ahead if necessary for our shard
        for (unsigned idx = 0; idx < shard; idx++)
        {
          subspace_index++;
          itr->yield_color();
          if (!itr->is_valid())
            break;
        }
        while (itr->is_valid())
        {
          const LegionColor color = itr->yield_color();
          Realm::ProfilingRequestSet requests;
          if (context->runtime->profiler != NULL)
            context->runtime->profiler->add_partition_request(requests,
                                                    op, DEP_PART_EQUAL);
          Realm::IndexSpace<DIM,T> subspace;
          ApEvent result(realm_index_space.create_equal_subspace(count, 
            granularity, subspace_index++, subspace, requests, 
            index_space_ready));
          IndexSpaceNodeT<DIM,T> *child = 
            static_cast<IndexSpaceNodeT<DIM,T>*>(partition->get_child(color));
          if (child->set_realm_index_space(context->runtime->address_space,
                                           subspace))
            assert(false); // should never hit this
          done_events.insert(result);
          // Skip ahead for the next color if necessary
          for (unsigned idx = 0; idx < (total_shards-1); idx++)
          {
            subspace_index++;
            itr->yield_color();
            if (!itr->is_valid())
              break;
          }
        }
        delete itr;
      }
      if (!done_events.empty())
        return Runtime::merge_events(NULL, done_events);
      else
        return ApEvent::NO_AP_EVENT;
    }

    //--------------------------------------------------------------------------
    template<int DIM, typename T>
    ApEvent IndexSpaceNodeT<DIM,T>::create_by_union(Operation *op,
                                                    IndexPartNode *partition,
                                                    IndexPartNode *left,
                                                    IndexPartNode *right)
    //--------------------------------------------------------------------------
    {
#ifdef DEBUG_LEGION
      assert(partition->parent == this);
#endif
      const size_t count = partition->color_space->get_volume();
      std::vector<Realm::IndexSpace<DIM,T> > lhs_spaces(count);
      std::vector<Realm::IndexSpace<DIM,T> > rhs_spaces(count);
      std::set<ApEvent> preconditions;
      // First we need to fill in all the subspaces
      unsigned subspace_index = 0;
      if (partition->total_children == partition->max_linearized_color)
      {
        for (LegionColor color = 0; color < partition->total_children; color++)
        {
          IndexSpaceNodeT<DIM,T> *left_child = 
            static_cast<IndexSpaceNodeT<DIM,T>*>(left->get_child(color));
          IndexSpaceNodeT<DIM,T> *right_child = 
            static_cast<IndexSpaceNodeT<DIM,T>*>(right->get_child(color));
#ifdef DEBUG_LEGION
          assert(subspace_index < count);
#endif
          ApEvent left_ready = 
            left_child->get_realm_index_space(lhs_spaces[subspace_index],
                                              false/*tight*/);
          ApEvent right_ready = 
            right_child->get_realm_index_space(rhs_spaces[subspace_index++],
                                               false/*tight*/);
          if (left_ready.exists())
            preconditions.insert(left_ready);
          if (right_ready.exists())
            preconditions.insert(right_ready);
        }
      }
      else
      {
        ColorSpaceIterator *itr = 
          partition->color_space->create_color_space_iterator();
        while (itr->is_valid())
        {
          const LegionColor color = itr->yield_color();
          IndexSpaceNodeT<DIM,T> *left_child = 
            static_cast<IndexSpaceNodeT<DIM,T>*>(partition->get_child(color));
          IndexSpaceNodeT<DIM,T> *right_child = 
            static_cast<IndexSpaceNodeT<DIM,T>*>(right->get_child(color));
#ifdef DEBUG_LEGION
          assert(subspace_index < count);
#endif
          ApEvent left_ready = 
            left_child->get_realm_index_space(lhs_spaces[subspace_index],
                                              false/*tight*/);
          ApEvent right_ready = 
            right_child->get_realm_index_space(rhs_spaces[subspace_index++],
                                               false/*tight*/);
          if (left_ready.exists())
            preconditions.insert(left_ready);
          if (right_ready.exists())
            preconditions.insert(right_ready);
        }
        delete itr;
      }
      std::vector<Realm::IndexSpace<DIM,T> > subspaces;
      Realm::ProfilingRequestSet requests;
      if (context->runtime->profiler != NULL)
        context->runtime->profiler->add_partition_request(requests,
                                              op, DEP_PART_UNIONS);
      if (op->has_execution_fence_event())
        preconditions.insert(op->get_execution_fence_event());
      const ApEvent precondition = Runtime::merge_events(NULL, preconditions);
      ApEvent result(Realm::IndexSpace<DIM,T>::compute_unions(
            lhs_spaces, rhs_spaces, subspaces, requests, precondition));
#ifdef LEGION_DISABLE_EVENT_PRUNING
      if (!result.exists() || (result == precondition))
      {
        ApUserEvent new_result = Runtime::create_ap_user_event(NULL);
        Runtime::trigger_event(NULL, new_result);
        result = new_result;
      }
#endif
#ifdef LEGION_SPY
      LegionSpy::log_deppart_events(op->get_unique_op_id(),
                                    handle, precondition, result);
#endif
      // Now set the index spaces for the results
      subspace_index = 0;
      if (partition->total_children == partition->max_linearized_color)
      {
        for (LegionColor color = 0; color < partition->total_children; color++)
        {
          IndexSpaceNodeT<DIM,T> *child = 
            static_cast<IndexSpaceNodeT<DIM,T>*>(partition->get_child(color));
#ifdef DEBUG_LEGION
          assert(subspace_index < subspaces.size());
#endif
          if (child->set_realm_index_space(context->runtime->address_space,
                                           subspaces[subspace_index++]))
            assert(false); // should never hit this
        }
      }
      else
      {
        ColorSpaceIterator *itr = 
          partition->color_space->create_color_space_iterator();
        while (itr->is_valid())
        {
          const LegionColor color = itr->yield_color();
          IndexSpaceNodeT<DIM,T> *child = 
            static_cast<IndexSpaceNodeT<DIM,T>*>(partition->get_child(color));
#ifdef DEBUG_LEGION
          assert(subspace_index < subspaces.size());
#endif
          if (child->set_realm_index_space(context->runtime->address_space,
                                           subspaces[subspace_index++]))
            assert(false); // should never hit this
        }
        delete itr;
      }
      return result;
    }

    //--------------------------------------------------------------------------
    template<int DIM, typename T>
    ApEvent IndexSpaceNodeT<DIM,T>::create_by_union(Operation *op,
                                                    IndexPartNode *partition,
                                                    IndexPartNode *left,
                                                    IndexPartNode *right,
                                                    ShardID shard, 
                                                    size_t total_shards)
    //--------------------------------------------------------------------------
    {
#ifdef DEBUG_LEGION
      assert(partition->parent == this);
      assert(total_shards > 1);
#endif
      std::vector<Realm::IndexSpace<DIM,T> > lhs_spaces;
      std::vector<Realm::IndexSpace<DIM,T> > rhs_spaces;
      std::vector<LegionColor> colors;
      std::set<ApEvent> preconditions;
      // First we need to fill in all the subspaces
      if (partition->total_children == partition->max_linearized_color)
      {
        for (LegionColor color = shard; 
              color < partition->total_children; color += total_shards)
        {
          IndexSpaceNodeT<DIM,T> *left_child = 
            static_cast<IndexSpaceNodeT<DIM,T>*>(left->get_child(color));
          IndexSpaceNodeT<DIM,T> *right_child = 
            static_cast<IndexSpaceNodeT<DIM,T>*>(right->get_child(color));
          lhs_spaces.resize(lhs_spaces.size() + 1);
          rhs_spaces.resize(rhs_spaces.size() + 1);
          ApEvent left_ready = 
            left_child->get_realm_index_space(lhs_spaces.back(),
                                              false/*tight*/);
          ApEvent right_ready = 
            right_child->get_realm_index_space(rhs_spaces.back(),
                                               false/*tight*/);
          colors.push_back(color);
          if (!left_ready.has_triggered())
            preconditions.insert(left_ready);
          if (!right_ready.has_triggered())
            preconditions.insert(right_ready);
        }
      }
      else
      {
        // Always use the partitions color space
        ColorSpaceIterator *itr = 
          partition->color_space->create_color_space_iterator();
        // Skip ahead if necessary for our shard
        for (unsigned idx = 0; idx < shard; idx++)
        {
          itr->yield_color();
          if (!itr->is_valid())
            break;
        }
        while (itr->is_valid())
        {
          const LegionColor color = itr->yield_color();
          IndexSpaceNodeT<DIM,T> *left_child = 
            static_cast<IndexSpaceNodeT<DIM,T>*>(partition->get_child(color));
          IndexSpaceNodeT<DIM,T> *right_child = 
            static_cast<IndexSpaceNodeT<DIM,T>*>(right->get_child(color));
          lhs_spaces.resize(lhs_spaces.size() + 1);
          rhs_spaces.resize(rhs_spaces.size() + 1);
          ApEvent left_ready = 
            left_child->get_realm_index_space(lhs_spaces.back(),
                                              false/*tight*/);
          ApEvent right_ready = 
            right_child->get_realm_index_space(rhs_spaces.back(),
                                               false/*tight*/);
          colors.push_back(color);
          if (!left_ready.has_triggered())
            preconditions.insert(left_ready);
          if (!right_ready.has_triggered())
            preconditions.insert(right_ready);
          // Skip ahead for the next color if necessary
          for (unsigned idx = 0; idx < (total_shards-1); idx++)
          {
            itr->yield_color();
            if (!itr->is_valid())
              break;
          }
        }
        delete itr;
      }
      if (colors.empty())
        return ApEvent::NO_AP_EVENT;
      std::vector<Realm::IndexSpace<DIM,T> > subspaces;
      Realm::ProfilingRequestSet requests;
      if (context->runtime->profiler != NULL)
        context->runtime->profiler->add_partition_request(requests,
                                              op, DEP_PART_UNIONS);
      const ApEvent precondition = Runtime::merge_events(NULL, preconditions);
      ApEvent result(Realm::IndexSpace<DIM,T>::compute_unions(
            lhs_spaces, rhs_spaces, subspaces, requests, precondition));
#ifdef LEGION_DISABLE_EVENT_PRUNING
      if (!result.exists() || (result == precondition))
      {
        ApUserEvent new_result = Runtime::create_ap_user_event(NULL);
        Runtime::trigger_event(NULL, new_result);
        result = new_result;
      }
#endif
#ifdef LEGION_SPY
      LegionSpy::log_deppart_events(op->get_unique_op_id(),
                                    handle, precondition, result);
#endif
      // Now set the index spaces for the results
      for (unsigned idx = 0; idx < colors.size(); idx++)
      {
        IndexSpaceNodeT<DIM,T> *child = 
            static_cast<IndexSpaceNodeT<DIM,T>*>(
                partition->get_child(colors[idx]));
        if (child->set_realm_index_space(context->runtime->address_space,
                                         subspaces[idx]))
          assert(false); // should never hit this
      }
      return result;
    }

    //--------------------------------------------------------------------------
    template<int DIM, typename T>
    ApEvent IndexSpaceNodeT<DIM,T>::create_by_intersection(Operation *op,
                                                      IndexPartNode *partition,
                                                      IndexPartNode *left,
                                                      IndexPartNode *right)
    //--------------------------------------------------------------------------
    {
#ifdef DEBUG_LEGION
      assert(partition->parent == this);
#endif
      const size_t count = partition->color_space->get_volume();
      std::vector<Realm::IndexSpace<DIM,T> > lhs_spaces(count);
      std::vector<Realm::IndexSpace<DIM,T> > rhs_spaces(count);
      std::set<ApEvent> preconditions;
      // First we need to fill in all the subspaces
      unsigned subspace_index = 0;
      if (partition->total_children == partition->max_linearized_color)
      {
        for (LegionColor color = 0; color < partition->total_children; color++)
        {
          IndexSpaceNodeT<DIM,T> *left_child = 
            static_cast<IndexSpaceNodeT<DIM,T>*>(left->get_child(color));
          IndexSpaceNodeT<DIM,T> *right_child = 
            static_cast<IndexSpaceNodeT<DIM,T>*>(right->get_child(color));
#ifdef DEBUG_LEGION
          assert(subspace_index < count);
#endif
          ApEvent left_ready = 
            left_child->get_realm_index_space(lhs_spaces[subspace_index],
                                              false/*tight*/);
          ApEvent right_ready = 
            right_child->get_realm_index_space(rhs_spaces[subspace_index++],
                                               false/*tight*/);
          if (left_ready.exists())
            preconditions.insert(left_ready);
          if (right_ready.exists())
            preconditions.insert(right_ready);
        }
      }
      else
      {
        ColorSpaceIterator *itr = 
          partition->color_space->create_color_space_iterator();
        while (itr->is_valid())
        {
          const LegionColor color = itr->yield_color();
          IndexSpaceNodeT<DIM,T> *left_child = 
            static_cast<IndexSpaceNodeT<DIM,T>*>(partition->get_child(color));
          IndexSpaceNodeT<DIM,T> *right_child = 
            static_cast<IndexSpaceNodeT<DIM,T>*>(right->get_child(color));
#ifdef DEBUG_LEGION
          assert(subspace_index < count);
#endif
          ApEvent left_ready = 
            left_child->get_realm_index_space(lhs_spaces[subspace_index],
                                              false/*tight*/);
          ApEvent right_ready = 
            right_child->get_realm_index_space(rhs_spaces[subspace_index++],
                                               false/*tight*/);
          if (left_ready.exists())
            preconditions.insert(left_ready);
          if (right_ready.exists())
            preconditions.insert(right_ready);
        }
        delete itr;
      }
      std::vector<Realm::IndexSpace<DIM,T> > subspaces;
      Realm::ProfilingRequestSet requests;
      if (context->runtime->profiler != NULL)
        context->runtime->profiler->add_partition_request(requests,
                                        op, DEP_PART_INTERSECTIONS);
      if (op->has_execution_fence_event())
        preconditions.insert(op->get_execution_fence_event());
      const ApEvent precondition = Runtime::merge_events(NULL, preconditions);
      ApEvent result(Realm::IndexSpace<DIM,T>::compute_intersections(
            lhs_spaces, rhs_spaces, subspaces, requests, precondition));
#ifdef LEGION_DISABLE_EVENT_PRUNING
      if (!result.exists() || (result == precondition))
      {
        ApUserEvent new_result = Runtime::create_ap_user_event(NULL);
        Runtime::trigger_event(NULL, new_result);
        result = new_result;
      }
#endif
#ifdef LEGION_SPY
      LegionSpy::log_deppart_events(op->get_unique_op_id(),
                                    handle, precondition, result);
#endif
      // Now set the index spaces for the results
      subspace_index = 0;
      if (partition->total_children == partition->max_linearized_color)
      {
        for (LegionColor color = 0; color < partition->total_children; color++)
        {
          IndexSpaceNodeT<DIM,T> *child = 
            static_cast<IndexSpaceNodeT<DIM,T>*>(partition->get_child(color));
#ifdef DEBUG_LEGION
          assert(subspace_index < subspaces.size());
#endif
          if (child->set_realm_index_space(context->runtime->address_space,
                                           subspaces[subspace_index++]))
            assert(false); // should never hit this
        }
      }
      else
      {
        ColorSpaceIterator *itr = 
          partition->color_space->create_color_space_iterator();
        while (itr->is_valid())
        {
          const LegionColor color = itr->yield_color();
          IndexSpaceNodeT<DIM,T> *child = 
            static_cast<IndexSpaceNodeT<DIM,T>*>(partition->get_child(color));
#ifdef DEBUG_LEGION
          assert(subspace_index < subspaces.size());
#endif
          if (child->set_realm_index_space(context->runtime->address_space,
                                           subspaces[subspace_index++]))
            assert(false); // should never hit this
        }
        delete itr;
      }
      return result;
    }

    //--------------------------------------------------------------------------
    template<int DIM, typename T>
    ApEvent IndexSpaceNodeT<DIM,T>::create_by_intersection(Operation *op,
                                                    IndexPartNode *partition,
                                                    IndexPartNode *left,
                                                    IndexPartNode *right,
                                                    ShardID shard, 
                                                    size_t total_shards)
    //--------------------------------------------------------------------------
    {
#ifdef DEBUG_LEGION
      assert(partition->parent == this);
      assert(total_shards > 1);
#endif
      std::vector<Realm::IndexSpace<DIM,T> > lhs_spaces;
      std::vector<Realm::IndexSpace<DIM,T> > rhs_spaces;
      std::vector<LegionColor> colors;
      std::set<ApEvent> preconditions;
      // First we need to fill in all the subspaces
      if (partition->total_children == partition->max_linearized_color)
      {
        for (LegionColor color = shard; 
              color < partition->total_children; color += total_shards)
        {
          IndexSpaceNodeT<DIM,T> *left_child = 
            static_cast<IndexSpaceNodeT<DIM,T>*>(left->get_child(color));
          IndexSpaceNodeT<DIM,T> *right_child = 
            static_cast<IndexSpaceNodeT<DIM,T>*>(right->get_child(color));
          lhs_spaces.resize(lhs_spaces.size() + 1);
          rhs_spaces.resize(rhs_spaces.size() + 1);
          ApEvent left_ready = 
            left_child->get_realm_index_space(lhs_spaces.back(),
                                              false/*tight*/);
          ApEvent right_ready = 
            right_child->get_realm_index_space(rhs_spaces.back(),
                                               false/*tight*/);
          colors.push_back(color);
          if (!left_ready.has_triggered())
            preconditions.insert(left_ready);
          if (!right_ready.has_triggered())
            preconditions.insert(right_ready);
        }
      }
      else
      {
        // Always use the partitions color space
        ColorSpaceIterator *itr = 
          partition->color_space->create_color_space_iterator();
        // Skip ahead if necessary for our shard
        for (unsigned idx = 0; idx < shard; idx++)
        {
          itr->yield_color();
          if (!itr->is_valid())
            break;
        }
        while (itr->is_valid())
        {
          const LegionColor color = itr->yield_color();
          IndexSpaceNodeT<DIM,T> *left_child = 
            static_cast<IndexSpaceNodeT<DIM,T>*>(partition->get_child(color));
          IndexSpaceNodeT<DIM,T> *right_child = 
            static_cast<IndexSpaceNodeT<DIM,T>*>(right->get_child(color));
          lhs_spaces.resize(lhs_spaces.size() + 1);
          rhs_spaces.resize(rhs_spaces.size() + 1);
          ApEvent left_ready = 
            left_child->get_realm_index_space(lhs_spaces.back(),
                                              false/*tight*/);
          ApEvent right_ready = 
            right_child->get_realm_index_space(rhs_spaces.back(),
                                               false/*tight*/);
          colors.push_back(color);
          if (!left_ready.has_triggered())
            preconditions.insert(left_ready);
          if (!right_ready.has_triggered())
            preconditions.insert(right_ready);
          // Skip ahead for the next color if necessary
          for (unsigned idx = 0; idx < (total_shards-1); idx++)
          {
            itr->yield_color();
            if (!itr->is_valid())
              break;
          }
        }
        delete itr;
      }
      if (colors.empty())
        return ApEvent::NO_AP_EVENT;
      std::vector<Realm::IndexSpace<DIM,T> > subspaces;
      Realm::ProfilingRequestSet requests;
      if (context->runtime->profiler != NULL)
        context->runtime->profiler->add_partition_request(requests,
                                              op, DEP_PART_INTERSECTIONS);
      const ApEvent precondition = Runtime::merge_events(NULL, preconditions);
      ApEvent result(Realm::IndexSpace<DIM,T>::compute_intersections(
            lhs_spaces, rhs_spaces, subspaces, requests, precondition));
#ifdef LEGION_DISABLE_EVENT_PRUNING
      if (!result.exists() || (result == precondition))
      {
        ApUserEvent new_result = Runtime::create_ap_user_event(NULL);
        Runtime::trigger_event(NULL, new_result);
        result = new_result;
      }
#endif
#ifdef LEGION_SPY
      LegionSpy::log_deppart_events(op->get_unique_op_id(),
                                    handle, precondition, result);
#endif
      // Now set the index spaces for the results
      for (unsigned idx = 0; idx < colors.size(); idx++)
      {
        IndexSpaceNodeT<DIM,T> *child = 
            static_cast<IndexSpaceNodeT<DIM,T>*>(
                partition->get_child(colors[idx]));
        if (child->set_realm_index_space(context->runtime->address_space,
                                         subspaces[idx]))
          assert(false); // should never hit this
      }
      return result;
    }

    //--------------------------------------------------------------------------
    template<int DIM, typename T>
    ApEvent IndexSpaceNodeT<DIM,T>::create_by_intersection(Operation *op,
                                                      IndexPartNode *partition,
                                                      // Left is implicit "this"
                                                      IndexPartNode *right,
                                                      const bool dominates)
    //--------------------------------------------------------------------------
    {
#ifdef DEBUG_LEGION
      assert(partition->parent == this);
#endif
      const size_t count = partition->color_space->get_volume();
      std::vector<Realm::IndexSpace<DIM,T> > rhs_spaces(count);
      std::set<ApEvent> preconditions;
      // First we need to fill in all the subspaces
      unsigned subspace_index = 0;
      if (partition->total_children == partition->max_linearized_color)
      {
        for (LegionColor color = 0; color < partition->total_children; color++)
        {
          IndexSpaceNodeT<DIM,T> *right_child = 
            static_cast<IndexSpaceNodeT<DIM,T>*>(right->get_child(color));
#ifdef DEBUG_LEGION
          assert(subspace_index < count);
#endif
          ApEvent right_ready = 
            right_child->get_realm_index_space(rhs_spaces[subspace_index++],
                                               false/*tight*/);
          if (right_ready.exists())
            preconditions.insert(right_ready);
        }
      }
      else
      {
        ColorSpaceIterator *itr = 
          partition->color_space->create_color_space_iterator();
        while (itr->is_valid())
        {
          const LegionColor color = itr->yield_color();
          IndexSpaceNodeT<DIM,T> *right_child = 
            static_cast<IndexSpaceNodeT<DIM,T>*>(right->get_child(color));
#ifdef DEBUG_LEGION
          assert(subspace_index < count);
#endif
          ApEvent right_ready = 
            right_child->get_realm_index_space(rhs_spaces[subspace_index++],
                                               false/*tight*/);
          if (right_ready.exists())
            preconditions.insert(right_ready);
        }
        delete itr;
      }
      ApEvent result, precondition;
      std::vector<Realm::IndexSpace<DIM,T> > subspaces;
      if (dominates)
      {
        // If we've been told that we dominate then there is no
        // need to event do the intersection tests at all
        subspaces.swap(rhs_spaces);
        result = Runtime::merge_events(NULL, preconditions);
      }
      else
      {
        Realm::ProfilingRequestSet requests;
        if (context->runtime->profiler != NULL)
          context->runtime->profiler->add_partition_request(requests,
                                          op, DEP_PART_INTERSECTIONS);
        Realm::IndexSpace<DIM,T> lhs_space;
        ApEvent left_ready = get_realm_index_space(lhs_space, false/*tight*/);
        if (left_ready.exists())
          preconditions.insert(left_ready);
        if (op->has_execution_fence_event())
          preconditions.insert(op->get_execution_fence_event());
        precondition = Runtime::merge_events(NULL, preconditions);
        result = ApEvent(Realm::IndexSpace<DIM,T>::compute_intersections(
              lhs_space, rhs_spaces, subspaces, requests, precondition));  
      }
#ifdef LEGION_DISABLE_EVENT_PRUNING
      if (!result.exists() || (result == precondition))
      {
        ApUserEvent new_result = Runtime::create_ap_user_event(NULL);
        Runtime::trigger_event(NULL, new_result);
        result = new_result;
      }
#endif
#ifdef LEGION_SPY
      LegionSpy::log_deppart_events(op->get_unique_op_id(),
                                    handle, precondition, result);
#endif
      // Now set the index spaces for the results
      subspace_index = 0;
      if (partition->total_children == partition->max_linearized_color)
      {
        for (LegionColor color = 0; color < partition->total_children; color++)
        {
          IndexSpaceNodeT<DIM,T> *child = 
            static_cast<IndexSpaceNodeT<DIM,T>*>(partition->get_child(color));
#ifdef DEBUG_LEGION
          assert(subspace_index < subspaces.size());
#endif
          if (child->set_realm_index_space(context->runtime->address_space,
                                           subspaces[subspace_index++]))
            assert(false); // should never hit this
        }
      }
      else
      {
        ColorSpaceIterator *itr = 
          partition->color_space->create_color_space_iterator();
        while (itr->is_valid())
        {
          const LegionColor color = itr->yield_color();
          IndexSpaceNodeT<DIM,T> *child = 
            static_cast<IndexSpaceNodeT<DIM,T>*>(partition->get_child(color));
#ifdef DEBUG_LEGION
          assert(subspace_index < subspaces.size());
#endif
          if (child->set_realm_index_space(context->runtime->address_space,
                                           subspaces[subspace_index++]))
            assert(false); // should never hit this
        }
        delete itr;
      }
      return result;
    }

    //--------------------------------------------------------------------------
    template<int DIM, typename T>
    ApEvent IndexSpaceNodeT<DIM,T>::create_by_intersection(Operation *op,
                                                      IndexPartNode *partition,
                                                      // Left is implicit "this"
                                                      IndexPartNode *right,
                                                      ShardID shard,
                                                      size_t total_shards,
                                                      const bool dominates)
    //--------------------------------------------------------------------------
    {
#ifdef DEBUG_LEGION
      assert(partition->parent == this);
      assert(total_shards > 1);
#endif
      std::vector<Realm::IndexSpace<DIM,T> > rhs_spaces;
      std::vector<LegionColor> colors;
      std::set<ApEvent> preconditions;
      // First we need to fill in all the subspaces
      if (partition->total_children == partition->max_linearized_color)
      {
        for (LegionColor color = shard; 
              color < partition->total_children; color += total_shards)
        {
          IndexSpaceNodeT<DIM,T> *right_child = 
            static_cast<IndexSpaceNodeT<DIM,T>*>(right->get_child(color));
          rhs_spaces.resize(rhs_spaces.size() + 1);
          ApEvent right_ready = 
            right_child->get_realm_index_space(rhs_spaces.back(),
                                               false/*tight*/);
          colors.push_back(color);
          if (right_ready.exists())
            preconditions.insert(right_ready);
        }
      }
      else
      {
        ColorSpaceIterator *itr = 
          partition->color_space->create_color_space_iterator();
        // Skip ahead if necessary for our shard
        for (unsigned idx = 0; idx < shard; idx++)
        {
          itr->yield_color();
          if (!itr->is_valid())
            break;
        }
        while (itr->is_valid())
        {
          const LegionColor color = itr->yield_color();
          
          IndexSpaceNodeT<DIM,T> *right_child = 
            static_cast<IndexSpaceNodeT<DIM,T>*>(right->get_child(color));
          rhs_spaces.resize(rhs_spaces.size() + 1);
          ApEvent right_ready = 
            right_child->get_realm_index_space(rhs_spaces.back(),
                                               false/*tight*/);
          colors.push_back(color);
          if (right_ready.exists())
            preconditions.insert(right_ready);
          // Skip ahead for the next color if necessary
          for (unsigned idx = 0; idx < (total_shards-1); idx++)
          {
            itr->yield_color();
            if (!itr->is_valid())
              break;
          }
        }
        delete itr;
      }
      if (colors.empty())
        return ApEvent::NO_AP_EVENT;
      ApEvent result, precondition;
      std::vector<Realm::IndexSpace<DIM,T> > subspaces;
      if (dominates)
      {
        // If we've been told that we dominate then there is no
        // need to event do the intersection tests at all
        subspaces.swap(rhs_spaces);
        result = Runtime::merge_events(NULL, preconditions);
      }
      else
      {
        Realm::ProfilingRequestSet requests;
        if (context->runtime->profiler != NULL)
          context->runtime->profiler->add_partition_request(requests,
                                          op, DEP_PART_INTERSECTIONS);
        Realm::IndexSpace<DIM,T> lhs_space;
        ApEvent left_ready = get_realm_index_space(lhs_space, false/*tight*/);
        if (left_ready.exists())
          preconditions.insert(left_ready);
        if (op->has_execution_fence_event())
          preconditions.insert(op->get_execution_fence_event());
        precondition = Runtime::merge_events(NULL, preconditions);
        result = ApEvent(Realm::IndexSpace<DIM,T>::compute_intersections(
              lhs_space, rhs_spaces, subspaces, requests, precondition));
      }
#ifdef LEGION_DISABLE_EVENT_PRUNING
      if (!result.exists() || (result == precondition))
      {
        ApUserEvent new_result = Runtime::create_ap_user_event(NULL);
        Runtime::trigger_event(NULL, new_result);
        result = new_result;
      }
#endif
#ifdef LEGION_SPY
      LegionSpy::log_deppart_events(op->get_unique_op_id(),
                                    handle, precondition, result);
#endif
      // Now set the index spaces for the results
      for (unsigned idx = 0; idx < colors.size(); idx++)
      {
        IndexSpaceNodeT<DIM,T> *child = 
            static_cast<IndexSpaceNodeT<DIM,T>*>(
                partition->get_child(colors[idx]));
        if (child->set_realm_index_space(context->runtime->address_space,
                                         subspaces[idx]))
          assert(false); // should never hit this
      }
      return result;
    }

    //--------------------------------------------------------------------------
    template<int DIM, typename T>
    ApEvent IndexSpaceNodeT<DIM,T>::create_by_difference(Operation *op,
                                                      IndexPartNode *partition,
                                                      IndexPartNode *left,
                                                      IndexPartNode *right)
    //--------------------------------------------------------------------------
    {
#ifdef DEBUG_LEGION
      assert(partition->parent == this);
#endif
      const size_t count = partition->color_space->get_volume();
      std::vector<Realm::IndexSpace<DIM,T> > lhs_spaces(count);
      std::vector<Realm::IndexSpace<DIM,T> > rhs_spaces(count);
      std::set<ApEvent> preconditions;
      // First we need to fill in all the subspaces
      unsigned subspace_index = 0;
      if (partition->total_children == partition->max_linearized_color)
      {
        for (LegionColor color = 0; color < partition->total_children; color++)
        {
          IndexSpaceNodeT<DIM,T> *left_child = 
            static_cast<IndexSpaceNodeT<DIM,T>*>(left->get_child(color));
          IndexSpaceNodeT<DIM,T> *right_child = 
            static_cast<IndexSpaceNodeT<DIM,T>*>(right->get_child(color));
#ifdef DEBUG_LEGION
          assert(subspace_index < count);
#endif
          ApEvent left_ready = 
            left_child->get_realm_index_space(lhs_spaces[subspace_index],
                                              false/*tight*/);
          ApEvent right_ready = 
            right_child->get_realm_index_space(rhs_spaces[subspace_index++],
                                               false/*tight*/);
          if (left_ready.exists())
            preconditions.insert(left_ready);
          if (right_ready.exists())
            preconditions.insert(right_ready);
        }
      }
      else
      {
        ColorSpaceIterator *itr = 
          partition->color_space->create_color_space_iterator();
        while (itr->is_valid())
        {
          const LegionColor color = itr->yield_color();
          IndexSpaceNodeT<DIM,T> *left_child = 
            static_cast<IndexSpaceNodeT<DIM,T>*>(partition->get_child(color));
          IndexSpaceNodeT<DIM,T> *right_child = 
            static_cast<IndexSpaceNodeT<DIM,T>*>(right->get_child(color));
#ifdef DEBUG_LEGION
          assert(subspace_index < count);
#endif
          ApEvent left_ready = 
            left_child->get_realm_index_space(lhs_spaces[subspace_index],
                                              false/*tight*/);
          ApEvent right_ready = 
            right_child->get_realm_index_space(rhs_spaces[subspace_index++],
                                               false/*tight*/);
          if (left_ready.exists())
            preconditions.insert(left_ready);
          if (right_ready.exists())
            preconditions.insert(right_ready);
        }
        delete itr;
      }
      std::vector<Realm::IndexSpace<DIM,T> > subspaces;
      Realm::ProfilingRequestSet requests;
      if (context->runtime->profiler != NULL)
        context->runtime->profiler->add_partition_request(requests,
                                          op, DEP_PART_DIFFERENCES);
      if (op->has_execution_fence_event())
        preconditions.insert(op->get_execution_fence_event());
      const ApEvent precondition = Runtime::merge_events(NULL, preconditions);
      ApEvent result(Realm::IndexSpace<DIM,T>::compute_differences(
            lhs_spaces, rhs_spaces, subspaces, requests, precondition));
#ifdef LEGION_DISABLE_EVENT_PRUNING
      if (!result.exists() || (result == precondition))
      {
        ApUserEvent new_result = Runtime::create_ap_user_event(NULL);
        Runtime::trigger_event(NULL, new_result);
        result = new_result;
      }
#endif
#ifdef LEGION_SPY
      LegionSpy::log_deppart_events(op->get_unique_op_id(),
                                    handle, precondition, result);
#endif
      // Now set the index spaces for the results
      subspace_index = 0;
      if (partition->total_children == partition->max_linearized_color)
      {
        for (LegionColor color = 0; color < partition->total_children; color++)
        {
          IndexSpaceNodeT<DIM,T> *child = 
            static_cast<IndexSpaceNodeT<DIM,T>*>(partition->get_child(color));
#ifdef DEBUG_LEGION
          assert(subspace_index < subspaces.size());
#endif
          if (child->set_realm_index_space(context->runtime->address_space,
                                           subspaces[subspace_index++]))
            assert(false); // should never hit this
        }
      }
      else
      {
        ColorSpaceIterator *itr = 
          partition->color_space->create_color_space_iterator();
        while (itr->is_valid())
        {
          const LegionColor color = itr->yield_color();
          IndexSpaceNodeT<DIM,T> *child = 
            static_cast<IndexSpaceNodeT<DIM,T>*>(partition->get_child(color));
#ifdef DEBUG_LEGION
          assert(subspace_index < subspaces.size());
#endif
          if (child->set_realm_index_space(context->runtime->address_space,
                                           subspaces[subspace_index++]))
            assert(false); // should never hit this
        }
        delete itr;
      }
      return result;
    }

    //--------------------------------------------------------------------------
    template<int DIM, typename T>
    ApEvent IndexSpaceNodeT<DIM,T>::create_by_difference(Operation *op,
                                                    IndexPartNode *partition,
                                                    IndexPartNode *left,
                                                    IndexPartNode *right,
                                                    ShardID shard, 
                                                    size_t total_shards)
    //--------------------------------------------------------------------------
    {
#ifdef DEBUG_LEGION
      assert(partition->parent == this);
      assert(total_shards > 1);
#endif
      std::vector<Realm::IndexSpace<DIM,T> > lhs_spaces;
      std::vector<Realm::IndexSpace<DIM,T> > rhs_spaces;
      std::vector<LegionColor> colors;
      std::set<ApEvent> preconditions;
      // First we need to fill in all the subspaces
      if (partition->total_children == partition->max_linearized_color)
      {
        for (LegionColor color = shard; 
              color < partition->total_children; color += total_shards)
        {
          IndexSpaceNodeT<DIM,T> *left_child = 
            static_cast<IndexSpaceNodeT<DIM,T>*>(left->get_child(color));
          IndexSpaceNodeT<DIM,T> *right_child = 
            static_cast<IndexSpaceNodeT<DIM,T>*>(right->get_child(color));
          lhs_spaces.resize(lhs_spaces.size() + 1);
          rhs_spaces.resize(rhs_spaces.size() + 1);
          ApEvent left_ready = 
            left_child->get_realm_index_space(lhs_spaces.back(),
                                              false/*tight*/);
          ApEvent right_ready = 
            right_child->get_realm_index_space(rhs_spaces.back(),
                                               false/*tight*/);
          colors.push_back(color);
          if (!left_ready.has_triggered())
            preconditions.insert(left_ready);
          if (!right_ready.has_triggered())
            preconditions.insert(right_ready);
        }
      }
      else
      {
        // Always use the partitions color space
        ColorSpaceIterator *itr = 
          partition->color_space->create_color_space_iterator();
        // Skip ahead if necessary for our shard
        for (unsigned idx = 0; idx < shard; idx++)
        {
          itr->yield_color();
          if (!itr->is_valid())
            break;
        }
        while (itr->is_valid())
        {
          const LegionColor color = itr->yield_color();
          IndexSpaceNodeT<DIM,T> *left_child = 
            static_cast<IndexSpaceNodeT<DIM,T>*>(partition->get_child(color));
          IndexSpaceNodeT<DIM,T> *right_child = 
            static_cast<IndexSpaceNodeT<DIM,T>*>(right->get_child(color));
          lhs_spaces.resize(lhs_spaces.size() + 1);
          rhs_spaces.resize(rhs_spaces.size() + 1);
          ApEvent left_ready = 
            left_child->get_realm_index_space(lhs_spaces.back(),
                                              false/*tight*/);
          ApEvent right_ready = 
            right_child->get_realm_index_space(rhs_spaces.back(),
                                               false/*tight*/);
          colors.push_back(color);
          if (!left_ready.has_triggered())
            preconditions.insert(left_ready);
          if (!right_ready.has_triggered())
            preconditions.insert(right_ready);
        }
        delete itr;
      }
      if (colors.empty())
        return ApEvent::NO_AP_EVENT;
      std::vector<Realm::IndexSpace<DIM,T> > subspaces;
      Realm::ProfilingRequestSet requests;
      if (context->runtime->profiler != NULL)
        context->runtime->profiler->add_partition_request(requests,
                                              op, DEP_PART_DIFFERENCES);
      const ApEvent precondition = Runtime::merge_events(NULL, preconditions);
      ApEvent result(Realm::IndexSpace<DIM,T>::compute_differences(
            lhs_spaces, rhs_spaces, subspaces, requests, precondition));
#ifdef LEGION_DISABLE_EVENT_PRUNING
      if (!result.exists() || (result == precondition))
      {
        ApUserEvent new_result = Runtime::create_ap_user_event(NULL);
        Runtime::trigger_event(NULL, new_result);
        result = new_result;
      }
#endif
#ifdef LEGION_SPY
      LegionSpy::log_deppart_events(op->get_unique_op_id(),
                                    handle, precondition, result);
#endif
      // Now set the index spaces for the results
      for (unsigned idx = 0; idx < colors.size(); idx++)
      {
        IndexSpaceNodeT<DIM,T> *child = 
            static_cast<IndexSpaceNodeT<DIM,T>*>(
                partition->get_child(colors[idx]));
        if (child->set_realm_index_space(context->runtime->address_space,
                                         subspaces[idx]))
          assert(false); // should never hit this
      }
      return result;
    }

    //--------------------------------------------------------------------------
    template<int DIM, typename T>
    ApEvent IndexSpaceNodeT<DIM,T>::create_by_restriction(
                                                      IndexPartNode *partition,
                                                      const void *tran,
                                                      const void *ext,
                                                      int partition_dim,
                                                      ShardID shard,
                                                      size_t total_shards)
    //--------------------------------------------------------------------------
    {
#ifdef DEBUG_LEGION
      // should be called on the color space
      assert(this == partition->color_space); 
#endif
      switch (partition_dim)
      {
#define DIMFUNC(D1) \
        case D1: \
          { \
            const Realm::Matrix<D1,DIM,T> *transform =  \
              static_cast<const Realm::Matrix<D1,DIM,T>*>(tran); \
            const Realm::Rect<D1,T> *extent = \
              static_cast<const Realm::Rect<D1,T>*>(ext); \
            return create_by_restriction_helper<D1>(partition, *transform, \
                                            *extent, shard, total_shards); \
          }
        LEGION_FOREACH_N(DIMFUNC)
#undef DIMFUNC
        default:
          assert(false);
      }
      return ApEvent::NO_AP_EVENT;
    }

    //--------------------------------------------------------------------------
    template<int N, typename T> template<int M>
    ApEvent IndexSpaceNodeT<N,T>::create_by_restriction_helper(
                                        IndexPartNode *partition,
                                        const Realm::Matrix<M,N,T> &transform,
                                        const Realm::Rect<M,T> &extent,
                                        ShardID shard, size_t total_shards)
    //--------------------------------------------------------------------------
    {
      // Get the parent index space in case it has a sparsity map
      IndexSpaceNodeT<M,T> *parent = 
                      static_cast<IndexSpaceNodeT<M,T>*>(partition->parent);
      // No need to wait since we'll just be messing with the bounds
      Realm::IndexSpace<M,T> parent_is;
      parent->get_realm_index_space(parent_is, true/*tight*/);
      Realm::IndexSpace<N,T> local_is;
      get_realm_index_space(local_is, true/*tight*/);
      // Iterate over our points (colors) and fill in the bounds
      for (Realm::IndexSpaceIterator<N,T> rect_itr(local_is); 
            rect_itr.valid; rect_itr.step())
      {
        for (Realm::PointInRectIterator<N,T> color_itr(rect_itr.rect); 
              color_itr.valid; color_itr.step())
        {
          // Get the legion color
          LegionColor color = linearize_color(&color_itr.p, 
                                              handle.get_type_tag());
          if ((total_shards > 1) && ((color % total_shards) != shard))
            continue;
          // Copy the index space from the parent
          Realm::IndexSpace<M,T> child_is = parent_is;
          // Compute the new bounds and intersect it with the parent bounds
          child_is.bounds = parent_is.bounds.intersection(
                              extent + transform * color_itr.p);
          // Get the appropriate child
          IndexSpaceNodeT<M,T> *child = 
            static_cast<IndexSpaceNodeT<M,T>*>(partition->get_child(color));
          // Then set the new index space
          if (child->set_realm_index_space(context->runtime->address_space, 
                                           child_is))
            assert(false); // should never hit this
        }
      }
      // Our only precondition is that the parent index space is computed
      return parent->index_space_ready;
    }

    //--------------------------------------------------------------------------
    template<int DIM, typename T>
    ApEvent IndexSpaceNodeT<DIM,T>::create_by_domain(Operation *op,
                                                    IndexPartNode *partition,
                                                    FutureMapImpl *future_map,
                                                    bool perform_intersections,
                                                    ShardID shard, 
                                                    size_t total_shards)
    //--------------------------------------------------------------------------
    {
#ifdef DEBUG_LEGION
      assert(partition->parent == this);
#endif
      // Demux the color space type to do the actual operations 
      CreateByDomainHelper creator(this, partition, op, future_map, 
                        perform_intersections, shard, total_shards);
      NT_TemplateHelper::demux<CreateByDomainHelper>(
                   partition->color_space->handle.get_type_tag(), &creator);
      return creator.result;
    }

    //--------------------------------------------------------------------------
    template<int DIM, typename T>
    ApEvent IndexSpaceNodeT<DIM,T>::create_by_weights(Operation *op,
                                                    IndexPartNode *partition,
                                                    FutureMapImpl *future_map,
                                                    size_t granularity,
                                                    ShardID shard,
                                                    size_t total_shards)
    //--------------------------------------------------------------------------
    {
#ifdef DEBUG_LEGION
      assert(partition->parent == this);
#endif
      // Demux the color space type to do the actual operations 
      CreateByWeightHelper creator(this, partition, op, future_map,
                                   granularity, shard, total_shards);
      NT_TemplateHelper::demux<CreateByWeightHelper>(
                   partition->color_space->handle.get_type_tag(), &creator);
      return creator.result;
    }

    //--------------------------------------------------------------------------
    template<int DIM, typename T>
    ApEvent IndexSpaceNodeT<DIM,T>::create_by_field(Operation *op,
                                                    IndexPartNode *partition,
                              const std::vector<FieldDataDescriptor> &instances,
                                                    ApEvent instances_ready)
    //--------------------------------------------------------------------------
    {
#ifdef DEBUG_LEGION
      assert(partition->parent == this);
#endif
      // Demux the color space type to do the actual operations 
      CreateByFieldHelper creator(this,op,partition,instances,instances_ready);
      NT_TemplateHelper::demux<CreateByFieldHelper>(
                   partition->color_space->handle.get_type_tag(), &creator);
      return creator.result;
    }
#endif // defined(DEFINE_NT_TEMPLATES)

#ifdef DEFINE_NTNT_TEMPLATES
    //--------------------------------------------------------------------------
    template<int DIM, typename T> template<int COLOR_DIM, typename COLOR_T>
    ApEvent IndexSpaceNodeT<DIM,T>::create_by_domain_helper(Operation *op,
                          IndexPartNode *partition, FutureMapImpl *future_map,
                          bool perform_intersections, 
                          ShardID local_shard, size_t total_shards)
    //--------------------------------------------------------------------------
    {
      IndexSpaceNodeT<COLOR_DIM,COLOR_T> *color_space = 
       static_cast<IndexSpaceNodeT<COLOR_DIM,COLOR_T>*>(partition->color_space);
      // Enumerate the color space
      Realm::IndexSpace<COLOR_DIM,COLOR_T> realm_color_space;
      color_space->get_realm_index_space(realm_color_space, true/*tight*/);

      std::set<ApEvent> result_events;
      Realm::IndexSpace<DIM,T> parent_space;
      ApEvent parent_ready;
      if (perform_intersections)
      {
        parent_ready = get_realm_index_space(parent_space, false/*tight*/);
        if (op->has_execution_fence_event())
        {
          if (parent_ready.exists())
            parent_ready = Runtime::merge_events(NULL, parent_ready,
                                    op->get_execution_fence_event());
          else
            parent_ready = op->get_execution_fence_event();
        }
      }
      DomainT<COLOR_DIM,COLOR_T> future_map_space = future_map->get_domain();
      // We'll check for the case where future map space is the same as
      // the color space as we can implement this much more effeciently
      // and it is the most common case for 
      if ((future_map_space.bounds == realm_color_space.bounds) &&
          (future_map_space.sparsity.id == realm_color_space.sparsity.id))
      {
        // Fast case for when we know that the bounds of future map
        // is the same as the color space of the new partition
        // Get the shard-local futures for this future map            
        std::map<DomainPoint,FutureImpl*> shard_local_futures;
        future_map->get_shard_local_futures(shard_local_futures);
        for (std::map<DomainPoint,FutureImpl*>::const_iterator it = 
             shard_local_futures.begin(); it != shard_local_futures.end(); it++)
        {
          const Point<COLOR_DIM,COLOR_T> point = it->first;
          LegionColor child_color = color_space->linearize_color(&point,
                                        color_space->handle.get_type_tag());
          IndexSpaceNodeT<DIM,T> *child = static_cast<IndexSpaceNodeT<DIM,T>*>(
                                            partition->get_child(child_color));
          if (it->second->get_untyped_size(true/*internal*/) != sizeof(Domain))
            REPORT_LEGION_ERROR(ERROR_INVALID_PARTITION_BY_DOMAIN_VALUE,
                "An invalid future size was found in a partition by domain "
                "call. All futures must contain Domain objects.")
          const Domain *domain = static_cast<Domain*>(
              it->second->get_untyped_result(true, NULL, true/*internal*/));
          const DomainT<DIM,T> domaint = *domain;
          Realm::IndexSpace<DIM,T> child_space = domaint;
          if (perform_intersections)
          {
            Realm::ProfilingRequestSet requests;
            if (context->runtime->profiler != NULL)
              context->runtime->profiler->add_partition_request(requests,
                                              op, DEP_PART_INTERSECTIONS);
            Realm::IndexSpace<DIM,T> result;
            ApEvent ready(Realm::IndexSpace<DIM,T>::compute_intersection(
                  parent_space, child_space, result, requests, parent_ready));
            child_space = result;
            if (ready.exists())
              result_events.insert(ready);
          }
          if (child->set_realm_index_space(context->runtime->address_space,
                                           child_space))
            assert(false); // should never hit this
        }
      }
      else
      {
        // This is the slow case where the color space is not the same
        // as the domain of the future map
        // Make all the entries for the color space
        ShardID next_local_shard = 0;
        const Domain &future_map_domain = future_map->get_domain();
        for (Realm::IndexSpaceIterator<COLOR_DIM,COLOR_T> 
              rect_iter(realm_color_space); rect_iter.valid; rect_iter.step())
        {
          for (Realm::PointInRectIterator<COLOR_DIM,COLOR_T> 
                itr(rect_iter.rect); itr.valid; itr.step())
          {
            const DomainPoint key(Point<COLOR_DIM,COLOR_T>(itr.p));
            FutureImpl *future = NULL;
            // Check to see if the future is contained in the future map
            if (future_map_domain.contains(key))
            {
              // If the future map can have this future, see if it is
              // a local future
              future = future_map->find_shard_local_future(key);
              if (future == NULL)
                continue;
            }
            else
            {
              // If this not a point in the future map we round-robin
              // responsibility for these across the shards
              const ShardID shard = next_local_shard++;
              if (next_local_shard == total_shards)
                next_local_shard = 0;
              if (shard != local_shard)
                continue;
            }
            LegionColor child_color = color_space->linearize_color(&itr.p,
                                          color_space->handle.get_type_tag());
            IndexSpaceNodeT<DIM,T> *child = 
              static_cast<IndexSpaceNodeT<DIM,T>*>(
                  partition->get_child(child_color));
            Realm::IndexSpace<DIM,T> child_space;
            if (future != NULL)
            {
              if (future->get_untyped_size(true/*internal*/) != 
                    sizeof(Domain))
                REPORT_LEGION_ERROR(ERROR_INVALID_PARTITION_BY_DOMAIN_VALUE,
                    "An invalid future size was found in a partition by domain "
                    "call. All futures must contain Domain objects.")
              const Domain *domain = static_cast<Domain*>(
                  future->get_untyped_result(true, NULL, true/*internal*/));
              const DomainT<DIM,T> domaint = *domain;
              child_space = domaint;
              if (perform_intersections)
              {
                Realm::ProfilingRequestSet requests;
                if (context->runtime->profiler != NULL)
                  context->runtime->profiler->add_partition_request(requests,
                                                  op, DEP_PART_INTERSECTIONS);
                Realm::IndexSpace<DIM,T> result;
                ApEvent ready(Realm::IndexSpace<DIM,T>::compute_intersection(
                    parent_space, child_space, result, requests, parent_ready));
                child_space = result;
                if (ready.exists())
                  result_events.insert(ready);
              }
            }
            else
              child_space = Realm::IndexSpace<DIM,T>::make_empty();
            if (child->set_realm_index_space(context->runtime->address_space,
                                             child_space))
              assert(false); // should never hit this
          }
        }
      }
      if (result_events.empty())
        return ApEvent::NO_AP_EVENT;
      return Runtime::merge_events(NULL, result_events);
    }

    //--------------------------------------------------------------------------
    template<int DIM, typename T> template<int COLOR_DIM, typename COLOR_T>
    ApEvent IndexSpaceNodeT<DIM,T>::create_by_weight_helper(Operation *op,
                         IndexPartNode *partition, FutureMapImpl *future_map, 
                         size_t granularity, ShardID shard, size_t total_shards)
    //--------------------------------------------------------------------------
    {
      IndexSpaceNodeT<COLOR_DIM,COLOR_T> *color_space = 
       static_cast<IndexSpaceNodeT<COLOR_DIM,COLOR_T>*>(partition->color_space);
      // Enumerate the color space
      Realm::IndexSpace<COLOR_DIM,COLOR_T> realm_color_space;
      color_space->get_realm_index_space(realm_color_space, true/*tight*/); 
      const size_t count = realm_color_space.volume();
      // Unpack the futures and fill in the weights appropriately
      std::vector<int> weights;
      std::vector<size_t> long_weights;
      std::vector<LegionColor> child_colors(count);
      unsigned color_index = 0;
      std::map<DomainPoint,Future> futures;
      future_map->get_all_futures(futures);
      // Make all the entries for the color space
      for (Realm::IndexSpaceIterator<COLOR_DIM,COLOR_T> 
            rect_iter(realm_color_space); rect_iter.valid; rect_iter.step())
      {
        for (Realm::PointInRectIterator<COLOR_DIM,COLOR_T> 
              itr(rect_iter.rect); itr.valid; itr.step())
        {
          const DomainPoint key(Point<COLOR_DIM,COLOR_T>(itr.p));
          std::map<DomainPoint,Future>::const_iterator finder = 
            futures.find(key);
          if (finder == futures.end())
            REPORT_LEGION_ERROR(ERROR_MISSING_PARTITION_BY_WEIGHT_COLOR,
                "A partition by weight call is missing an entry for a "
                "color in the color space. All colors must be present.")
          FutureImpl *future = future_map->unpack_future(finder->second);
          const size_t future_size = future->get_untyped_size(true/*internal*/);
          if (future_size == sizeof(int))
          {
            if (weights.empty())
            {
              if (!long_weights.empty())
                REPORT_LEGION_ERROR(ERROR_INVALID_PARTITION_BY_WEIGHT_VALUE,
                  "An invalid future size was found in a partition by weight "
                  "call. All futures must be consistent int or size_t values.")
              weights.resize(count);
            }
            weights[color_index] = *(static_cast<int*>(
              future->get_untyped_result(true, NULL, true/*internal*/)));
          }
          else if (future_size == sizeof(size_t))
          {
            if (long_weights.empty())
            {
              if (!weights.empty())
                REPORT_LEGION_ERROR(ERROR_INVALID_PARTITION_BY_WEIGHT_VALUE,
                  "An invalid future size was found in a partition by weight "
                  "call. All futures must be consistent int or size_t values.")
              long_weights.resize(count);
            }
            long_weights[color_index] = *(static_cast<size_t*>(
              future->get_untyped_result(true, NULL, true/*internal*/)));
          }
          else
            REPORT_LEGION_ERROR(ERROR_INVALID_PARTITION_BY_WEIGHT_VALUE,
                  "An invalid future size was found in a partition by weight "
                  "call. All futures must contain int or size_t values.")
          child_colors[color_index++] = color_space->linearize_color(&itr.p,
                                          color_space->handle.get_type_tag());
        }
      }
      Realm::ProfilingRequestSet requests;
      if (context->runtime->profiler != NULL)
        context->runtime->profiler->add_partition_request(requests,
                                                op, DEP_PART_WEIGHTS);
      Realm::IndexSpace<DIM,T> local_space;
      ApEvent ready = get_realm_index_space(local_space, false/*tight*/);
      if (op->has_execution_fence_event())
        ready = Runtime::merge_events(NULL, ready, 
                  op->get_execution_fence_event());
      std::vector<Realm::IndexSpace<DIM,T> > subspaces;
      ApEvent result(weights.empty() ?
          local_space.create_weighted_subspaces(count,
            granularity, long_weights, subspaces, requests, ready) :
          local_space.create_weighted_subspaces(count,
            granularity, weights, subspaces, requests, ready));
#ifdef LEGION_DISABLE_EVENT_PRUNING
      if (!result.exists() || (result == ready))
      {
        ApUserEvent new_result = Runtime::create_ap_user_event(NULL);
        Runtime::trigger_event(NULL, new_result);
        result = new_result;
      }
#endif
#ifdef LEGION_SPY
      LegionSpy::log_deppart_events(op->get_unique_op_id(),handle,ready,result);
#endif
      for (unsigned idx = 0; idx < count; idx++)
      {
        if ((idx % total_shards) == shard)
        {
          IndexSpaceNodeT<DIM,T> *child = 
              static_cast<IndexSpaceNodeT<DIM,T>*>(
                  partition->get_child(child_colors[idx]));
          if (child->set_realm_index_space(context->runtime->address_space,
                                           subspaces[idx]))
              assert(false); // should never hit this
        }
        else // We don't need this because another shard handled it
          subspaces[idx].destroy();
      }
      return result;
    }

    //--------------------------------------------------------------------------
    template<int DIM, typename T> template<int COLOR_DIM, typename COLOR_T>
    ApEvent IndexSpaceNodeT<DIM,T>::create_by_field_helper(Operation *op,
                                                      IndexPartNode *partition,
                             const std::vector<FieldDataDescriptor> &instances,
                                                       ApEvent instances_ready)
    //--------------------------------------------------------------------------
    {
      IndexSpaceNodeT<COLOR_DIM,COLOR_T> *color_space = 
       static_cast<IndexSpaceNodeT<COLOR_DIM,COLOR_T>*>(partition->color_space);
      // Enumerate the color space
      Realm::IndexSpace<COLOR_DIM,COLOR_T> realm_color_space;
      color_space->get_realm_index_space(realm_color_space, true/*tight*/);
      std::vector<Realm::Point<COLOR_DIM,COLOR_T> > colors;
      std::vector<LegionColor> child_colors;
      const TypeTag color_type = color_space->handle.get_type_tag();
      const size_t num_colors = realm_color_space.volume();
      colors.resize(num_colors);
      child_colors.resize(num_colors);
      unsigned index = 0;
      for (Realm::IndexSpaceIterator<COLOR_DIM,COLOR_T> 
            rect_iter(realm_color_space); rect_iter.valid; rect_iter.step())
      {
        for (Realm::PointInRectIterator<COLOR_DIM,COLOR_T> 
              itr(rect_iter.rect); itr.valid; itr.step(), index++)
        {
#ifdef DEBUG_LEGION
          assert(index < colors.size());
#endif
          colors[index] = itr.p;
          child_colors[index] = color_space->linearize_color(&itr.p,color_type);
        }
      }
      // Translate the instances to realm field data descriptors
      typedef Realm::FieldDataDescriptor<Realm::IndexSpace<DIM,T>,
                Realm::Point<COLOR_DIM,COLOR_T> > RealmDescriptor;
      std::vector<RealmDescriptor> descriptors(instances.size());
      std::set<ApEvent> preconditions; 
      for (unsigned idx = 0; idx < instances.size(); idx++)
      {
        const FieldDataDescriptor &src = instances[idx];
        RealmDescriptor &dst = descriptors[idx];
        dst.inst = src.inst;
        dst.field_offset = src.field_offset;
        IndexSpaceNodeT<DIM,T> *node = static_cast<IndexSpaceNodeT<DIM,T>*>(
                                          context->get_node(src.index_space));
        ApEvent ready = node->get_realm_index_space(dst.index_space, 
                                                    false/*tight*/);
        if (ready.exists())
          preconditions.insert(ready);
      }
      // Get the profiling requests
      Realm::ProfilingRequestSet requests;
      if (context->runtime->profiler != NULL)
        context->runtime->profiler->add_partition_request(requests,
                                            op, DEP_PART_BY_FIELD);
      // Perform the operation
      std::vector<Realm::IndexSpace<DIM,T> > subspaces;
      Realm::IndexSpace<DIM,T> local_space;
      ApEvent ready = get_realm_index_space(local_space, false/*tight*/);
      if (ready.exists())
        preconditions.insert(ready);
      preconditions.insert(instances_ready);
      if (op->has_execution_fence_event())
        preconditions.insert(op->get_execution_fence_event());
      ApEvent precondition = Runtime::merge_events(NULL, preconditions);
      ApEvent result(local_space.create_subspaces_by_field(
            descriptors, colors, subspaces, requests, precondition));
#ifdef DEBUG_LEGION
      assert(child_colors.size() == subspaces.size());
#endif
#ifdef LEGION_DISABLE_EVENT_PRUNING
      if (!result.exists() || (result == precondition))
      {
        ApUserEvent new_result = Runtime::create_ap_user_event(NULL);
        Runtime::trigger_event(NULL, new_result);
        result = new_result;
      }
#endif
#ifdef LEGION_SPY
      LegionSpy::log_deppart_events(op->get_unique_op_id(),handle,
                                    precondition, result);
#endif
      // Update the children with the names of their subspaces 
      for (unsigned idx = 0; idx < child_colors.size(); idx++)
      {
        IndexSpaceNodeT<DIM,T> *child = static_cast<IndexSpaceNodeT<DIM,T>*>(
                                  partition->get_child(child_colors[idx]));
        if (child->set_realm_index_space(context->runtime->address_space,
                                         subspaces[idx]))
          assert(false); // should never hit this
      }
      return result;
    }
#endif // defined(DEFINE_NTNT_TEMPLATES)

#ifdef DEFINE_NT_TEMPLATES
    //--------------------------------------------------------------------------
    template<int DIM, typename T>
    ApEvent IndexSpaceNodeT<DIM,T>::create_by_image(Operation *op,
                                                    IndexPartNode *partition,
                                                    IndexPartNode *projection,
                            const std::vector<FieldDataDescriptor> &instances,
                                                    ApEvent instances_ready,
                                                    ShardID shard,
                                                    size_t total_shards)
    //--------------------------------------------------------------------------
    {
#ifdef DEBUG_LEGION
      assert(partition->parent == this);
#endif
      // Demux the projection type to do the actual operations
      CreateByImageHelper creator(this, op, partition, projection, instances, 
                                  instances_ready, shard, total_shards);
      NT_TemplateHelper::demux<CreateByImageHelper>(
          projection->handle.get_type_tag(), &creator);
      return creator.result;
    }
#endif // defined(DEFINE_NT_TEMPLATES)

#ifdef DEFINE_NTNT_TEMPLATES    
    //--------------------------------------------------------------------------
    template<int DIM1, typename T1> template<int DIM2, typename T2>
    ApEvent IndexSpaceNodeT<DIM1,T1>::create_by_image_helper(Operation *op,
                                                    IndexPartNode *partition,
                                                    IndexPartNode *projection,
                            const std::vector<FieldDataDescriptor> &instances,
                                                    ApEvent instances_ready,
                                                    ShardID shard,
                                                    size_t total_shards)
    //--------------------------------------------------------------------------
    {
      std::vector<Realm::IndexSpace<DIM2,T2> > sources; 
      std::vector<LegionColor> child_colors;
      const size_t volume = projection->color_space->get_volume();
      if (total_shards > 1)
      {
        const size_t max_children = (volume + total_shards - 1) / total_shards;
        sources.reserve(max_children);
        child_colors.reserve(max_children);
      }
      else
      {
        sources.reserve(volume);
        child_colors.reserve(volume);
      }
      // Get the index spaces of the projection partition
      std::set<ApEvent> preconditions; 
      if (partition->total_children == partition->max_linearized_color)
      {
        // Always use the partitions color space
        for (LegionColor color = shard; 
              color < partition->total_children; color+=total_shards)
        {
          child_colors.push_back(color);
          // Get the child of the projection partition
          IndexSpaceNodeT<DIM2,T2> *child = 
           static_cast<IndexSpaceNodeT<DIM2,T2>*>(projection->get_child(color));
          sources.resize(sources.size() + 1);
          ApEvent ready = child->get_realm_index_space(sources.back(),
                                                       false/*tight*/);
          if (ready.exists())
            preconditions.insert(ready);
        }
      }
      else
      {
        // Always use the partitions color space
        ColorSpaceIterator *itr = 
          partition->color_space->create_color_space_iterator();
        // Skip ahead if necessary for our shard
        for (unsigned idx = 0; idx < shard; idx++)
        {
          itr->yield_color();
          if (!itr->is_valid())
            break;
        }
        while (itr->is_valid())
        {
          const LegionColor color = itr->yield_color();
          child_colors.push_back(color);
          // Get the child of the projection partition
          IndexSpaceNodeT<DIM2,T2> *child = 
           static_cast<IndexSpaceNodeT<DIM2,T2>*>(projection->get_child(color));
          sources.resize(sources.size() + 1);
          ApEvent ready = child->get_realm_index_space(sources.back(),
                                                       false/*tight*/);
          if (ready.exists())
            preconditions.insert(ready);
          // Skip ahead for the next color if necessary
          for (unsigned idx = 0; idx < (total_shards-1); idx++)
          {
            itr->yield_color();
            if (!itr->is_valid())
              break;
          }
        }
        delete itr;
      }
      // Translate the descriptors into realm descriptors
      typedef Realm::FieldDataDescriptor<Realm::IndexSpace<DIM2,T2>,
                                       Realm::Point<DIM1,T1> > RealmDescriptor;
      std::vector<RealmDescriptor> descriptors(instances.size());
      for (unsigned idx = 0; idx < instances.size(); idx++)
      {
        const FieldDataDescriptor &src = instances[idx];
        RealmDescriptor &dst = descriptors[idx];
        dst.inst = src.inst;
        dst.field_offset = src.field_offset;
        IndexSpaceNodeT<DIM2,T2> *node = static_cast<IndexSpaceNodeT<DIM2,T2>*>(
                                          context->get_node(src.index_space));
        ApEvent ready = node->get_realm_index_space(dst.index_space,
                                                    false/*tight*/);
        if (ready.exists())
          preconditions.insert(ready);
      }
      // Get the profiling requests
      Realm::ProfilingRequestSet requests;
      if (context->runtime->profiler != NULL)
        context->runtime->profiler->add_partition_request(requests,
                                            op, DEP_PART_BY_IMAGE);
      // Perform the operation
      std::vector<Realm::IndexSpace<DIM1,T1> > subspaces;
      Realm::IndexSpace<DIM1,T1> local_space;
      ApEvent ready = get_realm_index_space(local_space, false/*tight*/);
      if (ready.exists())
        preconditions.insert(ready);
      preconditions.insert(instances_ready);
      if (op->has_execution_fence_event())
        preconditions.insert(op->get_execution_fence_event());
      ApEvent precondition = Runtime::merge_events(NULL, preconditions);
      ApEvent result(local_space.create_subspaces_by_image(descriptors,
            sources, subspaces, requests, precondition));
#ifdef DEBUG_LEGION
      // This should be true after the call
      assert(child_colors.size() == subspaces.size());
#endif
#ifdef LEGION_DISABLE_EVENT_PRUNING
      if (!result.exists() || (result == precondition))
      {
        ApUserEvent new_result = Runtime::create_ap_user_event(NULL);
        Runtime::trigger_event(NULL, new_result);
        result = new_result;
      }
#endif
#ifdef LEGION_SPY
      LegionSpy::log_deppart_events(op->get_unique_op_id(),handle,
                                    precondition, result);
#endif
      // Update the child subspaces of the image
      for (unsigned idx = 0; idx < child_colors.size(); idx++)
      {
        // Get the child of the projection partition
        IndexSpaceNodeT<DIM1,T1> *child = 
          static_cast<IndexSpaceNodeT<DIM1,T1>*>(
              partition->get_child(child_colors[idx]));
        if (child->set_realm_index_space(context->runtime->address_space,
                                         subspaces[idx]))
          assert(false); // should never hit this
      }
      return result;
    }
#endif // defined(DEFINE_NTNT_TEMPLATES)

#ifdef DEFINE_NT_TEMPLATES
    //--------------------------------------------------------------------------
    template<int DIM, typename T>
    ApEvent IndexSpaceNodeT<DIM,T>::create_by_image_range(Operation *op,
                                                    IndexPartNode *partition,
                                                    IndexPartNode *projection,
                            const std::vector<FieldDataDescriptor> &instances,
                                                    ApEvent instances_ready,
                                                    ShardID shard,
                                                    size_t total_shards)
    //--------------------------------------------------------------------------
    {
#ifdef DEBUG_LEGION
      assert(partition->parent == this);
#endif
      // Demux the projection type to do the actual operations
      CreateByImageRangeHelper creator(this, op, partition, projection,
                       instances, instances_ready, shard, total_shards);
      NT_TemplateHelper::demux<CreateByImageRangeHelper>(
          projection->handle.get_type_tag(), &creator);
      return creator.result;
    }
#endif // defined(DEFINE_NT_TEMPLATES)

#ifdef DEFINE_NTNT_TEMPLATES
    //--------------------------------------------------------------------------
    template<int DIM1, typename T1> template<int DIM2, typename T2>
    ApEvent IndexSpaceNodeT<DIM1,T1>::create_by_image_range_helper(
                                                    Operation *op,
                                                    IndexPartNode *partition,
                                                    IndexPartNode *projection,
                            const std::vector<FieldDataDescriptor> &instances,
                                                    ApEvent instances_ready,
                                                    ShardID shard,
                                                    size_t total_shards)
    //--------------------------------------------------------------------------
    {
      std::vector<Realm::IndexSpace<DIM2,T2> > sources; 
      std::vector<LegionColor> child_colors;
      const size_t volume = projection->color_space->get_volume();
      if (total_shards > 1)
      {
        const size_t max_children = (volume + total_shards - 1) / total_shards;
        sources.reserve(max_children);
        child_colors.reserve(max_children);
      }
      else
      {
        sources.reserve(volume);
        child_colors.reserve(volume);
      }
      // Get the index spaces of the projection partition
      std::set<ApEvent> preconditions;
      if (partition->total_children == partition->max_linearized_color)
      {
        // Always use the partitions color space
        for (LegionColor color = shard; 
              color < partition->total_children; color+=total_shards)
        {
          child_colors.push_back(color);
          // Get the child of the projection partition
          IndexSpaceNodeT<DIM2,T2> *child = 
           static_cast<IndexSpaceNodeT<DIM2,T2>*>(projection->get_child(color));
          sources.resize(sources.size() + 1);
          ApEvent ready = child->get_realm_index_space(sources.back(),
                                                       false/*tight*/);
          if (ready.exists())
            preconditions.insert(ready);
        }
      }
      else
      {
        ColorSpaceIterator *itr = 
          partition->color_space->create_color_space_iterator();
        // Skip ahead if necessary for our shard
        for (unsigned idx = 0; idx < shard; idx++)
        {
          itr->yield_color();
          if (!itr->is_valid())
            break;
        }
        // Always use the partitions color space
        while (itr->is_valid())
        {
          const LegionColor color = itr->yield_color();
          child_colors.push_back(color);
          // Get the child of the projection partition
          IndexSpaceNodeT<DIM2,T2> *child = 
           static_cast<IndexSpaceNodeT<DIM2,T2>*>(projection->get_child(color));
          sources.resize(sources.size() + 1);
          ApEvent ready = child->get_realm_index_space(sources.back(),
                                                       false/*tight*/);
          if (ready.exists())
            preconditions.insert(ready);
          // Skip ahead for the next color if necessary
          for (unsigned idx = 0; idx < (total_shards-1); idx++)
          {
            itr->yield_color();
            if (!itr->is_valid())
              break;
          }
        }
        delete itr;
      }
      // Translate the descriptors into realm descriptors
      typedef Realm::FieldDataDescriptor<Realm::IndexSpace<DIM2,T2>,
                                       Realm::Rect<DIM1,T1> > RealmDescriptor;
      std::vector<RealmDescriptor> descriptors(instances.size());
      for (unsigned idx = 0; idx < instances.size(); idx++)
      {
        const FieldDataDescriptor &src = instances[idx];
        RealmDescriptor &dst = descriptors[idx];
        dst.inst = src.inst;
        dst.field_offset = src.field_offset;
        IndexSpaceNodeT<DIM2,T2> *node = static_cast<IndexSpaceNodeT<DIM2,T2>*>(
                                          context->get_node(src.index_space));
        ApEvent ready = node->get_realm_index_space(dst.index_space,
                                                    false/*tight*/);
        if (ready.exists())
          preconditions.insert(ready);
      }
      // Get the profiling requests
      Realm::ProfilingRequestSet requests;
      if (context->runtime->profiler != NULL)
        context->runtime->profiler->add_partition_request(requests,
                                            op, DEP_PART_BY_IMAGE_RANGE);
      // Perform the operation
      std::vector<Realm::IndexSpace<DIM1,T1> > subspaces;
      Realm::IndexSpace<DIM1,T1> local_space;
      ApEvent ready = get_realm_index_space(local_space, false/*tight*/);
      if (ready.exists())
        preconditions.insert(ready);
      preconditions.insert(instances_ready);
      if (op->has_execution_fence_event())
        preconditions.insert(op->get_execution_fence_event());
      ApEvent precondition = Runtime::merge_events(NULL, preconditions);
      ApEvent result(local_space.create_subspaces_by_image(descriptors,
            sources, subspaces, requests, precondition));
#ifdef DEBUG_LEGION
      // Should be true after the call
      assert(subspaces.size() == child_colors.size());
#endif
#ifdef LEGION_DISABLE_EVENT_PRUNING
      if (!result.exists() || (result == precondition))
      {
        ApUserEvent new_result = Runtime::create_ap_user_event(NULL);
        Runtime::trigger_event(NULL, new_result);
        result = new_result;
      }
#endif
#ifdef LEGION_SPY
      LegionSpy::log_deppart_events(op->get_unique_op_id(),handle,
                                    precondition, result);
#endif
      // Update the child subspaces of the image
      for (unsigned idx = 0; idx < child_colors.size(); idx++)
      {
        IndexSpaceNodeT<DIM1,T1> *child = 
           static_cast<IndexSpaceNodeT<DIM1,T1>*>(
               partition->get_child(child_colors[idx]));
        if (child->set_realm_index_space(context->runtime->address_space,
                                         subspaces[idx]))
          assert(false); // should never hit this
      }
      return result;
    }
#endif // defined(DEFINE_NTNT_TEMPLATES)

#ifdef DEFINE_NT_TEMPLATES
    //--------------------------------------------------------------------------
    template<int DIM, typename T>
    ApEvent IndexSpaceNodeT<DIM,T>::create_by_preimage(Operation *op,
                                                    IndexPartNode *partition,
                                                    IndexPartNode *projection,
                            const std::vector<FieldDataDescriptor> &instances,
                                                    ApEvent instances_ready)
    //--------------------------------------------------------------------------
    {
#ifdef DEBUG_LEGION
      assert(partition->parent == this);
#endif
      // Demux the projection type to do the actual operations
      CreateByPreimageHelper creator(this, op, partition, projection,
                                     instances, instances_ready);
      NT_TemplateHelper::demux<CreateByPreimageHelper>(
          projection->handle.get_type_tag(), &creator);
      return creator.result;
    }
#endif // defined(DEFINE_NT_TEMPLATES)

#ifdef DEFINE_NTNT_TEMPLATES
    //--------------------------------------------------------------------------
    template<int DIM1, typename T1> template<int DIM2, typename T2>
    ApEvent IndexSpaceNodeT<DIM1,T1>::create_by_preimage_helper(Operation *op,
                                                    IndexPartNode *partition,
                                                    IndexPartNode *projection,
                            const std::vector<FieldDataDescriptor> &instances,
                                                    ApEvent instances_ready)
    //--------------------------------------------------------------------------
    {
      // Get the index spaces of the projection partition
      std::vector<Realm::IndexSpace<DIM2,T2> > 
                                targets(projection->color_space->get_volume());
      std::set<ApEvent> preconditions;
      if (partition->total_children == partition->max_linearized_color)
      {
        // Always use the partitions color space
        for (LegionColor color = 0; color < partition->total_children; color++)
        {
          // Get the child of the projection partition
          IndexSpaceNodeT<DIM2,T2> *child = 
           static_cast<IndexSpaceNodeT<DIM2,T2>*>(projection->get_child(color));
          ApEvent ready = child->get_realm_index_space(targets[color],
                                                       false/*tight*/);
          if (ready.exists())
            preconditions.insert(ready);
        }
      }
      else
      {
        unsigned index = 0;
        ColorSpaceIterator *itr = 
          partition->color_space->create_color_space_iterator();
        // Always use the partitions color space
        while (itr->is_valid())
        {
          const LegionColor color = itr->yield_color();
          // Get the child of the projection partition
          IndexSpaceNodeT<DIM2,T2> *child = 
           static_cast<IndexSpaceNodeT<DIM2,T2>*>(projection->get_child(color));
#ifdef DEBUG_LEGION
          assert(index < targets.size());
#endif
          ApEvent ready = child->get_realm_index_space(targets[index++],
                                                       false/*tight*/);
          if (ready.exists())
            preconditions.insert(ready);
        }
        delete itr;
      }
      // Translate the descriptors into realm descriptors
      typedef Realm::FieldDataDescriptor<Realm::IndexSpace<DIM1,T1>,
                                       Realm::Point<DIM2,T2> > RealmDescriptor;
      std::vector<RealmDescriptor> descriptors(instances.size());
      for (unsigned idx = 0; idx < instances.size(); idx++)
      {
        const FieldDataDescriptor &src = instances[idx];
        RealmDescriptor &dst = descriptors[idx];
        dst.inst = src.inst;
        dst.field_offset = src.field_offset;
        IndexSpaceNodeT<DIM1,T1> *node = static_cast<IndexSpaceNodeT<DIM1,T1>*>(
                                          context->get_node(src.index_space));
        ApEvent ready = node->get_realm_index_space(dst.index_space,
                                                    false/*tight*/);
        if (ready.exists())
          preconditions.insert(ready);
      }
      // Get the profiling requests
      Realm::ProfilingRequestSet requests;
      if (context->runtime->profiler != NULL)
        context->runtime->profiler->add_partition_request(requests,
                                            op, DEP_PART_BY_PREIMAGE);
      // Perform the operation
      std::vector<Realm::IndexSpace<DIM1,T1> > subspaces;
      Realm::IndexSpace<DIM1,T1> local_space;
      ApEvent ready = get_realm_index_space(local_space, false/*tight*/);
      if (ready.exists())
        preconditions.insert(ready);
      preconditions.insert(instances_ready);
      if (op->has_execution_fence_event())
        preconditions.insert(op->get_execution_fence_event());
      ApEvent precondition = Runtime::merge_events(NULL, preconditions);
      ApEvent result(local_space.create_subspaces_by_preimage(
            descriptors, targets, subspaces, requests, precondition));
#ifdef LEGION_DISABLE_EVENT_PRUNING
      if (!result.exists() || (result == precondition))
      {
        ApUserEvent new_result = Runtime::create_ap_user_event(NULL);
        Runtime::trigger_event(NULL, new_result);
        result = new_result;
      }
#endif
#ifdef LEGION_SPY
      LegionSpy::log_deppart_events(op->get_unique_op_id(),handle,
                                    precondition, result);
#endif
      // Update the child subspace of the preimage
      if (partition->total_children == partition->max_linearized_color)
      {
        for (LegionColor color = 0; color < partition->total_children; color++)
        {
          // Get the child of the projection partition
          IndexSpaceNodeT<DIM1,T1> *child = 
           static_cast<IndexSpaceNodeT<DIM1,T1>*>(partition->get_child(color));
          if (child->set_realm_index_space(context->runtime->address_space,
                                           subspaces[color]))
            assert(false); // should never hit this
        }
      }
      else
      {
        unsigned index = 0;
        ColorSpaceIterator *itr = 
          partition->color_space->create_color_space_iterator();
        while (itr->is_valid())
        {
          const LegionColor color = itr->yield_color();
          // Get the child of the projection partition
          IndexSpaceNodeT<DIM1,T1> *child = 
           static_cast<IndexSpaceNodeT<DIM1,T1>*>(partition->get_child(color));
#ifdef DEBUG_LEGION
          assert(index < subspaces.size());
#endif
          if (child->set_realm_index_space(context->runtime->address_space,
                                           subspaces[index++]))
            assert(false); // should never hit this
        }
        delete itr;
      }
      return result;
    }
#endif // defined(DEFINE_NTNT_TEMPLATES)

#ifdef DEFINE_NT_TEMPLATES
    //--------------------------------------------------------------------------
    template<int DIM, typename T>
    ApEvent IndexSpaceNodeT<DIM,T>::create_by_preimage_range(Operation *op,
                                                    IndexPartNode *partition,
                                                    IndexPartNode *projection,
                            const std::vector<FieldDataDescriptor> &instances,
                                                    ApEvent instances_ready)
    //--------------------------------------------------------------------------
    {
#ifdef DEBUG_LEGION
      assert(partition->parent == this);
#endif
      // Demux the projection type to do the actual operations
      CreateByPreimageRangeHelper creator(this, op, partition, projection,
                                          instances, instances_ready);
      NT_TemplateHelper::demux<CreateByPreimageRangeHelper>(
          projection->handle.get_type_tag(), &creator);
      return creator.result;
    }
#endif // defined(DEFINE_NT_TEMPLATES)

#ifdef DEFINE_NTNT_TEMPLATES
    //--------------------------------------------------------------------------
    template<int DIM1, typename T1> template<int DIM2, typename T2>
    ApEvent IndexSpaceNodeT<DIM1,T1>::create_by_preimage_range_helper(
                                                    Operation *op,
                                                    IndexPartNode *partition,
                                                    IndexPartNode *projection,
                            const std::vector<FieldDataDescriptor> &instances,
                                                    ApEvent instances_ready)
    //--------------------------------------------------------------------------
    {
      // Get the index spaces of the projection partition
      std::vector<Realm::IndexSpace<DIM2,T2> > 
                                targets(projection->color_space->get_volume());
      std::set<ApEvent> preconditions;
      if (partition->total_children == partition->max_linearized_color)
      {
        // Always use the partitions color space
        for (LegionColor color = 0; color < partition->total_children; color++)
        {
          // Get the child of the projection partition
          IndexSpaceNodeT<DIM2,T2> *child = 
           static_cast<IndexSpaceNodeT<DIM2,T2>*>(projection->get_child(color));
          ApEvent ready = child->get_realm_index_space(targets[color],
                                                       false/*tight*/);
          if (ready.exists())
            preconditions.insert(ready);
        }
      }
      else
      {
        unsigned index = 0;
        // Always use the partitions color space
        ColorSpaceIterator *itr = 
          partition->color_space->create_color_space_iterator();
        while (itr->is_valid())
        {
          const LegionColor color = itr->yield_color();
          // Get the child of the projection partition
          IndexSpaceNodeT<DIM2,T2> *child = 
           static_cast<IndexSpaceNodeT<DIM2,T2>*>(projection->get_child(color));
#ifdef DEBUG_LEGION
          assert(index < targets.size());
#endif
          ApEvent ready = child->get_realm_index_space(targets[index++],
                                                       false/*tight*/);
          if (ready.exists())
            preconditions.insert(ready);
        }
        delete itr;
      }
      // Translate the descriptors into realm descriptors
      typedef Realm::FieldDataDescriptor<Realm::IndexSpace<DIM1,T1>,
                                       Realm::Rect<DIM2,T2> > RealmDescriptor;
      std::vector<RealmDescriptor> descriptors(instances.size());
      for (unsigned idx = 0; idx < instances.size(); idx++)
      {
        const FieldDataDescriptor &src = instances[idx];
        RealmDescriptor &dst = descriptors[idx];
        dst.inst = src.inst;
        dst.field_offset = src.field_offset;
        IndexSpaceNodeT<DIM1,T1> *node = static_cast<IndexSpaceNodeT<DIM1,T1>*>(
                                          context->get_node(src.index_space));
        ApEvent ready = node->get_realm_index_space(dst.index_space,
                                                    false/*tight*/);
        if (ready.exists())
          preconditions.insert(ready);
      }
      // Get the profiling requests
      Realm::ProfilingRequestSet requests;
      if (context->runtime->profiler != NULL)
        context->runtime->profiler->add_partition_request(requests,
                                            op, DEP_PART_BY_PREIMAGE_RANGE);
      // Perform the operation
      std::vector<Realm::IndexSpace<DIM1,T1> > subspaces;
      Realm::IndexSpace<DIM1,T1> local_space;
      ApEvent ready = get_realm_index_space(local_space, false/*tight*/);
      if (ready.exists())
        preconditions.insert(ready);
      preconditions.insert(instances_ready);
      if (op->has_execution_fence_event())
        preconditions.insert(op->get_execution_fence_event());
      ApEvent precondition = Runtime::merge_events(NULL, preconditions);
      ApEvent result(local_space.create_subspaces_by_preimage(
            descriptors, targets, subspaces, requests, precondition));
#ifdef LEGION_DISABLE_EVENT_PRUNING
      if (!result.exists() || (result == precondition))
      {
        ApUserEvent new_result = Runtime::create_ap_user_event(NULL);
        Runtime::trigger_event(NULL, new_result);
        result = new_result;
      }
#endif
#ifdef LEGION_SPY
      LegionSpy::log_deppart_events(op->get_unique_op_id(),handle,
                                    precondition, result);
#endif
      // Update the child subspace of the preimage
      if (partition->total_children == partition->max_linearized_color)
      {
        for (LegionColor color = 0; color < partition->total_children; color++)
        {
          // Get the child of the projection partition
          IndexSpaceNodeT<DIM1,T1> *child = 
           static_cast<IndexSpaceNodeT<DIM1,T1>*>(partition->get_child(color));
          if (child->set_realm_index_space(context->runtime->address_space,
                                           subspaces[color]))
            assert(false); // should never hit this
        }
      }
      else
      {
        unsigned index = 0;
        ColorSpaceIterator *itr = 
          partition->color_space->create_color_space_iterator();
        while (itr->is_valid())
        {
          const LegionColor color = itr->yield_color();
          // Get the child of the projection partition
          IndexSpaceNodeT<DIM1,T1> *child = 
           static_cast<IndexSpaceNodeT<DIM1,T1>*>(partition->get_child(color));
#ifdef DEBUG_LEGION
          assert(index < subspaces.size());
#endif
          if (child->set_realm_index_space(context->runtime->address_space,
                                           subspaces[index++]))
            assert(false); // should never hit this
        }
        delete itr;
      }
      return result;
    }
#endif // defined(DEFINE_NTNT_TEMPLATES)

#ifdef DEFINE_NT_TEMPLATES
    //--------------------------------------------------------------------------
    template<int DIM, typename T>
    ApEvent IndexSpaceNodeT<DIM,T>::create_association(Operation *op,
                                                       IndexSpaceNode *range,
                              const std::vector<FieldDataDescriptor> &instances,
                                                       ApEvent instances_ready)
    //--------------------------------------------------------------------------
    {
      // Demux the range type to do the actual operation
      CreateAssociationHelper creator(this, op, range, 
                                      instances, instances_ready);
      NT_TemplateHelper::demux<CreateAssociationHelper>(
          range->handle.get_type_tag(), &creator);
      return creator.result;
    }
#endif // defined(DEFINE_NT_TEMPLATES)

#ifdef DEFINE_NTNT_TEMPLATES
    //--------------------------------------------------------------------------
    template<int DIM1, typename T1> template<int DIM2, typename T2>
    ApEvent IndexSpaceNodeT<DIM1,T1>::create_association_helper(Operation *op,
                                                      IndexSpaceNode *range,
                              const std::vector<FieldDataDescriptor> &instances,
                                                      ApEvent instances_ready)
    //--------------------------------------------------------------------------
    {
      // Translate the descriptors into realm descriptors
      typedef Realm::FieldDataDescriptor<Realm::IndexSpace<DIM1,T1>,
                                       Realm::Point<DIM2,T2> > RealmDescriptor;
      std::vector<RealmDescriptor> descriptors(instances.size());
      std::set<ApEvent> preconditions;
      for (unsigned idx = 0; idx < instances.size(); idx++)
      {
        const FieldDataDescriptor &src = instances[idx];
        RealmDescriptor &dst = descriptors[idx];
        dst.inst = src.inst;
        dst.field_offset = src.field_offset;
        IndexSpaceNodeT<DIM1,T1> *node = static_cast<IndexSpaceNodeT<DIM1,T1>*>(
                                          context->get_node(src.index_space));
        ApEvent ready = node->get_realm_index_space(dst.index_space,
                                                    false/*tight*/);
        if (ready.exists())
          preconditions.insert(ready);
      }
      // Get the range index space
      IndexSpaceNodeT<DIM2,T2> *range_node = 
        static_cast<IndexSpaceNodeT<DIM2,T2>*>(range);
      Realm::IndexSpace<DIM2,T2> range_space;
      ApEvent range_ready = range_node->get_realm_index_space(range_space,
                                                              false/*tight*/);
      if (range_ready.exists())
        preconditions.insert(range_ready);
      // Get the profiling requests
      Realm::ProfilingRequestSet requests;
      if (context->runtime->profiler != NULL)
        context->runtime->profiler->add_partition_request(requests,
                                          op, DEP_PART_ASSOCIATION);
      Realm::IndexSpace<DIM1,T1> local_space;
      ApEvent local_ready = get_realm_index_space(local_space, false/*tight*/);
      if (local_ready.exists())
        preconditions.insert(local_ready);
      preconditions.insert(instances_ready);
      if (op->has_execution_fence_event())
        preconditions.insert(op->get_execution_fence_event());
      // Issue the operation
      ApEvent precondition = Runtime::merge_events(NULL, preconditions);
      ApEvent result(local_space.create_association(descriptors,
            range_space, requests, precondition));
#ifdef LEGION_DISABLE_EVENT_PRUNING
      if (!result.exists() || (result == precondition))
      {
        ApUserEvent new_result = Runtime::create_ap_user_event(NULL);
        Runtime::trigger_event(NULL, new_result);
        result = new_result;
      }
#endif
#ifdef LEGION_SPY
      LegionSpy::log_deppart_events(op->get_unique_op_id(),handle,
                                    precondition, result);
#endif
      return result;
    }
#endif // defined(DEFINE_NTNT_TEMPLATES)

#ifdef DEFINE_NT_TEMPLATES
    //--------------------------------------------------------------------------
    template<int DIM, typename T>
    bool IndexSpaceNodeT<DIM,T>::check_field_size(size_t field_size, bool range)
    //--------------------------------------------------------------------------
    {
      if (range)
        return (sizeof(Realm::Rect<DIM,T>) == field_size);
      else
        return (sizeof(Realm::Point<DIM,T>) == field_size);
    } 

    //--------------------------------------------------------------------------
    template<int DIM, typename T>
    PhysicalInstance IndexSpaceNodeT<DIM,T>::create_file_instance(
                                         const char *file_name,
                                         const std::vector<Realm::FieldID> &field_ids,
                                         const std::vector<size_t> &field_sizes,
                                         legion_file_mode_t file_mode,
                                         ApEvent &ready_event)
    //--------------------------------------------------------------------------
    {
      DETAILED_PROFILER(context->runtime, REALM_CREATE_INSTANCE_CALL);
      // Have to wait for the index space to be ready if necessary
      Realm::IndexSpace<DIM,T> local_space;
      get_realm_index_space(local_space, true/*tight*/);
      Realm::InstanceLayoutConstraints ilc(field_ids, field_sizes, 0 /*SOA*/);
      int dim_order[DIM];
      for (int i = 0; i < DIM; i++)
	dim_order[i] = i;
      Realm::InstanceLayoutGeneric *ilg;
      ilg = Realm::InstanceLayoutGeneric::choose_instance_layout(local_space,
							       ilc, dim_order);

      Realm::ExternalFileResource res(file_name, file_mode);
      // No profiling for these kinds of instances currently
      Realm::ProfilingRequestSet requests;
      PhysicalInstance result;
      ready_event = ApEvent(PhysicalInstance::create_external_instance(result, 
          res.suggested_memory(), ilg, res, requests));
      return result;
    }

    //--------------------------------------------------------------------------
    template<int DIM, typename T>
    PhysicalInstance IndexSpaceNodeT<DIM,T>::create_hdf5_instance(
                                    const char *file_name,
				    const std::vector<Realm::FieldID> &field_ids,
                                    const std::vector<size_t> &field_sizes,
                                    const std::vector<const char*> &field_files,
                                    const OrderingConstraint &dimension_order,
                                    bool read_only, ApEvent &ready_event)
    //--------------------------------------------------------------------------
    {
      DETAILED_PROFILER(context->runtime, REALM_CREATE_INSTANCE_CALL);
#ifdef DEBUG_LEGION
      assert(int(dimension_order.ordering.size()) == (DIM+1));
      assert(dimension_order.ordering.back() == LEGION_DIM_F);
#endif
      // Have to wait for the index space to be ready if necessary
      Realm::IndexSpace<DIM,T> local_space;
      get_realm_index_space(local_space, true/*tight*/);
      // No profiling for these kinds of instances currently
      Realm::ProfilingRequestSet requests;
      PhysicalInstance result = PhysicalInstance::NO_INST;

#ifdef LEGION_USE_HDF5
      Realm::InstanceLayout<DIM,T> *layout = new Realm::InstanceLayout<DIM,T>;
      layout->bytes_used = 0;
      layout->alignment_reqd = 0;  // no allocation being made
      layout->space = local_space;
      layout->piece_lists.resize(field_ids.size());
      for (size_t i = 0; i < field_ids.size(); i++)
      {
	Realm::InstanceLayoutGeneric::FieldLayout& fl =
	  layout->fields[field_ids[i]];
	fl.list_idx = i;
	fl.rel_offset = 0;
	fl.size_in_bytes = field_sizes[i];

	// create a single piece (for non-empty index spaces)
	if(!local_space.empty()) {
	  Realm::HDF5LayoutPiece<DIM,T> *hlp = new Realm::HDF5LayoutPiece<DIM,T>;
	  hlp->bounds = local_space.bounds;
	  hlp->dsetname = field_files[i];
	  for (int j = 0; j < DIM; j++)	    
	    hlp->offset[j] = 0;
	  // Legion ordering constraints are listed from fastest to 
	  // slowest like fortran order, hdf5 is the opposite though
	  // so we want to list dimensions in order from slowest to fastest
	  for (unsigned idx = 0; idx < DIM; idx++)
	    hlp->dim_order[idx] = dimension_order.ordering[DIM - 1 - idx];
	  layout->piece_lists[i].pieces.push_back(hlp);
	}
      }

      Realm::ExternalHDF5Resource res(file_name, read_only);
      ready_event = ApEvent(PhysicalInstance::create_external_instance(result,
		            res.suggested_memory(), layout, res, requests));
#else
      assert(false); // should never get here
#endif
      return result;
    }

    //--------------------------------------------------------------------------
    template<int DIM, typename T>
    PhysicalInstance IndexSpaceNodeT<DIM,T>::create_external_instance(
                                          Memory memory, uintptr_t base,
                                          Realm::InstanceLayoutGeneric *ilg,
                                          ApEvent &ready_event)
    //--------------------------------------------------------------------------
    {
      DETAILED_PROFILER(context->runtime, REALM_CREATE_INSTANCE_CALL);
      // Have to wait for the index space to be ready if necessary
      Realm::IndexSpace<DIM,T> local_space;
      get_realm_index_space(local_space, true/*tight*/);
      // No profiling for these kinds of instances currently
      Realm::ProfilingRequestSet requests;
      PhysicalInstance result;
      Realm::ExternalMemoryResource res(base, ilg->bytes_used,
					false /*!read_only*/);
      ready_event = ApEvent(PhysicalInstance::create_external_instance(result,
                                        memory, ilg, res, requests));
      return result;
    }

    //--------------------------------------------------------------------------
    template<int DIM, typename T>
    ApEvent IndexSpaceNodeT<DIM,T>::issue_fill(
                                 const PhysicalTraceInfo &trace_info,
                                 const std::vector<CopySrcDstField> &dst_fields,
                                 const void *fill_value, size_t fill_size,
#ifdef LEGION_SPY
                                 UniqueID fill_uid,
                                 FieldSpace handle,
                                 RegionTreeID tree_id,
#endif
                                 ApEvent precondition, PredEvent pred_guard)
    //--------------------------------------------------------------------------
    {
      Realm::IndexSpace<DIM,T> local_space;
      ApEvent space_ready = get_realm_index_space(local_space, true/*tight*/);
      if (precondition.exists() && space_ready.exists())
        return issue_fill_internal(context, local_space, trace_info, 
                                   dst_fields, fill_value, fill_size,
#ifdef LEGION_SPY
                                   fill_uid, handle, tree_id,
#endif
            Runtime::merge_events(&trace_info, space_ready, precondition),
            pred_guard);
      else if (space_ready.exists())
        return issue_fill_internal(context, local_space, trace_info, 
                                   dst_fields, fill_value, fill_size,
#ifdef LEGION_SPY
                                   fill_uid, handle, tree_id,
#endif
                                   space_ready, pred_guard);
      else
        return issue_fill_internal(context, local_space, trace_info, 
                                   dst_fields, fill_value, fill_size,
#ifdef LEGION_SPY
                                   fill_uid, handle, tree_id,
#endif
                                   precondition, pred_guard);
    }

    //--------------------------------------------------------------------------
    template<int DIM, typename T>
    ApEvent IndexSpaceNodeT<DIM,T>::issue_copy(
                                 const PhysicalTraceInfo &trace_info,
                                 const std::vector<CopySrcDstField> &dst_fields,
                                 const std::vector<CopySrcDstField> &src_fields,
#ifdef LEGION_SPY
                                 RegionTreeID src_tree_id,
                                 RegionTreeID dst_tree_id,
#endif
                                 ApEvent precondition, PredEvent pred_guard,
                                 ReductionOpID redop, bool reduction_fold)
    //--------------------------------------------------------------------------
    {
      Realm::IndexSpace<DIM,T> local_space;
      ApEvent space_ready = get_realm_index_space(local_space, true/*tight*/);
      if (precondition.exists() && space_ready.exists())
        return issue_copy_internal(context, local_space, trace_info, dst_fields,
            src_fields,
#ifdef LEGION_SPY
            src_tree_id, dst_tree_id,
#endif
            Runtime::merge_events(&trace_info, space_ready, precondition),
            pred_guard, redop, reduction_fold);
      else if (space_ready.exists())
        return issue_copy_internal(context, local_space, trace_info, 
                dst_fields, src_fields, 
#ifdef LEGION_SPY
                src_tree_id, dst_tree_id,
#endif
                space_ready, pred_guard, redop, reduction_fold);
      else
        return issue_copy_internal(context, local_space, trace_info, 
                dst_fields, src_fields, 
#ifdef LEGION_SPY
                src_tree_id, dst_tree_id,
#endif
                precondition, pred_guard, redop, reduction_fold);
    }

    //--------------------------------------------------------------------------
    template<int DIM, typename T>
    void IndexSpaceNodeT<DIM,T>::construct_indirections(
                                     const std::vector<unsigned> &field_indexes,
                                     const FieldID indirect_field,
                                     const TypeTag indirect_type,
                                     const bool is_range,
                                     const PhysicalInstance indirect_instance,
                                     const LegionVector<
                                            IndirectRecord>::aligned &records,
                                     std::vector<void*> &indirections,
                                     std::vector<unsigned> &indirect_indexes,
#ifdef LEGION_SPY
                                     unsigned unique_indirections_identifier,
                                     const ApEvent indirect_event,
#endif
                                     const bool possible_out_of_range,
                                     const bool possible_aliasing)
    //--------------------------------------------------------------------------
    {
      construct_indirections_internal<DIM,T>(field_indexes, indirect_field,
                                 indirect_type, is_range, indirect_instance,
                                 records, indirections, indirect_indexes,
#ifdef LEGION_SPY
                                 unique_indirections_identifier, indirect_event,
#endif
                                 possible_out_of_range, possible_aliasing);
    }

    //--------------------------------------------------------------------------
    template<int DIM, typename T>
    void IndexSpaceNodeT<DIM,T>::destroy_indirections(
                                               std::vector<void*> &indirections)
    //--------------------------------------------------------------------------
    {
      destroy_indirections_internal<DIM,T>(indirections);
    }

    //--------------------------------------------------------------------------
    template<int DIM, typename T>
    ApEvent IndexSpaceNodeT<DIM,T>::issue_indirect(
                                 const PhysicalTraceInfo &trace_info,
                                 const std::vector<CopySrcDstField> &dst_fields,
                                 const std::vector<CopySrcDstField> &src_fields,
                                 const std::vector<void*> &indirects,
#ifdef LEGION_SPY
                                 unsigned unique_indirections_identifier,
#endif
                                 ApEvent precondition, PredEvent pred_guard)
    //--------------------------------------------------------------------------
    {
      Realm::IndexSpace<DIM,T> local_space;
      ApEvent space_ready = get_realm_index_space(local_space, true/*tight*/);
      if (space_ready.exists() && precondition.exists())
        return issue_indirect_internal(context, local_space, trace_info, 
            dst_fields, src_fields, indirects,
#ifdef LEGION_SPY
            unique_indirections_identifier,
#endif
            Runtime::merge_events(&trace_info, precondition, space_ready),
            pred_guard);
      else if (space_ready.exists())
        return issue_indirect_internal(context, local_space, trace_info, 
                                       dst_fields, src_fields, indirects, 
#ifdef LEGION_SPY
                                       unique_indirections_identifier,
#endif
                                       space_ready, pred_guard);
      else
        return issue_indirect_internal(context, local_space, trace_info, 
                                       dst_fields, src_fields, indirects,
#ifdef LEGION_SPY
                                       unique_indirections_identifier,
#endif
                                       precondition, pred_guard);
    }

#ifdef LEGION_GPU_REDUCTIONS
    //--------------------------------------------------------------------------
    template<int DIM, typename T>
    ApEvent IndexSpaceNodeT<DIM,T>::gpu_reduction(
                                 const PhysicalTraceInfo &trace_info,
                                 const std::vector<CopySrcDstField> &dst_fields,
                                 const std::vector<CopySrcDstField> &src_fields,
                                 Processor gpu, TaskID gpu_task_id,
                                 PhysicalManager *dst, PhysicalManager *src,
                                 ApEvent precondition, PredEvent pred_guard, 
                                 ReductionOpID redop, bool reduction_fold)
    //--------------------------------------------------------------------------
    {
      Realm::IndexSpace<DIM,T> local_space;
      ApEvent space_ready = get_realm_index_space(local_space, true/*tight*/);
      if (precondition.exists() && space_ready.exists())
        return gpu_reduction_internal(context, local_space, trace_info, 
            dst_fields, src_fields, gpu, gpu_task_id, dst, src,
            Runtime::merge_events(&trace_info, space_ready, precondition),
            pred_guard, redop, reduction_fold);
      else if (space_ready.exists())
        return gpu_reduction_internal(context, local_space, trace_info, 
                dst_fields, src_fields, gpu, gpu_task_id, dst, src,
                space_ready, pred_guard, redop, reduction_fold);
      else
        return gpu_reduction_internal(context, local_space, trace_info, 
                dst_fields, src_fields, gpu, gpu_task_id, dst, src,
                precondition, pred_guard, redop, reduction_fold);
    }
#endif

    //--------------------------------------------------------------------------
    template<int DIM, typename T>
    Realm::InstanceLayoutGeneric* IndexSpaceNodeT<DIM,T>::create_layout(
                                    const LayoutConstraintSet &constraints,
                                    const std::vector<FieldID> &field_ids,
                                    const std::vector<size_t> &field_sizes,
                                    bool compact, 
                                    LayoutConstraintKind *unsat_kind,
                                    unsigned *unsat_index, void **piece_list, 
                                    size_t *piece_list_size)
    //--------------------------------------------------------------------------
    {
      Realm::IndexSpace<DIM,T> local_is;
      ApEvent space_ready = get_realm_index_space(local_is, true/*tight*/);
      if (space_ready.exists())
        space_ready.wait();
      return create_layout_internal(local_is, constraints,field_ids,field_sizes,
                 compact, unsat_kind, unsat_index, piece_list, piece_list_size);
    }

    //--------------------------------------------------------------------------
    template<int DIM, typename T>
    IndexSpaceExpression* 
            IndexSpaceNodeT<DIM,T>::find_congruent_expression(
                                   std::set<IndexSpaceExpression*> &expressions)
    //--------------------------------------------------------------------------
    {
      return find_congruent_expression_internal<DIM,T>(expressions); 
    }
    
    //--------------------------------------------------------------------------
    template<int DIM, typename T>
    void IndexSpaceNodeT<DIM,T>::get_launch_space_domain(Domain &launch_domain)
    //--------------------------------------------------------------------------
    {
      DomainT<DIM,T> local_space;
      get_realm_index_space(local_space, true/*tight*/);
      launch_domain = local_space;
    }

    //--------------------------------------------------------------------------
    template<int DIM, typename T>
    void IndexSpaceNodeT<DIM,T>::validate_slicing(
                                  const std::vector<IndexSpace> &slice_spaces, 
                                  MultiTask *task, MapperManager *mapper)
    //--------------------------------------------------------------------------
    {
      std::vector<IndexSpaceNodeT<DIM,T>*> slice_nodes(slice_spaces.size());
      for (unsigned idx = 0; idx < slice_spaces.size(); idx++)
      {
#ifdef DEBUG_LEGION
        assert(slice_spaces[idx].get_type_tag() == handle.get_type_tag());
#endif
        slice_nodes[idx] = static_cast<IndexSpaceNodeT<DIM,T>*>(
                            context->get_node(slice_spaces[idx]));
      }
      // Iterate over the points and make sure that they exist in exactly
      // one slice space, no more, no less
      Realm::IndexSpace<DIM,T> local_space;
      get_realm_index_space(local_space, true/*tight*/);
      for (PointInDomainIterator<DIM,T> itr(local_space); itr(); itr++)
      {
        bool found = false;
        const Realm::Point<DIM,T> &point = *itr;
        for (unsigned idx = 0; idx < slice_nodes.size(); idx++)
        {
          if (!slice_nodes[idx]->contains_point(point))
            continue;
          if (found)
            REPORT_LEGION_ERROR(ERROR_INVALID_MAPPER_OUTPUT,
                    "Invalid mapper output from invocation of 'slice_task' "
                    "on mapper %s. Mapper returned multilple slices that "
                    "contained the same point for task %s (ID %lld)",
                    mapper->get_mapper_name(), task->get_task_name(),
                    task->get_unique_id())
          else
            found = true;
        }
        if (!found)
          REPORT_LEGION_ERROR(ERROR_INVALID_MAPPER_OUTPUT,
                    "Invalid mapper output from invocation of 'slice_task' "
                    "on mapper %s. Mapper returned no slices that "
                    "contained some point(s) for task %s (ID %lld)",
                    mapper->get_mapper_name(), task->get_task_name(),
                    task->get_unique_id())
      }
    }

    //--------------------------------------------------------------------------
    template<int DIM, typename T>
    void IndexSpaceNodeT<DIM,T>::log_launch_space(UniqueID op_id)
    //--------------------------------------------------------------------------
    {
      Realm::IndexSpace<DIM,T> local_space;
      get_realm_index_space(local_space, true/*tight*/);
      for (Realm::IndexSpaceIterator<DIM,T> itr(local_space); 
            itr.valid; itr.step())
        LegionSpy::log_launch_index_space_rect<DIM>(op_id, 
                                                    Rect<DIM,T>(itr.rect));
    }

    //--------------------------------------------------------------------------
    template<int DIM, typename T>
    IndexSpace IndexSpaceNodeT<DIM,T>::create_shard_space(
                  ShardingFunction *func, ShardID shard, IndexSpace shard_space)
    //--------------------------------------------------------------------------
    {
      DomainT<DIM,T> local_space;
      get_realm_index_space(local_space, true/*tight*/);
      Domain shard_domain;
      if (shard_space != handle)
        context->find_launch_space_domain(shard_space, shard_domain);
      else
        shard_domain = local_space;
      std::vector<Realm::Point<DIM,T> > shard_points; 
      if (!func->functor->is_invertible())
      {
        for (Realm::IndexSpaceIterator<DIM,T> rect_itr(local_space); 
              rect_itr.valid; rect_itr.step())
        {
          for (Realm::PointInRectIterator<DIM,T> itr(rect_itr.rect);
                itr.valid; itr.step())
          {
            const ShardID point_shard = 
              func->find_owner(DomainPoint(Point<DIM,T>(itr.p)), shard_domain);
            if (point_shard == shard)
              shard_points.push_back(itr.p);
          }
        }
      }
      else
      {
        std::vector<DomainPoint> domain_points;
        func->functor->invert(shard, Domain(local_space), shard_domain,
                              func->total_shards, domain_points);  
        shard_points.resize(domain_points.size());
        for (unsigned idx = 0; idx < domain_points.size(); idx++)
          shard_points[idx] = Point<DIM,coord_t>(domain_points[idx]);
      }
      if (shard_points.empty())
        return IndexSpace::NO_SPACE;
      // Another useful case is if all the points are in the shard then
      // we can return ourselves as the result
      if (shard_points.size() == get_volume())
        return handle;
      Realm::IndexSpace<DIM,T> realm_is(shard_points);
      const Domain domain((DomainT<DIM,T>(realm_is)));
      return context->runtime->find_or_create_index_slice_space(domain, 
                                                handle.get_type_tag());
    }

    //--------------------------------------------------------------------------
    template<int DIM, typename T>
    void IndexSpaceNodeT<DIM,T>::destroy_shard_domain(const Domain &domain)
    //--------------------------------------------------------------------------
    {
      DomainT<DIM,T> to_destroy = domain;
      to_destroy.destroy();
    }

    /////////////////////////////////////////////////////////////
    // Templated Color Space Iterator
    /////////////////////////////////////////////////////////////

    //--------------------------------------------------------------------------
    template<int DIM, typename T>
    ColorSpaceIteratorT<DIM,T>::ColorSpaceIteratorT(const DomainT<DIM,T> &d,
                                                    IndexSpaceNodeT<DIM,T> *cs)
      : ColorSpaceIterator(), PointInDomainIterator<DIM,T>(d), color_space(cs)
    //--------------------------------------------------------------------------
    {
    }

    //--------------------------------------------------------------------------
    template<int DIM, typename T>
    bool ColorSpaceIteratorT<DIM,T>::is_valid(void) const
    //--------------------------------------------------------------------------
    {
      return this->valid();
    }

    //--------------------------------------------------------------------------
    template<int DIM, typename T>
    LegionColor ColorSpaceIteratorT<DIM,T>::yield_color(void)
    //--------------------------------------------------------------------------
    {
      const LegionColor result = 
        color_space->linearize_color(*(this->point_itr));
      this->step();
      return result;
    }

    /////////////////////////////////////////////////////////////
    // KD Node 
    /////////////////////////////////////////////////////////////

    //--------------------------------------------------------------------------
    template<int DIM, typename T, typename RT>
    KDNode<DIM,T,RT>::KDNode(const Rect<DIM,T> &b,
                             std::vector<std::pair<Rect<DIM,T>,RT> > &subrects,
                             const int consecutive_bad /* = 0*/)
      : bounds(b), left(NULL), right(NULL)
    //--------------------------------------------------------------------------
    {
      // This is the base case
      if (subrects.size() <= LEGION_MAX_BVH_FANOUT)
      {
        rects.swap(subrects);
        return;
      }
      // If we have sub-optimal bad sets we will track them here
      // so we can iterate through other dimensions to look for
      // better splitting planes
      int best_dim = -1;
      float best_cost = 0.f;
      Rect<DIM,T> best_left_bounds, best_right_bounds;
      std::vector<std::pair<Rect<DIM,T>,RT> > best_left_set, best_right_set;
      for (int d = 0; d < DIM; d++)
      {
        // Try to compute a splitting plane for this dimension
        // Sort the start and end of each equivalence set bounding rectangle
        // along the splitting dimension
        std::set<KDLine> lines;
        for (unsigned idx = 0; idx < subrects.size(); idx++)
        {
          const Rect<DIM,T> &subset_bounds = subrects[idx].first;
          lines.insert(KDLine(subset_bounds.lo[d], idx, true));
          lines.insert(KDLine(subset_bounds.hi[d], idx, false));
        }
        // Construct two lists by scanning from left-to-right and
        // from right-to-left of the number of rectangles that would
        // be inlcuded on the left or right side by each splitting plane
        std::map<coord_t,unsigned> left_exclusive, right_exclusive;
        unsigned count = 0;
        for (typename std::set<KDLine>::const_iterator it =
              lines.begin(); it != lines.end(); it++)
        {
          // Always record the count for all splits
          left_exclusive[it->value] = count;
          // Only increment for new rectangles
          if (it->start)
            count++;
        }
        // If all the lines exist at the same value
        // then we'll never have a splitting plane
        if (left_exclusive.size() == 1)
          continue;
        count = 0;
        for (typename std::set<KDLine>::const_reverse_iterator it =
              lines.rbegin(); it != lines.rend(); it++)
        {
          // Always record the count for all splits
          right_exclusive[it->value] = count;
          // End of rectangles are the beginning in this direction
          if (!it->start)
            count++;
        }
#ifdef DEBUG_LEGION
        assert(left_exclusive.size() == right_exclusive.size());
#endif
        // We want to take the mini-max of the two numbers in order
        // to try to balance the splitting plane across the two sets
        T split = 0;
        unsigned split_max = subrects.size();
        for (std::map<coord_t,unsigned>::const_iterator it = 
              left_exclusive.begin(); it != left_exclusive.end(); it++)
        {
          const unsigned left = it->second;
          const unsigned right = right_exclusive[it->first];
          const unsigned max = (left > right) ? left : right;
          if (max < split_max)
          {
            split_max = max;
            split = it->first;
          }
        }
        // Check for the case where we can't find a splitting plane
        if (split_max == subrects.size())
          continue;
        // Sort the subsets into left and right
        Rect<DIM,T> left_bounds(bounds);
        Rect<DIM,T> right_bounds(bounds);
        left_bounds.hi[d] = split;
        right_bounds.lo[d] = split+1;
        std::vector<std::pair<Rect<DIM,T>,RT> > left_set, right_set;
        for (typename std::vector<std::pair<Rect<DIM,T>,RT> >::const_iterator
              it = subrects.begin(); it != subrects.end(); it++)
        {
          const Rect<DIM,T> left_rect = it->first.intersection(left_bounds);
          if (!left_rect.empty())
            left_set.push_back(std::make_pair(left_rect, it->second));
          const Rect<DIM,T> right_rect = it->first.intersection(right_bounds);
          if (!right_rect.empty())
            right_set.push_back(std::make_pair(right_rect, it->second));
        }
#ifdef DEBUG_LEGION
        assert(left_set.size() < subrects.size());
        assert(right_set.size() < subrects.size());
#endif
        // Compute the cost of this refinement
        // First get the percentage reductions of both sets
        float cost_left = float(left_set.size()) / float(subrects.size());
        float cost_right = float(right_set.size()) / float(subrects.size());
        // We want to give better scores to sets that are closer together
        // so we'll include the absolute value of the difference in the
        // two costs as part of computing the average cost
        // If the savings are identical then this will be zero extra cost
        // Note this cost metric should always produce values between
        // 1.0 and 2.0, with 1.0 being a perfect 50% reduction on each side
        float cost_diff = (cost_left < cost_right) ? 
          (cost_right - cost_left) : (cost_left - cost_right);
        float total_cost = (cost_left + cost_right + cost_diff);
        // See if this is the first splitting plane we've found or 
        // whether we have a better cost here
        if ((best_dim < 0) || (total_cost < best_cost))
        {
          best_dim = d;
          best_cost = total_cost;
          best_left_set.swap(left_set);
          best_right_set.swap(right_set);
          best_left_bounds = left_bounds;
          best_right_bounds = right_bounds;
        }
      }
      // See if we had at least one possible refinement
      if (best_dim >= 0)
      {
        // Check to see if the cost is considered to be a "good" refinement
        // For now we'll say that this is a good cost if it is less than
        // or equal to 1.5, halfway between the range of costs from 1.0 to 2.0
        const bool good = (best_cost <= 1.5f);
        if (good || (consecutive_bad < DIM))
        {
          left = new KDNode<DIM,T,RT>(best_left_bounds, best_left_set, 
                                      good ? 0 : consecutive_bad + 1);
          right = new KDNode<DIM,T,RT>(best_right_bounds, best_right_set,
                                       good ? 0 : consecutive_bad + 1);
          return;
        }
      }
      // If we make it here then we couldn't find a splitting plane to refine 
      // anymore so just record all the subrects as our rects
      rects.swap(subrects);
    }

    //--------------------------------------------------------------------------
    template<int DIM, typename T, typename RT>
    KDNode<DIM,T,RT>::KDNode(const KDNode<DIM,T,RT> &rhs)
    //--------------------------------------------------------------------------
    {
      // should never be called
      assert(false);
    }

    //--------------------------------------------------------------------------
    template<int DIM, typename T, typename RT>
    KDNode<DIM,T,RT>::~KDNode(void)
    //--------------------------------------------------------------------------
    {
      if (left != NULL)
        delete left;
      if (right != NULL)
        delete right;
    }

    //--------------------------------------------------------------------------
    template<int DIM, typename T, typename RT>
    KDNode<DIM,T,RT>& KDNode<DIM,T,RT>::operator=(const KDNode<DIM,T,RT> &rhs)
    //--------------------------------------------------------------------------
    {
      // should never be called
      assert(false);
      return *this;
    }

    //--------------------------------------------------------------------------
    template<int DIM, typename T, typename RT>
    void KDNode<DIM,T,RT>::find_interfering(const Rect<DIM,T> &test,
                                         std::set<RT> &interfering)
    //--------------------------------------------------------------------------
    {
      if ((left != NULL) && left->bounds.overlaps(test))
        left->find_interfering(test, interfering);
      if ((right != NULL) && right->bounds.overlaps(test))
        right->find_interfering(test, interfering);
      for (typename std::vector<std::pair<Rect<DIM,T>,RT> >::
            const_iterator it = rects.begin(); it != rects.end(); it++)
        if (it->first.overlaps(test))
          interfering.insert(it->second);
    }

    /////////////////////////////////////////////////////////////
    // Templated Index Partition Node 
    /////////////////////////////////////////////////////////////

    //--------------------------------------------------------------------------
    template<int DIM, typename T>
    IndexPartNodeT<DIM,T>::IndexPartNodeT(RegionTreeForest *ctx, 
                                        IndexPartition p,
                                        IndexSpaceNode *par, IndexSpaceNode *cs,
                                        LegionColor c, bool disjoint, 
                                        int complete, DistributedID did,
                                        ApEvent partition_ready, ApBarrier pend,
                                        RtEvent init, ShardMapping *map)
      : IndexPartNode(ctx, p, par, cs, c, disjoint, complete, did, 
                      partition_ready, pend, init, map), kd_root(NULL), 
        kd_remote(NULL), dense_shard_rects(NULL), sparse_shard_rects(NULL)
    //--------------------------------------------------------------------------
    {
    }

    //--------------------------------------------------------------------------
    template<int DIM, typename T>
    IndexPartNodeT<DIM,T>::IndexPartNodeT(RegionTreeForest *ctx, 
                                        IndexPartition p,
                                        IndexSpaceNode *par, IndexSpaceNode *cs,
                                        LegionColor c, RtEvent disjoint_event,
                                        int comp, DistributedID did,
                                        ApEvent partition_ready, ApBarrier pend,
                                        RtEvent init, ShardMapping *map)
      : IndexPartNode(ctx, p, par, cs, c, disjoint_event, comp, did,
                      partition_ready, pend, init, map), kd_root(NULL), 
        kd_remote(NULL), dense_shard_rects(NULL), sparse_shard_rects(NULL)
    //--------------------------------------------------------------------------
    {
    }

    //--------------------------------------------------------------------------
    template<int DIM, typename T>
    IndexPartNodeT<DIM,T>::IndexPartNodeT(const IndexPartNodeT &rhs)
      : IndexPartNode(rhs)
    //--------------------------------------------------------------------------
    {
      // should never be called
      assert(false);
    }

    //--------------------------------------------------------------------------
    template<int DIM, typename T>
    IndexPartNodeT<DIM,T>::~IndexPartNodeT(void)
    //--------------------------------------------------------------------------
    { 
      if (kd_root != NULL)
        delete kd_root;
      if (kd_remote != NULL)
        delete kd_remote;
      if (dense_shard_rects != NULL)
        delete dense_shard_rects;
      if (sparse_shard_rects != NULL)
        delete sparse_shard_rects;
    }

    //--------------------------------------------------------------------------
    template<int DIM, typename T>
    IndexPartNodeT<DIM,T>& IndexPartNodeT<DIM,T>::operator=(
                                                      const IndexPartNodeT &rhs)
    //--------------------------------------------------------------------------
    {
      // should never be called
      assert(false);
      return *this;
    } 

    //--------------------------------------------------------------------------
    template<int DIM, typename T>
    bool IndexPartNodeT<DIM,T>::find_interfering_children_kd(
       IndexSpaceExpression *expr, std::vector<LegionColor> &colors, bool local)
    //--------------------------------------------------------------------------
    {
      if (kd_root == NULL)
      {
        if (total_children <= LEGION_MAX_BVH_FANOUT)
          return false;
        DomainT<DIM,T> parent_space;
        const TypeTag type_tag = handle.get_type_tag();
        const ApEvent parent_ready = 
         parent->get_expr_index_space(&parent_space, type_tag, true/*tight*/); 
        if (shard_mapping == NULL)
        {
          // No shard mapping so we can build the full kd-tree here
          std::vector<std::pair<Rect<DIM,T>,LegionColor> > bounds;
          bounds.reserve(total_children);
          if (total_children == max_linearized_color)
          {
            for (LegionColor color = 0; color < total_children; color++)
            {
              IndexSpaceNode *child = get_child(color);
              DomainT<DIM,T> space;
              const ApEvent space_ready = 
                child->get_expr_index_space(&space, type_tag, true/*tight*/);
              if (space_ready.exists() && !space_ready.has_triggered())
                space_ready.wait();
              if (space.empty())
                continue;
              for (RectInDomainIterator<DIM,T> it(space); it(); it++)
                bounds.push_back(std::make_pair(*it, color));
            }
          }
          else
          {
            ColorSpaceIterator *itr =color_space->create_color_space_iterator();
            while (itr->is_valid())
            {
              const LegionColor color = itr->yield_color();
              IndexSpaceNode *child = get_child(color);
              DomainT<DIM,T> space;
              const ApEvent space_ready = 
                child->get_expr_index_space(&space, type_tag, true/*tight*/);
              if (space_ready.exists() && !space_ready.has_triggered())
                space_ready.wait();
              if (space.empty())
                continue;
              for (RectInDomainIterator<DIM,T> it(space); it(); it++)
                bounds.push_back(std::make_pair(*it, color));
            }
            delete itr;
          } 
          if (parent_ready.exists() && !parent_ready.has_triggered())
            parent_ready.wait();
          KDNode<DIM,T,LegionColor> *root = 
           new KDNode<DIM,T,LegionColor>(parent_space.bounds, bounds);
          AutoLock n_lock(node_lock);
          if (kd_root == NULL)
            kd_root = root;
          else // Someone else beat us to it
            delete root;
        }
        else
        {
          // There is a shard-mapping so we're going to build two kd-trees
          // One for storing any local or dense rectangles from remote nodes
          // Another for upper bound rectanges of spaces from remote nodes
          // First check to see if we're the first ones here
          RtEvent wait_on;
          {
            AutoLock n_lock(node_lock);
            if (kd_remote_ready.exists() || (kd_remote != NULL))
              wait_on = kd_remote_ready;
            else
              kd_remote_ready = Runtime::create_rt_user_event();
          }
          if (!wait_on.exists() && (kd_remote == NULL))
          {
            const RtEvent rects_ready = request_shard_rects();
            // Grab our local children for later
            std::vector<IndexSpaceNode*> current_children;
            {
              AutoLock n_lock(node_lock,1,false/*exclusive*/);
              current_children.reserve(color_map.size());
              for (std::map<LegionColor,IndexSpaceNode*>::const_iterator it =
                    color_map.begin(); it != color_map.end(); it++)
                current_children.push_back(it->second);
            }
            if (parent_ready.exists() && !parent_ready.has_triggered())
              parent_ready.wait();
            if (rects_ready.exists() && !rects_ready.has_triggered())
              rects_ready.wait();
            // Once we get the remote rectangles we can build the kd-trees
            if (!sparse_shard_rects->empty())
              kd_remote = new KDNode<DIM,T,AddressSpaceID>(
                  parent_space.bounds, *sparse_shard_rects);
            // Add any local sparse paces into the dense remote rects
            // All the local dense spaces are already included
            for (unsigned idx = 0; idx < current_children.size(); idx++)
            {
              IndexSpaceNode *child = current_children[idx];
              DomainT<DIM,T> space;
              const ApEvent space_ready = 
                child->get_expr_index_space(&space, type_tag, true/*tight*/);
              if (space_ready.exists() && !space_ready.has_triggered())
                space_ready.wait();
              if (space.empty() || space.dense())
                continue;
              for (RectInDomainIterator<DIM,T> it(space); it(); it++)
                dense_shard_rects->push_back(std::make_pair(*it, child->color));
            }
            KDNode<DIM,T,LegionColor> *root = new KDNode<DIM,T,LegionColor>(
                                    parent_space.bounds, *dense_shard_rects);
            AutoLock n_lock(node_lock);
            kd_root = root;
            Runtime::trigger_event(kd_remote_ready);
            kd_remote_ready = RtUserEvent::NO_RT_USER_EVENT;
          }
          else if (wait_on.exists() && !wait_on.has_triggered())
            wait_on.wait();
        }
      }
      DomainT<DIM,T> space;
      const ApEvent space_ready =
        expr->get_expr_index_space(&space, handle.get_type_tag(),true/*tight*/);
      if (space_ready.exists() && !space_ready.has_triggered())
        space_ready.wait();
      // If we have a remote kd tree then we need to query that to see if 
      // we have any remote colors to include
      std::set<LegionColor> color_set;
      if ((kd_remote != NULL) && !local)
      {
        std::set<AddressSpaceID> remote_spaces;
        for (RectInDomainIterator<DIM,T> itr(space); itr(); itr++)
          kd_remote->find_interfering(*itr, remote_spaces);
        if (!remote_spaces.empty())
        {
          RemoteKDTracker tracker(color_set, context->runtime);
          tracker.find_remote_interfering(remote_spaces, handle, expr); 
        }
      }
      for (RectInDomainIterator<DIM,T> itr(space); itr(); itr++)
        kd_root->find_interfering(*itr, color_set);
      if (!color_set.empty())
        colors.insert(colors.end(), color_set.begin(), color_set.end());
      return true;
    }

    //--------------------------------------------------------------------------
    template<int DIM, typename T>
    void IndexPartNodeT<DIM,T>::initialize_shard_rects(void)
    //--------------------------------------------------------------------------
    {
#ifdef DEBUG_LEGION
      assert(dense_shard_rects == NULL);
      assert(sparse_shard_rects == NULL);
#endif
      dense_shard_rects = 
        new std::vector<std::pair<Rect<DIM,T>,LegionColor> >();
      sparse_shard_rects =
        new std::vector<std::pair<Rect<DIM,T>,AddressSpaceID> >();
      const TypeTag type_tag = handle.get_type_tag();
      // No need for the lock here, it's being held the caller
      for (std::map<LegionColor,IndexSpaceNode*>::const_iterator it =
            color_map.begin(); it != color_map.end(); it++)
      {
        // Only handle children that we made so that we don't duplicate
        if (!it->second->is_owner())
          continue;
        DomainT<DIM,T> child_space;
        const ApEvent child_ready = 
          it->second->get_expr_index_space(&child_space,type_tag,true/*tight*/);
        if (child_ready.exists() && !child_ready.has_triggered())
          child_ready.wait();
        if (!child_space.dense())
        {
          // Scan through all the previous rectangles to make sure we
          // don't insert any duplicate bounding boxes
          bool found = false;
          for (typename std::vector<std::pair<Rect<DIM,T>,AddressSpaceID> >::
                const_iterator sit = sparse_shard_rects->begin(); sit !=
                sparse_shard_rects->end(); sit++)
          {
            if (sit->first != child_space.bounds)
              continue;
#ifdef DEBUG_LEGION
            assert(sit->second == local_space);
#endif
            found = true;
            break;
          }
          if (!found)
            sparse_shard_rects->push_back(
                std::make_pair(child_space.bounds, local_space));
        }
        else
          dense_shard_rects->push_back(
              std::make_pair(child_space.bounds, it->first));
      }
    }

    //--------------------------------------------------------------------------
    template<int DIM, typename T>
    void IndexPartNodeT<DIM,T>::pack_shard_rects(Serializer &rez, bool clear)
    //--------------------------------------------------------------------------
    {
#ifdef DEBUG_LEGION
      assert(dense_shard_rects != NULL);
      assert(sparse_shard_rects != NULL);
#endif
      rez.serialize<size_t>(dense_shard_rects->size());
      for (typename std::vector<std::pair<Rect<DIM,T>,LegionColor> >::
            const_iterator it = dense_shard_rects->begin(); it !=
            dense_shard_rects->end(); it++)
      {
        rez.serialize(it->first);
        rez.serialize(it->second);
      }
      rez.serialize<size_t>(sparse_shard_rects->size());
      for (typename std::vector<std::pair<Rect<DIM,T>,AddressSpaceID> >::
            const_iterator it = sparse_shard_rects->begin(); it !=
            sparse_shard_rects->end(); it++)
      {
        rez.serialize(it->first);
        rez.serialize(it->second);
      }
      if (clear)
      {
        dense_shard_rects->clear();
        sparse_shard_rects->clear();
      }
    }

    //--------------------------------------------------------------------------
    template<int DIM, typename T>
    void IndexPartNodeT<DIM,T>::unpack_shard_rects(Deserializer &derez)
    //--------------------------------------------------------------------------
    {
#ifdef DEBUG_LEGION
      assert(dense_shard_rects != NULL);
      assert(sparse_shard_rects != NULL);
#endif
      size_t num_dense;
      derez.deserialize(num_dense);
      if (num_dense > 0)
      {
        unsigned offset = dense_shard_rects->size();
        dense_shard_rects->resize(offset + num_dense);
        for (unsigned idx = 0; idx < num_dense; idx++)
        {
          std::pair<Rect<DIM,T>,LegionColor> &next = 
            (*dense_shard_rects)[offset + idx];
          derez.deserialize(next.first);
          derez.deserialize(next.second);
        }
      }
      size_t num_sparse;
      derez.deserialize(num_sparse);
      if (num_sparse > 0)
      {
        unsigned offset = sparse_shard_rects->size();
        sparse_shard_rects->resize(offset + num_sparse);
        for (unsigned idx = 0; idx < num_sparse; idx++)
        {
          std::pair<Rect<DIM,T>,AddressSpaceID> &next = 
            (*sparse_shard_rects)[offset + idx];
          derez.deserialize(next.first);
          derez.deserialize(next.second);
        }
      }
    }
#endif // defined(DEFINE_NT_TEMPLATES)

  }; // namespace Internal
}; // namespace Legion
<|MERGE_RESOLUTION|>--- conflicted
+++ resolved
@@ -2566,26 +2566,6 @@
     //--------------------------------------------------------------------------
     {
       return (get_volume() == 0);
-<<<<<<< HEAD
-    }
-
-    //--------------------------------------------------------------------------
-    template<int DIM, typename T>
-    void IndexSpaceNodeT<DIM,T>::pack_expression(Serializer &rez, 
-                                                 AddressSpaceID target)
-    //--------------------------------------------------------------------------
-    {
-      if (target != context->runtime->address_space)
-      {
-        rez.serialize<bool>(false/*local*/);
-        rez.serialize<bool>(true/*index space*/);
-        rez.serialize(handle);
-      }
-      else
-      {
-        rez.serialize<bool>(true/*local*/);
-        rez.serialize<IndexSpaceExpression*>(this);
-      }
     }
 
     //--------------------------------------------------------------------------
@@ -2601,26 +2581,6 @@
                      NULL/*parent*/, 0/*color*/, alias_did, initialized,
                      index_space_ready, expr_id/*alis*/,false/*notify remote*/);
     }
-
-    //--------------------------------------------------------------------------
-    template<int DIM, typename T>
-    void IndexSpaceNodeT<DIM,T>::pack_expression_structure(Serializer &rez,
-                                                          AddressSpaceID target,
-                                                          const bool top) 
-    //--------------------------------------------------------------------------
-    {
-      rez.serialize<bool>(true/*index space*/);
-      rez.serialize(handle);
-      // Make sure this doesn't get collected until we're unpacked
-      // This could be a performance bug since it will block if we
-      // have to send a reference to a remote node, but that should
-      // never actually happen
-      LocalReferenceMutator mutator;
-      add_base_gc_ref(REMOTE_DID_REF, &mutator);
-    }
-=======
-    } 
->>>>>>> e1f83b89
 
     //--------------------------------------------------------------------------
     template<int DIM, typename T>
