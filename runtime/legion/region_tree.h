/* Copyright 2020 Stanford University, NVIDIA Corporation
 *
 * Licensed under the Apache License, Version 2.0 (the "License");
 * you may not use this file except in compliance with the License.
 * You may obtain a copy of the License at
 *
 *     http://www.apache.org/licenses/LICENSE-2.0
 *
 * Unless required by applicable law or agreed to in writing, software
 * distributed under the License is distributed on an "AS IS" BASIS,
 * WITHOUT WARRANTIES OR CONDITIONS OF ANY KIND, either express or implied.
 * See the License for the specific language governing permissions and
 * limitations under the License.
 */


#ifndef __LEGION_REGION_TREE_H__
#define __LEGION_REGION_TREE_H__

#include "legion/legion_types.h"
#include "legion/legion_utilities.h"
#include "legion/legion_allocation.h"
#include "legion/legion_analysis.h"
#include "legion/garbage_collection.h"
#include "legion/field_tree.h"

#include <algorithm>

namespace Legion {
  namespace Internal {

    /**
     * \struct FieldDataDescriptor
     * A small helper class for performing dependent
     * partitioning operations
     */
    struct FieldDataDescriptor {
    public:
      IndexSpace index_space;
      PhysicalInstance inst;
      size_t field_offset;
    };

    /**
     * \struct IndirectRecord
     * A small helper calss for performing exchanges of
     * instances for indirection copies
     */
    struct IndirectRecord {
    public:
      IndirectRecord(void) { }
      IndirectRecord(const FieldMask &m, PhysicalInstance i,
                     ApEvent e, const Domain &d)
        : fields(m), inst(i), ready_event(e), domain(d) { }
    public:
      FieldMask fields;
      PhysicalInstance inst;
      ApEvent ready_event;
      Domain domain;
    };

    /**
     * \class OperationCreator
     * A base class for handling the creation of index space operations
     */
    class OperationCreator {
    public:
      OperationCreator(void);
      virtual ~OperationCreator(void); 
    public: 
      void produce(IndexSpaceOperation *op);
      IndexSpaceExpression* consume(void);
    public:
      virtual void create_operation(void) = 0;
      virtual IndexSpaceExpression* find_congruence(void) = 0;
    protected:
      IndexSpaceOperation *result;
    };
    
    /**
     * \class RegionTreeForest
     * "In the darkness of the forest resides the one true magic..."
     * Most of the magic in Legion is encoded in the RegionTreeForest
     * class and its children.  This class manages both the shape and 
     * states of the region tree.  We use fine-grained locking on 
     * individual nodes and the node look-up tables to enable easy 
     * updates to the shape of the tree.  Each node has a lock that 
     * protects the pointers to its child nodes.  There is a creation 
     * lock that protects the look-up tables.  The logical and physical
     * states of each of the nodes are stored using deques which can
     * be appended to without worrying about resizing so we don't 
     * require any locks for accessing state.  Each logical and physical
     * task context must maintain its own external locking mechanism
     * for serializing access to its logical and physical states.
     *
     * Modifications to the region tree shape are accompanied by a 
     * runtime mask which says which nodes have seen the update.  The
     * forest will record which nodes have sent updates and then 
     * tell the runtime to send updates to the other nodes which
     * have not observed the updates.
     */
    class RegionTreeForest {
    public:
      struct DisjointnessArgs : public LgTaskArgs<DisjointnessArgs> {
      public:
        static const LgTaskID TASK_ID = LG_DISJOINTNESS_TASK_ID;
      public:
        DisjointnessArgs(IndexPartition h, RtUserEvent r)
          : LgTaskArgs<DisjointnessArgs>(implicit_provenance),
            handle(h), ready(r) { }
      public:
        const IndexPartition handle;
        const RtUserEvent ready;
      };   
      struct DeferPhysicalRegistrationArgs : 
        public LgTaskArgs<DeferPhysicalRegistrationArgs>, 
        public PhysicalTraceInfo {
      public:
        static const LgTaskID TASK_ID = LG_DEFER_PHYSICAL_REGISTRATION_TASK_ID;
      public:
        DeferPhysicalRegistrationArgs(UniqueID uid, UpdateAnalysis *ana,
                  InstanceSet &t, RtUserEvent map_applied, ApEvent &res,
                  const PhysicalTraceInfo &info)
          : LgTaskArgs<DeferPhysicalRegistrationArgs>(uid), 
            PhysicalTraceInfo(info), analysis(ana), 
            map_applied_done(map_applied), targets(t), result(res) 
          // This is kind of scary, Realm is about to make a copy of this
          // without our knowledge, but we need to preserve the correctness
          // of reference counting on PhysicalTraceRecorders, so just add
          // an extra reference here that we will remove when we're handled.
          { 
            analysis->add_reference(); 
            if (rec != NULL) rec->add_recorder_reference();
          }
      public:
        inline void remove_recorder_reference(void) const
          { if ((rec != NULL) && rec->remove_recorder_reference()) delete rec; }
      public:
        UpdateAnalysis *const analysis;
        RtUserEvent map_applied_done;
        InstanceSet &targets;
        ApEvent &result;
      };
    public:
      RegionTreeForest(Runtime *rt);
      RegionTreeForest(const RegionTreeForest &rhs);
      ~RegionTreeForest(void);
    public:
      RegionTreeForest& operator=(const RegionTreeForest &rhs);
    public:
      IndexSpaceNode* create_index_space(IndexSpace handle, 
                              const void *realm_is,
                              DistributedID did, 
                              const bool notify_remote = true,
                              IndexSpaceExprID expr_id = 0);
      IndexSpace find_or_create_union_space(TaskContext *ctx,
                              const std::vector<IndexSpace> &sources,
                              const bool notify_remote = true);
      IndexSpace find_or_create_intersection_space(TaskContext *ctx,
                              const std::vector<IndexSpace> &sources,
                              const bool notify_remote = true);
      IndexSpace find_or_create_difference_space(TaskContext *ctx,
                              IndexSpace left, IndexSpace right,
                              const bool notify_remote = true);
      void find_or_create_sharded_index_space(TaskContext *ctx,
                              IndexSpace handle, IndexSpace local,
                              DistributedID did);
      RtEvent create_pending_partition(TaskContext *ctx,
                                       IndexPartition pid,
                                       IndexSpace parent,
                                       IndexSpace color_space,
                                       LegionColor partition_color,
                                       PartitionKind part_kind,
                                       DistributedID did,
                                       ApEvent partition_ready,
                  ApBarrier partial_pending = ApBarrier::NO_AP_BARRIER);
      void create_pending_cross_product(TaskContext *ctx,
                                        IndexPartition handle1,
                                        IndexPartition handle2,
                  std::map<IndexSpace,IndexPartition> &user_handles,
                                        PartitionKind kind,
                                        LegionColor &part_color,
                                        ApEvent domain_ready,
                                        std::set<RtEvent> &safe_events,
                                        ShardID shard = 0,
                                        size_t total_shards = 1);
      // For control replication contexts
      RtEvent create_pending_partition_shard(ShardID owner_shard,
                                             ReplicateContext *ctx,
                                             IndexPartition pid,
                                             IndexSpace parent,
                                             IndexSpace color_space,
                                             LegionColor &partition_color,
                                             PartitionKind part_kind,
                                             DistributedID did,
                                             ValueBroadcast<bool> *part_result,
                                             ApEvent partition_ready,
                                             ShardMapping &mapping,
                                             RtEvent creation_ready,
                   ApBarrier partial_pending = ApBarrier::NO_AP_BARRIER);
      void destroy_index_space(IndexSpace handle, AddressSpaceID source,
                               std::set<RtEvent> &applied,
                               const bool collective = false);
      void destroy_index_partition(IndexPartition handle, 
                                   AddressSpaceID source,
                                   std::set<RtEvent> &applied,
                                   const bool collective = false);
    public:
      ApEvent create_equal_partition(Operation *op, 
                                     IndexPartition pid, 
<<<<<<< HEAD
                                     size_t granularity,
                                     ShardID shard = 0,
                                     size_t total_shards = 1);
=======
                                     size_t granularity);
      ApEvent create_partition_by_weights(Operation *op,
                                          IndexPartition pid,
                                          const FutureMap &map,
                                          size_t granularity);
>>>>>>> 50ec2bdb
      ApEvent create_partition_by_union(Operation *op,
                                        IndexPartition pid,
                                        IndexPartition handle1,
                                        IndexPartition handle2,
                                        ShardID shard = 0, 
                                        size_t total_shards = 1);
      ApEvent create_partition_by_intersection(Operation *op,
                                               IndexPartition pid,
                                               IndexPartition handle1,
                                               IndexPartition handle2,
                                               ShardID shard = 0,
                                               size_t total_shards = 1);
      ApEvent create_partition_by_intersection(Operation *op,
                                               IndexPartition pid,
                                               IndexPartition part,
                                               const bool dominates,
                                               ShardID shard = 0,
                                               size_t total_shards = 1);
      ApEvent create_partition_by_difference(Operation *op,
                                           IndexPartition pid,
                                           IndexPartition handle1,
                                           IndexPartition handle2,
                                           ShardID shard = 0,
                                           size_t total_shards = 1);
      ApEvent create_partition_by_restriction(IndexPartition pid,
                                              const void *transform,
                                              const void *extent,
                                              ShardID shard = 0,
                                              size_t total_shards = 1);
      ApEvent create_partition_by_domain(Operation *op, IndexPartition pid,
                                         const FutureMap &future_map,
                                         bool perform_intersections,
                                         ShardID shard = 0,
                                         size_t total_shards = 1);
      ApEvent create_cross_product_partitions(Operation *op,
                                              IndexPartition base,
                                              IndexPartition source,
                                              LegionColor part_color,
                                              ShardID shard = 0,
                                              size_t total_shards = 1);
    public:  
      ApEvent create_partition_by_field(Operation *op,
                                        IndexPartition pending,
                    const std::vector<FieldDataDescriptor> &instances,
                                        ApEvent instances_ready);
      ApEvent create_partition_by_image(Operation *op,
                                        IndexPartition pending,
                                        IndexPartition projection,
                    const std::vector<FieldDataDescriptor> &instances,
                                        ApEvent instances_ready,
                                        ShardID shard = 0,
                                        size_t total_shards = 1);
      ApEvent create_partition_by_image_range(Operation *op,
                                              IndexPartition pending,
                                              IndexPartition projection,
                    const std::vector<FieldDataDescriptor> &instances,
                                              ApEvent instances_ready,
                                              ShardID shard = 0,
                                              size_t total_shards = 1);
      ApEvent create_partition_by_preimage(Operation *op,
                                           IndexPartition pending,
                                           IndexPartition projection,
                    const std::vector<FieldDataDescriptor> &instances,
                                           ApEvent instances_ready);
      ApEvent create_partition_by_preimage_range(Operation *op,
                                                 IndexPartition pending,
                                                 IndexPartition projection,
                    const std::vector<FieldDataDescriptor> &instances,
                                                 ApEvent instances_ready);
      ApEvent create_association(Operation *op, 
                                 IndexSpace domain, IndexSpace range,
                    const std::vector<FieldDataDescriptor> &instances,
                                 ApEvent instances_ready);
    public:
      bool check_partition_by_field_size(IndexPartition pid,
                                         FieldSpace fspace, FieldID fid,
                                         bool is_range,
                                         bool use_color_space = false);
      bool check_association_field_size(IndexSpace is,
                                        FieldSpace fspace, FieldID fid);
    public:
      ApEvent compute_pending_space(Operation *op, IndexSpace result,
                                    const std::vector<IndexSpace> &handles,
                                    bool is_union, ShardID shard = 0,
                                    size_t total_shards = 1);
      ApEvent compute_pending_space(Operation *op, IndexSpace result,
                                    IndexPartition handle,
                                    bool is_union, ShardID shard = 0,
                                    size_t total_shards = 1);
      ApEvent compute_pending_space(Operation *op, IndexSpace result,
                                    IndexSpace initial,
                                    const std::vector<IndexSpace> &handles,
                                    ShardID shard = 0, size_t total_shards = 1);
    public:
      IndexPartition get_index_partition(IndexSpace parent, Color color); 
      bool has_index_subspace(IndexPartition parent,
                              const void *realm_color, TypeTag type_tag);
      IndexSpace get_index_subspace(IndexPartition parent, 
                                    const void *realm_color,
                                    TypeTag type_tag);
      void get_index_space_domain(IndexSpace handle, 
                                  void *realm_is, TypeTag type_tag);
      IndexSpace get_index_partition_color_space(IndexPartition p);
      void get_index_space_partition_colors(IndexSpace sp,
                                            std::set<Color> &colors);
      void get_index_space_color(IndexSpace handle, 
                                 void *realm_color, TypeTag type_tag); 
      Color get_index_partition_color(IndexPartition handle);
      IndexSpace get_parent_index_space(IndexPartition handle);
      bool has_parent_index_partition(IndexSpace handle);
      IndexPartition get_parent_index_partition(IndexSpace handle);
      unsigned get_index_space_depth(IndexSpace handle);
      unsigned get_index_partition_depth(IndexPartition handle);
      size_t get_domain_volume(IndexSpace handle);
      bool is_index_partition_disjoint(IndexPartition p);
      bool is_index_partition_complete(IndexPartition p);
      bool has_index_partition(IndexSpace parent, Color color);
    public:
      FieldSpaceNode* create_field_space(FieldSpace handle, DistributedID did,
                                         const bool notify_remote = true);
      void destroy_field_space(FieldSpace handle, AddressSpaceID source,
                               std::set<RtEvent> &applied,
                               const bool collective = false);
      // Return true if local is set to true and we actually performed the 
      // allocation.  It is an error if the field already existed and the
      // allocation was not local.
      bool allocate_field(FieldSpace handle, size_t field_size, 
                          FieldID fid, CustomSerdezID serdez_id);
      void free_field(FieldSpace handle, FieldID fid, 
                      std::set<RtEvent> &applied,
                      const bool collective = false);
      void allocate_fields(FieldSpace handle, const std::vector<size_t> &sizes,
                           const std::vector<FieldID> &resulting_fields,
                           CustomSerdezID serdez_id);
      void free_fields(FieldSpace handle, 
                       const std::vector<FieldID> &to_free,
                       std::set<RtEvent> &applied,
                       const bool collective = false);
    public:
      bool allocate_local_fields(FieldSpace handle, 
                                 const std::vector<FieldID> &resulting_fields,
                                 const std::vector<size_t> &sizes,
                                 CustomSerdezID serdez_id,
                                 const std::set<unsigned> &allocated_indexes,
                                 std::vector<unsigned> &new_indexes);
      void free_local_fields(FieldSpace handle,
                             const std::vector<FieldID> &to_free,
                             const std::vector<unsigned> &indexes,
                             const bool collective = false);
      void update_local_fields(FieldSpace handle,
                               const std::vector<FieldID> &fields,
                               const std::vector<size_t> &sizes,
                               const std::vector<CustomSerdezID> &serdez_ids,
                               const std::vector<unsigned> &indexes);
      void remove_local_fields(FieldSpace handle,
                               const std::vector<FieldID> &to_remove);
    public:
      void get_all_fields(FieldSpace handle, std::set<FieldID> &fields);
      void get_all_regions(FieldSpace handle, std::set<LogicalRegion> &regions);
      size_t get_field_size(FieldSpace handle, FieldID fid);
      void get_field_space_fields(FieldSpace handle, 
                                  std::vector<FieldID> &fields);
    public:
      RegionNode* create_logical_region(LogicalRegion handle,
                                        const bool notify_remote = true);
      void destroy_logical_region(LogicalRegion handle, 
                                  AddressSpaceID source,
                                  std::set<RtEvent> &applied,
                                  const bool collective = false);
      void destroy_logical_partition(LogicalPartition handle,
                                     AddressSpaceID source,
                                     std::set<RtEvent> &applied,
                                     const bool collective = false);
    public:
      LogicalPartition get_logical_partition(LogicalRegion parent, 
                                             IndexPartition handle);
      LogicalPartition get_logical_partition_by_color(LogicalRegion parent, 
                                                      Color color);
      bool has_logical_partition_by_color(LogicalRegion parent, Color color);
      LogicalPartition get_logical_partition_by_tree(
          IndexPartition handle, FieldSpace space, RegionTreeID tid);
      LogicalRegion get_logical_subregion(LogicalPartition parent,
                                          IndexSpace handle);
      LogicalRegion get_logical_subregion_by_color(LogicalPartition parent,
                                  const void *realm_color, TypeTag type_tag);
      bool has_logical_subregion_by_color(LogicalPartition parent,
                                  const void *realm_color, TypeTag type_tag);
      LogicalRegion get_logical_subregion_by_tree(
            IndexSpace handle, FieldSpace space, RegionTreeID tid);
      void get_logical_region_color(LogicalRegion handle, 
                                    void *realm_color, TypeTag type_tag);
      Color get_logical_partition_color(LogicalPartition handle);
      LogicalRegion get_parent_logical_region(LogicalPartition handle);
      bool has_parent_logical_partition(LogicalRegion handle);
      LogicalPartition get_parent_logical_partition(LogicalRegion handle);
      size_t get_domain_volume(LogicalRegion handle);
    public:
      // Index space operation methods
      void find_launch_space_domain(IndexSpace handle, Domain &launch_domain);
      void validate_slicing(IndexSpace input_space,
                            const std::vector<IndexSpace> &slice_spaces,
                            MultiTask *task, MapperManager *mapper);
      void log_launch_space(IndexSpace handle, UniqueID op_id);
    public:
      // Logical analysis methods
      void perform_dependence_analysis(Operation *op, unsigned idx,
                                       RegionRequirement &req,
                                       const ProjectionInfo &projection_info,
                                       RegionTreePath &path);
      void perform_deletion_analysis(DeletionOp *op, unsigned idx,
                                     RegionRequirement &req,
                                     RegionTreePath &path);
      // Used by dependent partition operations
      void find_open_complete_partitions(Operation *op, unsigned idx,
                                         const RegionRequirement &req,
                                     std::vector<LogicalPartition> &partitions);
      // For privileges flowing back across node boundaries
      void send_back_logical_state(RegionTreeContext context,
                                   UniqueID context_uid,
                                   const RegionRequirement &req,
                                   AddressSpaceID target);
    public:
      void perform_versioning_analysis(Operation *op, unsigned idx,
                                       const RegionRequirement &req,
                                       VersionInfo &version_info,
                                       std::set<RtEvent> &ready_events);
      void invalidate_versions(RegionTreeContext ctx, LogicalRegion handle);
      void invalidate_all_versions(RegionTreeContext ctx);
    public:
      void initialize_current_context(RegionTreeContext ctx,
                    const RegionRequirement &req, const bool restricted,
                    const InstanceSet &sources, ApEvent term_event, 
                    InnerContext *context, unsigned index,
                    std::map<PhysicalManager*,InstanceView*> &top_views,
                    std::set<RtEvent> &applied_events);
      void invalidate_current_context(RegionTreeContext ctx, bool users_only,
                                      LogicalRegion handle);
      bool match_instance_fields(const RegionRequirement &req1,
                                 const RegionRequirement &req2,
                                 const InstanceSet &inst1,
                                 const InstanceSet &inst2);
    public: // Physical analysis methods
      void physical_premap_region(Operation *op, unsigned index,
                                  RegionRequirement &req,
                                  VersionInfo &version_info,
                                  InstanceSet &valid_instances,
                                  std::set<RtEvent> &map_applied_events);
      // Return a runtime event for when it's safe to perform
      // the registration for this equivalence set
      RtEvent physical_perform_updates(const RegionRequirement &req,
                                VersionInfo &version_info,
                                Operation *op, unsigned index,
                                ApEvent precondition, ApEvent term_event,
                                const InstanceSet &targets,
                                const PhysicalTraceInfo &trace_info,
                                std::set<RtEvent> &map_applied_events,
                                UpdateAnalysis *&analysis,
#ifdef DEBUG_LEGION
                                const char *log_name,
                                UniqueID uid,
#endif
                                const bool track_effects,
                                const bool record_valid = true,
                                const bool check_initialized = true,
                                const bool defer_copies = true,
                                const bool skip_output = false);
      // Return an event for when the copy-out effects of the 
      // registration are done (e.g. for restricted coherence)
      ApEvent physical_perform_registration(UpdateAnalysis *analysis,
                                 InstanceSet &targets,
                                 const PhysicalTraceInfo &trace_info,
                                 std::set<RtEvent> &map_applied_events);
      // Same as the two above merged together
      ApEvent physical_perform_updates_and_registration(
                                   const RegionRequirement &req,
                                   VersionInfo &version_info,
                                   Operation *op, unsigned index,
                                   ApEvent precondition, ApEvent term_event,
                                   InstanceSet &targets,
                                   const PhysicalTraceInfo &trace_info,
                                   std::set<RtEvent> &map_applied_events,
#ifdef DEBUG_LEGION
                                   const char *log_name,
                                   UniqueID uid,
#endif
                                   const bool track_effects,
                                   const bool record_valid = true,
                                   const bool check_initialized = true);
      // A helper method for deferring the computation of registration
      RtEvent defer_physical_perform_registration(RtEvent register_pre,
                           UpdateAnalysis *analysis, InstanceSet &targets,
                           std::set<RtEvent> &map_applied_events,
                           ApEvent &result, const PhysicalTraceInfo &info);
      void handle_defer_registration(const void *args);
      ApEvent acquire_restrictions(const RegionRequirement &req,
                                   VersionInfo &version_info,
                                   AcquireOp *op, unsigned index,
                                   ApEvent term_event,
                                   InstanceSet &restricted_instances,
                                   const PhysicalTraceInfo &trace_info,
                                   std::set<RtEvent> &map_applied_events
#ifdef DEBUG_LEGION
                                   , const char *log_name
                                   , UniqueID uid
#endif
                                   );
      ApEvent release_restrictions(const RegionRequirement &req,
                                   VersionInfo &version_info,
                                   ReleaseOp *op, unsigned index,
                                   ApEvent precondition, ApEvent term_event,
                                   InstanceSet &restricted_instances,
                                   const PhysicalTraceInfo &trace_info,
                                   std::set<RtEvent> &map_applied_events
#ifdef DEBUG_LEGION
                                   , const char *log_name
                                   , UniqueID uid
#endif
                                   );
      ApEvent copy_across(const RegionRequirement &src_req,
                          const RegionRequirement &dst_req,
                          VersionInfo &src_version_info,
                          VersionInfo &dst_version_info,
                          const InstanceSet &src_targets,
                          const InstanceSet &dst_targets, CopyOp *op,
                          unsigned src_index, unsigned dst_index,
                          ApEvent precondition, PredEvent pred_guard,
                          const PhysicalTraceInfo &trace_info,
                          std::set<RtEvent> &map_applied_events);
      ApEvent gather_across(const RegionRequirement &src_req,
                            const RegionRequirement &idx_req,
                            const RegionRequirement &dst_req,
                          const LegionVector<IndirectRecord>::aligned &records,
                            const InstanceRef &idx_target,
                            const InstanceSet &dst_targets,
                            CopyOp *op, unsigned dst_index,
                            const bool gather_is_range,
                            const ApEvent precondition, 
                            const PredEvent pred_guard,
                            const PhysicalTraceInfo &trace_info,
                            const bool possible_src_out_of_range);
      ApEvent scatter_across(const RegionRequirement &src_req,
                             const RegionRequirement &idx_req,
                             const RegionRequirement &dst_req,
                             const InstanceSet &src_targets,
                             const InstanceRef &idx_target,
                          const LegionVector<IndirectRecord>::aligned &records,
                             CopyOp *op, unsigned src_index,
                             const bool scatter_is_range,
                             const ApEvent precondition, 
                             const PredEvent pred_guard,
                             const PhysicalTraceInfo &trace_info,
                             const bool possible_dst_out_of_range,
                             const bool possible_dst_aliasing);
      ApEvent indirect_across(const RegionRequirement &src_req,
                              const RegionRequirement &src_idx_req,
                              const RegionRequirement &dst_req,
                              const RegionRequirement &dst_idx_req,
                      const LegionVector<IndirectRecord>::aligned &src_records,
                              const InstanceRef &src_idx_target,
                      const LegionVector<IndirectRecord>::aligned &dst_records,
                              const InstanceRef &dst_idx_target,
                              const bool both_are_range,
                              const ApEvent precondition, 
                              const PredEvent pred_guard,
                              const PhysicalTraceInfo &trace_info,
                              const bool possible_src_out_of_range,
                              const bool possible_dst_out_of_range,
                              const bool possible_dst_aliasing);
      // This takes ownership of the value buffer
      ApEvent fill_fields(FillOp *op,
                          const RegionRequirement &req,
                          const unsigned index, FillView *fill_view,
                          VersionInfo &version_info, ApEvent precondition,
                          PredEvent true_guard,
                          const PhysicalTraceInfo &trace_info,
                          std::set<RtEvent> &map_applied_events);
      ApEvent overwrite_sharded(Operation *op, const unsigned index,
                                const RegionRequirement &req,
                                ShardedView *view, VersionInfo &version_info,
                                const PhysicalTraceInfo &trace_info,
                                const ApEvent precondition,
                                std::set<RtEvent> &map_applied_events,
                                const bool add_restriction);
      InstanceRef create_external_instance(AttachOp *attach_op,
                                const RegionRequirement &req,
                                const std::vector<FieldID> &field_set);
      ApEvent attach_external(AttachOp *attach_op, unsigned index,
                              const RegionRequirement &req,
                              // Two views are usually the same but different
                              // in cases of control replication
                              InstanceView *local_view,
                              LogicalView *registration_view,
                              const ApEvent termination_event,
                              VersionInfo &version_info,
                              const PhysicalTraceInfo &trace_info,
                              std::set<RtEvent> &map_applied_events,
                              const bool restricted);
      ApEvent detach_external(const RegionRequirement &req, DetachOp *detach_op,
                              unsigned index, VersionInfo &version_info, 
                              InstanceView *local_view,
                              const PhysicalTraceInfo &trace_info,
                              std::set<RtEvent> &map_applied_events,
                              LogicalView *registration_view = NULL);
      void invalidate_fields(Operation *op, unsigned index,
                             VersionInfo &version_info,
                             const PhysicalTraceInfo &trace_info,
                             std::set<RtEvent> &map_applied_events,
                             const bool collective = false);
      // Support for tracing
      void find_invalid_instances(Operation *op, unsigned index,
                                  VersionInfo &version_info,
                                  const FieldMaskSet<InstanceView> &valid_views,
                                  FieldMaskSet<InstanceView> &invalid_instances,
                                  std::set<RtEvent> &map_applied_events);
      void update_valid_instances(Operation *op, unsigned index,
                                  VersionInfo &version_info,
                                  const FieldMaskSet<InstanceView> &valid_views,
                                  const PhysicalTraceInfo &trace_info,
                                  std::set<RtEvent> &map_applied_events);
    public:
      int physical_convert_mapping(Operation *op,
                               const RegionRequirement &req,
                               const std::vector<MappingInstance> &chosen,
                               InstanceSet &result, RegionTreeID &bad_tree,
                               std::vector<FieldID> &missing_fields,
                               std::map<PhysicalManager*,
                                    std::pair<unsigned,bool> > *acquired,
                               std::vector<PhysicalManager*> &unacquired,
                               const bool do_acquire_checks,
                               const bool allow_partial_virtual = false);
      bool physical_convert_postmapping(Operation *op,
                               const RegionRequirement &req,
                               const std::vector<MappingInstance> &chosen,
                               InstanceSet &result, RegionTreeID &bad_tree,
                               std::map<PhysicalManager*,
                                    std::pair<unsigned,bool> > *acquired,
                               std::vector<PhysicalManager*> &unacquired,
                               const bool do_acquire_checks);
      void log_mapping_decision(const UniqueID unique_id, TaskContext *context,
                                const unsigned index, 
                                const RegionRequirement &req,
                                const InstanceSet &targets,
                                bool postmapping = false);
    public: // helper method for the above two methods
      void perform_missing_acquires(Operation *op,
                 std::map<PhysicalManager*,std::pair<unsigned,bool> > &acquired,
                               const std::vector<PhysicalManager*> &unacquired);
    public:
      bool are_colocated(const std::vector<InstanceSet*> &instances,
                         FieldSpace handle, const std::set<FieldID> &fields,
                         unsigned &idx1, unsigned &idx2);
    public:
      // Debugging method for checking context state
      void check_context_state(RegionTreeContext ctx);
    public:
      // We know the domain of the index space
      IndexSpaceNode* create_node(IndexSpace is, const void *realm_is, 
                                  IndexPartNode *par, LegionColor color,
                                  DistributedID did,
                                  ApEvent is_ready = ApEvent::NO_AP_EVENT,
                                  IndexSpaceExprID expr_id = 0,
                                  const bool notify_remote = true);
      IndexSpaceNode* create_node(IndexSpace is, const void *realm_is, 
                                  IndexPartNode *par, LegionColor color,
                                  DistributedID did,
                                  ApUserEvent is_ready,
                                  const bool notify_remote = true);
      // We know the disjointness of the index partition
      IndexPartNode*  create_node(IndexPartition p, IndexSpaceNode *par,
                                  IndexSpaceNode *color_space, 
                                  LegionColor color, bool disjoint,int complete,
                                  DistributedID did, ApEvent partition_ready, 
                                  ApBarrier partial_pending,
                                  ShardMapping *shard_mapping = NULL);
      // Give the event for when the disjointness information is ready
      IndexPartNode*  create_node(IndexPartition p, IndexSpaceNode *par,
                                  IndexSpaceNode *color_space,LegionColor color,
                                  RtEvent disjointness_ready_event,int complete,
                                  DistributedID did, ApEvent partition_ready, 
                                  ApBarrier partial_pending,
                                  ShardMapping *shard_mapping = NULL);
      FieldSpaceNode* create_node(FieldSpace space, DistributedID did,
                                  const bool notify_remote = true);
      FieldSpaceNode* create_node(FieldSpace space, DistributedID did,
                                  Deserializer &derez);
      RegionNode*     create_node(LogicalRegion r, PartitionNode *par,
                                  const bool notify_remote = true);
      PartitionNode*  create_node(LogicalPartition p, RegionNode *par);
    public:
      IndexSpaceNode* get_node(IndexSpace space, RtEvent *defer = NULL);
      IndexPartNode*  get_node(IndexPartition part, RtEvent *defer = NULL);
      FieldSpaceNode* get_node(FieldSpace space, RtEvent *defer = NULL);
      RegionNode*     get_node(LogicalRegion handle, bool need_check = true);
      PartitionNode*  get_node(LogicalPartition handle, bool need_check = true);
      RegionNode*     get_tree(RegionTreeID tid);
      // Request but don't block
      RtEvent request_node(IndexSpace space);
      // Find a local node if it exists and return it with reference
      // otherwise return NULL
      RegionNode*     find_local_node(LogicalRegion handle);
      PartitionNode*  find_local_node(LogicalPartition handle);
    public:
      bool has_node(IndexSpace space);
      bool has_node(IndexPartition part);
      bool has_node(FieldSpace space);
      bool has_node(LogicalRegion handle);
      bool has_node(LogicalPartition handle);
      bool has_tree(RegionTreeID tid);
      bool has_field(FieldSpace space, FieldID fid);
    public:
      void remove_node(IndexSpace space);
      void remove_node(IndexPartition part);
      void remove_node(FieldSpace space);
      void remove_node(LogicalRegion handle, bool top);
      void remove_node(LogicalPartition handle);
    public:
      bool is_top_level_index_space(IndexSpace handle);
      bool is_top_level_region(LogicalRegion handle);
    public:
      bool is_subregion(LogicalRegion child, LogicalRegion parent);
      bool is_subregion(LogicalRegion child, LogicalPartition parent);
      bool is_disjoint(IndexPartition handle);
      bool is_disjoint(LogicalPartition handle);
    public:
      bool are_disjoint(IndexSpace one, IndexSpace two);
      bool are_disjoint(IndexSpace one, IndexPartition two);
      bool are_disjoint(IndexPartition one, IndexPartition two); 
      // Can only use the region tree for proving disjointness here
      bool are_disjoint_tree_only(IndexTreeNode *one, IndexTreeNode *two,
                                  IndexTreeNode *&common_ancestor);
    public:
      bool are_compatible(IndexSpace left, IndexSpace right);
      bool is_dominated(IndexSpace src, IndexSpace dst);
      bool is_dominated_tree_only(IndexSpace test, IndexPartition dominator);
      bool is_dominated_tree_only(IndexPartition test, IndexSpace dominator);
      bool is_dominated_tree_only(IndexPartition test,IndexPartition dominator);
    public:
      bool compute_index_path(IndexSpace parent, IndexSpace child,
                              std::vector<LegionColor> &path);
      bool compute_partition_path(IndexSpace parent, IndexPartition child,
                                  std::vector<LegionColor> &path); 
    public:
      void initialize_path(IndexSpace child, IndexSpace parent,
                           RegionTreePath &path);
      void initialize_path(IndexPartition child, IndexSpace parent,
                           RegionTreePath &path);
      void initialize_path(IndexSpace child, IndexPartition parent,
                           RegionTreePath &path);
      void initialize_path(IndexPartition child, IndexPartition parent,
                           RegionTreePath &path);
      void initialize_path(IndexTreeNode* child, IndexTreeNode *parent,
                           RegionTreePath &path);
#ifdef DEBUG_LEGION
    public:
      unsigned get_projection_depth(LogicalRegion result, LogicalRegion upper);
      unsigned get_projection_depth(LogicalRegion result, 
                                    LogicalPartition upper);
    public:
      // These are debugging methods and are never called from
      // actual code, therefore they never take locks
      void dump_logical_state(LogicalRegion region, ContextID ctx);
      void dump_physical_state(LogicalRegion region, ContextID ctx);
#endif
    public:
      void attach_semantic_information(IndexSpace handle, SemanticTag tag,
                                       AddressSpaceID source,
                                       const void *buffer, size_t size,
                                       bool is_mutable);
      void attach_semantic_information(IndexPartition handle, SemanticTag tag,
                                       AddressSpaceID source,
                                       const void *buffer, size_t size,
                                       bool is_mutable);
      void attach_semantic_information(FieldSpace handle, SemanticTag tag,
                                       AddressSpaceID source,
                                       const void *buffer, size_t size,
                                       bool is_mutable);
      void attach_semantic_information(FieldSpace handle, FieldID fid,
                                       SemanticTag tag, AddressSpaceID source,
                                       const void *buffer, size_t size,
                                       bool is_mutable);
      void attach_semantic_information(LogicalRegion handle, SemanticTag tag,
                                       AddressSpaceID source,
                                       const void *buffer, size_t size,
                                       bool is_mutable);
      void attach_semantic_information(LogicalPartition handle, SemanticTag tag,
                                       AddressSpaceID source,
                                       const void *buffer, size_t size,
                                       bool is_mutable);
    public:
      bool retrieve_semantic_information(IndexSpace handle, SemanticTag tag,
                                         const void *&result, size_t &size,
                                         bool can_fail, bool wait_until);
      bool retrieve_semantic_information(IndexPartition handle, SemanticTag tag,
                                         const void *&result, size_t &size,
                                         bool can_fail, bool wait_until);
      bool retrieve_semantic_information(FieldSpace handle, SemanticTag tag,
                                         const void *&result, size_t &size,
                                         bool can_fail, bool wait_until);
      bool retrieve_semantic_information(FieldSpace handle, FieldID fid,
                                         SemanticTag tag,
                                         const void *&result, size_t &size,
                                         bool can_fail, bool wait_until);
      bool retrieve_semantic_information(LogicalRegion handle, SemanticTag tag,
                                         const void *&result, size_t &size,
                                         bool can_fail, bool wait_until);
      bool retrieve_semantic_information(LogicalPartition part, SemanticTag tag,
                                         const void *&result, size_t &size,
                                         bool can_fail, bool wait_until);
    public:
      // These three methods a something pretty awesome and crazy
      // We want to do common sub-expression elimination on index space
      // unions, intersections, and difference operations to avoid repeating
      // expensive Realm dependent partition calls where possible, by 
      // running everything through this interface we first check to see
      // if these operations have been requested before and if so will 
      // return the common sub-expression, if not we will actually do 
      // the computation and memoize it for the future
      IndexSpaceExpression* union_index_spaces(IndexSpaceExpression *lhs,
                                               IndexSpaceExpression *rhs);
      IndexSpaceExpression* union_index_spaces(
                                 const std::set<IndexSpaceExpression*> &exprs);
    protected:
      // Internal version
      IndexSpaceExpression* union_index_spaces(
                               const std::vector<IndexSpaceExpression*> &exprs,
                               OperationCreator *creator = NULL);
    public:
      IndexSpaceExpression* intersect_index_spaces(
                                               IndexSpaceExpression *lhs,
                                               IndexSpaceExpression *rhs);
      IndexSpaceExpression* intersect_index_spaces(
                                 const std::set<IndexSpaceExpression*> &exprs);
    protected:
      IndexSpaceExpression* intersect_index_spaces(
                               const std::vector<IndexSpaceExpression*> &exprs,
                               OperationCreator *creator = NULL);
    public:
      IndexSpaceExpression* subtract_index_spaces(IndexSpaceExpression *lhs,
                  IndexSpaceExpression *rhs, OperationCreator *creator = NULL);
    public:
      // Methods for removing index space expression when they are done
      void invalidate_index_space_expression(
                            const std::vector<IndexSpaceOperation*> &parents);
      void remove_union_operation(IndexSpaceOperation *expr, 
                            const std::vector<IndexSpaceExpression*> &exprs);
      void remove_intersection_operation(IndexSpaceOperation *expr, 
                            const std::vector<IndexSpaceExpression*> &exprs);
      void remove_subtraction_operation(IndexSpaceOperation *expr,
                       IndexSpaceExpression *lhs, IndexSpaceExpression *rhs);
    public:
      // Remote expression methods
      IndexSpaceExpression* find_or_request_remote_expression(
              IndexSpaceExprID remote_expr_id, 
              IndexSpaceExpression *origin, RtEvent *wait_for = NULL);
      IndexSpaceExpression* find_remote_expression(
              IndexSpaceExprID remote_expr_id);
      void unregister_remote_expression(IndexSpaceExprID remote_expr_id);
      void handle_remote_expression_request(Deserializer &derez,
                                            AddressSpaceID source);
      void handle_remote_expression_response(Deserializer &derez,
                                             AddressSpaceID source);
      void handle_remote_expression_invalidation(Deserializer &derez);
    protected:
      IndexSpaceExpression* unpack_expression_structure(Deserializer &derez,
                                                        AddressSpaceID source);
    public:
      Runtime *const runtime;
    protected:
      mutable LocalLock lookup_lock;
      mutable LocalLock lookup_is_op_lock;
    private:
      // The lookup lock must be held when accessing these
      // data structures
      std::map<IndexSpace,IndexSpaceNode*>     index_nodes;
      std::map<IndexPartition,IndexPartNode*>  index_parts;
      std::map<FieldSpace,FieldSpaceNode*>     field_nodes;
      std::map<LogicalRegion,RegionNode*>     region_nodes;
      std::map<LogicalPartition,PartitionNode*> part_nodes;
      std::map<RegionTreeID,RegionNode*>        tree_nodes;
    private:
      // pending events for requested nodes
      std::map<IndexSpace,RtEvent>       index_space_requests;
      std::map<IndexPartition,RtEvent>    index_part_requests;
      std::map<FieldSpace,RtEvent>       field_space_requests;
      std::map<RegionTreeID,RtEvent>     region_tree_requests;
    private:
      // Index space operations
      std::map<IndexSpaceExprID/*first*/,ExpressionTrieNode*> union_ops;
      std::map<IndexSpaceExprID/*first*/,ExpressionTrieNode*> intersection_ops;
      std::map<IndexSpaceExprID/*lhs*/,ExpressionTrieNode*> difference_ops;
      // Remote expressions
      std::map<IndexSpaceExprID,IndexSpaceExpression*> remote_expressions;
      std::map<IndexSpaceExprID,RtEvent> pending_remote_expressions;
    public:
      static const unsigned MAX_EXPRESSION_FANOUT = 32;
    };

    /**
     * \class IndexSpaceExpression
     * An IndexSpaceExpression represents a set computation
     * one on or more index spaces. IndexSpaceExpressions
     * currently are either IndexSpaceNodes at the leaves
     * or have intermeidate set operations that are either
     * set union, intersection, or difference.
     */
    class IndexSpaceExpression {
    public:
      struct TightenIndexSpaceArgs : public LgTaskArgs<TightenIndexSpaceArgs> {
      public:
        static const LgTaskID TASK_ID = 
          LG_TIGHTEN_INDEX_SPACE_TASK_ID;
      public:
        TightenIndexSpaceArgs(IndexSpaceExpression *proxy)
          : LgTaskArgs<TightenIndexSpaceArgs>(implicit_provenance),
            proxy_this(proxy) { proxy->add_expression_reference(); }
      public:
        IndexSpaceExpression *const proxy_this;
      };
    public:
      template<int N1, typename T1>
      struct UnstructuredIndirectionHelper {
      public:
        UnstructuredIndirectionHelper(FieldID fid, bool range, 
            PhysicalInstance inst, const std::set<IndirectRecord*> &recs,
            bool out_of_range, bool aliasing)
          : indirect_field(fid), indirect_inst(inst), 
            records(recs), result(NULL), is_range(range),
            possible_out_of_range(out_of_range), possible_aliasing(aliasing) { }
      public:
        template<typename N2, typename T2>
        static inline void demux(UnstructuredIndirectionHelper *helper)
        {
          typename Realm::CopyIndirection<N1,T1>::template
            Unstructured<N2::N,T2> *indirect = new typename 
              Realm::CopyIndirection<N1,T1>::template Unstructured<N2::N,T2>();
          indirect->field_id = helper->indirect_field;
          indirect->inst = helper->indirect_inst;
          indirect->is_ranges = helper->is_range;
          indirect->oor_possible = helper->possible_out_of_range;
          indirect->aliasing_possible = helper->possible_aliasing;
          indirect->subfield_offset = 0;
          indirect->spaces.resize(helper->records.size());
          indirect->insts.resize(helper->records.size());
          unsigned index = 0;
          for (std::set<IndirectRecord*>::const_iterator it = 
                helper->records.begin(); it != 
                helper->records.end(); it++, index++)
          {
#if __cplusplus < 201103L
            indirect->spaces[index] = DomainT<N2::N,T2>((*it)->domain);
#else
            indirect->spaces[index] = (*it)->domain;
#endif
            indirect->insts[index] = (*it)->inst; 
          }
          helper->result = indirect;
        }
      public:
        const FieldID indirect_field;
        const PhysicalInstance indirect_inst;
        const std::set<IndirectRecord*> &records;
        typename Realm::CopyIndirection<N1,T1>::Base *result;
        const bool is_range;
        const bool possible_out_of_range;
        const bool possible_aliasing;
      };
    public:
      IndexSpaceExpression(LocalLock &lock);
      IndexSpaceExpression(TypeTag tag, Runtime *runtime, LocalLock &lock); 
      IndexSpaceExpression(TypeTag tag, IndexSpaceExprID id, LocalLock &lock);
      virtual ~IndexSpaceExpression(void);
    public:
      virtual ApEvent get_expr_index_space(void *result, TypeTag tag, 
                                           bool need_tight_result) = 0;
      virtual Domain get_domain(ApEvent &ready, bool need_tight) = 0;
      virtual void tighten_index_space(void) = 0;
      virtual bool check_empty(void) = 0;
      virtual size_t get_volume(void) = 0;
      virtual void pack_expression(Serializer &rez, AddressSpaceID target) = 0;
      virtual void pack_expression_structure(Serializer &rez,
                                             AddressSpaceID target,
                                             const bool top) = 0;
      virtual void add_expression_reference(void) = 0;
      virtual bool remove_expression_reference(void) = 0;
      virtual bool remove_operation(RegionTreeForest *forest) = 0;
      virtual bool test_intersection_nonblocking(IndexSpaceExpression *expr,
         RegionTreeForest *context, ApEvent &precondition, bool second = false);
      virtual IndexSpaceNode* find_or_create_node(TaskContext *ctx,
                                           const bool notify_remote = true) = 0;
    public:
      virtual ApEvent issue_fill(const PhysicalTraceInfo &trace_info,
                           const std::vector<CopySrcDstField> &dst_fields,
                           const void *fill_value, size_t fill_size,
#ifdef LEGION_SPY
                           UniqueID fill_uid,
                           FieldSpace handle,
                           RegionTreeID tree_id,
#endif
                           ApEvent precondition, PredEvent pred_guard,
                           // Can be NULL if we're not tracing
                           std::set<RtEvent> *effects_applied,
                           const FieldMaskSet<FillView> *tracing_srcs,
                           const FieldMaskSet<InstanceView> *tracing_dsts) = 0;
      virtual ApEvent issue_copy(const PhysicalTraceInfo &trace_info,
                           const std::vector<CopySrcDstField> &dst_fields,
                           const std::vector<CopySrcDstField> &src_fields,
#ifdef LEGION_SPY
                           FieldSpace handle,
                           RegionTreeID src_tree_id,
                           RegionTreeID dst_tree_id,
#endif
                           ApEvent precondition, PredEvent pred_guard,
                           ReductionOpID redop, bool reduction_fold,
                           // Can be NULL if we're not tracing
                           std::set<RtEvent> *effects_applied,
                           const FieldMaskSet<InstanceView> *tracing_srcs,
                           const FieldMaskSet<InstanceView> *tracing_dsts) = 0;
      virtual void construct_indirections(
                           const std::vector<unsigned> &field_indexes,
                           const FieldID indirect_field,
                           const TypeTag indirect_type, const bool is_range,
                           const PhysicalInstance indirect_instance,
                           const LegionVector<
                                  IndirectRecord>::aligned &records,
                           std::vector<void*> &indirections,
                           std::vector<unsigned> &indirect_indexes,
                           const bool possible_out_of_range,
                           const bool possible_aliasing) = 0;
      virtual void destroy_indirections(std::vector<void*> &indirections) = 0;
      virtual ApEvent issue_indirect(const PhysicalTraceInfo &trace_info,
                           const std::vector<CopySrcDstField> &dst_fields,
                           const std::vector<CopySrcDstField> &src_fields,
                           const std::vector<void*> &indirects,
                           ApEvent precondition, PredEvent pred_guard) = 0;
      virtual Realm::InstanceLayoutGeneric* create_layout(
                           const LayoutConstraintSet &constraints,
                           const std::vector<FieldID> &field_ids,
                           const std::vector<size_t> &field_sizes) = 0;
    public:
      static void handle_tighten_index_space(const void *args);
      static AddressSpaceID get_owner_space(IndexSpaceExprID id, Runtime *rt);
    public:
      void add_parent_operation(IndexSpaceOperation *op);
      void remove_parent_operation(IndexSpaceOperation *op);
    public:
      inline bool is_empty(void)
      {
        if (!has_empty)
        {
          empty = check_empty();
          __sync_synchronize();
          has_empty = true;
        }
        return empty;
      }
      inline size_t get_num_dims(void) const
        { return NT_TemplateHelper::get_dim(type_tag); }
    protected:
      template<int DIM, typename T>
      inline ApEvent issue_fill_internal(RegionTreeForest *forest,
                               const Realm::IndexSpace<DIM,T> &space,
                               const PhysicalTraceInfo &trace_info,
                               const std::vector<CopySrcDstField> &dst_fields,
                               const void *fill_value, size_t fill_size,
#ifdef LEGION_SPY
                               UniqueID fill_uid,
                               FieldSpace handle,
                               RegionTreeID tree_id,
#endif
                               ApEvent precondition, PredEvent pred_guard,
                               std::set<RtEvent> *effects_applied,
                               const FieldMaskSet<FillView> *tracing_srcs,
                               const FieldMaskSet<InstanceView> *tracing_dsts);
      template<int DIM, typename T>
      inline ApEvent issue_copy_internal(RegionTreeForest *forest,
                               const Realm::IndexSpace<DIM,T> &space,
                               const PhysicalTraceInfo &trace_info,
                               const std::vector<CopySrcDstField> &dst_fields,
                               const std::vector<CopySrcDstField> &src_fields,
#ifdef LEGION_SPY
                               FieldSpace handle,
                               RegionTreeID src_tree_id,
                               RegionTreeID dst_tree_id,
#endif
                               ApEvent precondition, PredEvent pred_guard,
                               ReductionOpID redop, bool reduction_fold,
                               std::set<RtEvent> *effects_applied,
                               const FieldMaskSet<InstanceView> *tracing_srcs,
                               const FieldMaskSet<InstanceView> *tracing_dsts);
      template<int DIM, typename T>
      inline void construct_indirections_internal(
                               const std::vector<unsigned> &field_indexes,
                               const FieldID indirect_field,
                               const TypeTag indirect_type, const bool is_range,
                               const PhysicalInstance indirect_instance,
                               const LegionVector<
                                      IndirectRecord>::aligned &records,
                               std::vector<void*> &indirections,
                               std::vector<unsigned> &indirect_indexes,
                               const bool possible_out_of_range,
                               const bool possible_aliasing);
      template<int DIM, typename T>
      inline void destroy_indirections_internal(
                               std::vector<void*> &indirections);
      template<int DIM, typename T>
      inline ApEvent issue_indirect_internal(RegionTreeForest *forest,
                               const Realm::IndexSpace<DIM,T> &space,
                               const PhysicalTraceInfo &trace_info,
                               const std::vector<CopySrcDstField> &dst_fields,
                               const std::vector<CopySrcDstField> &src_fields,
                               const std::vector<void*> &indirects,
                               ApEvent precondition, PredEvent pred_guard);
      template<int DIM, typename T>
      inline Realm::InstanceLayoutGeneric* create_layout_internal(
                               const Realm::IndexSpace<DIM,T> &space,
                               const LayoutConstraintSet &constraints,
                               const std::vector<FieldID> &field_ids,
                               const std::vector<size_t> &field_sizes) const;
    public:
      static IndexSpaceExpression* unpack_expression(Deserializer &derez,
                         RegionTreeForest *forest, AddressSpaceID source);
      static IndexSpaceExpression* unpack_expression(Deserializer &derez,
                         RegionTreeForest *forest, AddressSpaceID source,
                         bool &is_local,bool &is_index_space,IndexSpace &handle,
                         IndexSpaceExprID &remote_expr_id, RtEvent &wait_for);
    public:
      const TypeTag type_tag;
      const IndexSpaceExprID expr_id;
    private:
      LocalLock &expr_lock;
    protected:
      std::set<IndexSpaceOperation*> parent_operations;
      size_t volume;
      bool has_volume;
      bool empty, has_empty;
    };

    // Shared functionality between index space operation and
    // remote expressions
    class IntermediateExpression : 
      public IndexSpaceExpression, public Collectable {
    public:
      IntermediateExpression(TypeTag tag, RegionTreeForest *ctx);
      IntermediateExpression(TypeTag tag, RegionTreeForest *ctx, 
                             IndexSpaceExprID expr_id);
      virtual ~IntermediateExpression(void);
    public:
      virtual ApEvent get_expr_index_space(void *result, TypeTag tag, 
                                           bool need_tight_result) = 0;
      virtual Domain get_domain(ApEvent &ready, bool need_tight) = 0;
      virtual void tighten_index_space(void) = 0;
      virtual bool check_empty(void) = 0;
      virtual size_t get_volume(void) = 0;
      virtual void pack_expression(Serializer &rez, AddressSpaceID target) = 0; 
      virtual void pack_expression_structure(Serializer &rez,
                                             AddressSpaceID target,
                                             const bool top) = 0;
      virtual void add_expression_reference(void);
      virtual bool remove_expression_reference(void);
      virtual bool remove_operation(RegionTreeForest *forest) = 0;
      virtual IndexSpaceNode* find_or_create_node(TaskContext *ctx,
                                          const bool notify_remote = true) = 0;
    protected:
      void record_remote_expression(AddressSpaceID target);
    public:
      static void handle_expression_invalidation(Deserializer &derez,
                                                 RegionTreeForest *forest);
    public:
      RegionTreeForest *const context;
    protected:
      mutable LocalLock inter_lock;
    protected:
      // An equivalent index space node with the same IndexSpaceExprID as this
      // We only make this if we actually need to since IndexSpaceNodes
      // are more expensive to maintain
      IndexSpaceNode *node; 
      std::set<AddressSpaceID> *remote_exprs;
    };

    class IndexSpaceOperation : public IntermediateExpression {
    public:
      enum OperationKind {
        UNION_OP_KIND,
        INTERSECT_OP_KIND,
        DIFFERENCE_OP_KIND,
      };
    public:
      IndexSpaceOperation(TypeTag tag, OperationKind kind,
                          RegionTreeForest *ctx);
      IndexSpaceOperation(TypeTag tag, OperationKind kind,
                          RegionTreeForest *ctx, Deserializer &derez);
      virtual ~IndexSpaceOperation(void);
    public:
      virtual ApEvent get_expr_index_space(void *result, TypeTag tag, 
                                           bool need_tight_result) = 0;
      virtual Domain get_domain(ApEvent &ready, bool need_tight) = 0;
      virtual void tighten_index_space(void) = 0;
      virtual bool check_empty(void) = 0;
      virtual size_t get_volume(void) = 0;
      virtual void pack_expression(Serializer &rez, AddressSpaceID target) = 0; 
      virtual void pack_expression_structure(Serializer &rez,
                                             AddressSpaceID target,
                                             const bool top) = 0;
      virtual bool remove_operation(RegionTreeForest *forest) = 0;
      virtual bool remove_expression_reference(void);
      virtual IndexSpaceNode* find_or_create_node(TaskContext *ctx,
                                          const bool notify_remote = true) = 0;
      virtual IndexSpaceExpression* find_congruence(void) = 0;
      virtual void activate_remote(void) = 0;
    public:
      void invalidate_operation(std::deque<IndexSpaceOperation*> &to_remove);
    public:
      static inline IndexSpaceExprID unpack_expr_id(Deserializer &derez)
        {
          IndexSpaceExprID expr_id;
          derez.deserialize(expr_id);
          return expr_id;
        }
      static inline IndexSpaceExpression* unpack_origin_expr(Deserializer &drz)
        {
          IndexSpaceExpression *origin_expr;
          drz.deserialize(origin_expr);
          return origin_expr;
        }
    public:
      const OperationKind op_kind;
      IndexSpaceExpression *const origin_expr;
      const AddressSpaceID origin_space;
    private:
      int invalidated;
    };

    template<int DIM, typename T>
    class IndexSpaceOperationT : public IndexSpaceOperation {
    public:
      IndexSpaceOperationT(OperationKind kind, RegionTreeForest *ctx);
      IndexSpaceOperationT(OperationKind kind, RegionTreeForest *ctx,
                           Deserializer &derez);
      virtual ~IndexSpaceOperationT(void);
    public:
      virtual ApEvent get_expr_index_space(void *result, TypeTag tag,
                                           bool need_tight_result);
      virtual Domain get_domain(ApEvent &ready, bool need_tight);
      virtual void tighten_index_space(void);
      virtual bool check_empty(void);
      virtual size_t get_volume(void);
      virtual void activate_remote(void);
      virtual void pack_expression(Serializer &rez, AddressSpaceID target);
      virtual void pack_expression_structure(Serializer &rez,
                                             AddressSpaceID target,
                                             const bool top) = 0;
      virtual bool remove_operation(RegionTreeForest *forest) = 0;
      virtual IndexSpaceNode* find_or_create_node(TaskContext *ctx,
                                          const bool notify_remote = true);
      virtual IndexSpaceExpression* find_congruence(void) = 0;
    public:
      virtual ApEvent issue_fill(const PhysicalTraceInfo &trace_info,
                           const std::vector<CopySrcDstField> &dst_fields,
                           const void *fill_value, size_t fill_size,
#ifdef LEGION_SPY
                           UniqueID fill_uid,
                           FieldSpace handle,
                           RegionTreeID tree_id,
#endif
                           ApEvent precondition, PredEvent pred_guard,
                           // Can be NULL if we're not tracing
                           std::set<RtEvent> *effects_applied,
                           const FieldMaskSet<FillView> *tracing_srcs,
                           const FieldMaskSet<InstanceView> *tracing_dsts);
      virtual ApEvent issue_copy(const PhysicalTraceInfo &trace_info,
                           const std::vector<CopySrcDstField> &dst_fields,
                           const std::vector<CopySrcDstField> &src_fields,
#ifdef LEGION_SPY
                           FieldSpace handle,
                           RegionTreeID src_tree_id,
                           RegionTreeID dst_tree_id,
#endif
                           ApEvent precondition, PredEvent pred_guard,
                           ReductionOpID redop, bool reduction_fold,
                           // Can be NULL if we're not tracing
                           std::set<RtEvent> *effects_applied,
                           const FieldMaskSet<InstanceView> *tracing_srcs,
                           const FieldMaskSet<InstanceView> *tracing_dsts);
      virtual void construct_indirections(
                           const std::vector<unsigned> &field_indexes,
                           const FieldID indirect_field,
                           const TypeTag indirect_type, const bool is_range,
                           const PhysicalInstance indirect_instance,
                           const LegionVector<
                                  IndirectRecord>::aligned &records,
                           std::vector<void*> &indirections,
                           std::vector<unsigned> &indirect_indexes,
                           const bool possible_out_of_range,
                           const bool possible_aliasing);
      virtual void destroy_indirections(std::vector<void*> &indirections);
      virtual ApEvent issue_indirect(const PhysicalTraceInfo &trace_info,
                           const std::vector<CopySrcDstField> &dst_fields,
                           const std::vector<CopySrcDstField> &src_fields,
                           const std::vector<void*> &indirects,
                           ApEvent precondition, PredEvent pred_guard);
      virtual Realm::InstanceLayoutGeneric* create_layout(
                           const LayoutConstraintSet &constraints,
                           const std::vector<FieldID> &field_ids,
                           const std::vector<size_t> &field_sizes);
    public:
      ApEvent get_realm_index_space(Realm::IndexSpace<DIM,T> &space,
                                    bool need_tight_result);
    protected:
      Realm::IndexSpace<DIM,T> realm_index_space, tight_index_space;
      ApEvent realm_index_space_ready; 
      RtEvent tight_index_space_ready;
      bool is_index_space_tight;
    };

    template<int DIM, typename T>
    class IndexSpaceUnion : public IndexSpaceOperationT<DIM,T> {
    public:
      IndexSpaceUnion(const std::vector<IndexSpaceExpression*> &to_union,
                      RegionTreeForest *context);
      IndexSpaceUnion(const std::vector<IndexSpaceExpression*> &to_union,
                      RegionTreeForest *context, Deserializer &derez);
      IndexSpaceUnion(const IndexSpaceUnion<DIM,T> &rhs);
      virtual ~IndexSpaceUnion(void);
    public:
      IndexSpaceUnion& operator=(const IndexSpaceUnion &rhs);
    public:
      virtual void pack_expression_structure(Serializer &rez,
                                             AddressSpaceID target,
                                             const bool top);
      virtual bool remove_operation(RegionTreeForest *forest);
      virtual IndexSpaceExpression* find_congruence(void);
    protected:
      const std::vector<IndexSpaceExpression*> sub_expressions;
    }; 

    class UnionOpCreator : public OperationCreator {
    public:
      UnionOpCreator(RegionTreeForest *f, TypeTag t,
                     const std::vector<IndexSpaceExpression*> &e)
        : forest(f), type_tag(t), exprs(e) { }
    public:
      template<typename N, typename T>
      static inline void demux(UnionOpCreator *creator)
      {
        creator->produce(new IndexSpaceUnion<N::N,T>(creator->exprs,
                                                     creator->forest));
      }
    public:
      virtual void create_operation(void)
        { NT_TemplateHelper::demux<UnionOpCreator>(type_tag, this); }
      virtual IndexSpaceExpression* find_congruence(void)
        { return result->find_congruence(); }
    public:
      RegionTreeForest *const forest;
      const TypeTag type_tag;
      const std::vector<IndexSpaceExpression*> &exprs;
    };

    class RemoteUnionOpCreator : public OperationCreator {
    public:
      RemoteUnionOpCreator(RegionTreeForest *f, Deserializer &d,
                           const std::vector<IndexSpaceExpression*> &e)
        : forest(f), type_tag(unpack_type_tag(d)), exprs(e), derez(d) 
      { NT_TemplateHelper::demux<RemoteUnionOpCreator>(type_tag, this); }
    public:
      template<typename N, typename T>
      static inline void demux(RemoteUnionOpCreator *creator)
      {
        creator->produce(new IndexSpaceUnion<N::N,T>(creator->exprs, 
                                  creator->forest, creator->derez));
      }
    public:
      // Nothing to do for this
      virtual void create_operation(void) { }
      // We know there is no congruence or it would have been found on the owner
      virtual IndexSpaceExpression* find_congruence(void)
        { result->activate_remote(); return NULL; }
    public:
      static inline TypeTag unpack_type_tag(Deserializer &derez)
      {
        TypeTag tag;
        derez.deserialize(tag);
        return tag;
      } 
    public:
      RegionTreeForest *const forest;
      const TypeTag type_tag;
      const std::vector<IndexSpaceExpression*> &exprs;
      Deserializer &derez;
    };

    template<int DIM, typename T>
    class IndexSpaceIntersection : public IndexSpaceOperationT<DIM,T> {
    public:
      IndexSpaceIntersection(const std::vector<IndexSpaceExpression*> &to_inter,
                             RegionTreeForest *context);
      IndexSpaceIntersection(const std::vector<IndexSpaceExpression*> &to_inter,
                             RegionTreeForest *context, Deserializer &derez);
      IndexSpaceIntersection(const IndexSpaceIntersection &rhs);
      virtual ~IndexSpaceIntersection(void);
    public:
      IndexSpaceIntersection& operator=(const IndexSpaceIntersection &rhs);
    public:
      virtual void pack_expression_structure(Serializer &rez,
                                             AddressSpaceID target,
                                             const bool top);
      virtual bool remove_operation(RegionTreeForest *forest);
      virtual IndexSpaceExpression* find_congruence(void);
    protected:
      const std::vector<IndexSpaceExpression*> sub_expressions;
    };

    class IntersectionOpCreator : public OperationCreator {
    public:
      IntersectionOpCreator(RegionTreeForest *f, TypeTag t,
                            const std::vector<IndexSpaceExpression*> &e)
        : forest(f), type_tag(t), exprs(e) { }
    public:
      template<typename N, typename T>
      static inline void demux(IntersectionOpCreator *creator)
      {
        creator->produce(new IndexSpaceIntersection<N::N,T>(creator->exprs,
                                                            creator->forest));
      }
    public:
      virtual void create_operation(void)
        { NT_TemplateHelper::demux<IntersectionOpCreator>(type_tag, this); }
      virtual IndexSpaceExpression* find_congruence(void)
        { return result->find_congruence(); }
    public:
      RegionTreeForest *const forest;
      const TypeTag type_tag;
      const std::vector<IndexSpaceExpression*> &exprs;
    };

    class RemoteIntersectionOpCreator : public OperationCreator {
    public:
      RemoteIntersectionOpCreator(RegionTreeForest *f, Deserializer &d,
                           const std::vector<IndexSpaceExpression*> &e)
        : forest(f), type_tag(unpack_type_tag(d)), exprs(e), derez(d) 
      { NT_TemplateHelper::demux<RemoteIntersectionOpCreator>(type_tag, this); }
    public:
      template<typename N, typename T>
      static inline void demux(RemoteIntersectionOpCreator *creator)
      {
        creator->produce(new IndexSpaceIntersection<N::N,T>(creator->exprs,
                                          creator->forest, creator->derez));
      } 
    public:
      // Nothing to do for this
      virtual void create_operation(void) { }
      // We know there is no congruence or it would have been found on the owner
      virtual IndexSpaceExpression* find_congruence(void)
        { result->activate_remote(); return NULL; }
    public:
      static inline TypeTag unpack_type_tag(Deserializer &derez)
      {
        TypeTag tag;
        derez.deserialize(tag);
        return tag;
      }
    public:
      RegionTreeForest *const forest;
      const TypeTag type_tag;
      const std::vector<IndexSpaceExpression*> &exprs;
      Deserializer &derez;
    };

    template<int DIM, typename T>
    class IndexSpaceDifference : public IndexSpaceOperationT<DIM,T> {
    public:
      IndexSpaceDifference(IndexSpaceExpression *lhs,IndexSpaceExpression *rhs,
                           RegionTreeForest *context);
      IndexSpaceDifference(IndexSpaceExpression *lhs,IndexSpaceExpression *rhs,
                           RegionTreeForest *context, Deserializer &derez);
      IndexSpaceDifference(const IndexSpaceDifference &rhs);
      virtual ~IndexSpaceDifference(void);
    public:
      IndexSpaceDifference& operator=(const IndexSpaceDifference &rhs);
    public:
      virtual void pack_expression_structure(Serializer &rez,
                                             AddressSpaceID target,
                                             const bool top);
      virtual bool remove_operation(RegionTreeForest *forest);
      virtual IndexSpaceExpression* find_congruence(void);
    protected:
      IndexSpaceExpression *const lhs;
      IndexSpaceExpression *const rhs;
    };

    class DifferenceOpCreator : public OperationCreator {
    public:
      DifferenceOpCreator(RegionTreeForest *f, TypeTag t,
                          IndexSpaceExpression *l, IndexSpaceExpression *r)
        : forest(f), type_tag(t), lhs(l), rhs(r) { }
    public:
      template<typename N, typename T>
      static inline void demux(DifferenceOpCreator *creator)
      {
        creator->produce(new IndexSpaceDifference<N::N,T>(creator->lhs,
                                          creator->rhs, creator->forest));
      }
    public:
      virtual void create_operation(void)
        { NT_TemplateHelper::demux<DifferenceOpCreator>(type_tag, this); }
      virtual IndexSpaceExpression* find_congruence(void)
        { return result->find_congruence(); }
    public:
      RegionTreeForest *const forest;
      const TypeTag type_tag;
      IndexSpaceExpression *const lhs;
      IndexSpaceExpression *const rhs;
    };

    class RemoteDifferenceOpCreator : public OperationCreator {
    public:
      RemoteDifferenceOpCreator(RegionTreeForest *f, Deserializer &d,
                                IndexSpaceExpression *l,IndexSpaceExpression *r)
        : forest(f), type_tag(unpack_type_tag(d)), lhs(l), rhs(r), derez(d) 
      { NT_TemplateHelper::demux<RemoteDifferenceOpCreator>(type_tag, this); }
    public:
      template<typename N, typename T>
      static inline void demux(RemoteDifferenceOpCreator *creator)
      {
        creator->produce(new IndexSpaceDifference<N::N,T>(creator->lhs,
                              creator->rhs, creator->forest, creator->derez));
      }
    public:
      // Nothing to do for this
      virtual void create_operation(void) { }
      // We know there is no congruence or it would have been found on the owner
      virtual IndexSpaceExpression* find_congruence(void)
        { result->activate_remote(); return NULL; }
    public:
      static inline TypeTag unpack_type_tag(Deserializer &derez)
      {
        TypeTag tag;
        derez.deserialize(tag);
        return tag;
      } 
    public:
      RegionTreeForest *const forest;
      const TypeTag type_tag;
      IndexSpaceExpression *const lhs;
      IndexSpaceExpression *const rhs;
      Deserializer &derez;
    };

    /**
     * \class ExpressionTrieNode
     * This is a class for constructing a trie for index space
     * expressions so we can quickly detect commmon subexpression
     * in O(log N)^M time where N is the number of expressions
     * in total and M is the number of expression in the operation
     */
    class ExpressionTrieNode {
    public:
      ExpressionTrieNode(unsigned depth, IndexSpaceExprID expr_id, 
                         IndexSpaceExpression *op = NULL);
      ExpressionTrieNode(const ExpressionTrieNode &rhs);
      ~ExpressionTrieNode(void);
    public:
      ExpressionTrieNode& operator=(const ExpressionTrieNode &rhs);
    public:
      bool find_operation(
          const std::vector<IndexSpaceExpression*> &expressions,
          IndexSpaceExpression *&result, ExpressionTrieNode *&last);
      IndexSpaceExpression* find_or_create_operation( 
          const std::vector<IndexSpaceExpression*> &expressions,
          OperationCreator &creator);
      bool remove_operation(const std::vector<IndexSpaceExpression*> &exprs);
    public:
      const unsigned depth;
      const IndexSpaceExprID expr;
    protected:
      IndexSpaceExpression *local_operation;
      std::map<IndexSpaceExprID,IndexSpaceExpression*> operations;
      std::map<IndexSpaceExprID,ExpressionTrieNode*> nodes;
    protected:
      mutable LocalLock trie_lock;
    };

    /**
     * \class IndexTreeNode
     * The abstract base class for nodes in the index space trees.
     */
    class IndexTreeNode : public DistributedCollectable {
    public:
      IndexTreeNode(RegionTreeForest *ctx, unsigned depth,
                    LegionColor color, DistributedID did,
                    AddressSpaceID owner); 
      virtual ~IndexTreeNode(void);
    public:
      virtual void notify_active(ReferenceMutator *mutator) { }
      virtual void notify_inactive(ReferenceMutator *mutator) { }
      virtual void notify_valid(ReferenceMutator *mutator) = 0;
      virtual void notify_invalid(ReferenceMutator *mutator) = 0;
    public:
      virtual IndexTreeNode* get_parent(void) const = 0;
      virtual void get_colors(std::vector<LegionColor> &colors) = 0;
      virtual void send_node(AddressSpaceID target, bool up) = 0;
    public:
      virtual bool is_index_space_node(void) const = 0;
#ifdef DEBUG_LEGION
      virtual IndexSpaceNode* as_index_space_node(void) = 0;
      virtual IndexPartNode* as_index_part_node(void) = 0;
#else
      inline IndexSpaceNode* as_index_space_node(void);
      inline IndexPartNode* as_index_part_node(void);
#endif
      virtual AddressSpaceID get_owner_space(void) const = 0;
    public:
      void attach_semantic_information(SemanticTag tag, AddressSpaceID source,
                             const void *buffer, size_t size, bool is_mutable);
      bool retrieve_semantic_information(SemanticTag tag,
                                         const void *&result, size_t &size,
                                         bool can_fail, bool wait_until);
      virtual void send_semantic_request(AddressSpaceID target, 
        SemanticTag tag, bool can_fail, bool wait_until, RtUserEvent ready) = 0;
      virtual void send_semantic_info(AddressSpaceID target, SemanticTag tag,
                        const void *buffer, size_t size, bool is_mutable,
                        RtUserEvent ready = RtUserEvent::NO_RT_USER_EVENT) = 0;
    public:
      void update_creation_set(const ShardMapping &mapping);
    public:
      RegionTreeForest *const context;
      const unsigned depth;
      const LegionColor color;
    public:
      NodeSet child_creation;
      bool destroyed;
    protected:
      mutable LocalLock node_lock;
    protected:
      std::map<IndexTreeNode*,bool> dominators;
    protected:
      LegionMap<SemanticTag,SemanticInfo>::aligned semantic_info;
    protected:
      std::map<std::pair<LegionColor,LegionColor>,RtEvent> pending_tests;
    };

    /**
     * \class IndexSpaceNode
     * A class for representing a generic index space node.
     */
    class IndexSpaceNode : 
      public IndexTreeNode, public IndexSpaceExpression {
    public:
      struct DynamicIndependenceArgs : 
        public LgTaskArgs<DynamicIndependenceArgs> {
      public:
        static const LgTaskID TASK_ID = LG_PART_INDEPENDENCE_TASK_ID;
      public:
        DynamicIndependenceArgs(IndexSpaceNode *par, 
                                IndexPartNode *l, IndexPartNode *r)
          : LgTaskArgs<DynamicIndependenceArgs>(implicit_provenance),
            parent(par), left(l), right(r) { }
      public:
        IndexSpaceNode *const parent;
        IndexPartNode *const left, *const right;
      };
      struct SemanticRequestArgs : public LgTaskArgs<SemanticRequestArgs> {
      public:
        static const LgTaskID TASK_ID = 
          LG_INDEX_SPACE_SEMANTIC_INFO_REQ_TASK_ID;
      public:
        SemanticRequestArgs(IndexSpaceNode *proxy, 
                            SemanticTag t, AddressSpaceID src)
          : LgTaskArgs<SemanticRequestArgs>(implicit_provenance),
            proxy_this(proxy), tag(t), source(src) { }
      public:
        IndexSpaceNode *const proxy_this;
        const SemanticTag tag;
        const AddressSpaceID source;
      };
      struct DeferChildArgs : public LgTaskArgs<DeferChildArgs> {
      public:
        static const LgTaskID TASK_ID = LG_INDEX_SPACE_DEFER_CHILD_TASK_ID;
      public:
        DeferChildArgs(IndexSpaceNode *proxy, LegionColor child, 
                       IndexPartNode *tar, RtUserEvent trig, AddressSpaceID src)
          : LgTaskArgs<DeferChildArgs>(implicit_provenance),
            proxy_this(proxy), child_color(child), target(tar), 
            to_trigger(trig), source(src) { }
      public:
        IndexSpaceNode *const proxy_this;
        const LegionColor child_color;
        IndexPartNode *const target;
        const RtUserEvent to_trigger;
        const AddressSpaceID source;
      };
      class IndexSpaceSetFunctor {
      public:
        IndexSpaceSetFunctor(Runtime *rt, AddressSpaceID src, Serializer &r)
          : runtime(rt), source(src), rez(r) { }
      public:
        void apply(AddressSpaceID target);
      public:
        Runtime *const runtime;
        const AddressSpaceID source;
        Serializer &rez;
      };
      class DestroyNodeFunctor {
      public:
        DestroyNodeFunctor(IndexSpace h, AddressSpaceID src, Runtime *rt,
                           std::set<RtEvent> &ap)
          : handle(h), source(src), runtime(rt), applied(ap) { }
      public:
        void apply(AddressSpaceID target);
      public:
        const IndexSpace handle;
        const AddressSpaceID source;
        Runtime *const runtime;
        std::set<RtEvent> &applied;
      };
      class DestructionFunctor {
      public:
        DestructionFunctor(IndexSpaceNode *n, ReferenceMutator *m)
          : node(n), mutator(m) { }
      public:
        void apply(AddressSpaceID target);
      public:
        IndexSpaceNode *const node;
        ReferenceMutator *const mutator;
      };
    public:
      IndexSpaceNode(RegionTreeForest *ctx, IndexSpace handle,
                     IndexPartNode *parent, LegionColor color,
                     DistributedID did, ApEvent index_space_ready,
                     IndexSpaceExprID expr_id);
      IndexSpaceNode(const IndexSpaceNode &rhs);
      virtual ~IndexSpaceNode(void);
    public:
      IndexSpaceNode& operator=(const IndexSpaceNode &rhs);
    public:
      virtual void notify_valid(ReferenceMutator *mutator);
      virtual void notify_invalid(ReferenceMutator *mutator);
    public:
      virtual bool is_index_space_node(void) const;
#ifdef DEBUG_LEGION
      virtual IndexSpaceNode* as_index_space_node(void);
      virtual IndexPartNode* as_index_part_node(void);
#endif
      virtual AddressSpaceID get_owner_space(void) const;
      static AddressSpaceID get_owner_space(IndexSpace handle, Runtime *rt);
    public:
      virtual IndexTreeNode* get_parent(void) const;
      virtual void get_colors(std::vector<LegionColor> &colors);
    public:
      virtual void send_semantic_request(AddressSpaceID target, 
           SemanticTag tag, bool can_fail, bool wait_until, RtUserEvent ready);
      virtual void send_semantic_info(AddressSpaceID target, SemanticTag tag,
                           const void *buffer, size_t size, bool is_mutable,
                           RtUserEvent ready = RtUserEvent::NO_RT_USER_EVENT);
      void process_semantic_request(SemanticTag tag, AddressSpaceID source,
                            bool can_fail, bool wait_until, RtUserEvent ready);
      static void handle_semantic_request(RegionTreeForest *forest,
                                 Deserializer &derez, AddressSpaceID source);
      static void handle_semantic_info(RegionTreeForest *forest,
                                 Deserializer &derez, AddressSpaceID source);
    public:
      bool has_color(const LegionColor c);
      IndexPartNode* get_child(const LegionColor c, 
                               RtEvent *defer = NULL, bool can_fail = false);
      void add_child(IndexPartNode *child, ReferenceMutator *mutator);
      void remove_child(const LegionColor c);
      size_t get_num_children(void) const;
    public:
      bool are_disjoint(const LegionColor c1, const LegionColor c2); 
      void record_disjointness(bool disjoint, 
                               const LegionColor c1, const LegionColor c2);
      LegionColor generate_color(void);
      void record_remote_child(IndexPartition pid, LegionColor part_color);
    public:
      void add_instance(RegionNode *inst);
      bool has_instance(RegionTreeID tid);
      void remove_instance(RegionNode *inst);
    public:
      static void handle_disjointness_test(IndexSpaceNode *parent,
                                           IndexPartNode *left,
                                           IndexPartNode *right); 
    public:
      virtual void send_node(AddressSpaceID target, bool up);
      static void handle_node_creation(RegionTreeForest *context,
                                       Deserializer &derez, 
                                       AddressSpaceID source);
    public:
      static void handle_node_request(RegionTreeForest *context,
                                      Deserializer &derez,
                                      AddressSpaceID source);
      static void handle_node_return(Deserializer &derez);
      static void handle_node_child_request(RegionTreeForest *context,
                            Deserializer &derez, AddressSpaceID source);
      static void defer_node_child_request(const void *args);
      static void handle_node_child_response(Deserializer &derez);
      static void handle_colors_request(RegionTreeForest *context,
                            Deserializer &derez, AddressSpaceID source);
      static void handle_colors_response(Deserializer &derez);
      static void handle_index_space_set(RegionTreeForest *forest,
                           Deserializer &derez, AddressSpaceID source);
    public:
      // From IndexSpaceExpression
      virtual ApEvent get_expr_index_space(void *result, TypeTag tag,
                                           bool need_tight_result) = 0;
      virtual Domain get_domain(ApEvent &ready, bool need_tight) = 0;
      virtual void tighten_index_space(void) = 0;
      virtual bool check_empty(void) = 0;
      virtual void pack_expression(Serializer &rez, AddressSpaceID target) = 0;
      virtual void pack_expression_structure(Serializer &rez,
                                             AddressSpaceID target,
                                             const bool top) = 0;
      virtual void add_expression_reference(void);
      virtual bool remove_expression_reference(void);
      virtual bool remove_operation(RegionTreeForest *forest);
      virtual IndexSpaceNode* find_or_create_node(TaskContext *ctx,
                                                const bool notify_remote = true)
        { return this; }
      virtual void create_sharded_alias(IndexSpace alias,DistributedID did) = 0;
    public:
      virtual ApEvent compute_pending_space(Operation *op,
            const std::vector<IndexSpace> &handles, bool is_union) = 0;
      virtual ApEvent compute_pending_space(Operation *op,
                              IndexPartition handle, bool is_union) = 0;
      virtual ApEvent compute_pending_difference(Operation *op, 
          IndexSpace initial, const std::vector<IndexSpace> &handles) = 0;
      virtual void get_index_space_domain(void *realm_is, TypeTag type_tag) = 0;
      virtual size_t get_volume(void) = 0;
      virtual size_t get_num_dims(void) const = 0;
      virtual bool contains_point(const void *realm_point,TypeTag type_tag) = 0;
      virtual bool destroy_node(AddressSpaceID source, 
                                std::set<RtEvent> &applied,bool collective) = 0;
    public:
      virtual LegionColor get_max_linearized_color(void) = 0;
      virtual LegionColor linearize_color(const void *realm_color,
                                          TypeTag type_tag) = 0;
      virtual void delinearize_color(LegionColor color, 
                                     void *realm_color, TypeTag type_tag) = 0;
      virtual bool contains_color(LegionColor color, 
                                  bool report_error = false) = 0;
      virtual void instantiate_colors(std::vector<LegionColor> &colors) = 0;
      virtual Domain get_color_space_domain(void) = 0;
      virtual DomainPoint get_domain_point_color(void) const = 0;
      virtual DomainPoint delinearize_color_to_point(LegionColor c) = 0;
      // Caller takes ownership for the iterator
      virtual ColorSpaceIterator* create_color_space_iterator(void) = 0;
    public:
      bool intersects_with(IndexSpaceNode *rhs,bool compute = true);
      bool intersects_with(IndexPartNode *rhs, bool compute = true);
      bool dominates(IndexSpaceNode *rhs);
      bool dominates(IndexPartNode *rhs);
    public:
      virtual void pack_index_space(Serializer &rez, 
                                    bool include_size) const = 0;
      virtual bool unpack_index_space(Deserializer &derez,
                                      AddressSpaceID source) = 0;
    public:
      virtual ApEvent create_equal_children(Operation *op,
                                            IndexPartNode *partition, 
                                            size_t granularity) = 0;
      virtual ApEvent create_equal_children(Operation *op,
                                            IndexPartNode *partition, 
                                            size_t granularity,
                                            ShardID shard,
                                            size_t total_shards) = 0;
      virtual ApEvent create_by_union(Operation *op,
                                      IndexPartNode *partition,
                                      IndexPartNode *left,
                                      IndexPartNode *right) = 0;
      virtual ApEvent create_by_union(Operation *op,
                                      IndexPartNode *partition,
                                      IndexPartNode *left,
                                      IndexPartNode *right,
                                      ShardID shard,
                                      size_t total_shards) = 0;
      virtual ApEvent create_by_intersection(Operation *op,
                                             IndexPartNode *partition,
                                             IndexPartNode *left,
                                             IndexPartNode *right) = 0;
      virtual ApEvent create_by_intersection(Operation *op,
                                             IndexPartNode *partition,
                                             IndexPartNode *left,
                                             IndexPartNode *right,
                                             ShardID shard,
                                             size_t total_shards) = 0;
      virtual ApEvent create_by_intersection(Operation *op,
                                             IndexPartNode *partition,
                                             // Left is implicit "this"
                                             IndexPartNode *right,
                                             ShardID shard = 0,
                                             size_t total_shards = 1,
                                             const bool dominates = false) = 0;
      virtual ApEvent create_by_difference(Operation *op,
                                           IndexPartNode *partition,
                                           IndexPartNode *left,
                                           IndexPartNode *right) = 0;
      virtual ApEvent create_by_difference(Operation *op,
                                           IndexPartNode *partition,
                                           IndexPartNode *left,
                                           IndexPartNode *right,
                                           ShardID shard,
                                           size_t total_shards) = 0;
      // Called on color space and not parent
      virtual ApEvent create_by_restriction(IndexPartNode *partition,
                                            const void *transform,
                                            const void *extent,
                                            int partition_dim,
                                            ShardID shard,
                                            size_t total_shards) = 0;
      virtual ApEvent create_by_domain(Operation *op,
                                       IndexPartNode *partition,
                                       FutureMapImpl *future_map,
<<<<<<< HEAD
                                       bool perform_intersections,
                                       ShardID shard,
                                       size_t total_shards) = 0;
=======
                                       bool perform_intersections) = 0;
      virtual ApEvent create_by_weights(Operation *op,
                                        IndexPartNode *partition,
                                        FutureMapImpl *future_map,
                                        size_t granularity) = 0;
>>>>>>> 50ec2bdb
      virtual ApEvent create_by_field(Operation *op,
                                      IndexPartNode *partition,
                const std::vector<FieldDataDescriptor> &instances,
                                      ApEvent instances_ready) = 0;
      virtual ApEvent create_by_image(Operation *op,
                                      IndexPartNode *partition,
                                      IndexPartNode *projection,
                const std::vector<FieldDataDescriptor> &instances,
                                      ApEvent instances_ready,
                                      ShardID shard,
                                      size_t total_shards) = 0;
      virtual ApEvent create_by_image_range(Operation *op,
                                      IndexPartNode *partition,
                                      IndexPartNode *projection,
                const std::vector<FieldDataDescriptor> &instances,
                                      ApEvent instances_ready,
                                      ShardID shard,
                                      size_t total_shards) = 0;
      virtual ApEvent create_by_preimage(Operation *op,
                                      IndexPartNode *partition,
                                      IndexPartNode *projection,
                const std::vector<FieldDataDescriptor> &instances,
                                      ApEvent instances_ready) = 0;
      virtual ApEvent create_by_preimage_range(Operation *op,
                                      IndexPartNode *partition,
                                      IndexPartNode *projection,
                const std::vector<FieldDataDescriptor> &instances,
                                      ApEvent instances_ready) = 0;
      virtual ApEvent create_association(Operation *op,
                                      IndexSpaceNode *range,
                const std::vector<FieldDataDescriptor> &instances,
                                      ApEvent instances_ready) = 0;
      virtual bool check_field_size(size_t field_size, bool range) = 0;
    public:
      virtual PhysicalInstance create_file_instance(const char *file_name,
				   const std::vector<Realm::FieldID> &field_ids,
                                   const std::vector<size_t> &field_sizes,
                                   legion_file_mode_t file_mode,
                                   ApEvent &ready_event) = 0;
      virtual PhysicalInstance create_hdf5_instance(const char *file_name,
                                   const std::vector<Realm::FieldID> &field_ids,
                                   const std::vector<size_t> &field_sizes,
                                   const std::vector<const char*> &field_files,
                                   const OrderingConstraint &dimension_order,
                                   bool read_only, ApEvent &ready_event) = 0;
      virtual PhysicalInstance create_external_instance(Memory memory,
                             uintptr_t base, Realm::InstanceLayoutGeneric *ilg,
                             ApEvent &ready_event) = 0;
    public:
      virtual void get_launch_space_domain(Domain &launch_domain) = 0;
      virtual void validate_slicing(const std::vector<IndexSpace> &slice_spaces,
                                    MultiTask *task, MapperManager *mapper) = 0;
      virtual void log_launch_space(UniqueID op_id) = 0;
      virtual IndexSpace create_shard_space(ShardingFunction *func, 
                                            ShardID shard,
                                            IndexSpace shard_space) = 0;
      virtual void destroy_shard_domain(const Domain &domain) = 0;
    public:
      const IndexSpace handle;
      IndexPartNode *const parent;
      const ApEvent index_space_ready;
    protected:
      // On the owner node track when the index space is set
      RtUserEvent               realm_index_space_set;
      // Keep track of whether we've tightened these bounds
      RtUserEvent               tight_index_space_set;
      bool                      tight_index_space;
      // Must hold the node lock when accessing the
      // remaining data structures
      std::map<LegionColor,IndexPartNode*> color_map;
      std::map<LegionColor,IndexPartition> remote_colors;
      std::set<RegionNode*> logical_nodes;
      std::set<std::pair<LegionColor,LegionColor> > disjoint_subsets;
      std::set<std::pair<LegionColor,LegionColor> > aliased_subsets;
    };

    /**
     * \class IndexSpaceNodeT
     * A templated class for handling any templated realm calls
     * associated with realm index spaces
     */
    template<int DIM, typename T>
    class IndexSpaceNodeT : public IndexSpaceNode,
                            public LegionHeapify<IndexSpaceNodeT<DIM,T> > {
    public:
      IndexSpaceNodeT(RegionTreeForest *ctx, IndexSpace handle,
                      IndexPartNode *parent, LegionColor color, 
                      const Realm::IndexSpace<DIM,T> *realm_is,
                      DistributedID did, ApEvent ready_event,
                      IndexSpaceExprID expr_id);
      IndexSpaceNodeT(const IndexSpaceNodeT &rhs);
      virtual ~IndexSpaceNodeT(void);
    public:
      IndexSpaceNodeT& operator=(const IndexSpaceNodeT &rhs);
    public:
      ApEvent get_realm_index_space(Realm::IndexSpace<DIM,T> &result,
				    bool need_tight_result);
      bool set_realm_index_space(AddressSpaceID source,
				 const Realm::IndexSpace<DIM,T> &value);
    public:
      // From IndexSpaceExpression
      virtual ApEvent get_expr_index_space(void *result, TypeTag tag,
                                           bool need_tight_result);
      virtual Domain get_domain(ApEvent &ready, bool need_tight);
      virtual void tighten_index_space(void);
      virtual bool check_empty(void);
      virtual void pack_expression(Serializer &rez, AddressSpaceID target);
      virtual void pack_expression_structure(Serializer &rez,
                                             AddressSpaceID target,
                                             const bool top);
      virtual void create_sharded_alias(IndexSpace alias, DistributedID did);
    public:
      void log_index_space_points(const Realm::IndexSpace<DIM,T> &space) const;
      void log_profiler_index_space_points(
                            const Realm::IndexSpace<DIM,T> &tight_space) const;
    public:
      virtual ApEvent compute_pending_space(Operation *op,
            const std::vector<IndexSpace> &handles, bool is_union);
      virtual ApEvent compute_pending_space(Operation *op,
                             IndexPartition handle, bool is_union);
      virtual ApEvent compute_pending_difference(Operation *op,
          IndexSpace initial, const std::vector<IndexSpace> &handles);
      virtual void get_index_space_domain(void *realm_is, TypeTag type_tag);
      virtual size_t get_volume(void);
      virtual size_t get_num_dims(void) const;
      virtual bool contains_point(const void *realm_point, TypeTag type_tag);
      virtual bool destroy_node(AddressSpaceID source,
                                std::set<RtEvent> &applied, bool collective);
    public:
      virtual LegionColor get_max_linearized_color(void);
      virtual LegionColor linearize_color(const void *realm_color,
                                          TypeTag type_tag);
      LegionColor linearize_color(Point<DIM,T> color); 
      virtual void delinearize_color(LegionColor color, 
                                     void *realm_color, TypeTag type_tag);
      virtual bool contains_color(LegionColor color,
                                  bool report_error = false);
      virtual void instantiate_colors(std::vector<LegionColor> &colors);
      virtual Domain get_color_space_domain(void);
      virtual DomainPoint get_domain_point_color(void) const;
      virtual DomainPoint delinearize_color_to_point(LegionColor c);
      // Caller takes ownership for the iterator
      virtual ColorSpaceIterator* create_color_space_iterator(void);
    public:
      virtual void pack_index_space(Serializer &rez, bool include_size) const;
      virtual bool unpack_index_space(Deserializer &derez,
                                      AddressSpaceID source);
    public:
      virtual ApEvent create_equal_children(Operation *op,
                                            IndexPartNode *partition, 
                                            size_t granularity);
      virtual ApEvent create_equal_children(Operation *op,
                                            IndexPartNode *partition, 
                                            size_t granularity,
                                            ShardID shard,
                                            size_t total_shards);
      virtual ApEvent create_by_union(Operation *op,
                                      IndexPartNode *partition,
                                      IndexPartNode *left,
                                      IndexPartNode *right);
      virtual ApEvent create_by_union(Operation *op,
                                      IndexPartNode *partition,
                                      IndexPartNode *left,
                                      IndexPartNode *right,
                                      ShardID shard, 
                                      size_t total_shards);
      virtual ApEvent create_by_intersection(Operation *op,
                                             IndexPartNode *partition,
                                             IndexPartNode *left,
                                             IndexPartNode *right);
      virtual ApEvent create_by_intersection(Operation *op,
                                             IndexPartNode *partition,
                                             IndexPartNode *left,
                                             IndexPartNode *right,
                                             ShardID shard,
                                             size_t total_shards);
      virtual ApEvent create_by_intersection(Operation *op,
                                             IndexPartNode *partition,
                                             // Left is implicit "this"
                                             IndexPartNode *right,
                                             ShardID shard = 0,
                                             size_t total_shards = 1,
                                             const bool dominates = false);
      virtual ApEvent create_by_difference(Operation *op,
                                           IndexPartNode *partition,
                                           IndexPartNode *left,
                                           IndexPartNode *right);
      virtual ApEvent create_by_difference(Operation *op,
                                           IndexPartNode *partition,
                                           IndexPartNode *left,
                                           IndexPartNode *right,
                                           ShardID shard,
                                           size_t total_shards);
      // Called on color space and not parent
      virtual ApEvent create_by_restriction(IndexPartNode *partition,
                                            const void *transform,
                                            const void *extent,
                                            int partition_dim,
                                            ShardID shard,
                                            size_t total_shards);
      template<int N>
      ApEvent create_by_restriction_helper(IndexPartNode *partition,
                                   const Realm::Matrix<N,DIM,T> &transform,
                                   const Realm::Rect<N,T> &extent,
                                   ShardID shard, size_t total_shards);
      virtual ApEvent create_by_domain(Operation *op,
                                       IndexPartNode *partition,
                                       FutureMapImpl *future_map,
                                       bool perform_intersections,
                                       ShardID shard, size_t total_shards);
      template<int COLOR_DIM, typename COLOR_T>
      ApEvent create_by_domain_helper(Operation *op,
                                      IndexPartNode *partition,
                                      FutureMapImpl *future_map,
<<<<<<< HEAD
                                      bool perform_intersections,
                                      ShardID shard, size_t total_shards);
=======
                                      bool perform_intersections);
      virtual ApEvent create_by_weights(Operation *op,
                                        IndexPartNode *partition,
                                        FutureMapImpl *future_map,
                                        size_t granularity);
      template<int COLOR_DIM, typename COLOR_T>
      ApEvent create_by_weight_helper(Operation *op,
                                      IndexPartNode *partition,
                                      FutureMapImpl *future_map,
                                      size_t granularity);
>>>>>>> 50ec2bdb
      virtual ApEvent create_by_field(Operation *op,
                                      IndexPartNode *partition,
                const std::vector<FieldDataDescriptor> &instances,
                                      ApEvent instances_ready);
      template<int COLOR_DIM, typename COLOR_T>
      ApEvent create_by_field_helper(Operation *op,
                                     IndexPartNode *partition,
                const std::vector<FieldDataDescriptor> &instances,
                                     ApEvent instances_ready);
      virtual ApEvent create_by_image(Operation *op,
                                      IndexPartNode *partition,
                                      IndexPartNode *projection,
                const std::vector<FieldDataDescriptor> &instances,
                                      ApEvent instances_ready,
                                      ShardID shard,
                                      size_t total_shards);
      template<int DIM2, typename T2>
      ApEvent create_by_image_helper(Operation *op,
                                      IndexPartNode *partition,
                                      IndexPartNode *projection,
                const std::vector<FieldDataDescriptor> &instances,
                                      ApEvent instances_ready,
                                      ShardID shard,
                                      size_t total_shards);
      virtual ApEvent create_by_image_range(Operation *op,
                                      IndexPartNode *partition,
                                      IndexPartNode *projection,
                const std::vector<FieldDataDescriptor> &instances,
                                      ApEvent instances_ready,
                                      ShardID shard,
                                      size_t total_shards);
      template<int DIM2, typename T2>
      ApEvent create_by_image_range_helper(Operation *op,
                                      IndexPartNode *partition,
                                      IndexPartNode *projection,
                const std::vector<FieldDataDescriptor> &instances,
                                      ApEvent instances_ready,
                                      ShardID shard,
                                      size_t total_shards);
      virtual ApEvent create_by_preimage(Operation *op,
                                      IndexPartNode *partition,
                                      IndexPartNode *projection,
                const std::vector<FieldDataDescriptor> &instances,
                                      ApEvent instances_ready);
      template<int DIM2, typename T2>
      ApEvent create_by_preimage_helper(Operation *op,
                                      IndexPartNode *partition,
                                      IndexPartNode *projection,
                const std::vector<FieldDataDescriptor> &instances,
                                      ApEvent instances_ready);
      virtual ApEvent create_by_preimage_range(Operation *op,
                                      IndexPartNode *partition,
                                      IndexPartNode *projection,
                const std::vector<FieldDataDescriptor> &instances,
                                      ApEvent instances_ready);
      template<int DIM2, typename T2>
      ApEvent create_by_preimage_range_helper(Operation *op,
                                      IndexPartNode *partition,
                                      IndexPartNode *projection,
                const std::vector<FieldDataDescriptor> &instances,
                                      ApEvent instances_ready);
      virtual ApEvent create_association(Operation *op,
                                      IndexSpaceNode *range,
                const std::vector<FieldDataDescriptor> &instances,
                                      ApEvent instances_ready);
      template<int DIM2, typename T2>
      ApEvent create_association_helper(Operation *op,
                                      IndexSpaceNode *range,
                const std::vector<FieldDataDescriptor> &instances,
                                      ApEvent instances_ready);
      virtual bool check_field_size(size_t field_size, bool range);
    public:
      virtual PhysicalInstance create_file_instance(const char *file_name,
                                   const std::vector<Realm::FieldID> &field_ids,
                                   const std::vector<size_t> &field_sizes,
                                   legion_file_mode_t file_mode, 
                                   ApEvent &ready_event);
      virtual PhysicalInstance create_hdf5_instance(const char *file_name,
                                   const std::vector<Realm::FieldID> &field_ids,
                                   const std::vector<size_t> &field_sizes,
                                   const std::vector<const char*> &field_files,
                                   const OrderingConstraint &dimension_order,
                                   bool read_only, ApEvent &ready_event);
      virtual PhysicalInstance create_external_instance(Memory memory,
                             uintptr_t base, Realm::InstanceLayoutGeneric *ilg,
                             ApEvent &ready_event);
    public:
      virtual ApEvent issue_fill(const PhysicalTraceInfo &trace_info,
                           const std::vector<CopySrcDstField> &dst_fields,
                           const void *fill_value, size_t fill_size,
#ifdef LEGION_SPY
                           UniqueID fill_uid,
                           FieldSpace handle,
                           RegionTreeID tree_id,
#endif
                           ApEvent precondition, PredEvent pred_guard,
                           // Can be NULL if we're not tracing
                           std::set<RtEvent> *effects_applied,
                           const FieldMaskSet<FillView> *tracing_srcs,
                           const FieldMaskSet<InstanceView> *tracing_dsts);
      virtual ApEvent issue_copy(const PhysicalTraceInfo &trace_info,
                           const std::vector<CopySrcDstField> &dst_fields,
                           const std::vector<CopySrcDstField> &src_fields,
#ifdef LEGION_SPY
                           FieldSpace handle,
                           RegionTreeID src_tree_id,
                           RegionTreeID dst_tree_id,
#endif
                           ApEvent precondition, PredEvent pred_guard,
                           ReductionOpID redop, bool reduction_fold,
                           // Can be NULL if we're not tracing
                           std::set<RtEvent> *effects_applied,
                           const FieldMaskSet<InstanceView> *tracing_srcs,
                           const FieldMaskSet<InstanceView> *tracing_dsts);
      virtual void construct_indirections(
                           const std::vector<unsigned> &field_indexes,
                           const FieldID indirect_field,
                           const TypeTag indirect_type, const bool is_range,
                           const PhysicalInstance indirect_instance,
                           const LegionVector<
                                  IndirectRecord>::aligned &records,
                           std::vector<void*> &indirections,
                           std::vector<unsigned> &indirect_indexes,
                           const bool possible_out_of_range,
                           const bool possible_aliasing);
      virtual void destroy_indirections(std::vector<void*> &indirections);
      virtual ApEvent issue_indirect(const PhysicalTraceInfo &trace_info,
                           const std::vector<CopySrcDstField> &dst_fields,
                           const std::vector<CopySrcDstField> &src_fields,
                           const std::vector<void*> &indirects,
                           ApEvent precondition, PredEvent pred_guard);
      virtual Realm::InstanceLayoutGeneric* create_layout(
                           const LayoutConstraintSet &constraints,
                           const std::vector<FieldID> &field_ids,
                           const std::vector<size_t> &field_sizes);
    public:
      virtual void get_launch_space_domain(Domain &launch_domain);
      virtual void validate_slicing(const std::vector<IndexSpace> &slice_spaces,
                                    MultiTask *task, MapperManager *mapper);
      virtual void log_launch_space(UniqueID op_id);
      virtual IndexSpace create_shard_space(ShardingFunction *func, 
                                            ShardID shard, 
                                            IndexSpace shard_space);
      virtual void destroy_shard_domain(const Domain &domain);
    public:
      bool contains_point(const Realm::Point<DIM,T> &point);
    protected:
      void compute_linearization_metadata(void);
    protected:
      Realm::IndexSpace<DIM,T> realm_index_space;
    protected: // linearization meta-data, computed on demand
      Realm::Point<DIM,long long> strides;
      Realm::Point<DIM,long long> offset;
      bool linearization_ready;
    public:
      struct CreateByDomainHelper {
      public:
        CreateByDomainHelper(IndexSpaceNodeT<DIM,T> *n,
                              IndexPartNode *p, Operation *o,
                              FutureMapImpl *fm, bool inter,
                              bool s, size_t total)
          : node(n), partition(p), op(o), future_map(fm), 
            shard(s), total_shards(total), intersect(inter) { }
      public:
        template<typename COLOR_DIM, typename COLOR_T>
        static inline void demux(CreateByDomainHelper *creator)
        {
          creator->result = creator->node->template 
            create_by_domain_helper<COLOR_DIM::N,COLOR_T>(creator->op,
                creator->partition, creator->future_map, creator->intersect,
                creator->shard, creator->total_shards);
        }
      public:
        IndexSpaceNodeT<DIM,T> *const node;
        IndexPartNode *const partition;
        Operation *const op;
        FutureMapImpl *const future_map;
        const ShardID shard;
        const size_t total_shards;
        const bool intersect;
        ApEvent result;
      };
      struct CreateByWeightHelper {
      public:
        CreateByWeightHelper(IndexSpaceNodeT<DIM,T> *n,
                             IndexPartNode *p, Operation *o,
                             FutureMapImpl *fm, size_t g)
          : node(n), partition(p), op(o), future_map(fm), granularity(g) { }
      public:
        template<typename COLOR_DIM, typename COLOR_T>
        static inline void demux(CreateByWeightHelper *creator)
        {
          creator->result = creator->node->template 
            create_by_weight_helper<COLOR_DIM::N,COLOR_T>(creator->op,
                creator->partition, creator->future_map, creator->granularity);
        }
      public:
        IndexSpaceNodeT<DIM,T> *const node;
        IndexPartNode *const partition;
        Operation *const op;
        FutureMapImpl *const future_map;
        const size_t granularity;
        ApEvent result;
      };
      struct CreateByFieldHelper {
      public:
        CreateByFieldHelper(IndexSpaceNodeT<DIM,T> *n,
                            Operation *o, IndexPartNode *p,
                            const std::vector<FieldDataDescriptor> &i,
                            ApEvent r)
          : node(n), op(o), partition(p), instances(i), ready(r) { }
      public:
        template<typename COLOR_DIM, typename COLOR_T>
        static inline void demux(CreateByFieldHelper *creator)
        {
          creator->result = 
           creator->node->template create_by_field_helper<COLOR_DIM::N,COLOR_T>(
                         creator->op, creator->partition, creator->instances,
                         creator->ready);
        }
      public:
        IndexSpaceNodeT<DIM,T> *node;
        Operation *op;
        IndexPartNode *partition;
        const std::vector<FieldDataDescriptor> &instances;
        ApEvent ready, result;
      };
      struct CreateByImageHelper {
      public:
        CreateByImageHelper(IndexSpaceNodeT<DIM,T> *n,
                            Operation *o, IndexPartNode *p, IndexPartNode *j,
                            const std::vector<FieldDataDescriptor> &i,
                            ApEvent r, ShardID s, size_t t)
          : node(n), op(o), partition(p), projection(j), 
            instances(i), ready(r), shard(s), total_shards(t) { }
      public:
        template<typename DIM2, typename T2>
        static inline void demux(CreateByImageHelper *creator)
        {
          creator->result = 
           creator->node->template create_by_image_helper<DIM2::N,T2>(
               creator->op, creator->partition, creator->projection,
               creator->instances, creator->ready, creator->shard,
               creator->total_shards);
        }
      public:
        IndexSpaceNodeT<DIM,T> *node;
        Operation *op;
        IndexPartNode *partition;
        IndexPartNode *projection;
        const std::vector<FieldDataDescriptor> &instances;
        ApEvent ready, result;
        ShardID shard;
        size_t total_shards;
      };
      struct CreateByImageRangeHelper {
      public:
        CreateByImageRangeHelper(IndexSpaceNodeT<DIM,T> *n,
                            Operation *o, IndexPartNode *p, IndexPartNode *j,
                            const std::vector<FieldDataDescriptor> &i,
                            ApEvent r, ShardID s, size_t t)
          : node(n), op(o), partition(p), projection(j), 
            instances(i), ready(r), shard(s), total_shards(t) { }
      public:
        template<typename DIM2, typename T2>
        static inline void demux(CreateByImageRangeHelper *creator)
        {
          creator->result = creator->node->template 
            create_by_image_range_helper<DIM2::N,T2>(
               creator->op, creator->partition, creator->projection,
               creator->instances, creator->ready, creator->shard,
               creator->total_shards);
        }
      public:
        IndexSpaceNodeT<DIM,T> *node;
        Operation *op;
        IndexPartNode *partition;
        IndexPartNode *projection;
        const std::vector<FieldDataDescriptor> &instances;
        ApEvent ready, result;
        ShardID shard;
        size_t total_shards;
      };
      struct CreateByPreimageHelper {
      public:
        CreateByPreimageHelper(IndexSpaceNodeT<DIM,T> *n,
                            Operation *o, IndexPartNode *p, IndexPartNode *j,
                            const std::vector<FieldDataDescriptor> &i,
                            ApEvent r)
          : node(n), op(o), partition(p), projection(j), 
            instances(i), ready(r) { }
      public:
        template<typename DIM2, typename T2>
        static inline void demux(CreateByPreimageHelper *creator)
        {
          creator->result = 
           creator->node->template create_by_preimage_helper<DIM2::N,T2>(
               creator->op, creator->partition, creator->projection,
               creator->instances, creator->ready);
        }
      public:
        IndexSpaceNodeT<DIM,T> *node;
        Operation *op;
        IndexPartNode *partition;
        IndexPartNode *projection;
        const std::vector<FieldDataDescriptor> &instances;
        ApEvent ready, result;
      };
      struct CreateByPreimageRangeHelper {
      public:
        CreateByPreimageRangeHelper(IndexSpaceNodeT<DIM,T> *n,
                            Operation *o, IndexPartNode *p, IndexPartNode *j,
                            const std::vector<FieldDataDescriptor> &i,
                            ApEvent r)
          : node(n), op(o), partition(p), projection(j), 
            instances(i), ready(r) { }
      public:
        template<typename DIM2, typename T2>
        static inline void demux(CreateByPreimageRangeHelper *creator)
        {
          creator->result = creator->node->template 
            create_by_preimage_range_helper<DIM2::N,T2>(
               creator->op, creator->partition, creator->projection,
               creator->instances, creator->ready);
        }
      public:
        IndexSpaceNodeT<DIM,T> *node;
        Operation *op;
        IndexPartNode *partition;
        IndexPartNode *projection;
        const std::vector<FieldDataDescriptor> &instances;
        ApEvent ready, result;
      };
      struct CreateAssociationHelper {
      public:
        CreateAssociationHelper(IndexSpaceNodeT<DIM,T> *n,
                            Operation *o, IndexSpaceNode *g,
                            const std::vector<FieldDataDescriptor> &i,
                            ApEvent r)
          : node(n), op(o), range(g), instances(i), ready(r) { }
      public:
        template<typename DIM2, typename T2>
        static inline void demux(CreateAssociationHelper *creator)
        {
          creator->result = creator->node->template 
            create_association_helper<DIM2::N,T2>(
               creator->op, creator->range, creator->instances, creator->ready);
        }
      public:
        IndexSpaceNodeT<DIM,T> *node;
        Operation *op;
        IndexSpaceNode *range;
        const std::vector<FieldDataDescriptor> &instances;
        ApEvent ready, result;
      };
    };

    /**
     * \class ColorSpaceIterator
     * A helper class for iterating over sparse color spaces
     * It can be used for non-sparse spaces as well, but we
     * usually have more efficient ways of iterating over those
     */
    class ColorSpaceIterator {
    public:
      virtual ~ColorSpaceIterator(void) { }
    public:
      virtual bool is_valid(void) const = 0;
      virtual LegionColor yield_color(void) = 0;
    };

    template<int DIM, typename T>
    class ColorSpaceIteratorT : public ColorSpaceIterator, 
                                public PointInDomainIterator<DIM,T> {
    public:
      ColorSpaceIteratorT(const DomainT<DIM,T> &d,
                          IndexSpaceNodeT<DIM,T> *color_space);
      virtual ~ColorSpaceIteratorT(void) { }
    public:
      virtual bool is_valid(void) const;
      virtual LegionColor yield_color(void);
    public:
      IndexSpaceNodeT<DIM,T> *const color_space;
    };

    /**
     * \class IndexSpaceCreator
     * A small helper class for creating templated index spaces
     */
    class IndexSpaceCreator {
    public:
      IndexSpaceCreator(RegionTreeForest *f, IndexSpace s, const void *i,
                        IndexPartNode *p, LegionColor c, DistributedID d, 
                        ApEvent r, IndexSpaceExprID e)
        : forest(f), space(s), realm_is(i), parent(p), 
          color(c), did(d), ready(r), expr_id(e), result(NULL) { }
    public:
      template<typename N, typename T>
      static inline void demux(IndexSpaceCreator *creator)
      {
        const Realm::IndexSpace<N::N,T> *is = 
          (const Realm::IndexSpace<N::N,T>*)creator->realm_is;
        creator->result = new IndexSpaceNodeT<N::N,T>(creator->forest,
            creator->space, creator->parent, creator->color, is,
            creator->did, creator->ready, creator->expr_id);
      }
    public:
      RegionTreeForest *const forest;
      const IndexSpace space; 
      const void *const realm_is;
      IndexPartNode *const parent;
      const LegionColor color;
      const DistributedID did;
      const ApEvent ready;
      const IndexSpaceExprID expr_id;
      IndexSpaceNode *result;
    };

    /**
     * \class IndexPartNode
     * A node for representing a generic index partition.
     */
    class IndexPartNode : public IndexTreeNode {
    public:
      struct DisjointnessArgs : public LgTaskArgs<DisjointnessArgs> {
      public:
        static const LgTaskID TASK_ID = LG_DISJOINTNESS_TASK_ID;
      public:
        DisjointnessArgs(IndexPartition p, ValueBroadcast<bool> *c, bool own)
          : LgTaskArgs<DisjointnessArgs>(implicit_provenance),
            pid(p), disjointness_collective(c), owner(own) { }
      public:
        const IndexPartition pid;
        ValueBroadcast<bool> *const disjointness_collective;
        const bool owner;
      };
    public:
      struct DynamicIndependenceArgs : 
        public LgTaskArgs<DynamicIndependenceArgs> {
      public:
        static const LgTaskID TASK_ID = LG_SPACE_INDEPENDENCE_TASK_ID;
      public:
        DynamicIndependenceArgs(IndexPartNode *par, 
                                IndexSpaceNode *l, IndexSpaceNode *r)
          : LgTaskArgs<DynamicIndependenceArgs>(implicit_provenance),
            parent(par), left(l), right(r) { }
      public:
        IndexPartNode *const parent;
        IndexSpaceNode *const left, *const right;
      };
      struct SemanticRequestArgs : public LgTaskArgs<SemanticRequestArgs> {
      public:
        static const LgTaskID TASK_ID = LG_INDEX_PART_SEMANTIC_INFO_REQ_TASK_ID;
      public:
        SemanticRequestArgs(IndexPartNode *proxy, 
                            SemanticTag t, AddressSpaceID src)
          : LgTaskArgs<SemanticRequestArgs>(implicit_provenance),
            proxy_this(proxy), tag(t), source(src) { }
      public:
        IndexPartNode *const proxy_this;
        const SemanticTag tag;
        const AddressSpaceID source;
      };
      struct DeferChildArgs : public LgTaskArgs<DeferChildArgs> {
      public:
        static const LgTaskID TASK_ID = LG_INDEX_PART_DEFER_CHILD_TASK_ID;
      public:
        DeferChildArgs(IndexPartNode *proxy, LegionColor child,
                       IndexSpace *tar, RtUserEvent trig, AddressSpaceID src)
          : LgTaskArgs<DeferChildArgs>(implicit_provenance),
            proxy_this(proxy), child_color(child), target(tar),
            to_trigger(trig), source(src) { }
      public:
        IndexPartNode *const proxy_this;
        const LegionColor child_color;
        IndexSpace *const target;
        const RtUserEvent to_trigger;
        const AddressSpaceID source;
      };
      class RemoteDisjointnessFunctor {
      public:
        RemoteDisjointnessFunctor(Serializer &r, Runtime *rt, ShardMapping *m);
      public:
        void apply(AddressSpaceID target);
      public:
        Serializer &rez;
        Runtime *const runtime;
        std::set<AddressSpaceID> skip_shard_spaces;
      };
      class DestructionFunctor {
      public:
        DestructionFunctor(IndexPartNode *n, ReferenceMutator *m)
          : node(n), mutator(m) { }
      public:
        void apply(AddressSpaceID target);
      public:
        IndexPartNode *const node;
        ReferenceMutator *const mutator;
      }; 
    public:
      IndexPartNode(RegionTreeForest *ctx, IndexPartition p,
                    IndexSpaceNode *par, IndexSpaceNode *color_space,
                    LegionColor c, bool disjoint, int complete,
                    DistributedID did, ApEvent partition_ready, 
                    ApBarrier partial_pending, ShardMapping *mapping);
      IndexPartNode(RegionTreeForest *ctx, IndexPartition p,
                    IndexSpaceNode *par, IndexSpaceNode *color_space,
                    LegionColor c, RtEvent disjointness_ready,
                    int complete, DistributedID did,
                    ApEvent partition_ready, ApBarrier partial_pending,
                    ShardMapping *mapping);
      IndexPartNode(const IndexPartNode &rhs);
      virtual ~IndexPartNode(void);
    public:
      IndexPartNode& operator=(const IndexPartNode &rhs);
    public:
      virtual void notify_valid(ReferenceMutator *mutator);
      virtual void notify_invalid(ReferenceMutator *mutator);
    public:
      virtual bool is_index_space_node(void) const;
#ifdef DEBUG_LEGION
      virtual IndexSpaceNode* as_index_space_node(void);
      virtual IndexPartNode* as_index_part_node(void);
#endif
      virtual AddressSpaceID get_owner_space(void) const;
      static AddressSpaceID get_owner_space(IndexPartition handle, Runtime *rt);
    public:
      virtual IndexTreeNode* get_parent(void) const;
      virtual void get_colors(std::vector<LegionColor> &colors);
    public:
      virtual void send_semantic_request(AddressSpaceID target, 
           SemanticTag tag, bool can_fail, bool wait_until, RtUserEvent ready);
      virtual void send_semantic_info(AddressSpaceID target, SemanticTag tag,
                             const void *buffer, size_t size, bool is_mutable,
                             RtUserEvent ready = RtUserEvent::NO_RT_USER_EVENT);
      void process_semantic_request(SemanticTag tag, AddressSpaceID source,
                            bool can_fail, bool wait_until, RtUserEvent ready);
      static void handle_semantic_request(RegionTreeForest *forest,
                                   Deserializer &derez, AddressSpaceID source);
      static void handle_semantic_info(RegionTreeForest *forest,
                                   Deserializer &derez, AddressSpaceID source);
    public:
      bool has_color(const LegionColor c);
      IndexSpaceNode* get_child(const LegionColor c, RtEvent *defer = NULL);
      void add_child(IndexSpaceNode *child, ReferenceMutator *mutator);
      void remove_child(const LegionColor c);
      size_t get_num_children(void) const;
      void compute_disjointness(ValueBroadcast<bool> *collective, bool owner);
      void get_subspace_preconditions(std::set<ApEvent> &preconditions);
    public:
      bool is_disjoint(bool from_app = false);
      bool are_disjoint(const LegionColor c1, const LegionColor c2,
                        bool force_compute = false);
      void record_disjointness(bool disjoint,
                               const LegionColor c1, const LegionColor c2);
      bool is_complete(bool from_app = false);
      IndexSpaceExpression* get_union_expression(bool check_complete=true);
      void record_remote_disjoint_ready(RtUserEvent ready);
      void record_remote_disjoint_result(const bool disjoint_result);
    public:
      void add_instance(PartitionNode *inst);
      bool has_instance(RegionTreeID tid);
      void remove_instance(PartitionNode *inst);
    public:
<<<<<<< HEAD
      ApEvent create_equal_children(Operation *op, size_t granularity,
                                    ShardID shard, size_t total_shards);
=======
      void add_pending_child(const LegionColor child_color,
                            ApUserEvent domain_ready);
      bool get_pending_child(const LegionColor child_color,
                             ApUserEvent &domain_ready);
      void remove_pending_child(const LegionColor child_color);
      static void handle_pending_child_task(const void *args);
    public:
      ApEvent create_equal_children(Operation *op, size_t granularity);
      ApEvent create_by_weights(Operation *op, const FutureMap &weights,
                                size_t granularity);
>>>>>>> 50ec2bdb
      ApEvent create_by_union(Operation *Op,
                              IndexPartNode *left, IndexPartNode *right,
                              ShardID shard, size_t total_shards);
      ApEvent create_by_intersection(Operation *op,
                              IndexPartNode *left, IndexPartNode *right,
                              ShardID shard, size_t total_shards);
      ApEvent create_by_intersection(Operation *op, IndexPartNode *original,
                                     const bool dominates,
                                     ShardID shard, size_t total_shards);
      ApEvent create_by_difference(Operation *op,
                              IndexPartNode *left, IndexPartNode *right,
                              ShardID shard, size_t total_shards);
      ApEvent create_by_restriction(const void *transform, const void *extent,
                                    ShardID shard, size_t total_shards);
      ApEvent create_by_domain(FutureMapImpl *future_map);
    public:
      bool compute_complete(void);
      bool intersects_with(IndexSpaceNode *other, bool compute = true);
      bool intersects_with(IndexPartNode *other, bool compute = true); 
      bool dominates(IndexSpaceNode *other);
      bool dominates(IndexPartNode *other);
      virtual bool destroy_node(AddressSpaceID source, bool top,
                                std::set<RtEvent> &applied,bool collective) = 0;
    public:
      static void handle_disjointness_computation(const void *args, 
                                                  RegionTreeForest *forest);
      static void handle_disjointness_test(IndexPartNode *parent,
                                           IndexSpaceNode *left,
                                           IndexSpaceNode *right);
    public:
      virtual void send_node(AddressSpaceID target, bool up);
      static void handle_node_creation(RegionTreeForest *context,
                                       Deserializer &derez, 
                                       AddressSpaceID source);
    public:
      static void handle_node_request(RegionTreeForest *context,
                                      Deserializer &derez,
                                      AddressSpaceID source);
      static void handle_node_return(Deserializer &derez);
      static void handle_node_child_request(
          RegionTreeForest *forest, Deserializer &derez, AddressSpaceID source);
      static void defer_node_child_request(const void *args);
      static void handle_node_child_response(Deserializer &derez);
      static void handle_node_disjoint_update(RegionTreeForest *forest,
                                              Deserializer &derez);
      static void handle_notification(RegionTreeForest *context, 
                                      Deserializer &derez);
    public:
      const IndexPartition handle;
      IndexSpaceNode *const parent;
      IndexSpaceNode *const color_space;
      const LegionColor total_children;
      const LegionColor max_linearized_color;
      const ApEvent partition_ready;
      const ApBarrier partial_pending;
      ShardMapping *const shard_mapping;
    protected:
      RtEvent disjoint_ready;
      bool disjoint;
    protected:
      bool has_complete, complete;
      volatile IndexSpaceExpression *union_expr;
    protected:
      // Must hold the node lock when accessing
      // the remaining data structures
      std::map<LegionColor,IndexSpaceNode*> color_map;
      std::map<LegionColor,RtUserEvent> pending_child_map;
      std::set<PartitionNode*> logical_nodes;
      std::set<std::pair<LegionColor,LegionColor> > disjoint_subspaces;
      std::set<std::pair<LegionColor,LegionColor> > aliased_subspaces;
    protected:
      // Support for remote disjoint events being stored
      RtUserEvent remote_disjoint_ready;
    }; 

    /**
     * \class IndexPartNodeT
     * A template class for handling any templated realm calls
     * associated with realm index spaces
     */
    template<int DIM, typename T>
    class IndexPartNodeT : public IndexPartNode,
                           public LegionHeapify<IndexPartNodeT<DIM,T> > {
    public:
      IndexPartNodeT(RegionTreeForest *ctx, IndexPartition p,
                     IndexSpaceNode *par, IndexSpaceNode *color_space,
                     LegionColor c, bool disjoint, int complete,
                     DistributedID did, ApEvent partition_ready, 
                     ApBarrier pending, ShardMapping *shard_mapping);
      IndexPartNodeT(RegionTreeForest *ctx, IndexPartition p,
                     IndexSpaceNode *par, IndexSpaceNode *color_space,
                     LegionColor c, RtEvent disjointness_ready,
                     int complete, DistributedID did,
                     ApEvent partition_ready, ApBarrier pending,
                     ShardMapping *shard_mapping);
      IndexPartNodeT(const IndexPartNodeT &rhs);
      virtual ~IndexPartNodeT(void);
    public:
      IndexPartNodeT& operator=(const IndexPartNodeT &rhs);
    public:
      virtual bool destroy_node(AddressSpaceID source, bool top,
                                std::set<RtEvent> &applied, bool collective); 
    };

    /**
     * \class IndexPartCreator
     * A msall helper class for creating templated index partitions
     */
    class IndexPartCreator {
    public:
      IndexPartCreator(RegionTreeForest *f, IndexPartition p,
                       IndexSpaceNode *par, IndexSpaceNode *cs,
                       LegionColor c, bool d, int k, DistributedID id,
                       ApEvent r, ApBarrier pend, ShardMapping *m)
        : forest(f), partition(p), parent(par), color_space(cs),
          color(c), disjoint(d), complete(k), did(id), ready(r), 
          pending(pend), mapping(m) { }
      IndexPartCreator(RegionTreeForest *f, IndexPartition p,
                       IndexSpaceNode *par, IndexSpaceNode *cs,
                       LegionColor c, RtEvent d, int k, DistributedID id,
                       ApEvent r, ApBarrier pend, ShardMapping *m)
        : forest(f), partition(p), parent(par), color_space(cs),
          color(c), disjoint(false), complete(k), disjoint_ready(d),
          did(id), ready(r), pending(pend), mapping(m) { }
    public:
      template<typename N, typename T>
      static inline void demux(IndexPartCreator *creator)
      {
        if (creator->disjoint_ready.exists()) 
          creator->result = new IndexPartNodeT<N::N,T>(creator->forest,
              creator->partition, creator->parent, creator->color_space,
              creator->color, creator->disjoint_ready, creator->complete, 
              creator->did, creator->ready, creator->pending, creator->mapping);
        else
          creator->result = new IndexPartNodeT<N::N,T>(creator->forest,
              creator->partition, creator->parent, creator->color_space,
              creator->color, creator->disjoint, creator->complete, 
              creator->did, creator->ready, creator->pending, creator->mapping);
      }
    public:
      RegionTreeForest *const forest;
      const IndexPartition partition;
      IndexSpaceNode *const parent;
      IndexSpaceNode *const color_space;
      const LegionColor color;
      const bool disjoint;
      const int complete;
      const RtEvent disjoint_ready;
      const DistributedID did;
      const ApEvent ready;
      const ApBarrier pending;
      ShardMapping *const mapping;
      IndexPartNode *result;
    };

    /**
     * \class FieldSpaceNode
     * Represent a generic field space that can be
     * pointed at by nodes in the region trees.
     */
    class FieldSpaceNode : 
      public LegionHeapify<FieldSpaceNode>, public DistributedCollectable {
    public:
      struct FieldInfo {
      public:
        FieldInfo(void) : field_size(0), idx(0), serdez_id(0),
                          destroyed(false), local(false) { }
        FieldInfo(size_t size, unsigned id, CustomSerdezID sid, bool loc=false)
          : field_size(size), idx(id), serdez_id(sid), 
            destroyed(false), local(loc) { }
      public:
        size_t field_size;
        unsigned idx;
        CustomSerdezID serdez_id;
        bool destroyed;
        bool local;
      };
      struct FindTargetsFunctor {
      public:
        FindTargetsFunctor(std::deque<AddressSpaceID> &t)
          : targets(t) { }
      public:
        void apply(AddressSpaceID target);
      private:
        std::deque<AddressSpaceID> &targets;
      };
      struct SemanticRequestArgs : public LgTaskArgs<SemanticRequestArgs> {
      public:
        static const LgTaskID TASK_ID = 
          LG_FIELD_SPACE_SEMANTIC_INFO_REQ_TASK_ID;
      public:
        SemanticRequestArgs(FieldSpaceNode *proxy, 
                            SemanticTag t, AddressSpaceID src)
          : LgTaskArgs<SemanticRequestArgs>(implicit_provenance),
            proxy_this(proxy), tag(t), source(src) { }
      public:
        FieldSpaceNode *const proxy_this;
        const SemanticTag tag;
        const AddressSpaceID source;
      };
      struct SemanticFieldRequestArgs : 
        public LgTaskArgs<SemanticFieldRequestArgs> {
      public:
        static const LgTaskID TASK_ID = 
          LG_FIELD_SEMANTIC_INFO_REQ_TASK_ID;
      public:
        SemanticFieldRequestArgs(FieldSpaceNode *proxy, FieldID f,
                                 SemanticTag t, AddressSpaceID src)
          : LgTaskArgs<SemanticFieldRequestArgs>(implicit_provenance),
            proxy_this(proxy), fid(f), tag(t), source(src) { }
      public:
        FieldSpaceNode *const proxy_this;
        const FieldID fid;
        const SemanticTag tag;
        const AddressSpaceID source;
      };
      class DestructionFunctor {
      public:
        DestructionFunctor(FieldSpaceNode *n, ReferenceMutator *m)
          : node(n), mutator(m) { }
      public:
        void apply(AddressSpaceID target);
      public:
        FieldSpaceNode *const node;
        ReferenceMutator *const mutator;
      };
    public:
      FieldSpaceNode(FieldSpace sp, RegionTreeForest *ctx, DistributedID did);
      FieldSpaceNode(FieldSpace sp, RegionTreeForest *ctx,
                     DistributedID did, Deserializer &derez);
      FieldSpaceNode(const FieldSpaceNode &rhs);
      virtual ~FieldSpaceNode(void);
    public:
      FieldSpaceNode& operator=(const FieldSpaceNode &rhs);
      AddressSpaceID get_owner_space(void) const; 
      static AddressSpaceID get_owner_space(FieldSpace handle, Runtime *rt);
    public:
      virtual void notify_active(ReferenceMutator *mutator) { }
      virtual void notify_inactive(ReferenceMutator *mutator) { }
      virtual void notify_valid(ReferenceMutator *mutator);
      virtual void notify_invalid(ReferenceMutator *mutator);
    public:
      void attach_semantic_information(SemanticTag tag, AddressSpaceID source,
                            const void *buffer, size_t size, bool is_mutable);
      void attach_semantic_information(FieldID fid, SemanticTag tag,
                                       AddressSpaceID source,
                                       const void *buffer, size_t size,
                                       bool is_mutable);
      bool retrieve_semantic_information(SemanticTag tag,
             const void *&result, size_t &size, bool can_fail, bool wait_until);
      bool retrieve_semantic_information(FieldID fid, SemanticTag tag,
             const void *&result, size_t &size, bool can_fail, bool wait_until);
      void send_semantic_info(AddressSpaceID target, SemanticTag tag,
                             const void *result, size_t size, bool is_mutable,
                             RtUserEvent ready = RtUserEvent::NO_RT_USER_EVENT);
      void send_semantic_field_info(AddressSpaceID target, FieldID fid,
            SemanticTag tag, const void *result, size_t size, bool is_mutable,
            RtUserEvent ready = RtUserEvent::NO_RT_USER_EVENT);
      void process_semantic_request(SemanticTag tag, AddressSpaceID source,
                             bool can_fail, bool wait_until, RtUserEvent ready);
      void process_semantic_field_request(FieldID fid, SemanticTag tag, 
      AddressSpaceID source, bool can_fail, bool wait_until, RtUserEvent ready);
      static void handle_semantic_request(RegionTreeForest *forest,
                                   Deserializer &derez, AddressSpaceID source);
      static void handle_field_semantic_request(RegionTreeForest *forest,
                                   Deserializer &derez, AddressSpaceID source);
      static void handle_semantic_info(RegionTreeForest *forest,
                                   Deserializer &derez, AddressSpaceID source);
      static void handle_field_semantic_info(RegionTreeForest *forest,
                                   Deserializer &derez, AddressSpaceID source);
    public:
      RtEvent allocate_field(FieldID fid, size_t size,
                             CustomSerdezID serdez_id);
      RtEvent allocate_fields(const std::vector<size_t> &sizes,
                              const std::vector<FieldID> &fids,
                              CustomSerdezID serdez_id);
      void free_field(FieldID fid, AddressSpaceID source,
                       std::set<RtEvent> &applied, const bool collective);
      void free_fields(const std::vector<FieldID> &to_free,
                       AddressSpaceID source, std::set<RtEvent> &applied,
                       const bool collective);
    public:
      bool allocate_local_fields(const std::vector<FieldID> &fields,
                                 const std::vector<size_t> &sizes,
                                 CustomSerdezID serdez_id,
                                 const std::set<unsigned> &indexes,
                                 std::vector<unsigned> &new_indexes);
      void free_local_fields(const std::vector<FieldID> &to_free,
                             const std::vector<unsigned> &indexes,
                             const bool collective);
      void update_local_fields(const std::vector<FieldID> &fields,
                               const std::vector<size_t> &sizes,
                               const std::vector<CustomSerdezID> &serdez_ids,
                               const std::vector<unsigned> &indexes);
      void remove_local_fields(const std::vector<FieldID> &to_removes);
    public:
      void update_creation_set(const ShardMapping &mapping);
      void process_alloc_notification(Deserializer &derez);
    public:
      bool has_field(FieldID fid);
      size_t get_field_size(FieldID fid);
      void get_all_fields(std::vector<FieldID> &to_set);
      void get_all_regions(std::set<LogicalRegion> &regions);
      void get_field_set(const FieldMask &mask, TaskContext *context,
                         std::set<FieldID> &to_set) const;
      void get_field_set(const FieldMask &mask, TaskContext *context,
                         std::vector<FieldID> &to_set) const;
      void get_field_set(const FieldMask &mask,
          const std::set<FieldID> &basis, std::set<FieldID> &to_set) const;
    public:
      void add_instance(RegionNode *inst, ReferenceMutator *mutator);
      RtEvent add_instance(LogicalRegion inst, AddressSpaceID source);
      bool has_instance(RegionTreeID tid);
      void remove_instance(RegionNode *inst);
      bool destroy_node(AddressSpaceID source, 
                        std::set<RtEvent> &applied, bool collective);
    public:
      FieldMask get_field_mask(const std::set<FieldID> &fields) const;
      unsigned get_field_index(FieldID fid) const;
      void get_field_indexes(const std::vector<FieldID> &fields,
                             std::vector<unsigned> &indexes) const;
    public:
      void compute_field_layout(const std::vector<FieldID> &create_fields,
                                std::vector<size_t> &field_sizes,
                                std::vector<unsigned> &mask_index_map,
                                std::vector<CustomSerdezID> &serdez,
                                FieldMask &instance_mask);
    public:
      InstanceRef create_external_instance(
            const std::vector<FieldID> &fields, RegionNode *node, AttachOp *op);
      InstanceManager* create_external_manager(PhysicalInstance inst,
            ApEvent ready_event, size_t instance_footprint, 
            LayoutConstraintSet &constraints, 
            const std::vector<FieldID> &field_set,
            const std::vector<size_t> &field_sizes, const FieldMask &file_mask,
            const std::vector<unsigned> &mask_index_map,
            RegionNode *node, const std::vector<CustomSerdezID> &serdez);
      static void handle_external_create_request(Deserializer &derez,
                                Runtime *runtime, AddressSpaceID source);
      static void handle_external_create_response(Deserializer &derez);
    public:
      LayoutDescription* find_layout_description(const FieldMask &field_mask,
                     unsigned num_dims, const LayoutConstraintSet &constraints);
      LayoutDescription* find_layout_description(const FieldMask &field_mask,
                                                LayoutConstraints *constraints);
      LayoutDescription* create_layout_description(const FieldMask &layout_mask,
                                                   const unsigned total_dims,
                                                 LayoutConstraints *constraints,
                                           const std::vector<unsigned> &indexes,
                                           const std::vector<FieldID> &fids,
                                           const std::vector<size_t> &sizes,
                                     const std::vector<CustomSerdezID> &serdez);
      LayoutDescription* register_layout_description(LayoutDescription *desc);
    public:
      void send_node(AddressSpaceID target);
      static void handle_node_creation(RegionTreeForest *context,
                                       Deserializer &derez, 
                                       AddressSpaceID target);
    public:
      static void handle_node_request(RegionTreeForest *context,
                                      Deserializer &derez,
                                      AddressSpaceID source);
      static void handle_node_return(Deserializer &derez);
    public:
      static void handle_remote_instance_creation(RegionTreeForest *forest,
                                Deserializer &derez, AddressSpaceID source);
      static void handle_remote_reduction_creation(RegionTreeForest *forest,
                                Deserializer &derez, AddressSpaceID source);
    public:
      static void handle_alloc_request(RegionTreeForest *forest,
                                       Deserializer &derez);
      static void handle_alloc_notification(RegionTreeForest *forest,
                                            Deserializer &derez);
      static void handle_top_alloc(RegionTreeForest *forest,
                                   Deserializer &derez, AddressSpaceID source);
      static void handle_field_free(RegionTreeForest *forest,
                                    Deserializer &derez, AddressSpaceID source);
      static void handle_local_alloc_request(RegionTreeForest *forest,
                                             Deserializer &derez,
                                             AddressSpaceID source);
      static void handle_local_alloc_response(Deserializer &derez);
      static void handle_local_free(RegionTreeForest *forest,
                                    Deserializer &derez);
    public:
      // Help with debug printing
      char* to_string(const FieldMask &mask, TaskContext *ctx) const;
    protected:
      // Assume we are already holding the node lock
      // when calling these methods
      int allocate_index(size_t field_size, CustomSerdezID serdez, 
                         RtEvent &ready_event);
      void free_index(unsigned index, RtEvent free_event);
    protected:
      bool allocate_local_indexes(CustomSerdezID serdez,
            const std::vector<size_t> &sizes,
            const std::set<unsigned> &current_indexes,
                  std::vector<unsigned> &new_indexes);
    public:
      const FieldSpace handle;
      RegionTreeForest *const context;
    private:
      mutable LocalLock node_lock;
      // Top nodes in the trees for which this field space is used
      std::set<LogicalRegion> logical_trees;
      std::set<RegionNode*> local_trees;
      std::map<FieldID,FieldInfo> fields;
      // Once allocated all indexes have to have the same field size
      // for now because it's too hard to go through and prune out all 
      // the data structures that depend on field sizes being the same.
      std::vector<std::pair<size_t,CustomSerdezID> > index_infos;
      // Local field sizes
      std::vector<std::pair<size_t,CustomSerdezID> > local_index_infos;
      // Use a list here so that we cycle through all the indexes
      // that have been freed before we reuse to avoid false aliasing
      // We may pull things out from the middle though
      std::list<std::pair<unsigned,RtEvent> > available_indexes;
    private:
      // Keep track of the layouts associated with this field space
      // Index them by their hash of their field mask to help
      // differentiate them.
      std::map<LEGION_FIELD_MASK_FIELD_TYPE,LegionList<LayoutDescription*,
                          LAYOUT_DESCRIPTION_ALLOC>::tracked> layouts;
    private:
      LegionMap<SemanticTag,SemanticInfo>::aligned semantic_info;
      LegionMap<std::pair<FieldID,SemanticTag>,SemanticInfo>::aligned 
                                                    semantic_field_info;
    public:
      bool destroyed;
    };
 
    /**
     * \class RegionTreeNode
     * A generic region tree node from which all
     * other kinds of region tree nodes inherit.  Notice
     * that all important analyses are defined on 
     * this kind of node making them general across
     * all kinds of node types.
     */
    class RegionTreeNode : public DistributedCollectable {
    public:
      RegionTreeNode(RegionTreeForest *ctx, FieldSpaceNode *column);
      virtual ~RegionTreeNode(void);
    public:
      virtual void notify_active(ReferenceMutator *mutator);
      virtual void notify_inactive(ReferenceMutator *mutator) = 0;
      virtual void notify_valid(ReferenceMutator *mutator) { assert(false); }
      virtual void notify_invalid(ReferenceMutator *mutator) { assert(false); }
    public:
      static AddressSpaceID get_owner_space(RegionTreeID tid, Runtime *rt);
    public:
      inline LogicalState& get_logical_state(ContextID ctx)
      {
        return *(logical_states.lookup_entry(ctx, this, ctx));
      }
      inline LogicalState* get_logical_state_ptr(ContextID ctx)
      {
        return logical_states.lookup_entry(ctx, this, ctx);
      }
      inline VersionManager& get_current_version_manager(ContextID ctx)
      {
        return *(current_versions.lookup_entry(ctx, this, ctx));
      }
      inline VersionManager* get_current_version_manager_ptr(ContextID ctx)
      {
        return current_versions.lookup_entry(ctx, this, ctx);
      }
    public:
      void attach_semantic_information(SemanticTag tag, AddressSpaceID source,
                            const void *buffer, size_t size, bool is_mutable);
      bool retrieve_semantic_information(SemanticTag tag,
           const void *&result, size_t &size, bool can_fail, bool wait_until);
      virtual void send_semantic_request(AddressSpaceID target, 
        SemanticTag tag, bool can_fail, bool wait_until, RtUserEvent ready) = 0;
      virtual void send_semantic_info(AddressSpaceID target, SemanticTag tag,
                         const void *buffer, size_t size, bool is_mutable,
                         RtUserEvent ready = RtUserEvent::NO_RT_USER_EVENT) = 0;
    public:
      // Logical traversal operations
      void register_logical_user(ContextID ctx,
                                 const LogicalUser &user,
                                 RegionTreePath &path,
                                 const LogicalTraceInfo &trace_info,
                                 const ProjectionInfo &projection_info,
                                 FieldMask &unopened_field_mask,
                                 FieldMask &already_closed_mask);
      void register_local_user(LogicalState &state,
                               const LogicalUser &user,
                               const LogicalTraceInfo &trace_info);
      void add_open_field_state(LogicalState &state, bool arrived,
                                const ProjectionInfo &projection_info,
                                const LogicalUser &user,
                                const FieldMask &open_mask,
                                const LegionColor next_child);
      void close_logical_node(LogicalCloser &closer,
                              const FieldMask &closing_mask,
                              const bool read_only_close);
      void siphon_logical_children(LogicalCloser &closer,
                                   LogicalState &state,
                                   const FieldMask &closing_mask,
                                   const FieldMask *aliased_children,
                                   bool record_close_operations,
                                   const LegionColor next_child,
                                   FieldMask &open_below);
      void siphon_logical_projection(LogicalCloser &closer,
                                     LogicalState &state,
                                     const FieldMask &closing_mask,
                                     const ProjectionInfo &proj_info,
                                     bool record_close_operations,
                                     FieldMask &open_below);
      void flush_logical_reductions(LogicalCloser &closer,
                                    LogicalState &state,
                                    FieldMask &reduction_flush_fields,
                                    bool record_close_operations,
                                    const LegionColor next_child,
                              LegionDeque<FieldState>::aligned &new_states);
      // Note that 'allow_next_child' and 
      // 'record_closed_fields' are mutually exclusive
      void perform_close_operations(LogicalCloser &closer,
                                    const FieldMask &closing_mask,
                                    FieldState &closing_state,
                                    const LegionColor next_child, 
                                    bool allow_next_child,
                                    const FieldMask *aliased_children,
                                    bool upgrade_next_child, 
                                    bool read_only_close,
                                    bool overwriting_close,
                                    bool record_close_operations,
                                    bool record_closed_fields,
                                    FieldMask &output_mask); 
      void merge_new_field_state(LogicalState &state, 
                                 const FieldState &new_state);
      void merge_new_field_states(LogicalState &state, 
                            const LegionDeque<FieldState>::aligned &new_states);
      void filter_prev_epoch_users(LogicalState &state, const FieldMask &mask);
      void filter_curr_epoch_users(LogicalState &state, const FieldMask &mask);
      void report_uninitialized_usage(Operation *op, unsigned index,
                                      const RegionUsage usage,
                                      const FieldMask &uninitialized,
                                      RtUserEvent reported);
      void record_logical_reduction(LogicalState &state, ReductionOpID redop,
                                    const FieldMask &user_mask);
      void clear_logical_reduction_fields(LogicalState &state,
                                          const FieldMask &cleared_mask);
      void sanity_check_logical_state(LogicalState &state);
      void register_logical_dependences(ContextID ctx, Operation *op,
                                        const FieldMask &field_mask,
                                        bool dominate);
      void register_logical_deletion(ContextID ctx,
                                     const LogicalUser &user,
                                     const FieldMask &check_mask,
                                     RegionTreePath &path,
                                     const LogicalTraceInfo &trace_info,
                                     FieldMask &already_closed_mask);
      void siphon_logical_deletion(LogicalCloser &closer,
                                   LogicalState &state,
                                   const FieldMask &current_mask,
                                   const LegionColor next_child,
                                   FieldMask &open_below,
                                   bool force_close_next);
    public:
      void send_back_logical_state(ContextID ctx, UniqueID context_uid,
                                   AddressSpaceID target);
      void process_logical_state_return(ContextID ctx, Deserializer &derez,
                                        AddressSpaceID source);
      static void handle_logical_state_return(Runtime *runtime,
                              Deserializer &derez, AddressSpaceID source); 
    public:
      void initialize_current_state(ContextID ctx);
      void invalidate_current_state(ContextID ctx, bool users_only);
      void invalidate_deleted_state(ContextID ctx, 
                                    const FieldMask &deleted_mask);
      bool invalidate_version_state(ContextID ctx);
      void invalidate_version_managers(void);
    public:
      virtual unsigned get_depth(void) const = 0;
      virtual LegionColor get_color(void) const = 0;
      virtual IndexTreeNode *get_row_source(void) const = 0;
      virtual IndexSpaceExpression* get_index_space_expression(void) const = 0;
      virtual RegionTreeID get_tree_id(void) const = 0;
      virtual RegionTreeNode* get_parent(void) const = 0;
      virtual RegionTreeNode* get_tree_child(const LegionColor c) = 0; 
      virtual bool is_region(void) const = 0;
#ifdef DEBUG_LEGION
      virtual RegionNode* as_region_node(void) const = 0;
      virtual PartitionNode* as_partition_node(void) const = 0;
#else
      inline RegionNode* as_region_node(void) const;
      inline PartitionNode* as_partition_node(void) const;
#endif
      virtual bool visit_node(PathTraverser *traverser) = 0;
      virtual bool visit_node(NodeTraverser *traverser) = 0;
      virtual AddressSpaceID get_owner_space(void) const = 0; 
    public:
      virtual bool are_children_disjoint(const LegionColor c1, 
                                         const LegionColor c2) = 0;
      virtual bool are_all_children_disjoint(void) = 0;
      virtual bool is_complete(void) = 0;
      virtual bool intersects_with(RegionTreeNode *other, 
                                   bool compute = true) = 0;
      virtual bool dominates(RegionTreeNode *other) = 0;
    public:
      virtual size_t get_num_children(void) const = 0;
      virtual void send_node(AddressSpaceID target) = 0;
      virtual void print_logical_context(ContextID ctx, 
                                         TreeStateLogger *logger,
                                         const FieldMask &mask) = 0;
      virtual void print_physical_context(ContextID ctx, 
                                          TreeStateLogger *logger,
                                          const FieldMask &mask,
                                  std::deque<RegionTreeNode*> &to_traverse) = 0;
      virtual void print_context_header(TreeStateLogger *logger) = 0;
#ifdef DEBUG_LEGION
    public:
      // These methods are only ever called by a debugger
      virtual void dump_logical_context(ContextID ctx, 
                                        TreeStateLogger *logger,
                                        const FieldMask &mask) = 0;
      virtual void dump_physical_context(ContextID ctx, 
                                         TreeStateLogger *logger,
                                         const FieldMask &mask) = 0;
#endif
    public:
      // Logical helper operations
      template<AllocationType ALLOC, bool RECORD, bool HAS_SKIP, bool TRACK_DOM>
      static FieldMask perform_dependence_checks(const LogicalUser &user, 
          typename LegionList<LogicalUser, ALLOC>::track_aligned &users, 
          const FieldMask &check_mask, const FieldMask &open_below,
          bool validates_regions, Operation *to_skip = NULL, 
          GenerationID skip_gen = 0);
      template<AllocationType ALLOC>
      static void perform_closing_checks(LogicalCloser &closer,
          typename LegionList<LogicalUser, ALLOC>::track_aligned &users, 
          const FieldMask &check_mask);
    public:
      inline FieldSpaceNode* get_column_source(void) const 
        { return column_source; }
      void update_creation_set(const ShardMapping &mapping);
      void find_remote_instances(NodeSet &target_instances);
    public:
      RegionTreeForest *const context;
      FieldSpaceNode *const column_source;
    public:
      NodeSet remote_instances;
      bool registered;
      bool destroyed;
#ifdef DEBUG_LEGION
    protected:
      bool currently_active; // should be monotonic
#endif
    protected:
      DynamicTable<LogicalStateAllocator> logical_states;
      DynamicTable<VersionManagerAllocator> current_versions;
    protected:
      mutable LocalLock node_lock;
    protected:
      LegionMap<SemanticTag,SemanticInfo>::aligned semantic_info;
    };

    /**
     * \class RegionNode
     * Represent a region in a region tree
     */
    class RegionNode : public RegionTreeNode, public LegionHeapify<RegionNode> {
    public:
      struct SemanticRequestArgs : public LgTaskArgs<SemanticRequestArgs> {
      public:
        static const LgTaskID TASK_ID = LG_REGION_SEMANTIC_INFO_REQ_TASK_ID;
      public:
        SemanticRequestArgs(RegionNode *proxy, 
                            SemanticTag t, AddressSpaceID src)
          : LgTaskArgs<SemanticRequestArgs>(implicit_provenance),
            proxy_this(proxy), tag(t), source(src) { }
      public:
        RegionNode *const proxy_this;
        const SemanticTag tag;
        const AddressSpaceID source;
      };
      class DestructionFunctor {
      public:
        DestructionFunctor(LogicalRegion h, Runtime *rt, AddressSpaceID src,
                           std::set<RtEvent> &ap)
          : handle(h), runtime(rt), source(src), applied(ap) { }
      public:
        void apply(AddressSpaceID target);
      public:
        const LogicalRegion handle;
        Runtime *const runtime;
        const AddressSpaceID source;
        std::set<RtEvent> &applied;
      };
    public:
      RegionNode(LogicalRegion r, PartitionNode *par, IndexSpaceNode *row_src,
                 FieldSpaceNode *col_src, RegionTreeForest *ctx);
      RegionNode(const RegionNode &rhs);
      virtual ~RegionNode(void);
    public:
      RegionNode& operator=(const RegionNode &rhs);
    public:
      virtual void notify_inactive(ReferenceMutator *mutator);
    public:
      void record_registered(ReferenceMutator *mutator);
    public:
      bool has_color(const LegionColor p);
      PartitionNode* get_child(const LegionColor p);
      void add_child(PartitionNode *child);
      void remove_child(const LegionColor p);
    public:
      bool destroy_node(AddressSpaceID source, 
                        std::set<RtEvent> &applied, bool collective);
    public:
      virtual unsigned get_depth(void) const;
      virtual LegionColor get_color(void) const;
      virtual IndexTreeNode *get_row_source(void) const;
      virtual IndexSpaceExpression* get_index_space_expression(void) const;
      virtual RegionTreeID get_tree_id(void) const;
      virtual RegionTreeNode* get_parent(void) const;
      virtual RegionTreeNode* get_tree_child(const LegionColor c);
    public:
      virtual bool are_children_disjoint(const LegionColor c1, 
                                         const LegionColor c2);
      virtual bool are_all_children_disjoint(void);
      virtual bool is_region(void) const;
#ifdef DEBUG_LEGION
      virtual RegionNode* as_region_node(void) const;
      virtual PartitionNode* as_partition_node(void) const;
#endif
      virtual AddressSpaceID get_owner_space(void) const;
      static AddressSpaceID get_owner_space(LogicalRegion handle, Runtime *rt);
      virtual bool visit_node(PathTraverser *traverser);
      virtual bool visit_node(NodeTraverser *traverser);
      virtual bool is_complete(void);
      virtual bool intersects_with(RegionTreeNode *other, bool compute = true);
      virtual bool dominates(RegionTreeNode *other);
      virtual size_t get_num_children(void) const;
      virtual void send_node(AddressSpaceID target);
      static void handle_node_creation(RegionTreeForest *context,
                            Deserializer &derez, AddressSpaceID source);
    public:
      virtual void send_semantic_request(AddressSpaceID target, 
           SemanticTag tag, bool can_fail, bool wait_until, RtUserEvent ready);
      virtual void send_semantic_info(AddressSpaceID target, SemanticTag tag,
                             const void *buffer, size_t size, bool is_mutable,
                             RtUserEvent ready = RtUserEvent::NO_RT_USER_EVENT);
      void process_semantic_request(SemanticTag tag, AddressSpaceID source,
                            bool can_fail, bool wait_until, RtUserEvent ready);
      static void handle_semantic_request(RegionTreeForest *forest,
                                   Deserializer &derez, AddressSpaceID source);
      static void handle_semantic_info(RegionTreeForest *forest,
                                   Deserializer &derez, AddressSpaceID source);
    public:
      static void handle_top_level_request(RegionTreeForest *forest,
                                   Deserializer &derez, AddressSpaceID source);
      static void handle_top_level_return(Deserializer &derez);
    public:
      // Logging calls
      virtual void print_logical_context(ContextID ctx, 
                                         TreeStateLogger *logger,
                                         const FieldMask &mask);
      virtual void print_physical_context(ContextID ctx, 
                                          TreeStateLogger *logger,
                                          const FieldMask &mask,
                                      std::deque<RegionTreeNode*> &to_traverse);
      virtual void print_context_header(TreeStateLogger *logger);
      void print_logical_state(LogicalState &state,
                               const FieldMask &capture_mask,
                         LegionMap<LegionColor,FieldMask>::aligned &to_traverse,
                               TreeStateLogger *logger);
#ifdef DEBUG_LEGION
    public:
      // These methods are only ever called by a debugger
      virtual void dump_logical_context(ContextID ctx, 
                                        TreeStateLogger *logger,
                                        const FieldMask &mask);
      virtual void dump_physical_context(ContextID ctx, 
                                         TreeStateLogger *logger,
                                         const FieldMask &mask);
#endif
    public:
      RtEvent perform_versioning_analysis(ContextID ctx,
                                          InnerContext *parent_ctx,
                                          VersionInfo *version_info,
                                          LogicalRegion upper_bound,
                                          const FieldMask &version_mask,
                                          Operation *op);
    public:
      void find_open_complete_partitions(ContextID ctx,
                                         const FieldMask &mask,
                    std::vector<LogicalPartition> &partitions);
    public:
      const LogicalRegion handle;
      PartitionNode *const parent;
      IndexSpaceNode *const row_source;
    protected:
      std::map<LegionColor,PartitionNode*> color_map;
    };

    /**
     * \class PartitionNode
     * Represent an instance of a partition in a region tree.
     */
    class PartitionNode : public RegionTreeNode, 
                          public LegionHeapify<PartitionNode> {
    public:
      struct SemanticRequestArgs : public LgTaskArgs<SemanticRequestArgs> {
      public:
        static const LgTaskID TASK_ID = LG_PARTITION_SEMANTIC_INFO_REQ_TASK_ID;
      public:
        SemanticRequestArgs(PartitionNode *proxy,
                            SemanticTag t, AddressSpaceID src)
          : LgTaskArgs<SemanticRequestArgs>(implicit_provenance),
            proxy_this(proxy), tag(t), source(src) { }
      public:
        PartitionNode *const proxy_this;
        const SemanticTag tag;
        const AddressSpaceID source;
      };
      class DestructionFunctor {
      public:
        DestructionFunctor(LogicalPartition h, Runtime *rt, AddressSpaceID src,
                           std::set<RtEvent> &ap)
          : handle(h), runtime(rt), source(src), applied(ap) { }
      public:
        void apply(AddressSpaceID target);
      public:
        const LogicalPartition handle;
        Runtime *const runtime;
        const AddressSpaceID source;
        std::set<RtEvent> &applied;
      };
    public:
      PartitionNode(LogicalPartition p, RegionNode *par, 
                    IndexPartNode *row_src, FieldSpaceNode *col_src,
                    RegionTreeForest *ctx);
      PartitionNode(const PartitionNode &rhs);
      virtual ~PartitionNode(void);
    public:
      PartitionNode& operator=(const PartitionNode &rhs);
    public:
      virtual void notify_inactive(ReferenceMutator *mutator);
    public:
      void record_registered(ReferenceMutator *mutator);
    public:
      bool has_color(const LegionColor c);
      RegionNode* get_child(const LegionColor c);
      void add_child(RegionNode *child);
      void remove_child(const LegionColor c);
      bool destroy_node(AddressSpaceID source, bool top, 
                        std::set<RtEvent> &applied, bool collective);
    public:
      virtual unsigned get_depth(void) const;
      virtual LegionColor get_color(void) const;
      virtual IndexTreeNode *get_row_source(void) const;
      virtual IndexSpaceExpression* get_index_space_expression(void) const;
      virtual RegionTreeID get_tree_id(void) const;
      virtual RegionTreeNode* get_parent(void) const;
      virtual RegionTreeNode* get_tree_child(const LegionColor c);
    public:
      virtual bool are_children_disjoint(const LegionColor c1, 
                                         const LegionColor c2);
      virtual bool are_all_children_disjoint(void);
      virtual bool is_region(void) const;
#ifdef DEBUG_LEGION
      virtual RegionNode* as_region_node(void) const;
      virtual PartitionNode* as_partition_node(void) const;
#endif
      virtual AddressSpaceID get_owner_space(void) const;
      static AddressSpaceID get_owner_space(LogicalPartition handle, 
                                            Runtime *runtime);
      virtual bool visit_node(PathTraverser *traverser);
      virtual bool visit_node(NodeTraverser *traverser);
      virtual bool is_complete(void);
      virtual bool intersects_with(RegionTreeNode *other, bool compute = true);
      virtual bool dominates(RegionTreeNode *other);
      virtual size_t get_num_children(void) const;
      virtual void send_node(AddressSpaceID target);
    public:
      virtual void send_semantic_request(AddressSpaceID target, 
           SemanticTag tag, bool can_fail, bool wait_until, RtUserEvent ready);
      virtual void send_semantic_info(AddressSpaceID target, SemanticTag tag,
                             const void *buffer, size_t size, bool is_mutable,
                             RtUserEvent ready = RtUserEvent::NO_RT_USER_EVENT);
      void process_semantic_request(SemanticTag tag, AddressSpaceID source,
                            bool can_fail, bool wait_until, RtUserEvent ready);
      static void handle_semantic_request(RegionTreeForest *forest,
                                   Deserializer &derez, AddressSpaceID source);
      static void handle_semantic_info(RegionTreeForest *forest,
                                   Deserializer &derez, AddressSpaceID source);
    public:
      // Logging calls
      virtual void print_logical_context(ContextID ctx, 
                                         TreeStateLogger *logger,
                                         const FieldMask &mask);
      virtual void print_physical_context(ContextID ctx, 
                                          TreeStateLogger *logger,
                                          const FieldMask &mask,
                                      std::deque<RegionTreeNode*> &to_traverse);
      virtual void print_context_header(TreeStateLogger *logger);
      void print_logical_state(LogicalState &state,
                               const FieldMask &capture_mask,
                         LegionMap<LegionColor,FieldMask>::aligned &to_traverse,
                               TreeStateLogger *logger);
#ifdef DEBUG_LEGION
    public:
      // These methods are only ever called by a debugger
      virtual void dump_logical_context(ContextID ctx, 
                                        TreeStateLogger *logger,
                                        const FieldMask &mask);
      virtual void dump_physical_context(ContextID ctx, 
                                         TreeStateLogger *logger,
                                         const FieldMask &mask);
#endif
    public:
      const LogicalPartition handle;
      RegionNode *const parent;
      IndexPartNode *const row_source;
    protected:
      std::map<LegionColor,RegionNode*> color_map;
    }; 

    // some inline implementations
#ifndef DEBUG_LEGION
    //--------------------------------------------------------------------------
    inline IndexSpaceNode* IndexTreeNode::as_index_space_node(void)
    //--------------------------------------------------------------------------
    {
      return static_cast<IndexSpaceNode*>(this);
    }

    //--------------------------------------------------------------------------
    inline IndexPartNode* IndexTreeNode::as_index_part_node(void)
    //--------------------------------------------------------------------------
    {
      return static_cast<IndexPartNode*>(this);
    }

    //--------------------------------------------------------------------------
    inline RegionNode* RegionTreeNode::as_region_node(void) const
    //--------------------------------------------------------------------------
    {
      return static_cast<RegionNode*>(const_cast<RegionTreeNode*>(this));
    }

    //--------------------------------------------------------------------------
    inline PartitionNode* RegionTreeNode::as_partition_node(void) const
    //--------------------------------------------------------------------------
    {
      return static_cast<PartitionNode*>(const_cast<RegionTreeNode*>(this));
    }
#endif

  }; // namespace Internal
}; // namespace Legion

#endif // __LEGION_REGION_TREE_H__

// EOF
<|MERGE_RESOLUTION|>--- conflicted
+++ resolved
@@ -208,17 +208,15 @@
     public:
       ApEvent create_equal_partition(Operation *op, 
                                      IndexPartition pid, 
-<<<<<<< HEAD
                                      size_t granularity,
                                      ShardID shard = 0,
                                      size_t total_shards = 1);
-=======
-                                     size_t granularity);
       ApEvent create_partition_by_weights(Operation *op,
                                           IndexPartition pid,
                                           const FutureMap &map,
-                                          size_t granularity);
->>>>>>> 50ec2bdb
+                                          size_t granularity,
+                                          ShardID shard = 0,
+                                          size_t total_shards = 1);
       ApEvent create_partition_by_union(Operation *op,
                                         IndexPartition pid,
                                         IndexPartition handle1,
@@ -1930,17 +1928,15 @@
       virtual ApEvent create_by_domain(Operation *op,
                                        IndexPartNode *partition,
                                        FutureMapImpl *future_map,
-<<<<<<< HEAD
                                        bool perform_intersections,
                                        ShardID shard,
                                        size_t total_shards) = 0;
-=======
-                                       bool perform_intersections) = 0;
       virtual ApEvent create_by_weights(Operation *op,
                                         IndexPartNode *partition,
                                         FutureMapImpl *future_map,
-                                        size_t granularity) = 0;
->>>>>>> 50ec2bdb
+                                        size_t granularity,
+                                        ShardID shard,
+                                        size_t total_shards) = 0;
       virtual ApEvent create_by_field(Operation *op,
                                       IndexPartNode *partition,
                 const std::vector<FieldDataDescriptor> &instances,
@@ -2155,21 +2151,19 @@
       ApEvent create_by_domain_helper(Operation *op,
                                       IndexPartNode *partition,
                                       FutureMapImpl *future_map,
-<<<<<<< HEAD
                                       bool perform_intersections,
                                       ShardID shard, size_t total_shards);
-=======
-                                      bool perform_intersections);
       virtual ApEvent create_by_weights(Operation *op,
                                         IndexPartNode *partition,
                                         FutureMapImpl *future_map,
-                                        size_t granularity);
+                                        size_t granularity,
+                                        ShardID shard, size_t total_shards);
       template<int COLOR_DIM, typename COLOR_T>
       ApEvent create_by_weight_helper(Operation *op,
                                       IndexPartNode *partition,
                                       FutureMapImpl *future_map,
-                                      size_t granularity);
->>>>>>> 50ec2bdb
+                                      size_t granularity,
+                                      ShardID shard, size_t total_shards);
       virtual ApEvent create_by_field(Operation *op,
                                       IndexPartNode *partition,
                 const std::vector<FieldDataDescriptor> &instances,
@@ -2328,9 +2322,9 @@
       struct CreateByDomainHelper {
       public:
         CreateByDomainHelper(IndexSpaceNodeT<DIM,T> *n,
-                              IndexPartNode *p, Operation *o,
-                              FutureMapImpl *fm, bool inter,
-                              bool s, size_t total)
+                             IndexPartNode *p, Operation *o,
+                             FutureMapImpl *fm, bool inter,
+                             ShardID s, size_t total)
           : node(n), partition(p), op(o), future_map(fm), 
             shard(s), total_shards(total), intersect(inter) { }
       public:
@@ -2356,15 +2350,18 @@
       public:
         CreateByWeightHelper(IndexSpaceNodeT<DIM,T> *n,
                              IndexPartNode *p, Operation *o,
-                             FutureMapImpl *fm, size_t g)
-          : node(n), partition(p), op(o), future_map(fm), granularity(g) { }
+                             FutureMapImpl *fm, size_t g,
+                             ShardID s, size_t total)
+          : node(n), partition(p), op(o), future_map(fm), 
+            granularity(g), shard(s), total_shards(total) { }
       public:
         template<typename COLOR_DIM, typename COLOR_T>
         static inline void demux(CreateByWeightHelper *creator)
         {
           creator->result = creator->node->template 
             create_by_weight_helper<COLOR_DIM::N,COLOR_T>(creator->op,
-                creator->partition, creator->future_map, creator->granularity);
+                creator->partition, creator->future_map, creator->granularity,
+                creator->shard, creator->total_shards);
         }
       public:
         IndexSpaceNodeT<DIM,T> *const node;
@@ -2372,6 +2369,8 @@
         Operation *const op;
         FutureMapImpl *const future_map;
         const size_t granularity;
+        const ShardID shard;
+        const size_t total_shards;
         ApEvent result;
       };
       struct CreateByFieldHelper {
@@ -2734,21 +2733,10 @@
       bool has_instance(RegionTreeID tid);
       void remove_instance(PartitionNode *inst);
     public:
-<<<<<<< HEAD
       ApEvent create_equal_children(Operation *op, size_t granularity,
                                     ShardID shard, size_t total_shards);
-=======
-      void add_pending_child(const LegionColor child_color,
-                            ApUserEvent domain_ready);
-      bool get_pending_child(const LegionColor child_color,
-                             ApUserEvent &domain_ready);
-      void remove_pending_child(const LegionColor child_color);
-      static void handle_pending_child_task(const void *args);
-    public:
-      ApEvent create_equal_children(Operation *op, size_t granularity);
       ApEvent create_by_weights(Operation *op, const FutureMap &weights,
-                                size_t granularity);
->>>>>>> 50ec2bdb
+                  size_t granularity, ShardID shard, size_t total_shards);
       ApEvent create_by_union(Operation *Op,
                               IndexPartNode *left, IndexPartNode *right,
                               ShardID shard, size_t total_shards);
