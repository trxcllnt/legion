--- conflicted
+++ resolved
@@ -357,31 +357,19 @@
                                    RtEvent initialized = RtEvent::NO_RT_EVENT,
                                    std::set<RtEvent> *applied = NULL);
       void destroy_field_space(FieldSpace handle, AddressSpaceID source,
-<<<<<<< HEAD
                                std::set<RtEvent> &applied,
                                const bool collective = false);
-=======
-                               std::set<RtEvent> &preconditions);
       void create_field_space_allocator(FieldSpace handle);
       void destroy_field_space_allocator(FieldSpace handle);
->>>>>>> 56f0657a
       // Return true if local is set to true and we actually performed the 
       // allocation.  It is an error if the field already existed and the
       // allocation was not local.
       bool allocate_field(FieldSpace handle, size_t field_size, 
                           FieldID fid, CustomSerdezID serdez_id);
-<<<<<<< HEAD
-      bool allocate_field(FieldSpace handle, const Future &field_size,
-                          FieldID fid, CustomSerdezID serdez_id);
-      void free_field(FieldSpace handle, FieldID fid, 
-                      std::set<RtEvent> &applied,
-                      const bool collective = false);
-=======
       FieldSpaceNode* allocate_field(FieldSpace handle, ApEvent ready,
                                      FieldID fid, CustomSerdezID serdez_id);
-      void free_field(FieldSpace handle, FieldID fid,
-                      std::set<RtEvent> &preconditions);
->>>>>>> 56f0657a
+      void free_field(FieldSpace handle, FieldID fid, 
+                      std::set<RtEvent> &applied);
       void allocate_fields(FieldSpace handle, const std::vector<size_t> &sizes,
                            const std::vector<FieldID> &resulting_fields,
                            CustomSerdezID serdez_id);
@@ -390,8 +378,7 @@
                            CustomSerdezID serdez_id);
       void free_fields(FieldSpace handle, 
                        const std::vector<FieldID> &to_free,
-                       std::set<RtEvent> &applied,
-                       const bool collective = false);
+                       std::set<RtEvent> &applied);
     public:
       bool allocate_local_fields(FieldSpace handle, 
                                  const std::vector<FieldID> &resulting_fields,
@@ -3165,10 +3152,9 @@
       void update_field_size(FieldID fid, size_t field_size, 
           std::set<RtEvent> &update_events, AddressSpaceID source);
       void free_field(FieldID fid, AddressSpaceID source,
-                       std::set<RtEvent> &applied, const bool collective);
+                       std::set<RtEvent> &applied);
       void free_fields(const std::vector<FieldID> &to_free,
-                       AddressSpaceID source, std::set<RtEvent> &applied,
-                       const bool collective);
+                       AddressSpaceID source, std::set<RtEvent> &applied);
     public:
       bool allocate_local_fields(const std::vector<FieldID> &fields,
                                  const std::vector<size_t> &sizes,
@@ -3183,12 +3169,8 @@
                                const std::vector<CustomSerdezID> &serdez_ids,
                                const std::vector<unsigned> &indexes);
       void remove_local_fields(const std::vector<FieldID> &to_removes);
-<<<<<<< HEAD
     public:
       void update_creation_set(const ShardMapping &mapping);
-      void process_alloc_notification(Deserializer &derez);
-=======
->>>>>>> 56f0657a
     public:
       bool has_field(FieldID fid);
       size_t get_field_size(FieldID fid);
