/* Copyright 2022 Stanford University, NVIDIA Corporation
 *
 * Licensed under the Apache License, Version 2.0 (the "License");
 * you may not use this file except in compliance with the License.
 * You may obtain a copy of the License at
 *
 *     http://www.apache.org/licenses/LICENSE-2.0
 *
 * Unless required by applicable law or agreed to in writing, software
 * distributed under the License is distributed on an "AS IS" BASIS,
 * WITHOUT WARRANTIES OR CONDITIONS OF ANY KIND, either express or implied.
 * See the License for the specific language governing permissions and
 * limitations under the License.
 */


#ifndef __LEGION_REGION_TREE_H__
#define __LEGION_REGION_TREE_H__

#include "legion/legion_types.h"
#include "legion/legion_utilities.h"
#include "legion/legion_allocation.h"
#include "legion/legion_analysis.h"
#include "legion/garbage_collection.h"
#include "legion/field_tree.h"

#include <algorithm>

namespace Legion {
  namespace Internal {

    /**
     * \struct FieldDataDescriptor
     * A small helper class for performing dependent
     * partitioning operations
     */
    struct FieldDataDescriptor {
    public:
      IndexSpace index_space;
      PhysicalInstance inst;
      size_t field_offset;
    };

    /**
     * \struct IndirectRecord
     * A small helper class for performing exchanges of
     * instances for indirection copies
     */
    struct IndirectRecord {
    public:
      IndirectRecord(void) { }
      IndirectRecord(RegionTreeForest *forest, 
                     const RegionRequirement &req,
                     const InstanceSet &insts,
                     const DomainPoint &key);
    public:
      void serialize(Serializer &rez) const;
      void deserialize(Deserializer &derez);
    public:
      // In the same order as the fields for the actual copy
      std::vector<PhysicalInstance> instances;
#ifdef LEGION_SPY
      std::vector<ApEvent> instance_events;
      IndexSpace index_space;
#endif
      Domain domain;
      ApEvent domain_ready;
    };

    /**
     * \struct PendingRemoteExpression
     * A small helper class for passing arguments associated
     * with deferred calls to unpack remote expressions
     */
    struct PendingRemoteExpression {
    public:
      PendingRemoteExpression(void)
        : handle(IndexSpace::NO_SPACE), remote_expr_id(0),
          source(0), is_index_space(false), done_ref_counting(false) { }
    public:
      IndexSpace handle;
      IndexSpaceExprID remote_expr_id;
      AddressSpaceID source;
      bool is_index_space;
      bool done_ref_counting;
    };

    /**
     * \class OperationCreator
     * A base class for handling the creation of index space operations
     */
    class OperationCreator {
    public:
      OperationCreator(RegionTreeForest *f);
      virtual ~OperationCreator(void); 
    public: 
      void produce(IndexSpaceOperation *op);
      IndexSpaceExpression* consume(void);
    public:
      virtual void create_operation(void) = 0;
    public:
      RegionTreeForest *const forest;
    protected:
      IndexSpaceOperation *result;
    };
    
    /**
     * \class RegionTreeForest
     * "In the darkness of the forest resides the one true magic..."
     * Most of the magic in Legion is encoded in the RegionTreeForest
     * class and its children.  This class manages both the shape and 
     * states of the region tree.  We use fine-grained locking on 
     * individual nodes and the node look-up tables to enable easy 
     * updates to the shape of the tree.  Each node has a lock that 
     * protects the pointers to its child nodes.  There is a creation 
     * lock that protects the look-up tables.  The logical and physical
     * states of each of the nodes are stored using deques which can
     * be appended to without worrying about resizing so we don't 
     * require any locks for accessing state.  Each logical and physical
     * task context must maintain its own external locking mechanism
     * for serializing access to its logical and physical states.
     *
     * Modifications to the region tree shape are accompanied by a 
     * runtime mask which says which nodes have seen the update.  The
     * forest will record which nodes have sent updates and then 
     * tell the runtime to send updates to the other nodes which
     * have not observed the updates.
     */
    class RegionTreeForest {
    public:
      struct DisjointnessArgs : public LgTaskArgs<DisjointnessArgs> {
      public:
        static const LgTaskID TASK_ID = LG_DISJOINTNESS_TASK_ID;
      public:
        DisjointnessArgs(IndexPartition h, RtUserEvent r)
          : LgTaskArgs<DisjointnessArgs>(implicit_provenance),
            handle(h), ready(r) { }
      public:
        const IndexPartition handle;
        const RtUserEvent ready;
      };   
      struct DeferPhysicalRegistrationArgs : 
        public LgTaskArgs<DeferPhysicalRegistrationArgs>, 
        public PhysicalTraceInfo {
      public:
        static const LgTaskID TASK_ID = LG_DEFER_PHYSICAL_REGISTRATION_TASK_ID;
      public:
        DeferPhysicalRegistrationArgs(UniqueID uid, UpdateAnalysis *ana,
                  InstanceSet &t, RtUserEvent map_applied, ApEvent &res,
                  const PhysicalTraceInfo &info, bool sym)
          : LgTaskArgs<DeferPhysicalRegistrationArgs>(uid), 
            PhysicalTraceInfo(info), analysis(ana), 
            map_applied_done(map_applied), targets(t), result(res),
            symbolic(sym)
          // This is kind of scary, Realm is about to make a copy of this
          // without our knowledge, but we need to preserve the correctness
          // of reference counting on PhysicalTraceRecorders, so just add
          // an extra reference here that we will remove when we're handled.
          { 
            analysis->add_reference(); 
            if (rec != NULL) rec->add_recorder_reference();
          }
      public:
        inline void remove_recorder_reference(void) const
          { if ((rec != NULL) && rec->remove_recorder_reference()) delete rec; }
      public:
        UpdateAnalysis *const analysis;
        RtUserEvent map_applied_done;
        InstanceSet &targets;
        ApEvent &result;
        bool symbolic;
      };
    public:
      RegionTreeForest(Runtime *rt);
      RegionTreeForest(const RegionTreeForest &rhs);
      ~RegionTreeForest(void);
    public:
      RegionTreeForest& operator=(const RegionTreeForest &rhs);
    public:
      IndexSpaceNode* create_index_space(IndexSpace handle, 
                              const Domain *domain,
                              DistributedID did, 
                              const bool notify_remote = true,
                              IndexSpaceExprID expr_id = 0,
                              ApEvent ready = ApEvent::NO_AP_EVENT,
                              RtEvent initialized = RtEvent::NO_RT_EVENT,
                              std::set<RtEvent> *applied = NULL);
      IndexSpaceNode* create_union_space(IndexSpace handle, DistributedID did,
                              const std::vector<IndexSpace> &sources,
                              RtEvent initialized = RtEvent::NO_RT_EVENT,
                              const bool notify_remote = true,
                              IndexSpaceExprID expr_id = 0,
                              std::set<RtEvent> *applied = NULL);
      IndexSpaceNode* create_intersection_space(IndexSpace handle, 
                              DistributedID did,
                              const std::vector<IndexSpace> &sources,
                              RtEvent initialized = RtEvent::NO_RT_EVENT,
                              const bool noitfy_remote = true,
                              IndexSpaceExprID expr_id = 0,
                              std::set<RtEvent> *applied = NULL);
      IndexSpaceNode* create_difference_space(IndexSpace handle,
                              DistributedID did,
                              IndexSpace left, IndexSpace right,
                              RtEvent initialized = RtEvent::NO_RT_EVENT,
                              const bool notify_remote = true,
                              IndexSpaceExprID expr_id = 0,
                              std::set<RtEvent> *applied = NULL);
      void find_or_create_sharded_index_space(TaskContext *ctx,
                              IndexSpace handle, IndexSpace local,
                              DistributedID did);
      RtEvent create_pending_partition(TaskContext *ctx,
                                       IndexPartition pid,
                                       IndexSpace parent,
                                       IndexSpace color_space,
                                       LegionColor partition_color,
                                       PartitionKind part_kind,
                                       DistributedID did,
                                       ApEvent partition_ready,
                  ApBarrier partial_pending = ApBarrier::NO_AP_BARRIER);
      void create_pending_cross_product(TaskContext *ctx,
                                        IndexPartition handle1,
                                        IndexPartition handle2,
                  std::map<IndexSpace,IndexPartition> &user_handles,
                                        PartitionKind kind,
                                        LegionColor &part_color,
                                        ApEvent domain_ready,
                                        std::set<RtEvent> &safe_events,
                                        ShardID shard = 0,
                                        size_t total_shards = 1);
      // For control replication contexts
      RtEvent create_pending_partition_shard(ShardID owner_shard,
                                             ReplicateContext *ctx,
                                             IndexPartition pid,
                                             IndexSpace parent,
                                             IndexSpace color_space,
                                             LegionColor &partition_color,
                                             PartitionKind part_kind,
                                             DistributedID did,
                                             ValueBroadcast<bool> *part_result,
                                             ApEvent partition_ready,
                                             ShardMapping &mapping,
                                             RtEvent creation_ready,
                   ApBarrier partial_pending = ApBarrier::NO_AP_BARRIER);
      void destroy_index_space(IndexSpace handle, AddressSpaceID source,
                               std::set<RtEvent> &applied_events,
                               const bool total_sharding_collective = false);
      void destroy_index_partition(IndexPartition handle, 
                               std::set<RtEvent> &applied,
                               const bool total_sharding_collective = false);
    public:
      ApEvent create_equal_partition(Operation *op, 
                                     IndexPartition pid, 
                                     size_t granularity,
                                     ShardID shard = 0,
                                     size_t total_shards = 1);
      ApEvent create_partition_by_weights(Operation *op,
                                          IndexPartition pid,
                                          const FutureMap &map,
                                          size_t granularity,
                                          ShardID shard = 0,
                                          size_t total_shards = 1);
      ApEvent create_partition_by_union(Operation *op,
                                        IndexPartition pid,
                                        IndexPartition handle1,
                                        IndexPartition handle2,
                                        ShardID shard = 0, 
                                        size_t total_shards = 1);
      ApEvent create_partition_by_intersection(Operation *op,
                                               IndexPartition pid,
                                               IndexPartition handle1,
                                               IndexPartition handle2,
                                               ShardID shard = 0,
                                               size_t total_shards = 1);
      ApEvent create_partition_by_intersection(Operation *op,
                                               IndexPartition pid,
                                               IndexPartition part,
                                               const bool dominates,
                                               ShardID shard = 0,
                                               size_t total_shards = 1);
      ApEvent create_partition_by_difference(Operation *op,
                                           IndexPartition pid,
                                           IndexPartition handle1,
                                           IndexPartition handle2,
                                           ShardID shard = 0,
                                           size_t total_shards = 1);
      ApEvent create_partition_by_restriction(IndexPartition pid,
                                              const void *transform,
                                              const void *extent,
                                              ShardID shard = 0,
                                              size_t total_shards = 1);
      ApEvent create_partition_by_domain(Operation *op, IndexPartition pid,
                                         const FutureMap &future_map,
                                         bool perform_intersections,
                                         ShardID shard = 0,
                                         size_t total_shards = 1);
      ApEvent create_cross_product_partitions(Operation *op,
                                              IndexPartition base,
                                              IndexPartition source,
                                              LegionColor part_color,
                                              ShardID shard = 0,
                                              size_t total_shards = 1);
    public:  
      ApEvent create_partition_by_field(Operation *op,
                                        IndexPartition pending,
                    const std::vector<FieldDataDescriptor> &instances,
                                        ApEvent instances_ready);
      ApEvent create_partition_by_image(Operation *op,
                                        IndexPartition pending,
                                        IndexPartition projection,
                    const std::vector<FieldDataDescriptor> &instances,
                                        ApEvent instances_ready,
                                        ShardID shard = 0,
                                        size_t total_shards = 1);
      ApEvent create_partition_by_image_range(Operation *op,
                                              IndexPartition pending,
                                              IndexPartition projection,
                    const std::vector<FieldDataDescriptor> &instances,
                                              ApEvent instances_ready,
                                              ShardID shard = 0,
                                              size_t total_shards = 1);
      ApEvent create_partition_by_preimage(Operation *op,
                                           IndexPartition pending,
                                           IndexPartition projection,
                    const std::vector<FieldDataDescriptor> &instances,
                                           ApEvent instances_ready);
      ApEvent create_partition_by_preimage_range(Operation *op,
                                                 IndexPartition pending,
                                                 IndexPartition projection,
                    const std::vector<FieldDataDescriptor> &instances,
                                                 ApEvent instances_ready);
      ApEvent create_association(Operation *op, 
                                 IndexSpace domain, IndexSpace range,
                    const std::vector<FieldDataDescriptor> &instances,
                                 ApEvent instances_ready);
    public:
      ApEvent compute_pending_space(Operation *op, IndexSpace result,
                                    const std::vector<IndexSpace> &handles,
                                    bool is_union, ShardID shard = 0,
                                    size_t total_shards = 1);
      ApEvent compute_pending_space(Operation *op, IndexSpace result,
                                    IndexPartition handle,
                                    bool is_union, ShardID shard = 0,
                                    size_t total_shards = 1);
      ApEvent compute_pending_space(Operation *op, IndexSpace result,
                                    IndexSpace initial,
                                    const std::vector<IndexSpace> &handles,
                                    ShardID shard = 0, size_t total_shards = 1);
    public:
      void set_pending_space_domain(IndexSpace target,
                                    Domain domain,
                                    AddressSpaceID source,
                                    ShardID shard = 0,
                                    size_t total_shards = 1);
    public:
      IndexPartition get_index_partition(IndexSpace parent, Color color); 
      bool has_index_subspace(IndexPartition parent,
                              const void *realm_color, TypeTag type_tag);
      IndexSpace get_index_subspace(IndexPartition parent, 
                                    const void *realm_color,
                                    TypeTag type_tag);
      void get_index_space_domain(IndexSpace handle, 
                                  void *realm_is, TypeTag type_tag);
      IndexSpace get_index_partition_color_space(IndexPartition p);
      void get_index_space_partition_colors(IndexSpace sp,
                                            std::set<Color> &colors);
      void get_index_space_color(IndexSpace handle, 
                                 void *realm_color, TypeTag type_tag); 
      Color get_index_partition_color(IndexPartition handle);
      IndexSpace get_parent_index_space(IndexPartition handle);
      bool has_parent_index_partition(IndexSpace handle);
      IndexPartition get_parent_index_partition(IndexSpace handle);
      unsigned get_index_space_depth(IndexSpace handle);
      unsigned get_index_partition_depth(IndexPartition handle);
      size_t get_domain_volume(IndexSpace handle);
      bool is_index_partition_disjoint(IndexPartition p);
      bool is_index_partition_complete(IndexPartition p);
      bool has_index_partition(IndexSpace parent, Color color);
    public:
      FieldSpaceNode* create_field_space(FieldSpace handle, DistributedID did,
                                   const bool notify_remote = true,
                                   RtEvent initialized = RtEvent::NO_RT_EVENT,
                                   std::set<RtEvent> *applied = NULL,
                                   ShardMapping *shard_mapping = NULL);
      void destroy_field_space(FieldSpace handle, std::set<RtEvent> &applied,
                               const bool total_sharding_collective = false);
      // Return true if local is set to true and we actually performed the 
      // allocation.  It is an error if the field already existed and the
      // allocation was not local.
      RtEvent allocate_field(FieldSpace handle, size_t field_size, 
                             FieldID fid, CustomSerdezID serdez_id,
                             bool sharded_non_owner = false);
      FieldSpaceNode* allocate_field(FieldSpace handle, ApEvent ready,
                                     FieldID fid, CustomSerdezID serdez_id,
                                     RtEvent &precondition,
                                     bool sharded_non_owner = false);
      void free_field(FieldSpace handle, FieldID fid, 
                      std::set<RtEvent> &applied,
                      bool sharded_non_owner = false);
      RtEvent allocate_fields(FieldSpace handle, 
                           const std::vector<size_t> &sizes,
                           const std::vector<FieldID> &resulting_fields,
                           CustomSerdezID serdez_id,
                           bool sharded_non_owner = false);
      FieldSpaceNode* allocate_fields(FieldSpace handle, ApEvent ready, 
                           const std::vector<FieldID> &resulting_fields,
                           CustomSerdezID serdez_id, RtEvent &precondition,
                           bool sharded_non_owner = false);
      void free_fields(FieldSpace handle, 
                       const std::vector<FieldID> &to_free,
                       std::set<RtEvent> &applied,
                       bool sharded_non_owner = false);
      void free_field_indexes(FieldSpace handle,
                       const std::vector<FieldID> &to_free, 
                       RtEvent freed, bool sharded_non_owner = false);
    public:
      bool allocate_local_fields(FieldSpace handle, 
                                 const std::vector<FieldID> &resulting_fields,
                                 const std::vector<size_t> &sizes,
                                 CustomSerdezID serdez_id,
                                 const std::set<unsigned> &allocated_indexes,
                                 std::vector<unsigned> &new_indexes);
      void free_local_fields(FieldSpace handle,
                             const std::vector<FieldID> &to_free,
                             const std::vector<unsigned> &indexes,
                             const bool collective = false);
      void update_local_fields(FieldSpace handle,
                               const std::vector<FieldID> &fields,
                               const std::vector<size_t> &sizes,
                               const std::vector<CustomSerdezID> &serdez_ids,
                               const std::vector<unsigned> &indexes);
      void remove_local_fields(FieldSpace handle,
                               const std::vector<FieldID> &to_remove);
    public:
      void get_all_fields(FieldSpace handle, std::set<FieldID> &fields);
      void get_all_regions(FieldSpace handle, std::set<LogicalRegion> &regions);
      size_t get_coordinate_size(IndexSpace handle, bool range);
      size_t get_field_size(FieldSpace handle, FieldID fid);
      CustomSerdezID get_field_serdez(FieldSpace handle, FieldID fid);
      void get_field_space_fields(FieldSpace handle, 
                                  std::vector<FieldID> &fields);
    public:
      RegionNode* create_logical_region(LogicalRegion handle, DistributedID did,
                                    const bool notify_remote = true,
                                    RtEvent initialized = RtEvent::NO_RT_EVENT,
                                    std::set<RtEvent> *applied = NULL);
      void destroy_logical_region(LogicalRegion handle, 
                                  std::set<RtEvent> &applied,
                                  const bool total_sharding_collective = false);
    public:
      LogicalPartition get_logical_partition(LogicalRegion parent, 
                                             IndexPartition handle);
      LogicalPartition get_logical_partition_by_color(LogicalRegion parent, 
                                                      Color color);
      bool has_logical_partition_by_color(LogicalRegion parent, Color color);
      LogicalPartition get_logical_partition_by_tree(
          IndexPartition handle, FieldSpace space, RegionTreeID tid);
      LogicalRegion get_logical_subregion(LogicalPartition parent,
                                          IndexSpace handle);
      LogicalRegion get_logical_subregion_by_color(LogicalPartition parent,
                                  const void *realm_color, TypeTag type_tag);
      bool has_logical_subregion_by_color(LogicalPartition parent,
                                  const void *realm_color, TypeTag type_tag);
      LogicalRegion get_logical_subregion_by_tree(
            IndexSpace handle, FieldSpace space, RegionTreeID tid);
      void get_logical_region_color(LogicalRegion handle, 
                                    void *realm_color, TypeTag type_tag);
      Color get_logical_partition_color(LogicalPartition handle);
      LogicalRegion get_parent_logical_region(LogicalPartition handle);
      bool has_parent_logical_partition(LogicalRegion handle);
      LogicalPartition get_parent_logical_partition(LogicalRegion handle);
      size_t get_domain_volume(LogicalRegion handle);
    public:
      // Index space operation methods
      void find_launch_space_domain(IndexSpace handle, Domain &launch_domain);
      void validate_slicing(IndexSpace input_space,
                            const std::vector<IndexSpace> &slice_spaces,
                            MultiTask *task, MapperManager *mapper);
      void log_launch_space(IndexSpace handle, UniqueID op_id);
    public:
      // Logical analysis methods
      void perform_dependence_analysis(Operation *op, unsigned idx,
                                       const RegionRequirement &req,
                                       const ProjectionInfo &projection_info,
                                       const RegionTreePath &path,
                                       RefinementTracker &refinement_tracker,
                                       std::set<RtEvent> &applied_events);
      bool perform_deletion_analysis(DeletionOp *op, unsigned idx,
                                     RegionRequirement &req,
                                     const RegionTreePath &path,
                                     std::set<RtEvent> &applied_events,
                                     bool invalidate_tree);
      // Used by dependent partition operations
      void find_open_complete_partitions(Operation *op, unsigned idx,
                                         const RegionRequirement &req,
                                     std::vector<LogicalPartition> &partitions);
    public:
      void perform_versioning_analysis(Operation *op, unsigned idx,
                                       const RegionRequirement &req,
                                       VersionInfo &version_info,
                                       std::set<RtEvent> &ready_events);
      void invalidate_current_context(RegionTreeContext ctx, bool users_only,
                                      RegionNode *top_node);
      bool match_instance_fields(const RegionRequirement &req1,
                                 const RegionRequirement &req2,
                                 const InstanceSet &inst1,
                                 const InstanceSet &inst2);
    public: // Physical analysis methods
      void physical_premap_region(Operation *op, unsigned index,
                                  RegionRequirement &req,
                                  VersionInfo &version_info,
                                  InstanceSet &valid_instances,
                                  std::set<RtEvent> &map_applied_events);
      // Return a runtime event for when it's safe to perform
      // the registration for this equivalence set
      RtEvent physical_perform_updates(const RegionRequirement &req,
                                VersionInfo &version_info,
                                Operation *op, unsigned index,
                                ApEvent precondition, ApEvent term_event,
                                const InstanceSet &targets,
                                const std::vector<PhysicalManager*> &sources,
                                const PhysicalTraceInfo &trace_info,
                                std::set<RtEvent> &map_applied_events,
                                UpdateAnalysis *&analysis,
#ifdef DEBUG_LEGION
                                const char *log_name,
                                UniqueID uid,
#endif
                                const bool record_valid = true,
                                const bool check_initialized = true,
                                const bool defer_copies = true,
                                const bool skip_output = false);
      // Return an event for when the copy-out effects of the 
      // registration are done (e.g. for restricted coherence)
      ApEvent physical_perform_registration(UpdateAnalysis *analysis,
                                 InstanceSet &targets,
                                 const PhysicalTraceInfo &trace_info,
                                 std::set<RtEvent> &map_applied_events,
                                 bool symbolic = false);
      // Same as the two above merged together
      ApEvent physical_perform_updates_and_registration(
                                   const RegionRequirement &req,
                                   VersionInfo &version_info,
                                   Operation *op, unsigned index,
                                   ApEvent precondition, ApEvent term_event,
                                   InstanceSet &targets,
                                   const std::vector<PhysicalManager*> &sources,
                                   const PhysicalTraceInfo &trace_info,
                                   std::set<RtEvent> &map_applied_events,
#ifdef DEBUG_LEGION
                                   const char *log_name,
                                   UniqueID uid,
#endif
                                   const bool record_valid = true,
                                   const bool check_initialized = true);
      // A helper method for deferring the computation of registration
      RtEvent defer_physical_perform_registration(RtEvent register_pre,
                           UpdateAnalysis *analysis, InstanceSet &targets,
                           std::set<RtEvent> &map_applied_events,
                           ApEvent &result, const PhysicalTraceInfo &info,
                           bool symbolic = false);
      void handle_defer_registration(const void *args);
      ApEvent acquire_restrictions(const RegionRequirement &req,
                                   VersionInfo &version_info,
                                   AcquireOp *op, unsigned index,
                                   ApEvent term_event,
                                   InstanceSet &restricted_instances,
                                   const PhysicalTraceInfo &trace_info,
                                   std::set<RtEvent> &map_applied_events
#ifdef DEBUG_LEGION
                                   , const char *log_name
                                   , UniqueID uid
#endif
                                   );
      ApEvent release_restrictions(const RegionRequirement &req,
                                   VersionInfo &version_info,
                                   ReleaseOp *op, unsigned index,
                                   ApEvent precondition, ApEvent term_event,
                                   InstanceSet &restricted_instances,
                                   const std::vector<PhysicalManager*> &sources,
                                   const PhysicalTraceInfo &trace_info,
                                   std::set<RtEvent> &map_applied_events
#ifdef DEBUG_LEGION
                                   , const char *log_name
                                   , UniqueID uid
#endif
                                   );
      ApEvent copy_across(const RegionRequirement &src_req,
                          const RegionRequirement &dst_req,
                          VersionInfo &src_version_info,
                          VersionInfo &dst_version_info,
                          const InstanceSet &src_targets,
                          const InstanceSet &dst_targets, 
                          const std::vector<PhysicalManager*> &sources,
                          CopyOp *op, unsigned src_index, unsigned dst_index,
                          ApEvent precondition, PredEvent pred_guard,
                          const std::map<Reservation,bool> &reservations,
                          const PhysicalTraceInfo &trace_info,
                          std::set<RtEvent> &map_applied_events);
      ApEvent gather_across(const RegionRequirement &src_req,
                            const RegionRequirement &idx_req,
                            const RegionRequirement &dst_req,
                            std::vector<IndirectRecord> &records,
                            const InstanceSet &src_targets,
                            const InstanceSet &idx_targets,
                            const InstanceSet &dst_targets,
                            CopyOp *op, unsigned src_index,
                            unsigned idx_index, unsigned dst_index,
                            const bool gather_is_range,
                            const ApEvent init_precondition, 
                            const PredEvent pred_guard,
                            const ApEvent collective_precondition,
                            const ApEvent collective_postcondition,
                            const ApUserEvent local_precondition,
                            const std::map<Reservation,bool> &reservations,
                            const PhysicalTraceInfo &trace_info,
                            std::set<RtEvent> &map_applied_events,
                            const bool possible_src_out_of_range,
                            const bool compute_preimages);
      ApEvent scatter_across(const RegionRequirement &src_req,
                             const RegionRequirement &idx_req,
                             const RegionRequirement &dst_req,
                             const InstanceSet &src_targets,
                             const InstanceSet &idx_targets,
                             const InstanceSet &dst_targets,
                             std::vector<IndirectRecord> &records,
                             CopyOp *op, unsigned src_index,
                             unsigned idx_index, unsigned dst_index,
                             const bool scatter_is_range,
                             const ApEvent init_precondition, 
                             const PredEvent pred_guard,
                             const ApEvent collective_precondition,
                             const ApEvent collective_postcondition,
                             const ApUserEvent local_precondition,
                             const std::map<Reservation,bool> &reservations,
                             const PhysicalTraceInfo &trace_info,
                             std::set<RtEvent> &map_applied_events,
                             const bool possible_dst_out_of_range,
                             const bool possible_dst_aliasing,
                             const bool compute_preimages);
      ApEvent indirect_across(const RegionRequirement &src_req,
                              const RegionRequirement &src_idx_req,
                              const RegionRequirement &dst_req,
                              const RegionRequirement &dst_idx_req,
                              const InstanceSet &src_targets,
                              const InstanceSet &dst_targets,
                              std::vector<IndirectRecord> &src_records,
                              const InstanceSet &src_idx_target,
                              std::vector<IndirectRecord> &dst_records,
                              const InstanceSet &dst_idx_target, CopyOp *op,
                              unsigned src_index, unsigned dst_index,
                              unsigned src_idx_index, unsigned dst_idx_index,
                              const bool both_are_range,
                              const ApEvent init_precondition, 
                              const PredEvent pred_guard,
                              const ApEvent collective_precondition,
                              const ApEvent collective_postcondition,
                              const ApUserEvent local_precondition,
                              const std::map<Reservation,bool> &reservations,
                              const PhysicalTraceInfo &trace_info,
                              std::set<RtEvent> &map_applied_events,
                              const bool possible_src_out_of_range,
                              const bool possible_dst_out_of_range,
                              const bool possible_dst_aliasing,
                              const bool compute_preimages);
      // This takes ownership of the value buffer
      ApEvent fill_fields(FillOp *op,
                          const RegionRequirement &req,
                          const unsigned index, FillView *fill_view,
                          VersionInfo &version_info, ApEvent precondition,
                          PredEvent true_guard,
                          const PhysicalTraceInfo &trace_info,
                          std::set<RtEvent> &map_applied_events);
      ApEvent overwrite_sharded(Operation *op, const unsigned index,
                                const RegionRequirement &req,
                                ShardedView *view, VersionInfo &version_info,
                                const PhysicalTraceInfo &trace_info,
                                const ApEvent precondition,
                                std::set<RtEvent> &map_applied_events,
                                const bool add_restriction);
      InstanceRef create_external_instance(AttachOp *attach_op,
                                const RegionRequirement &req,
                                const std::vector<FieldID> &field_set);
      ApEvent attach_external(AttachOp *attach_op, unsigned index,
                              const RegionRequirement &req,
                              std::vector<InstanceView*> &local_views,
                              const ApEvent termination_event,
                              VersionInfo &version_info,
                              const PhysicalTraceInfo &trace_info,
                              std::set<RtEvent> &map_applied_events,
                              const bool restricted);
      ApEvent detach_external(const RegionRequirement &req, DetachOp *detach_op,
                              unsigned index, VersionInfo &version_info, 
                              InstanceView *local_view,
                              const PhysicalTraceInfo &trace_info,
                              std::set<RtEvent> &map_applied_events,
                              LogicalView *registration_view = NULL);
      void invalidate_fields(Operation *op, unsigned index,
                             const RegionRequirement &req,
                             VersionInfo &version_info,
                             const PhysicalTraceInfo &trace_info,
                             std::set<RtEvent> &map_applied_events,
                             const bool collective = false);
    public:
      void physical_convert_sources(Operation *op,
                               const RegionRequirement &req,
                               const std::vector<MappingInstance> &sources,
                               std::vector<PhysicalManager*> &result,
                               std::map<PhysicalManager*,unsigned> *acquired);
      int physical_convert_mapping(Operation *op,
                               const RegionRequirement &req,
                               const std::vector<MappingInstance> &chosen,
                               InstanceSet &result, RegionTreeID &bad_tree,
                               std::vector<FieldID> &missing_fields,
                               std::map<PhysicalManager*,unsigned> *acquired,
                               std::vector<PhysicalManager*> &unacquired,
                               const bool do_acquire_checks,
                               const bool allow_partial_virtual = false);
      bool physical_convert_postmapping(Operation *op,
                               const RegionRequirement &req,
                               const std::vector<MappingInstance> &chosen,
                               InstanceSet &result, RegionTreeID &bad_tree,
                               std::map<PhysicalManager*,unsigned> *acquired,
                               std::vector<PhysicalManager*> &unacquired,
                               const bool do_acquire_checks);
      void log_mapping_decision(const UniqueID unique_id, TaskContext *context,
                                const unsigned index, 
                                const RegionRequirement &req,
                                const InstanceSet &targets,
                                bool postmapping = false);
    public: // helper method for the above two methods
      void perform_missing_acquires(Operation *op,
                               std::map<PhysicalManager*,unsigned> &acquired,
                               const std::vector<PhysicalManager*> &unacquired);
    public:
      // Debugging method for checking context state
      void check_context_state(RegionTreeContext ctx);
    public:
      // We know the domain of the index space
      IndexSpaceNode* create_node(IndexSpace is, const void *bounds, 
                                  bool is_domain, IndexPartNode *par, 
                                  LegionColor color, DistributedID did,
                                  RtEvent initialized,
                                  ApEvent is_ready = ApEvent::NO_AP_EVENT,
                                  IndexSpaceExprID expr_id = 0,
                                  const bool notify_remote = true,
                                  std::set<RtEvent> *applied = NULL,
                                  bool add_root_reference = false,
                                  unsigned depth = UINT_MAX);
      IndexSpaceNode* create_node(IndexSpace is, const void *realm_is, 
                                  IndexPartNode *par, LegionColor color,
                                  DistributedID did, RtEvent initialized,
                                  ApUserEvent is_ready,
                                  const bool notify_remote = true,
                                  std::set<RtEvent> *applied = NULL,
                                  unsigned depth = UINT_MAX);
      // We know the disjointness of the index partition
      IndexPartNode*  create_node(IndexPartition p, IndexSpaceNode *par,
                                  IndexSpaceNode *color_space, 
                                  LegionColor color, bool disjoint,int complete,
                                  DistributedID did, ApEvent partition_ready, 
                                  ApBarrier partial_pending, RtEvent init,
                                  ShardMapping *shard_mapping = NULL,
                                  std::set<RtEvent> *applied = NULL);
      // Give the event for when the disjointness information is ready
      IndexPartNode*  create_node(IndexPartition p, IndexSpaceNode *par,
                                  IndexSpaceNode *color_space,LegionColor color,
                                  RtEvent disjointness_ready_event,int complete,
                                  DistributedID did, ApEvent partition_ready, 
                                  ApBarrier partial_pending, RtEvent init,
                                  ShardMapping *shard_mapping = NULL,
                                  std::set<RtEvent> *applied = NULL);
      FieldSpaceNode* create_node(FieldSpace space, DistributedID did,
                                  RtEvent init,const bool notify_remote = true,
                                  std::set<RtEvent> *applied = NULL,
                                  ShardMapping *shard_mapping = NULL);
      FieldSpaceNode* create_node(FieldSpace space, DistributedID did,
                                  RtEvent initialized, Deserializer &derez);
      RegionNode*     create_node(LogicalRegion r, PartitionNode *par,
                                  RtEvent initialized, DistributedID did,
                                  const bool notify_remote = true,
                                  std::set<RtEvent> *applied = NULL);
      PartitionNode*  create_node(LogicalPartition p, RegionNode *par,
                                  std::set<RtEvent> *applied = NULL);
    public:
      IndexSpaceNode* get_node(IndexSpace space, RtEvent *defer = NULL, 
                        const bool can_fail = false, const bool first = true);
      IndexPartNode*  get_node(IndexPartition part, RtEvent *defer = NULL, 
                        const bool can_fail = false, const bool first = true,
                        const bool local_only = false);
      FieldSpaceNode* get_node(FieldSpace space, 
                               RtEvent *defer = NULL, bool first = true);
      RegionNode*     get_node(LogicalRegion handle, 
                               bool need_check = true, bool first = true);
      PartitionNode*  get_node(LogicalPartition handle, bool need_check = true);
      RegionNode*     get_tree(RegionTreeID tid, bool first = true);
      // Request but don't block
      RtEvent request_node(IndexSpace space);
    public:
      bool has_node(IndexSpace space);
      bool has_node(IndexPartition part);
      bool has_node(FieldSpace space);
      bool has_node(LogicalRegion handle);
      bool has_node(LogicalPartition handle);
      bool has_tree(RegionTreeID tid);
      bool has_field(FieldSpace space, FieldID fid);
    public:
      void remove_node(IndexSpace space);
      void remove_node(IndexPartition part);
      void remove_node(FieldSpace space);
      void remove_node(LogicalRegion handle, bool top);
      void remove_node(LogicalPartition handle);
    public:
      void record_pending_index_space(IndexSpaceID space);
      void record_pending_partition(IndexPartitionID pid);
      void record_pending_field_space(FieldSpaceID space);
      void record_pending_region_tree(RegionTreeID tree);
    public:
      void revoke_pending_index_space(IndexSpaceID space);
      void revoke_pending_partition(IndexPartitionID pid);
      void revoke_pending_field_space(FieldSpaceID space);
      void revoke_pending_region_tree(RegionTreeID tree);
    public:
      bool is_top_level_index_space(IndexSpace handle);
      bool is_top_level_region(LogicalRegion handle);
    public:
      bool is_subregion(LogicalRegion child, LogicalRegion parent);
      bool is_subregion(LogicalRegion child, LogicalPartition parent);
      bool is_disjoint(IndexPartition handle);
      bool is_disjoint(LogicalPartition handle);
    public:
      bool are_disjoint(IndexSpace one, IndexSpace two);
      bool are_disjoint(IndexSpace one, IndexPartition two);
      bool are_disjoint(IndexPartition one, IndexPartition two); 
      // Can only use the region tree for proving disjointness here
      bool are_disjoint_tree_only(IndexTreeNode *one, IndexTreeNode *two,
                                  IndexTreeNode *&common_ancestor);
    public:
      bool check_types(TypeTag t1, TypeTag t2, bool &diff_dims);
      bool is_dominated(IndexSpace src, IndexSpace dst);
      bool is_dominated_tree_only(IndexSpace test, IndexPartition dominator);
      bool is_dominated_tree_only(IndexPartition test, IndexSpace dominator);
      bool is_dominated_tree_only(IndexPartition test,IndexPartition dominator);
    public:
      bool compute_index_path(IndexSpace parent, IndexSpace child,
                              std::vector<LegionColor> &path);
      bool compute_partition_path(IndexSpace parent, IndexPartition child,
                                  std::vector<LegionColor> &path); 
    public:
      void initialize_path(IndexSpace child, IndexSpace parent,
                           RegionTreePath &path);
      void initialize_path(IndexPartition child, IndexSpace parent,
                           RegionTreePath &path);
      void initialize_path(IndexSpace child, IndexPartition parent,
                           RegionTreePath &path);
      void initialize_path(IndexPartition child, IndexPartition parent,
                           RegionTreePath &path);
      void initialize_path(IndexTreeNode* child, IndexTreeNode *parent,
                           RegionTreePath &path);
#ifdef DEBUG_LEGION
    public:
      unsigned get_projection_depth(LogicalRegion result, LogicalRegion upper);
      unsigned get_projection_depth(LogicalRegion result, 
                                    LogicalPartition upper);
    public:
      // These are debugging methods and are never called from
      // actual code, therefore they never take locks
      void dump_logical_state(LogicalRegion region, ContextID ctx);
      void dump_physical_state(LogicalRegion region, ContextID ctx);
#endif
    public:
      void attach_semantic_information(IndexSpace handle, SemanticTag tag,
                                       AddressSpaceID source,
                                       const void *buffer, size_t size,
                                       bool is_mutable, bool local_only);
      void attach_semantic_information(IndexPartition handle, SemanticTag tag,
                                       AddressSpaceID source,
                                       const void *buffer, size_t size,
                                       bool is_mutable, bool local_only);
      void attach_semantic_information(FieldSpace handle, SemanticTag tag,
                                       AddressSpaceID source,
                                       const void *buffer, size_t size,
                                       bool is_mutable, bool local_only);
      void attach_semantic_information(FieldSpace handle, FieldID fid,
                                       SemanticTag tag, AddressSpaceID source,
                                       const void *buffer, size_t size,
                                       bool is_mutable, bool local_only);
      void attach_semantic_information(LogicalRegion handle, SemanticTag tag,
                                       AddressSpaceID source,
                                       const void *buffer, size_t size,
                                       bool is_mutable, bool local_only);
      void attach_semantic_information(LogicalPartition handle, SemanticTag tag,
                                       AddressSpaceID source,
                                       const void *buffer, size_t size,
                                       bool is_mutable, bool local_only);
    public:
      bool retrieve_semantic_information(IndexSpace handle, SemanticTag tag,
                                         const void *&result, size_t &size,
                                         bool can_fail, bool wait_until);
      bool retrieve_semantic_information(IndexPartition handle, SemanticTag tag,
                                         const void *&result, size_t &size,
                                         bool can_fail, bool wait_until);
      bool retrieve_semantic_information(FieldSpace handle, SemanticTag tag,
                                         const void *&result, size_t &size,
                                         bool can_fail, bool wait_until);
      bool retrieve_semantic_information(FieldSpace handle, FieldID fid,
                                         SemanticTag tag,
                                         const void *&result, size_t &size,
                                         bool can_fail, bool wait_until);
      bool retrieve_semantic_information(LogicalRegion handle, SemanticTag tag,
                                         const void *&result, size_t &size,
                                         bool can_fail, bool wait_until);
      bool retrieve_semantic_information(LogicalPartition part, SemanticTag tag,
                                         const void *&result, size_t &size,
                                         bool can_fail, bool wait_until);
    public:
      // These three methods a something pretty awesome and crazy
      // We want to do common sub-expression elimination on index space
      // unions, intersections, and difference operations to avoid repeating
      // expensive Realm dependent partition calls where possible, by 
      // running everything through this interface we first check to see
      // if these operations have been requested before and if so will 
      // return the common sub-expression, if not we will actually do 
      // the computation and memoize it for the future
      //
      // Note that you do not need to worry about reference counting
      // expressions returned from these methods inside of tasks because 
      // we implicitly add references to them and store them in the 
      // implicit_live_expression data structure and then remove the 
      // references after the meta-task or runtime call is done executing.

      IndexSpaceExpression* union_index_spaces(IndexSpaceExpression *lhs,
                                              IndexSpaceExpression *rhs,
                                              ReferenceMutator *mutator = NULL);
      IndexSpaceExpression* union_index_spaces(
                                 const std::set<IndexSpaceExpression*> &exprs,
                                 ReferenceMutator *mutator = NULL);
    protected:
      // Internal version
      IndexSpaceExpression* union_index_spaces(
                               const std::vector<IndexSpaceExpression*> &exprs,
                               OperationCreator *creator = NULL);
    public:
      IndexSpaceExpression* intersect_index_spaces(
                                              IndexSpaceExpression *lhs,
                                              IndexSpaceExpression *rhs,
                                              ReferenceMutator *mutator = NULL);
      IndexSpaceExpression* intersect_index_spaces(
                                 const std::set<IndexSpaceExpression*> &exprs,
                                 ReferenceMutator *mutator = NULL);
    protected:
      IndexSpaceExpression* intersect_index_spaces(
                               const std::vector<IndexSpaceExpression*> &exprs,
                               OperationCreator *creator = NULL);
    public:
      IndexSpaceExpression* subtract_index_spaces(IndexSpaceExpression *lhs,
                  IndexSpaceExpression *rhs, OperationCreator *creator = NULL,
                  ReferenceMutator *mutator = NULL);
    public:
      IndexSpaceExpression* find_canonical_expression(IndexSpaceExpression *ex);
      void remove_canonical_expression(IndexSpaceExpression *expr, size_t vol);
    private:
      static inline bool compare_expressions(IndexSpaceExpression *one,
                                             IndexSpaceExpression *two);
      struct CompareExpressions {
      public:
        inline bool operator()(IndexSpaceExpression *one,
                               IndexSpaceExpression *two) const
        { return compare_expressions(one, two); }
      };
    public:
      // Methods for removing index space expression when they are done
      void remove_union_operation(IndexSpaceOperation *expr, 
                            const std::vector<IndexSpaceExpression*> &exprs);
      void remove_intersection_operation(IndexSpaceOperation *expr, 
                            const std::vector<IndexSpaceExpression*> &exprs);
      void remove_subtraction_operation(IndexSpaceOperation *expr,
                       IndexSpaceExpression *lhs, IndexSpaceExpression *rhs);
    public:
      // Remote expression methods
      IndexSpaceExpression* find_or_request_remote_expression(
              IndexSpaceExprID remote_expr_id, 
              IndexSpaceExpression *origin, RtEvent *wait_for = NULL);
      IndexSpaceExpression* find_remote_expression(
              const PendingRemoteExpression &pending_expression);
      void unregister_remote_expression(IndexSpaceExprID remote_expr_id);
      void handle_remote_expression_request(Deserializer &derez,
                                            AddressSpaceID source);
      void handle_remote_expression_response(Deserializer &derez,
                                             AddressSpaceID source);
    protected:
      IndexSpaceExpression* unpack_expression_value(Deserializer &derez,
                                                    AddressSpaceID source);
    public:
      Runtime *const runtime;
    protected:
      mutable LocalLock lookup_lock;
      mutable LocalLock lookup_is_op_lock;
      mutable LocalLock congruence_lock;
    private:
      // The lookup lock must be held when accessing these
      // data structures
      std::map<IndexSpace,IndexSpaceNode*>     index_nodes;
      std::map<IndexPartition,IndexPartNode*>  index_parts;
      std::map<FieldSpace,FieldSpaceNode*>     field_nodes;
      std::map<LogicalRegion,RegionNode*>     region_nodes;
      std::map<LogicalPartition,PartitionNode*> part_nodes;
      std::map<RegionTreeID,RegionNode*>        tree_nodes;
    private:
      // pending events for requested nodes
      std::map<IndexSpace,RtEvent>       index_space_requests;
      std::map<IndexPartition,RtEvent>    index_part_requests;
      std::map<FieldSpace,RtEvent>       field_space_requests;
      std::map<RegionTreeID,RtEvent>     region_tree_requests;
    private:
      std::map<IndexSpaceID,RtUserEvent> pending_index_spaces;
      std::map<IndexPartitionID,RtUserEvent> pending_partitions;
      std::map<FieldSpaceID,RtUserEvent> pending_field_spaces;
      std::map<RegionTreeID,RtUserEvent> pending_region_trees;
    private:
      // Index space operations
      std::map<IndexSpaceExprID/*first*/,ExpressionTrieNode*> union_ops;
      std::map<IndexSpaceExprID/*first*/,ExpressionTrieNode*> intersection_ops;
      std::map<IndexSpaceExprID/*lhs*/,ExpressionTrieNode*> difference_ops;
      // Remote expressions
      std::map<IndexSpaceExprID,IndexSpaceExpression*> remote_expressions;
      std::map<IndexSpaceExprID,RtEvent> pending_remote_expressions;
    private:
      // In order for the symbolic analysis to work, we need to know that
      // we don't have multiple symbols for congruent expressions. This data
      // structure is used to find congruent expressions where they exist
      std::map<std::pair<size_t,TypeTag>,
               std::set<IndexSpaceExpression*> > canonical_expressions;
    public:
      static const unsigned MAX_EXPRESSION_FANOUT = 32;
    };

    /**
     * \class PieceIteratorImpl
     * This is an interface for iterating over pieces 
     * which in this case are just a list of rectangles
     */
    class PieceIteratorImpl : public Collectable {
    public:
      virtual ~PieceIteratorImpl(void) { }
      virtual int get_next(int index, Domain &next_piece) = 0;
    };

    /**
     * \class PieceIteratorImplT
     * This is the templated version of this class that is
     * instantiated for each cominbation of type and dimensoinality
     */
    template<int DIM, typename T>
    class PieceIteratorImplT : public PieceIteratorImpl {
    public:
      PieceIteratorImplT(const void *piece_list, size_t piece_list_size,
                         IndexSpaceNodeT<DIM,T> *privilege_node); 
      virtual ~PieceIteratorImplT(void) { }
      virtual int get_next(int index, Domain &next_piece);
    protected:
      std::vector<Rect<DIM,T> > pieces;
    };

    /**
     * \class CopyAcrossExecutor
     * This is a virtual interface for performing copies between
     * two different fields including with lots of different kinds
     * of indirections and transforms.
     */
    class CopyAcrossExecutor : public Collectable {
    public:
      struct DeferCopyAcrossArgs : public LgTaskArgs<DeferCopyAcrossArgs> {
      public:
        static const LgTaskID TASK_ID = LG_DEFER_COPY_ACROSS_TASK_ID;
      public:
        DeferCopyAcrossArgs(CopyAcrossExecutor *e, Operation *o, 
            PredEvent guard, ApEvent copy_pre, ApEvent src_pre,
            ApEvent dst_pre, const PhysicalTraceInfo &info,
            bool recurrent, unsigned stage);
      public:
        CopyAcrossExecutor *const executor;
        Operation *const op;
        PhysicalTraceInfo *const trace_info;
        const PredEvent guard;
        const ApEvent copy_precondition;
        const ApEvent src_indirect_precondition;
        const ApEvent dst_indirect_precondition;
        const ApUserEvent done_event;
        const unsigned stage;
        const bool recurrent_replay;
      };
    public:
      CopyAcrossExecutor(Runtime *rt, const bool preimages,
                         const std::map<Reservation,bool> &rsrvs)
        : runtime(rt), reservations(rsrvs), compute_preimages(preimages) { }
      virtual ~CopyAcrossExecutor(void) { }
    public:
      virtual ApEvent execute(Operation *op, PredEvent pred_guard,
                              ApEvent copy_precondition,
                              ApEvent src_indirect_precondition, 
                              ApEvent dst_indirect_precondition,
                              const PhysicalTraceInfo &trace_info,
                              const bool recurrent_replay = false,
                              const unsigned stage = 0) = 0;
      virtual void record_trace_immutable_indirection(bool source) = 0;
    public:
      static void handle_deferred_copy_across(const void *args);
    public:
      Runtime *const runtime;
      // Reservations that must be acquired for performing this copy
      // across and whether they need to be acquired with exclusive
      // permissions or not
      const std::map<Reservation,bool> reservations;
      // Say whether we should be computing preimages or not
      const bool compute_preimages;
    };
    
    /**
     * \class CopyAcrossUnstructured
     * Untyped base class for all unstructured copies between fields
     */
    class CopyAcrossUnstructured : public CopyAcrossExecutor {
    public:
      CopyAcrossUnstructured(Runtime *rt, const bool preimages,
                             const std::map<Reservation,bool> &rsrvs)
        : CopyAcrossExecutor(rt, preimages, rsrvs) { }
      virtual ~CopyAcrossUnstructured(void) { }
    public:
      virtual ApEvent execute(Operation *op, PredEvent pred_guard,
                              ApEvent copy_precondition,
                              ApEvent src_indirect_precondition,
                              ApEvent dst_indirect_precondition,
                              const PhysicalTraceInfo &trace_info,
                              const bool recurrent_replay = false,
                              const unsigned stage = 0) = 0;
      virtual void record_trace_immutable_indirection(bool source) = 0;
    public:
      void initialize_source_fields(RegionTreeForest *forest,
                                    const RegionRequirement &req,
                                    const InstanceSet &instances,
                                    const std::vector<InstanceView*> &views,
                                    const PhysicalTraceInfo &trace_info);
      void initialize_destination_fields(RegionTreeForest *forest,
                                    const RegionRequirement &req,
                                    const InstanceSet &instances,
                                    const std::vector<InstanceView*> &views,
                                    const PhysicalTraceInfo &trace_info,
                                    const bool exclusive_redop);
      void initialize_source_indirections(RegionTreeForest *forest,
                                    std::vector<IndirectRecord> &records,
                                    const RegionRequirement &src_req,
                                    const RegionRequirement &idx_req,
                                    const InstanceRef &indirect_instance,
                                    const DomainPoint &index_point,
                                    const bool both_are_range,
                                    const bool possible_out_of_range);
      void initialize_destination_indirections(RegionTreeForest *forest,
                                    std::vector<IndirectRecord> &records,
                                    const RegionRequirement &dst_req,
                                    const RegionRequirement &idx_req,
                                    const InstanceRef &indirect_instance,
                                    const DomainPoint &index_point,
                                    const bool both_are_range,
                                    const bool possible_out_of_range,
                                    const bool possible_aliasing,
                                    const bool exclusive_redop);
    public:
      // All the entries in these data structures are ordered by the
      // order of the fields in the original region requirements
      std::vector<CopySrcDstField> src_fields, dst_fields;
#ifdef LEGION_SPY
      std::vector<Realm::CopySrcDstField> realm_src_fields, realm_dst_fields;
      RegionTreeID src_tree_id, dst_tree_id;
      unsigned unique_indirections_identifier;
#endif
    public:
      // All the 'instances' in the entries in these data strctures are
      // ordered by the order of the fields in the origin region requirements
      std::vector<IndirectRecord> src_indirections, dst_indirections;
      FieldID src_indirect_field, dst_indirect_field;
      PhysicalInstance src_indirect_instance, dst_indirect_instance;
#ifdef LEGION_SPY
      ApEvent src_indirect_instance_event, dst_indirect_instance_event;
#endif
      TypeTag src_indirect_type, dst_indirect_type;
    public:
      RtEvent prev_done;
      ApEvent last_copy;
    public:
      bool both_are_range;
      bool possible_src_out_of_range;
      bool possible_dst_out_of_range;
      bool possible_dst_aliasing;
    };

    /**
     * \class CopyAcrossExecutorT
     * This is the templated version of the copy-across executor. It is
     * templated on the dimensions and coordinate type of the copy space
     * for the copy operation.
     */
    template<int DIM, typename T>
    class CopyAcrossUnstructuredT : public CopyAcrossUnstructured {
    public:
      typedef typename Realm::CopyIndirection<DIM,T>::Base CopyIndirection;
    public:
      struct ComputePreimagesHelper {
      public:
        ComputePreimagesHelper(CopyAcrossUnstructuredT<DIM,T> *u,
                               Operation *o, ApEvent p, bool s)
          : unstructured(u), op(o), precondition(p), source(s) { }
      public:
        template<typename N2, typename T2>
        static inline void demux(ComputePreimagesHelper *helper)
          { helper->result = helper->unstructured->template 
            perform_compute_preimages<N2::N,T2>(helper->new_preimages,
              helper->op, helper->precondition, helper->source); }
      public:
        std::vector<DomainT<DIM,T> > new_preimages;
        CopyAcrossUnstructuredT<DIM,T> *const unstructured;
        Operation *const op;
        const ApEvent precondition;
        ApEvent result;
        const bool source; 
      };
      struct RebuildIndirectionsHelper {
      public:
        RebuildIndirectionsHelper(CopyAcrossUnstructuredT<DIM,T> *u, bool s)
          : unstructured(u), source(s), empty(true) { }
      public:
        template<typename N2, typename T2>
        static inline void demux(RebuildIndirectionsHelper *helper)
          { helper->empty = helper->unstructured->template 
            rebuild_indirections<N2::N,T2>(helper->source); }
      public:
        CopyAcrossUnstructuredT<DIM,T> *const unstructured;
        const bool source;
        bool empty;
      };
    public:
      CopyAcrossUnstructuredT(Runtime *runtime, 
                              IndexSpaceExpression *expr,
                              const DomainT<DIM,T> &domain,
                              ApEvent domain_ready,
                              const std::map<Reservation,bool> &rsrvs,
                              const bool compute_preimages);
      virtual ~CopyAcrossUnstructuredT(void);
    public:
      virtual ApEvent execute(Operation *op, PredEvent pred_guard,
                              ApEvent copy_precondition,
                              ApEvent src_indirect_precondition,
                              ApEvent dst_indirect_precondition,
                              const PhysicalTraceInfo &trace_info,
                              const bool recurrent_replay = false,
                              const unsigned stage = 0); 
      virtual void record_trace_immutable_indirection(bool source);
    public:
      template<int D2, typename T2>
      ApEvent perform_compute_preimages(std::vector<DomainT<DIM,T> > &preimages,
                Operation *op, ApEvent precondition, const bool source); 
      template<int D2, typename T2>
      bool rebuild_indirections(const bool source);
    public:
      IndexSpaceExpression *const expr;
      const DomainT<DIM,T> copy_domain;
      const ApEvent copy_domain_ready;
    protected:
      mutable LocalLock preimage_lock;
      std::deque<std::vector<DomainT<DIM,T> > > src_preimages, dst_preimages;
      std::vector<DomainT<DIM,T> > current_src_preimages, current_dst_preimages;
      std::vector<const CopyIndirection*> indirections;
      ApEvent src_indirect_spaces_precondition,dst_indirect_spaces_precondition;
#ifdef LEGION_SPY
      std::deque<ApEvent> src_preimage_preconditions;
      std::deque<ApEvent> dst_preimage_preconditions;
      ApEvent current_src_preimage_precondition;
      ApEvent current_dst_preimage_precondition;
#endif
      bool need_src_indirect_precondition, need_dst_indirect_precondition;
      bool src_indirect_immutable_for_tracing;
      bool dst_indirect_immutable_for_tracing;
      bool has_empty_preimages;
    };

    /**
     * \interface KDTree
     * A virtual interface to a KD tree
     */
    class KDTree {
    public:
      virtual ~KDTree(void) { }
    public:
      template<int DIM, typename T>
      inline KDNode<DIM,T>* as_kdnode(void);
    };

    /**
     * \class IndexSpaceExpression
     * An IndexSpaceExpression represents a set computation
     * one on or more index spaces. IndexSpaceExpressions
     * currently are either IndexSpaceNodes at the leaves
     * or have intermeidate set operations that are either
     * set union, intersection, or difference.
     */
    class IndexSpaceExpression {
    public:
      struct TightenIndexSpaceArgs : public LgTaskArgs<TightenIndexSpaceArgs> {
      public:
        static const LgTaskID TASK_ID = 
          LG_TIGHTEN_INDEX_SPACE_TASK_ID;
      public:
        TightenIndexSpaceArgs(IndexSpaceExpression *proxy, 
                              DistributedCollectable *dc)
          : LgTaskArgs<TightenIndexSpaceArgs>(implicit_provenance),
            proxy_this(proxy), proxy_dc(dc)
          { proxy_dc->add_base_resource_ref(META_TASK_REF); }
      public:
        IndexSpaceExpression *const proxy_this;
        DistributedCollectable *const proxy_dc;
      };
    public:
      IndexSpaceExpression(LocalLock &lock);
      IndexSpaceExpression(TypeTag tag, Runtime *runtime, LocalLock &lock); 
      IndexSpaceExpression(TypeTag tag, IndexSpaceExprID id, LocalLock &lock);
      virtual ~IndexSpaceExpression(void);
    public:
      inline bool deterministic_pointer_less(const IndexSpaceExpression *rhs) 
        const { return (expr_id < rhs->expr_id); }
    public:
      virtual ApEvent get_expr_index_space(void *result, TypeTag tag, 
                                           bool need_tight_result) = 0;
      virtual Domain get_domain(ApEvent &ready, bool need_tight) = 0; 
      virtual void tighten_index_space(void) = 0;
      virtual bool check_empty(void) = 0;
      virtual size_t get_volume(void) = 0;
      virtual void pack_expression(Serializer &rez, AddressSpaceID target) = 0;
      virtual void pack_expression_value(Serializer &rez,
                                         AddressSpaceID target) = 0;
    public:
#ifdef DEBUG_LEGION
      virtual bool is_valid(void) = 0;
#endif
      virtual DistributedID get_distributed_id(void) const = 0;
      virtual bool try_add_canonical_reference(DistributedID source) = 0;
      virtual bool remove_canonical_reference(DistributedID source) = 0;
      virtual bool try_add_live_reference(ReferenceSource source) = 0;
      virtual bool remove_live_reference(ReferenceSource source) = 0;
      virtual void add_base_expression_reference(ReferenceSource source,
          ReferenceMutator *mutator = NULL, unsigned count = 1) = 0;
      virtual void add_nested_expression_reference(DistributedID source,
          std::set<RtEvent> &applied_events, unsigned count = 1) = 0;
      virtual void add_nested_expression_reference(DistributedID source,
          ReferenceMutator *mutator = NULL, unsigned count = 1) = 0;
      virtual bool remove_base_expression_reference(ReferenceSource source,
                                                    unsigned count = 1) = 0;
      virtual bool remove_nested_expression_reference(DistributedID source,
                                                      unsigned count = 1) = 0;
      virtual void add_tree_expression_reference(DistributedID source,
                                                 unsigned count = 1) = 0;
      virtual bool remove_tree_expression_reference(DistributedID source,
                                                    unsigned count = 1) = 0;
      virtual bool test_intersection_nonblocking(IndexSpaceExpression *expr,
         RegionTreeForest *context, ApEvent &precondition, bool second = false);
    public:
      virtual IndexSpaceNode* create_node(IndexSpace handle, DistributedID did,
          RtEvent initialized, std::set<RtEvent> *applied,
          const bool notify_remote = true, IndexSpaceExprID expr_id = 0) = 0;
      virtual PieceIteratorImpl* create_piece_iterator(const void *piece_list,
                    size_t piece_list_size, IndexSpaceNode *privilege_node) = 0;
      virtual bool is_below_in_tree(IndexPartNode *p, LegionColor &child) const
        { return false; }
    public:
      virtual ApEvent issue_fill(Operation *op,
                           const PhysicalTraceInfo &trace_info,
                           const std::vector<CopySrcDstField> &dst_fields,
                           const void *fill_value, size_t fill_size,
#ifdef LEGION_SPY
                           UniqueID fill_uid,
                           FieldSpace handle,
                           RegionTreeID tree_id,
#endif
                           ApEvent precondition, PredEvent pred_guard) = 0;
      virtual ApEvent issue_copy(Operation *op,
                           const PhysicalTraceInfo &trace_info,
                           const std::vector<CopySrcDstField> &dst_fields,
                           const std::vector<CopySrcDstField> &src_fields,
                           const std::vector<Reservation> &reservations,
#ifdef LEGION_SPY
                           RegionTreeID src_tree_id,
                           RegionTreeID dst_tree_id,
#endif
                           ApEvent precondition, PredEvent pred_guard) = 0;
      virtual CopyAcrossUnstructured* create_across_unstructured(
                           const std::map<Reservation,bool> &reservations,
                           const bool compute_preimages) = 0;
      virtual Realm::InstanceLayoutGeneric* create_layout(
                           const LayoutConstraintSet &constraints,
                           const std::vector<FieldID> &field_ids,
                           const std::vector<size_t> &field_sizes,
                           bool compact,LayoutConstraintKind *unsat_kind = NULL,
                           unsigned *unsat_index = NULL,void **piece_list =NULL,
                           size_t *piece_list_size = NULL) = 0;
      // Return the expression with a resource ref on the expression
      virtual IndexSpaceExpression* create_layout_expression(
                           const void *piece_list, size_t piece_list_size) = 0;
      virtual bool meets_layout_expression(IndexSpaceExpression *expr,
         bool tight_bounds, const void *piece_list, size_t piece_list_size) = 0;
    public:
      virtual IndexSpaceExpression* find_congruent_expression(
                  std::set<IndexSpaceExpression*> &expressions) = 0;
      virtual KDTree* get_sparsity_map_kd_tree(void) = 0;
    public:
      static void handle_tighten_index_space(const void *args);
      static AddressSpaceID get_owner_space(IndexSpaceExprID id, Runtime *rt);
    public:
      void add_derived_operation(IndexSpaceOperation *op);
      void remove_derived_operation(IndexSpaceOperation *op);
      void invalidate_derived_operations(DistributedID did,
                                         RegionTreeForest *context);
    public:
      inline bool is_empty(void)
      {
        if (!has_empty)
        {
          empty = check_empty();
          __sync_synchronize();
          has_empty = true;
        }
        return empty;
      }
      inline size_t get_num_dims(void) const
        { return NT_TemplateHelper::get_dim(type_tag); }
      inline void record_remote_owner_valid_reference(void)
        { remote_owner_valid_references.fetch_add(1); }
    public:
      // Convert this index space expression to the canonical one that
      // represents all expressions that are all congruent
      IndexSpaceExpression* get_canonical_expression(RegionTreeForest *forest);
    protected:
      template<int DIM, typename T>
      inline ApEvent issue_fill_internal(RegionTreeForest *forest,Operation *op,
                               const Realm::IndexSpace<DIM,T> &space,
                               const PhysicalTraceInfo &trace_info,
                               const std::vector<CopySrcDstField> &dst_fields,
                               const void *fill_value, size_t fill_size,
#ifdef LEGION_SPY
                               UniqueID fill_uid,
                               FieldSpace handle,
                               RegionTreeID tree_id,
#endif
                               ApEvent precondition, PredEvent pred_guard);
      template<int DIM, typename T>
      inline ApEvent issue_copy_internal(RegionTreeForest *forest,Operation*op,
                               const Realm::IndexSpace<DIM,T> &space,
                               const PhysicalTraceInfo &trace_info,
                               const std::vector<CopySrcDstField> &dst_fields,
                               const std::vector<CopySrcDstField> &src_fields,
                               const std::vector<Reservation> &reservations,
#ifdef LEGION_SPY
                               RegionTreeID src_tree_id,
                               RegionTreeID dst_tree_id,
#endif
                               ApEvent precondition, PredEvent pred_guard);
      template<int DIM, typename T>
      inline Realm::InstanceLayoutGeneric* create_layout_internal(
                               const Realm::IndexSpace<DIM,T> &space,
                               const LayoutConstraintSet &constraints,
                               const std::vector<FieldID> &field_ids,
                               const std::vector<size_t> &field_sizes,
                               bool compact, LayoutConstraintKind *unsat_kind,
                               unsigned *unsat_index, void **piece_list = NULL,
                               size_t *piece_list_size = NULL) const;
      template<int DIM, typename T>
      inline IndexSpaceExpression* create_layout_expression_internal(
                               RegionTreeForest *context,
                               const Realm::IndexSpace<DIM,T> &space,
                               const Rect<DIM,T> *rects, size_t num_rects);
      template<int DIM, typename T>
      inline bool meets_layout_expression_internal(
                         IndexSpaceExpression *space_expr, bool tight_bounds,
                         const Rect<DIM,T> *piece_list, size_t piece_list_size);
    public:
      template<int DIM, typename T>
      inline IndexSpaceExpression* find_congruent_expression_internal(
                        std::set<IndexSpaceExpression*> &expressions);
      template<int DIM, typename T>
      inline KDTree* get_sparsity_map_kd_tree_internal(void);
    public:
      static IndexSpaceExpression* unpack_expression(Deserializer &derez,
                         RegionTreeForest *forest, AddressSpaceID source); 
      static IndexSpaceExpression* unpack_expression(Deserializer &derez,
                         RegionTreeForest *forest, AddressSpaceID source,
                         PendingRemoteExpression &pending, RtEvent &wait_for);
    public:
      const TypeTag type_tag;
      const IndexSpaceExprID expr_id;
    private:
      LocalLock &expr_lock;
    protected:
      std::set<IndexSpaceOperation*> derived_operations;
      std::atomic<IndexSpaceExpression*> canonical;
      std::atomic<unsigned> remote_owner_valid_references;
      KDTree *sparsity_map_kd_tree;
      size_t volume;
      bool has_volume;
      bool empty, has_empty;
    };

    /**
     * This is a move-only object that tracks temporary references to
     * index space expressions that are returned from region tree ops
     */
    class IndexSpaceExprRef {
    public:
      IndexSpaceExprRef(void) : expr(NULL) { }
      IndexSpaceExprRef(IndexSpaceExpression *e, ReferenceMutator *m = NULL)
        : expr(e)
      { 
        if (expr != NULL)
        {
          if (m == NULL)
          {
            LocalReferenceMutator local_mutator;
            expr->add_base_expression_reference(LIVE_EXPR_REF, &local_mutator);
          }
          else
            expr->add_base_expression_reference(LIVE_EXPR_REF, m);
        }
      }
      IndexSpaceExprRef(const IndexSpaceExprRef &rhs) = delete;
      IndexSpaceExprRef(IndexSpaceExprRef &&rhs)
        : expr(rhs.expr)
      {
        rhs.expr = NULL;
      }
      ~IndexSpaceExprRef(void)
      {
        if ((expr != NULL) && 
            expr->remove_base_expression_reference(LIVE_EXPR_REF))
          delete expr;
      }
      IndexSpaceExprRef& operator=(const IndexSpaceExprRef &rhs) = delete;
      inline IndexSpaceExprRef& operator=(IndexSpaceExprRef &&rhs)
      {
        if ((expr != NULL) && 
            expr->remove_base_expression_reference(LIVE_EXPR_REF))
          delete expr;
        expr = rhs.expr;
        rhs.expr = NULL;
        return *this;
      }
    public:
      inline bool operator==(const IndexSpaceExprRef &rhs) const
      {
        if (expr == NULL)
          return (rhs.expr == NULL);
        if (rhs.expr == NULL)
          return false;
        return (expr->expr_id == rhs.expr->expr_id);
      }
      inline bool operator<(const IndexSpaceExprRef &rhs) const
      {
        if (expr == NULL)
          return (rhs.expr != NULL);
        if (rhs.expr == NULL)
          return false;
        return (expr->expr_id < rhs.expr->expr_id);
      }
      inline IndexSpaceExpression* operator->(void) { return expr; }
      inline IndexSpaceExpression* operator&(void) { return expr; }
    protected:
      IndexSpaceExpression *expr;
    };

    class IndexSpaceOperation : public IndexSpaceExpression,
                                public DistributedCollectable {
    public:
      enum OperationKind {
        UNION_OP_KIND,
        INTERSECT_OP_KIND,
        DIFFERENCE_OP_KIND,
        REMOTE_EXPRESSION_KIND,
        INSTANCE_EXPRESSION_KIND,
      };
    public:
      class InactiveFunctor {
      public:
        InactiveFunctor(IndexSpaceOperation *o, ReferenceMutator *m)
          : op(o), mutator(m) { }
      public:
        void apply(AddressSpaceID target);
      public:
        IndexSpaceOperation *const op;
        ReferenceMutator *const mutator;
      };
    public:
      IndexSpaceOperation(TypeTag tag, OperationKind kind,
                          RegionTreeForest *ctx);
      IndexSpaceOperation(TypeTag tag, RegionTreeForest *ctx,
          IndexSpaceExprID eid, DistributedID did, AddressSpaceID owner,
          IndexSpaceOperation *origin);
      virtual ~IndexSpaceOperation(void);
    public:
      virtual void notify_active(ReferenceMutator *mutator);
      virtual void notify_inactive(ReferenceMutator *mutator);
      virtual void notify_valid(ReferenceMutator *mutator);
      virtual void notify_invalid(ReferenceMutator *mutator);
    public:
      virtual ApEvent get_expr_index_space(void *result, TypeTag tag, 
                                           bool need_tight_result) = 0;
      virtual Domain get_domain(ApEvent &ready, bool need_tight) = 0;
      virtual void tighten_index_space(void) = 0;
      virtual bool check_empty(void) = 0;
      virtual size_t get_volume(void) = 0;
      virtual void pack_expression(Serializer &rez, AddressSpaceID target) = 0;
      virtual void pack_expression_value(Serializer &rez,
                                         AddressSpaceID target) = 0;
    public:
#ifdef DEBUG_LEGION
      virtual bool is_valid(void) { return check_valid(); }
#endif
      virtual DistributedID get_distributed_id(void) const { return did; }
      virtual bool try_add_canonical_reference(DistributedID source);
      virtual bool remove_canonical_reference(DistributedID source);
      virtual bool try_add_live_reference(ReferenceSource source);
      virtual bool remove_live_reference(ReferenceSource source);
      virtual void add_base_expression_reference(ReferenceSource source,
          ReferenceMutator *mutator = NULL, unsigned count = 1);
      virtual void add_nested_expression_reference(DistributedID source,
          std::set<RtEvent> &applied_events, unsigned count = 1);
      virtual void add_nested_expression_reference(DistributedID source,
          ReferenceMutator *mutator = NULL, unsigned count = 1);
      virtual bool remove_base_expression_reference(ReferenceSource source,
                                                    unsigned count = 1);
      virtual bool remove_nested_expression_reference(DistributedID source,
                                                      unsigned count = 1);
      virtual void add_tree_expression_reference(DistributedID source,
                                                 unsigned count = 1);
      virtual bool remove_tree_expression_reference(DistributedID source,
                                                    unsigned count = 1);
    public:
      virtual bool invalidate_operation(void) = 0;
      virtual void remove_operation(void) = 0;
      virtual IndexSpaceNode* create_node(IndexSpace handle, DistributedID did,
          RtEvent initialized, std::set<RtEvent> *applied,
          const bool notify_remote = true, IndexSpaceExprID expr_id = 0) = 0;
    public:
      RegionTreeForest *const context;
      IndexSpaceOperation *const origin_expr;
      const OperationKind op_kind;
    protected:
      mutable LocalLock inter_lock;
      std::atomic<int> invalidated;
#ifdef DEBUG_LEGION
    private:
      bool tree_active;
#endif
    };

    template<int DIM, typename T>
    class IndexSpaceOperationT : public IndexSpaceOperation {
    public:
      IndexSpaceOperationT(OperationKind kind, RegionTreeForest *ctx);
      IndexSpaceOperationT(RegionTreeForest *ctx, IndexSpaceExprID eid,
          DistributedID did, AddressSpaceID owner, IndexSpaceOperation *op,
          TypeTag tag, Deserializer &derez);
      virtual ~IndexSpaceOperationT(void);
    public:
      virtual ApEvent get_expr_index_space(void *result, TypeTag tag,
                                           bool need_tight_result);
      virtual Domain get_domain(ApEvent &ready, bool need_tight);
      virtual void tighten_index_space(void);
      virtual bool check_empty(void);
      virtual size_t get_volume(void);
      virtual void pack_expression(Serializer &rez, AddressSpaceID target);
      virtual void pack_expression_value(Serializer &rez,
                                         AddressSpaceID target) = 0;
      virtual bool invalidate_operation(void) = 0;
      virtual void remove_operation(void) = 0;
      virtual IndexSpaceNode* create_node(IndexSpace handle, DistributedID did,
          RtEvent initialized, std::set<RtEvent> *applied,
          const bool notify_remote = true, IndexSpaceExprID expr_id = 0);
      virtual PieceIteratorImpl* create_piece_iterator(const void *piece_list,
                      size_t piece_list_size, IndexSpaceNode *privilege_node);
    public:
      virtual ApEvent issue_fill(Operation *op,
                           const PhysicalTraceInfo &trace_info,
                           const std::vector<CopySrcDstField> &dst_fields,
                           const void *fill_value, size_t fill_size,
#ifdef LEGION_SPY
                           UniqueID fill_uid,
                           FieldSpace handle,
                           RegionTreeID tree_id,
#endif
                           ApEvent precondition, PredEvent pred_guard);
      virtual ApEvent issue_copy(Operation *op,
                           const PhysicalTraceInfo &trace_info,
                           const std::vector<CopySrcDstField> &dst_fields,
                           const std::vector<CopySrcDstField> &src_fields,
                           const std::vector<Reservation> &reservations,
#ifdef LEGION_SPY
                           RegionTreeID src_tree_id,
                           RegionTreeID dst_tree_id,
#endif
                           ApEvent precondition, PredEvent pred_guard);
      virtual CopyAcrossUnstructured* create_across_unstructured(
                           const std::map<Reservation,bool> &reservations,
                           const bool compute_preimages);
      virtual Realm::InstanceLayoutGeneric* create_layout(
                           const LayoutConstraintSet &constraints,
                           const std::vector<FieldID> &field_ids,
                           const std::vector<size_t> &field_sizes,
                           bool compact,LayoutConstraintKind *unsat_kind = NULL,
                           unsigned *unsat_index = NULL,void **piece_list =NULL, 
                           size_t *piece_list_size = NULL);
      virtual IndexSpaceExpression* create_layout_expression(
                           const void *piece_list, size_t piece_list_size);
      virtual bool meets_layout_expression(IndexSpaceExpression *expr,
         bool tight_bounds, const void *piece_list, size_t piece_list_size);
    public:
      virtual IndexSpaceExpression* find_congruent_expression(
                  std::set<IndexSpaceExpression*> &expressions);
      virtual KDTree* get_sparsity_map_kd_tree(void);
    public:
      ApEvent get_realm_index_space(Realm::IndexSpace<DIM,T> &space,
                                    bool need_tight_result);
    protected:
      Realm::IndexSpace<DIM,T> realm_index_space, tight_index_space;
      ApEvent realm_index_space_ready; 
      RtEvent tight_index_space_ready;
      bool is_index_space_tight;
    };

    template<int DIM, typename T>
    class IndexSpaceUnion : public IndexSpaceOperationT<DIM,T>,
        public LegionHeapify<IndexSpaceUnion<DIM,T> > {
    public:
      static const AllocationType alloc_type = UNION_EXPR_ALLOC;
    public:
      IndexSpaceUnion(const std::vector<IndexSpaceExpression*> &to_union,
                      RegionTreeForest *context);
      IndexSpaceUnion(const IndexSpaceUnion<DIM,T> &rhs);
      virtual ~IndexSpaceUnion(void);
    public:
      IndexSpaceUnion& operator=(const IndexSpaceUnion &rhs);
    public:
      virtual void pack_expression_value(Serializer &rez,AddressSpaceID target);
      virtual bool invalidate_operation(void);
      virtual void remove_operation(void);
    protected:
      const std::vector<IndexSpaceExpression*> sub_expressions;
    }; 

    class UnionOpCreator : public OperationCreator {
    public:
      UnionOpCreator(RegionTreeForest *f, TypeTag t,
                     const std::vector<IndexSpaceExpression*> &e)
        : OperationCreator(f), type_tag(t), exprs(e) { }
    public:
      template<typename N, typename T>
      static inline void demux(UnionOpCreator *creator)
      {
        creator->produce(new IndexSpaceUnion<N::N,T>(creator->exprs,
                                                     creator->forest));
      }
    public:
      virtual void create_operation(void)
        { NT_TemplateHelper::demux<UnionOpCreator>(type_tag, this); }
    public:
      const TypeTag type_tag;
      const std::vector<IndexSpaceExpression*> &exprs;
    };

    template<int DIM, typename T>
    class IndexSpaceIntersection : public IndexSpaceOperationT<DIM,T>,
        public LegionHeapify<IndexSpaceIntersection<DIM,T> > {
    public:
      static const AllocationType alloc_type = INTERSECTION_EXPR_ALLOC;
    public:
      IndexSpaceIntersection(const std::vector<IndexSpaceExpression*> &to_inter,
                             RegionTreeForest *context);
      IndexSpaceIntersection(const IndexSpaceIntersection &rhs);
      virtual ~IndexSpaceIntersection(void);
    public:
      IndexSpaceIntersection& operator=(const IndexSpaceIntersection &rhs);
    public:
      virtual void pack_expression_value(Serializer &rez,AddressSpaceID target);
      virtual bool invalidate_operation(void);
      virtual void remove_operation(void);
    protected:
      const std::vector<IndexSpaceExpression*> sub_expressions;
    };

    class IntersectionOpCreator : public OperationCreator {
    public:
      IntersectionOpCreator(RegionTreeForest *f, TypeTag t,
                            const std::vector<IndexSpaceExpression*> &e)
        : OperationCreator(f), type_tag(t), exprs(e) { }
    public:
      template<typename N, typename T>
      static inline void demux(IntersectionOpCreator *creator)
      {
        creator->produce(new IndexSpaceIntersection<N::N,T>(creator->exprs,
                                                            creator->forest));
      }
    public:
      virtual void create_operation(void)
        { NT_TemplateHelper::demux<IntersectionOpCreator>(type_tag, this); }
    public:
      const TypeTag type_tag;
      const std::vector<IndexSpaceExpression*> &exprs;
    };

    template<int DIM, typename T>
    class IndexSpaceDifference : public IndexSpaceOperationT<DIM,T>,
        public LegionHeapify<IndexSpaceDifference<DIM,T> > {
    public:
      static const AllocationType alloc_type = DIFFERENCE_EXPR_ALLOC;
    public:
      IndexSpaceDifference(IndexSpaceExpression *lhs,IndexSpaceExpression *rhs,
                           RegionTreeForest *context);
      IndexSpaceDifference(const IndexSpaceDifference &rhs);
      virtual ~IndexSpaceDifference(void);
    public:
      IndexSpaceDifference& operator=(const IndexSpaceDifference &rhs);
    public:
      virtual void pack_expression_value(Serializer &rez,AddressSpaceID target);
      virtual bool invalidate_operation(void);
      virtual void remove_operation(void);
    protected:
      IndexSpaceExpression *const lhs;
      IndexSpaceExpression *const rhs;
    };

    class DifferenceOpCreator : public OperationCreator {
    public:
      DifferenceOpCreator(RegionTreeForest *f, TypeTag t,
                          IndexSpaceExpression *l, IndexSpaceExpression *r)
        : OperationCreator(f), type_tag(t), lhs(l), rhs(r) { }
    public:
      template<typename N, typename T>
      static inline void demux(DifferenceOpCreator *creator)
      {
        creator->produce(new IndexSpaceDifference<N::N,T>(creator->lhs,
                                          creator->rhs, creator->forest));
      }
    public:
      virtual void create_operation(void)
        { NT_TemplateHelper::demux<DifferenceOpCreator>(type_tag, this); }
    public:
      const TypeTag type_tag;
      IndexSpaceExpression *const lhs;
      IndexSpaceExpression *const rhs;
    };

    /**
     * \class InstanceExpression 
     * This class stores an expression corresponding to the
     * rectangles that represent a physical instance
     */
    template<int DIM, typename T>
    class InstanceExpression : public IndexSpaceOperationT<DIM,T>,
        public LegionHeapify<InstanceExpression<DIM,T> > {
    public:
      static const AllocationType alloc_type = INSTANCE_EXPR_ALLOC;
    public:
      InstanceExpression(const Rect<DIM,T> *rects, size_t num_rects,
                         RegionTreeForest *context);
      InstanceExpression(const InstanceExpression<DIM,T> &rhs);
      virtual ~InstanceExpression(void);
    public:
      InstanceExpression& operator=(const InstanceExpression &rhs);
    public:
      virtual void pack_expression_value(Serializer &rez,AddressSpaceID target);
      virtual bool invalidate_operation(void);
      virtual void remove_operation(void);
    };

    /**
     * \class RemoteExpression
     * A copy of an expression that lives on a remote node.
     */
    template<int DIM, typename T>
    class RemoteExpression : public IndexSpaceOperationT<DIM,T>,
        public LegionHeapify<RemoteExpression<DIM,T> > {
    public:
      static const AllocationType alloc_type = REMOTE_EXPR_ALLOC;
    public:
      RemoteExpression(RegionTreeForest *context, IndexSpaceExprID eid,
          DistributedID did, AddressSpaceID own, IndexSpaceOperation *op,
          TypeTag type_tag, Deserializer &derez);
      RemoteExpression(const RemoteExpression<DIM,T> &rhs);
      virtual ~RemoteExpression(void);
    public:
      RemoteExpression& operator=(const RemoteExpression &op);
    public:
      virtual void pack_expression_value(Serializer &rez,AddressSpaceID target);
      virtual bool invalidate_operation(void);
      virtual void remove_operation(void);
    };

    class RemoteExpressionCreator {
    public:
      RemoteExpressionCreator(RegionTreeForest *f, TypeTag t, Deserializer &d)
        : forest(f), type_tag(t), derez(d), operation(NULL) { }
    public:
      template<typename N, typename T>
      static inline void demux(RemoteExpressionCreator *creator)
      {
        IndexSpaceExprID expr_id;
        creator->derez.deserialize(expr_id);
        DistributedID did;
        creator->derez.deserialize(did);
        AddressSpaceID owner_space;
        creator->derez.deserialize(owner_space);
        IndexSpaceOperation *origin;
        creator->derez.deserialize(origin);
#ifdef DEBUG_LEGION
        assert(creator->operation == NULL);
#endif
        creator->operation =
            new RemoteExpression<N::N,T>(creator->forest, expr_id, did,
              owner_space, origin, creator->type_tag, creator->derez);
      }
    public:
      RegionTreeForest *const forest;
      const TypeTag type_tag;
      Deserializer &derez;
      IndexSpaceOperation *operation;
    };

    /**
     * \class ExpressionTrieNode
     * This is a class for constructing a trie for index space
     * expressions so we can quickly detect commmon subexpression
     * in O(log N)^M time where N is the number of expressions
     * in total and M is the number of expression in the operation
     */
    class ExpressionTrieNode {
    public:
      ExpressionTrieNode(unsigned depth, IndexSpaceExprID expr_id, 
                         IndexSpaceExpression *op = NULL);
      ExpressionTrieNode(const ExpressionTrieNode &rhs);
      ~ExpressionTrieNode(void);
    public:
      ExpressionTrieNode& operator=(const ExpressionTrieNode &rhs);
    public:
      bool find_operation(
          const std::vector<IndexSpaceExpression*> &expressions,
          IndexSpaceExpression *&result, ExpressionTrieNode *&last);
      IndexSpaceExpression* find_or_create_operation( 
          const std::vector<IndexSpaceExpression*> &expressions,
          OperationCreator &creator);
      bool remove_operation(const std::vector<IndexSpaceExpression*> &exprs);
    public:
      const unsigned depth;
      const IndexSpaceExprID expr;
    protected:
      IndexSpaceExpression *local_operation;
      std::map<IndexSpaceExprID,IndexSpaceExpression*> operations;
      std::map<IndexSpaceExprID,ExpressionTrieNode*> nodes;
    protected:
      mutable LocalLock trie_lock;
    };

    /**
     * \class IndexTreeNode
     * The abstract base class for nodes in the index space trees.
     */
    class IndexTreeNode : public DistributedCollectable {
    public:
      struct SendNodeRecord {
      public:
        SendNodeRecord(IndexTreeNode *n, bool valid = false,
            bool add = false, bool pack = false, bool has_ref = false)
          : node(n), still_valid(valid), add_root_reference(add),
            pack_space(pack), has_reference(has_ref) { }
      public:
        IndexTreeNode *node;
        bool still_valid;
        bool add_root_reference;
        bool pack_space;
        bool has_reference;
      };
    public:
      IndexTreeNode(RegionTreeForest *ctx, unsigned depth,
                    LegionColor color, DistributedID did,
                    AddressSpaceID owner, RtEvent init_event); 
      virtual ~IndexTreeNode(void);
    public:
      virtual void notify_active(ReferenceMutator *mutator) { }
      virtual void notify_inactive(ReferenceMutator *mutator) { }
      virtual void notify_valid(ReferenceMutator *mutator) = 0;
      virtual void notify_invalid(ReferenceMutator *mutator) = 0;
    public:
      virtual IndexTreeNode* get_parent(void) const = 0;
      virtual void get_colors(std::vector<LegionColor> &colors) = 0;
      virtual bool send_node(AddressSpaceID target, RtEvent done,
                             RtEvent &send_precondition,
                             std::set<IndexTreeNode*> &visited,
                             std::vector<SendNodeRecord> &nodes_to_send,
                             const bool above = false) = 0;
      virtual void pack_node(Serializer &rez, AddressSpaceID target,
                             const SendNodeRecord &record) = 0;
    public:
      virtual bool is_index_space_node(void) const = 0;
#ifdef DEBUG_LEGION
      virtual IndexSpaceNode* as_index_space_node(void) = 0;
      virtual IndexPartNode* as_index_part_node(void) = 0;
#else
      inline IndexSpaceNode* as_index_space_node(void);
      inline IndexPartNode* as_index_part_node(void);
#endif
      virtual AddressSpaceID get_owner_space(void) const = 0;
    public:
      void attach_semantic_information(SemanticTag tag, AddressSpaceID source,
           const void *buffer, size_t size, bool is_mutable, bool local_only);
      bool retrieve_semantic_information(SemanticTag tag,
                                         const void *&result, size_t &size,
                                         bool can_fail, bool wait_until);
      virtual void send_semantic_request(AddressSpaceID target, 
        SemanticTag tag, bool can_fail, bool wait_until, RtUserEvent ready) = 0;
      virtual void send_semantic_info(AddressSpaceID target, SemanticTag tag,
       const void *buffer, size_t size, bool is_mutable, RtUserEvent ready) = 0;
    public:
      void update_creation_set(const ShardMapping &mapping);
    public:
      RegionTreeForest *const context;
      const unsigned depth;
      const LegionColor color;
    public:
      RtEvent initialized;
      NodeSet child_creation;
    protected:
      mutable LocalLock node_lock;
    protected:
      std::map<IndexTreeNode*,bool> dominators;
    protected:
      LegionMap<SemanticTag,SemanticInfo> semantic_info;
    protected:
      std::map<std::pair<LegionColor,LegionColor>,RtEvent> pending_tests;
    protected:
      // Map tracking send events for creating this tree node on remote nodes
      std::map<AddressSpaceID,RtEvent> send_effects;
    };

    /**
     * \class IndexSpaceNode
     * A class for representing a generic index space node.
     */
    class IndexSpaceNode : 
      public IndexTreeNode, public IndexSpaceExpression {
    public:
      struct DynamicIndependenceArgs : 
        public LgTaskArgs<DynamicIndependenceArgs> {
      public:
        static const LgTaskID TASK_ID = LG_PART_INDEPENDENCE_TASK_ID;
      public:
        DynamicIndependenceArgs(IndexSpaceNode *par, 
                                IndexPartNode *l, IndexPartNode *r);
      public:
        IndexSpaceNode *const parent;
        IndexPartNode *const left, *const right;
      };
      struct SemanticRequestArgs : public LgTaskArgs<SemanticRequestArgs> {
      public:
        static const LgTaskID TASK_ID = 
          LG_INDEX_SPACE_SEMANTIC_INFO_REQ_TASK_ID;
      public:
        SemanticRequestArgs(IndexSpaceNode *proxy, 
                            SemanticTag t, AddressSpaceID src)
          : LgTaskArgs<SemanticRequestArgs>(implicit_provenance),
            proxy_this(proxy), tag(t), source(src) { }
      public:
        IndexSpaceNode *const proxy_this;
        const SemanticTag tag;
        const AddressSpaceID source;
      };
      struct DeferChildArgs : public LgTaskArgs<DeferChildArgs> {
      public:
        static const LgTaskID TASK_ID = LG_INDEX_SPACE_DEFER_CHILD_TASK_ID;
      public:
        DeferChildArgs(IndexSpaceNode *proxy, LegionColor child, 
                       std::atomic<IndexPartitionID> *tar,
                       RtUserEvent trig, AddressSpaceID src)
          : LgTaskArgs<DeferChildArgs>(implicit_provenance),
            proxy_this(proxy), child_color(child), target(tar), 
            to_trigger(trig), source(src) { }
      public:
        IndexSpaceNode *const proxy_this;
        const LegionColor child_color;
        std::atomic<IndexPartitionID> *const target;
        const RtUserEvent to_trigger;
        const AddressSpaceID source;
      };
      class IndexSpaceSetFunctor {
      public:
        IndexSpaceSetFunctor(Runtime *rt, AddressSpaceID src, 
                             Serializer &r, ShardMapping *m)
          : runtime(rt), source(src), rez(r), mapping(m) { }
      public:
        void apply(AddressSpaceID target);
      public:
        Runtime *const runtime;
        const AddressSpaceID source;
        Serializer &rez;
        ShardMapping *const mapping;
      };
      class InactiveFunctor {
      public:
        InactiveFunctor(IndexSpaceNode *n, ReferenceMutator *m,
                        std::map<AddressSpaceID,RtEvent> &effects)
          : node(n), mutator(m), send_effects(effects) { }
      public:
        void apply(AddressSpaceID target);
      public:
        IndexSpaceNode *const node;
        ReferenceMutator *const mutator;
        std::map<AddressSpaceID,RtEvent> &send_effects;
      };
      class InvalidateRootFunctor {
      public:
        InvalidateRootFunctor(AddressSpaceID src, IndexSpaceNode *n, 
                              ReferenceMutator &m, Runtime *rt,
                              const std::map<AddressSpaceID,RtEvent> &e)
          : source(src), node(n), runtime(rt), mutator(m), effects(e) { }
      public:
        void apply(AddressSpaceID target);
      public:
        const AddressSpaceID source;
        IndexSpaceNode *const node;
        Runtime *const runtime;
        ReferenceMutator &mutator;
        const std::map<AddressSpaceID,RtEvent> &effects;
      };
    public:
      IndexSpaceNode(RegionTreeForest *ctx, IndexSpace handle,
                     IndexPartNode *parent, LegionColor color,
                     DistributedID did, ApEvent index_space_ready,
                     IndexSpaceExprID expr_id, RtEvent initialized,
                     unsigned depth);
      IndexSpaceNode(const IndexSpaceNode &rhs);
      virtual ~IndexSpaceNode(void);
    public:
      IndexSpaceNode& operator=(const IndexSpaceNode &rhs);
    public:
      inline bool is_set(void) const { return index_space_set; }
    public:
      virtual void notify_active(ReferenceMutator *mutator);
      virtual void notify_valid(ReferenceMutator *mutator);
      virtual void notify_invalid(ReferenceMutator *mutator);
      virtual void notify_inactive(ReferenceMutator *mutator);
    public:
      virtual bool is_index_space_node(void) const;
#ifdef DEBUG_LEGION
      virtual IndexSpaceNode* as_index_space_node(void);
      virtual IndexPartNode* as_index_part_node(void);
#endif
      virtual AddressSpaceID get_owner_space(void) const;
      static AddressSpaceID get_owner_space(IndexSpace handle, Runtime *rt);
    public:
      virtual IndexTreeNode* get_parent(void) const;
      virtual void get_colors(std::vector<LegionColor> &colors);
    public:
      virtual void send_semantic_request(AddressSpaceID target, 
           SemanticTag tag, bool can_fail, bool wait_until, RtUserEvent ready);
      virtual void send_semantic_info(AddressSpaceID target, SemanticTag tag,
          const void *buffer, size_t size, bool is_mutable, RtUserEvent ready);
      void process_semantic_request(SemanticTag tag, AddressSpaceID source,
                            bool can_fail, bool wait_until, RtUserEvent ready);
      static void handle_semantic_request(RegionTreeForest *forest,
                                 Deserializer &derez, AddressSpaceID source);
      static void handle_semantic_info(RegionTreeForest *forest,
                                 Deserializer &derez, AddressSpaceID source);
    public:
      bool has_color(const LegionColor color);
      LegionColor generate_color(LegionColor suggestion = INVALID_COLOR);
      void release_color(LegionColor color);
      IndexPartNode* get_child(const LegionColor c, 
                               RtEvent *defer = NULL, bool can_fail = false);
      void add_child(IndexPartNode *child);
      void remove_child(const LegionColor c);
      size_t get_num_children(void) const;
    public:
      bool are_disjoint(LegionColor c1, LegionColor c2); 
      void record_disjointness(bool disjoint, 
                               LegionColor c1, LegionColor c2);
      void record_remote_child(IndexPartition pid, LegionColor part_color);
    public:
      static void handle_disjointness_test(const void *args);
    public:
      virtual bool send_node(AddressSpaceID target, RtEvent done,
                             RtEvent &send_precondition,
                             std::set<IndexTreeNode*> &visited,
                             std::vector<SendNodeRecord> &nodes_to_send,
                             const bool above = false);
      virtual void pack_node(Serializer &rez, AddressSpaceID target,
                             const SendNodeRecord &record);
      void invalidate_tree(void);
      void invalidate_root(AddressSpaceID source,
                           std::set<RtEvent> &applied,
                           bool total_sharding_functor);
      static void handle_node_creation(RegionTreeForest *context,
                                       Deserializer &derez, 
                                       AddressSpaceID source);
    public:
      static void handle_node_request(RegionTreeForest *context,
                                      Deserializer &derez,
                                      AddressSpaceID source);
      static void handle_node_return(RegionTreeForest *context,
                                     Deserializer &derez,
                                     AddressSpaceID source);
      static void handle_node_child_request(RegionTreeForest *context,
                            Deserializer &derez, AddressSpaceID source);
      static void defer_node_child_request(const void *args);
      static void handle_node_child_response(RegionTreeForest *forest,
                                             Deserializer &derez);
      static void handle_colors_request(RegionTreeForest *context,
                            Deserializer &derez, AddressSpaceID source);
      static void handle_colors_response(Deserializer &derez);
      static void handle_index_space_set(RegionTreeForest *forest,
                           Deserializer &derez, AddressSpaceID source);
      static void handle_generate_color_request(RegionTreeForest *forest,
                           Deserializer &derez, AddressSpaceID source);
      static void handle_generate_color_response(Deserializer &derez);
      static void handle_release_color(RegionTreeForest *forest, 
                                       Deserializer &derez);
    public:
      // From IndexSpaceExpression
      virtual ApEvent get_expr_index_space(void *result, TypeTag tag,
                                           bool need_tight_result) = 0;
      virtual Domain get_domain(ApEvent &ready, bool need_tight) = 0;
      virtual bool set_domain(const Domain &domain, AddressSpaceID space,
                              ShardMapping *shard_mapping = NULL) = 0;
      virtual bool set_output_union(
                const std::map<DomainPoint,DomainPoint> &sizes,
                AddressSpaceID space, ShardMapping *shard_mapping = NULL) = 0;
      virtual void tighten_index_space(void) = 0;
      virtual bool check_empty(void) = 0;
      virtual void pack_expression(Serializer &rez, AddressSpaceID target);
      virtual void pack_expression_value(Serializer &rez,AddressSpaceID target);
    public:
#ifdef DEBUG_LEGION
      virtual bool is_valid(void) { return check_valid(); }
#endif
      virtual DistributedID get_distributed_id(void) const { return did; }
      virtual bool try_add_canonical_reference(DistributedID source);
      virtual bool remove_canonical_reference(DistributedID source);
      virtual bool try_add_live_reference(ReferenceSource source);
      virtual bool remove_live_reference(ReferenceSource source);
      virtual void add_base_expression_reference(ReferenceSource source,
          ReferenceMutator *mutator = NULL, unsigned count = 1);
      virtual void add_nested_expression_reference(DistributedID source,
          std::set<RtEvent> &applied_events, unsigned count = 1);
      virtual void add_nested_expression_reference(DistributedID source,
          ReferenceMutator *mutator = NULL, unsigned count = 1);
      virtual bool remove_base_expression_reference(ReferenceSource source,
                                                    unsigned count = 1);
      virtual bool remove_nested_expression_reference(DistributedID source,
                                                      unsigned count = 1);
      virtual void add_tree_expression_reference(DistributedID source,
                                                 unsigned count = 1);
      virtual bool remove_tree_expression_reference(DistributedID source,
                                                    unsigned count = 1);
    public:
      virtual IndexSpaceNode* create_node(IndexSpace handle, DistributedID did,
          RtEvent initialized, std::set<RtEvent> *applied,
          const bool notify_remote = true, IndexSpaceExprID expr_id = 0) = 0;
      virtual void create_sharded_alias(IndexSpace alias,DistributedID did) = 0;
      virtual PieceIteratorImpl* create_piece_iterator(const void *piece_list,
                    size_t piece_list_size, IndexSpaceNode *privilege_node) = 0;
      virtual bool is_below_in_tree(IndexPartNode *p, LegionColor &child) const;
    public:
      virtual ApEvent compute_pending_space(Operation *op,
            const std::vector<IndexSpace> &handles, bool is_union) = 0;
      virtual ApEvent compute_pending_space(Operation *op,
                              IndexPartition handle, bool is_union) = 0;
      virtual ApEvent compute_pending_difference(Operation *op, 
          IndexSpace initial, const std::vector<IndexSpace> &handles) = 0;
      virtual void get_index_space_domain(void *realm_is, TypeTag type_tag) = 0;
      virtual size_t get_volume(void) = 0;
      virtual size_t get_num_dims(void) const = 0;
      virtual bool contains_point(const void *realm_point,TypeTag type_tag) = 0;
      virtual bool contains_point(const DomainPoint &point) = 0;
    public:
      virtual LegionColor get_max_linearized_color(void) = 0;
      virtual LegionColor linearize_color(const DomainPoint &point) = 0;
      virtual LegionColor linearize_color(const void *realm_color,
                                          TypeTag type_tag) = 0;
      virtual void delinearize_color(LegionColor color, 
                                     void *realm_color, TypeTag type_tag) = 0;
      virtual bool contains_color(LegionColor color, 
                                  bool report_error = false) = 0;
      virtual void instantiate_colors(std::vector<LegionColor> &colors) = 0;
      virtual Domain get_color_space_domain(void) = 0;
      virtual DomainPoint get_domain_point_color(void) const = 0;
      virtual DomainPoint delinearize_color_to_point(LegionColor c) = 0;
      // Caller takes ownership for the iterator
      virtual ColorSpaceIterator* create_color_space_iterator(void) = 0;
      virtual size_t compute_color_offset(LegionColor color) = 0;
    public:
      bool intersects_with(IndexSpaceNode *rhs,bool compute = true);
      bool intersects_with(IndexPartNode *rhs, bool compute = true);
      bool dominates(IndexSpaceNode *rhs);
      bool dominates(IndexPartNode *rhs);
    public:
      virtual void pack_index_space(Serializer &rez, 
                                    bool include_size) const = 0;
      virtual bool unpack_index_space(Deserializer &derez,
                                      AddressSpaceID source) = 0;
    public:
      virtual ApEvent create_equal_children(Operation *op,
                                            IndexPartNode *partition, 
                                            size_t granularity) = 0;
      virtual ApEvent create_equal_children(Operation *op,
                                            IndexPartNode *partition, 
                                            size_t granularity,
                                            ShardID shard,
                                            size_t total_shards) = 0;
      virtual ApEvent create_by_union(Operation *op,
                                      IndexPartNode *partition,
                                      IndexPartNode *left,
                                      IndexPartNode *right) = 0;
      virtual ApEvent create_by_union(Operation *op,
                                      IndexPartNode *partition,
                                      IndexPartNode *left,
                                      IndexPartNode *right,
                                      ShardID shard,
                                      size_t total_shards) = 0;
      virtual ApEvent create_by_intersection(Operation *op,
                                             IndexPartNode *partition,
                                             IndexPartNode *left,
                                             IndexPartNode *right) = 0;
      virtual ApEvent create_by_intersection(Operation *op,
                                             IndexPartNode *partition,
                                             IndexPartNode *left,
                                             IndexPartNode *right,
                                             ShardID shard,
                                             size_t total_shards) = 0;
      virtual ApEvent create_by_intersection(Operation *op,
                                             IndexPartNode *partition,
                                             // Left is implicit "this"
                                             IndexPartNode *right,
                                             const bool dominates = false) = 0;
      virtual ApEvent create_by_intersection(Operation *op,
                                             IndexPartNode *partition,
                                             // Left is implicit "this"
                                             IndexPartNode *right,
                                             ShardID shard,
                                             size_t total_shards,
                                             const bool dominates = false) = 0;
      virtual ApEvent create_by_difference(Operation *op,
                                           IndexPartNode *partition,
                                           IndexPartNode *left,
                                           IndexPartNode *right) = 0;
      virtual ApEvent create_by_difference(Operation *op,
                                           IndexPartNode *partition,
                                           IndexPartNode *left,
                                           IndexPartNode *right,
                                           ShardID shard,
                                           size_t total_shards) = 0;
      // Called on color space and not parent
      virtual ApEvent create_by_restriction(IndexPartNode *partition,
                                            const void *transform,
                                            const void *extent,
                                            int partition_dim,
                                            ShardID shard,
                                            size_t total_shards) = 0;
      virtual ApEvent create_by_domain(Operation *op,
                                       IndexPartNode *partition,
                                       FutureMapImpl *future_map,
                                       bool perform_intersections,
                                       ShardID shard,
                                       size_t total_shards) = 0;
      virtual ApEvent create_by_weights(Operation *op,
                                        IndexPartNode *partition,
                                        FutureMapImpl *future_map,
                                        size_t granularity,
                                        ShardID shard,
                                        size_t total_shards) = 0;
      virtual ApEvent create_by_field(Operation *op,
                                      IndexPartNode *partition,
                const std::vector<FieldDataDescriptor> &instances,
                                      ApEvent instances_ready) = 0;
      virtual ApEvent create_by_image(Operation *op,
                                      IndexPartNode *partition,
                                      IndexPartNode *projection,
                const std::vector<FieldDataDescriptor> &instances,
                                      ApEvent instances_ready,
                                      ShardID shard,
                                      size_t total_shards) = 0;
      virtual ApEvent create_by_image_range(Operation *op,
                                      IndexPartNode *partition,
                                      IndexPartNode *projection,
                const std::vector<FieldDataDescriptor> &instances,
                                      ApEvent instances_ready,
                                      ShardID shard,
                                      size_t total_shards) = 0;
      virtual ApEvent create_by_preimage(Operation *op,
                                      IndexPartNode *partition,
                                      IndexPartNode *projection,
                const std::vector<FieldDataDescriptor> &instances,
                                      ApEvent instances_ready) = 0;
      virtual ApEvent create_by_preimage_range(Operation *op,
                                      IndexPartNode *partition,
                                      IndexPartNode *projection,
                const std::vector<FieldDataDescriptor> &instances,
                                      ApEvent instances_ready) = 0;
      virtual ApEvent create_association(Operation *op,
                                      IndexSpaceNode *range,
                const std::vector<FieldDataDescriptor> &instances,
                                      ApEvent instances_ready) = 0;
      virtual size_t get_coordinate_size(bool range) const = 0;
    public:
      virtual PhysicalInstance create_file_instance(const char *file_name,
				   const std::vector<Realm::FieldID> &field_ids,
                                   const std::vector<size_t> &field_sizes,
                                   legion_file_mode_t file_mode,
                                   ApEvent &ready_event) = 0;
      virtual PhysicalInstance create_hdf5_instance(const char *file_name,
                                   const std::vector<Realm::FieldID> &field_ids,
                                   const std::vector<size_t> &field_sizes,
                                   const std::vector<const char*> &field_files,
                                   const OrderingConstraint &dimension_order,
                                   bool read_only, ApEvent &ready_event) = 0;
    public:
      virtual void get_launch_space_domain(Domain &launch_domain) = 0;
      virtual void validate_slicing(const std::vector<IndexSpace> &slice_spaces,
                                    MultiTask *task, MapperManager *mapper) = 0;
      virtual void log_launch_space(UniqueID op_id) = 0;
      virtual IndexSpace create_shard_space(ShardingFunction *func, 
                                            ShardID shard,
                                            IndexSpace shard_space,
                                            const Domain &shard_domain,
                              const std::vector<DomainPoint> &shard_points) = 0;
    public:
      const IndexSpace handle;
      IndexPartNode *const parent;
      const ApEvent index_space_ready;
    protected:
      // Must hold the node lock when accessing these data structures
      std::map<LegionColor,IndexPartNode*> color_map;
      std::map<LegionColor,IndexPartition> remote_colors;
      std::set<RegionNode*> logical_nodes;
      std::set<std::pair<LegionColor,LegionColor> > disjoint_subsets;
      std::set<std::pair<LegionColor,LegionColor> > aliased_subsets;
    protected:
      unsigned                  send_references; 
      // On the owner node track when the index space is set
      RtUserEvent               realm_index_space_set;
      // Keep track of whether we've tightened these bounds
      RtUserEvent               tight_index_space_set;
      bool                      index_space_set;
      bool                      tight_index_space;
      // Keep track of whether we're still valid on the owner
      bool                      tree_valid;
#ifdef DEBUG_LEGION
      // Keep track of whether we are active, should only happen once
      bool                      tree_active;
#endif
      // Keep track of whether we've had our application 
      // reference removed if this is a root node 
      bool                      root_valid;
    };

    /**
     * \class IndexSpaceNodeT
     * A templated class for handling any templated realm calls
     * associated with realm index spaces
     */
    template<int DIM, typename T>
    class IndexSpaceNodeT : public IndexSpaceNode,
                            public LegionHeapify<IndexSpaceNodeT<DIM,T> > {
    public:
      IndexSpaceNodeT(RegionTreeForest *ctx, IndexSpace handle,
                      IndexPartNode *parent, LegionColor color, 
                      const void *bounds, bool is_domain,
                      DistributedID did, ApEvent ready_event,
                      IndexSpaceExprID expr_id, RtEvent init,
                      unsigned depth);
      IndexSpaceNodeT(const IndexSpaceNodeT &rhs);
      virtual ~IndexSpaceNodeT(void);
    public:
      IndexSpaceNodeT& operator=(const IndexSpaceNodeT &rhs);
    public:
      ApEvent get_realm_index_space(Realm::IndexSpace<DIM,T> &result,
				    bool need_tight_result);
      bool set_realm_index_space(AddressSpaceID source,
                                 const Realm::IndexSpace<DIM,T> &value,
                                 ShardMapping *shard_mapping = NULL,
                                 RtEvent ready_event = RtEvent::NO_RT_EVENT);
    public:
      // From IndexSpaceExpression
      virtual ApEvent get_expr_index_space(void *result, TypeTag tag,
                                           bool need_tight_result);
      virtual Domain get_domain(ApEvent &ready, bool need_tight);
      virtual bool set_domain(const Domain &domain, AddressSpaceID space,
                              ShardMapping *shard_mapping = NULL);
      virtual bool set_output_union(
                    const std::map<DomainPoint,DomainPoint> &sizes,
                    AddressSpaceID space, ShardMapping *shard_mapping = NULL);
      virtual void tighten_index_space(void);
      virtual bool check_empty(void);
      virtual IndexSpaceNode* create_node(IndexSpace handle, DistributedID did,
          RtEvent initialized, std::set<RtEvent> *applied,
          const bool notify_remote = true, IndexSpaceExprID expr_id = 0);
      virtual void create_sharded_alias(IndexSpace alias, DistributedID did);
      virtual PieceIteratorImpl* create_piece_iterator(const void *piece_list,
                      size_t piece_list_size, IndexSpaceNode *privilege_node);
    public:
      void log_index_space_points(const Realm::IndexSpace<DIM,T> &space) const;
      void log_profiler_index_space_points(
                            const Realm::IndexSpace<DIM,T> &tight_space) const;
    public:
      virtual ApEvent compute_pending_space(Operation *op,
            const std::vector<IndexSpace> &handles, bool is_union);
      virtual ApEvent compute_pending_space(Operation *op,
                             IndexPartition handle, bool is_union);
      virtual ApEvent compute_pending_difference(Operation *op,
          IndexSpace initial, const std::vector<IndexSpace> &handles);
      virtual void get_index_space_domain(void *realm_is, TypeTag type_tag);
      virtual size_t get_volume(void);
      virtual size_t get_num_dims(void) const;
      virtual bool contains_point(const void *realm_point, TypeTag type_tag);
      virtual bool contains_point(const DomainPoint &point);
    public:
      virtual LegionColor get_max_linearized_color(void);
      virtual LegionColor linearize_color(const DomainPoint &point);
      virtual LegionColor linearize_color(const void *realm_color,
                                          TypeTag type_tag);
      LegionColor linearize_color(Point<DIM,T> color); 
      virtual void delinearize_color(LegionColor color, 
                                     void *realm_color, TypeTag type_tag);
      virtual bool contains_color(LegionColor color,
                                  bool report_error = false);
      virtual void instantiate_colors(std::vector<LegionColor> &colors);
      virtual Domain get_color_space_domain(void);
      virtual DomainPoint get_domain_point_color(void) const;
      virtual DomainPoint delinearize_color_to_point(LegionColor c);
      // Caller takes ownership for the iterator
      virtual ColorSpaceIterator* create_color_space_iterator(void);
      virtual size_t compute_color_offset(LegionColor color);
    public:
      virtual void pack_index_space(Serializer &rez, bool include_size) const;
      virtual bool unpack_index_space(Deserializer &derez,
                                      AddressSpaceID source);
    public:
      virtual ApEvent create_equal_children(Operation *op,
                                            IndexPartNode *partition, 
                                            size_t granularity);
      virtual ApEvent create_equal_children(Operation *op,
                                            IndexPartNode *partition, 
                                            size_t granularity,
                                            ShardID shard,
                                            size_t total_shards);
      virtual ApEvent create_by_union(Operation *op,
                                      IndexPartNode *partition,
                                      IndexPartNode *left,
                                      IndexPartNode *right);
      virtual ApEvent create_by_union(Operation *op,
                                      IndexPartNode *partition,
                                      IndexPartNode *left,
                                      IndexPartNode *right,
                                      ShardID shard, 
                                      size_t total_shards);
      virtual ApEvent create_by_intersection(Operation *op,
                                             IndexPartNode *partition,
                                             IndexPartNode *left,
                                             IndexPartNode *right);
      virtual ApEvent create_by_intersection(Operation *op,
                                             IndexPartNode *partition,
                                             IndexPartNode *left,
                                             IndexPartNode *right,
                                             ShardID shard,
                                             size_t total_shards);
      virtual ApEvent create_by_intersection(Operation *op,
                                             IndexPartNode *partition,
                                             // Left is implicit "this"
                                             IndexPartNode *right,
                                             const bool dominates = false);
      virtual ApEvent create_by_intersection(Operation *op,
                                             IndexPartNode *partition,
                                             // Left is implicit "this"
                                             IndexPartNode *right,
                                             ShardID shard,
                                             size_t total_shards,
                                             const bool dominates = false);
      virtual ApEvent create_by_difference(Operation *op,
                                           IndexPartNode *partition,
                                           IndexPartNode *left,
                                           IndexPartNode *right);
      virtual ApEvent create_by_difference(Operation *op,
                                           IndexPartNode *partition,
                                           IndexPartNode *left,
                                           IndexPartNode *right,
                                           ShardID shard,
                                           size_t total_shards);
      // Called on color space and not parent
      virtual ApEvent create_by_restriction(IndexPartNode *partition,
                                            const void *transform,
                                            const void *extent,
                                            int partition_dim,
                                            ShardID shard,
                                            size_t total_shards);
      template<int N>
      ApEvent create_by_restriction_helper(IndexPartNode *partition,
                                   const Realm::Matrix<N,DIM,T> &transform,
                                   const Realm::Rect<N,T> &extent,
                                   ShardID shard, size_t total_shards);
      virtual ApEvent create_by_domain(Operation *op,
                                       IndexPartNode *partition,
                                       FutureMapImpl *future_map,
                                       bool perform_intersections,
                                       ShardID shard, size_t total_shards);
      template<int COLOR_DIM, typename COLOR_T>
      ApEvent create_by_domain_helper(Operation *op,
                                      IndexPartNode *partition,
                                      FutureMapImpl *future_map,
                                      bool perform_intersections,
                                      ShardID shard, size_t total_shards);
      virtual ApEvent create_by_weights(Operation *op,
                                        IndexPartNode *partition,
                                        FutureMapImpl *future_map,
                                        size_t granularity,
                                        ShardID shard, size_t total_shards);
      template<int COLOR_DIM, typename COLOR_T>
      ApEvent create_by_weight_helper(Operation *op,
                                      IndexPartNode *partition,
                                      FutureMapImpl *future_map,
                                      size_t granularity,
                                      ShardID shard, size_t total_shards);
      virtual ApEvent create_by_field(Operation *op,
                                      IndexPartNode *partition,
                const std::vector<FieldDataDescriptor> &instances,
                                      ApEvent instances_ready);
      template<int COLOR_DIM, typename COLOR_T>
      ApEvent create_by_field_helper(Operation *op,
                                     IndexPartNode *partition,
                const std::vector<FieldDataDescriptor> &instances,
                                     ApEvent instances_ready);
      virtual ApEvent create_by_image(Operation *op,
                                      IndexPartNode *partition,
                                      IndexPartNode *projection,
                const std::vector<FieldDataDescriptor> &instances,
                                      ApEvent instances_ready,
                                      ShardID shard,
                                      size_t total_shards);
      template<int DIM2, typename T2>
      ApEvent create_by_image_helper(Operation *op,
                                      IndexPartNode *partition,
                                      IndexPartNode *projection,
                const std::vector<FieldDataDescriptor> &instances,
                                      ApEvent instances_ready,
                                      ShardID shard,
                                      size_t total_shards);
      virtual ApEvent create_by_image_range(Operation *op,
                                      IndexPartNode *partition,
                                      IndexPartNode *projection,
                const std::vector<FieldDataDescriptor> &instances,
                                      ApEvent instances_ready,
                                      ShardID shard,
                                      size_t total_shards);
      template<int DIM2, typename T2>
      ApEvent create_by_image_range_helper(Operation *op,
                                      IndexPartNode *partition,
                                      IndexPartNode *projection,
                const std::vector<FieldDataDescriptor> &instances,
                                      ApEvent instances_ready,
                                      ShardID shard,
                                      size_t total_shards);
      virtual ApEvent create_by_preimage(Operation *op,
                                      IndexPartNode *partition,
                                      IndexPartNode *projection,
                const std::vector<FieldDataDescriptor> &instances,
                                      ApEvent instances_ready);
      template<int DIM2, typename T2>
      ApEvent create_by_preimage_helper(Operation *op,
                                      IndexPartNode *partition,
                                      IndexPartNode *projection,
                const std::vector<FieldDataDescriptor> &instances,
                                      ApEvent instances_ready);
      virtual ApEvent create_by_preimage_range(Operation *op,
                                      IndexPartNode *partition,
                                      IndexPartNode *projection,
                const std::vector<FieldDataDescriptor> &instances,
                                      ApEvent instances_ready);
      template<int DIM2, typename T2>
      ApEvent create_by_preimage_range_helper(Operation *op,
                                      IndexPartNode *partition,
                                      IndexPartNode *projection,
                const std::vector<FieldDataDescriptor> &instances,
                                      ApEvent instances_ready);
      virtual ApEvent create_association(Operation *op,
                                      IndexSpaceNode *range,
                const std::vector<FieldDataDescriptor> &instances,
                                      ApEvent instances_ready);
      template<int DIM2, typename T2>
      ApEvent create_association_helper(Operation *op,
                                      IndexSpaceNode *range,
                const std::vector<FieldDataDescriptor> &instances,
                                      ApEvent instances_ready);
      virtual size_t get_coordinate_size(bool range) const;
    public:
      virtual PhysicalInstance create_file_instance(const char *file_name,
                                   const std::vector<Realm::FieldID> &field_ids,
                                   const std::vector<size_t> &field_sizes,
                                   legion_file_mode_t file_mode, 
                                   ApEvent &ready_event);
      virtual PhysicalInstance create_hdf5_instance(const char *file_name,
                                   const std::vector<Realm::FieldID> &field_ids,
                                   const std::vector<size_t> &field_sizes,
                                   const std::vector<const char*> &field_files,
                                   const OrderingConstraint &dimension_order,
                                   bool read_only, ApEvent &ready_event);
    public:
      virtual ApEvent issue_fill(Operation *op,
                           const PhysicalTraceInfo &trace_info,
                           const std::vector<CopySrcDstField> &dst_fields,
                           const void *fill_value, size_t fill_size,
#ifdef LEGION_SPY
                           UniqueID fill_uid,
                           FieldSpace handle,
                           RegionTreeID tree_id,
#endif
                           ApEvent precondition, PredEvent pred_guard);
      virtual ApEvent issue_copy(Operation *op,
                           const PhysicalTraceInfo &trace_info,
                           const std::vector<CopySrcDstField> &dst_fields,
                           const std::vector<CopySrcDstField> &src_fields,
                           const std::vector<Reservation> &reservations,
#ifdef LEGION_SPY
                           RegionTreeID src_tree_id,
                           RegionTreeID dst_tree_id,
#endif
                           ApEvent precondition, PredEvent pred_guard);
      virtual CopyAcrossUnstructured* create_across_unstructured(
                           const std::map<Reservation,bool> &reservations,
                           const bool compute_preimages);
      virtual Realm::InstanceLayoutGeneric* create_layout(
                           const LayoutConstraintSet &constraints,
                           const std::vector<FieldID> &field_ids,
                           const std::vector<size_t> &field_sizes,
                           bool compact,LayoutConstraintKind *unsat_kind = NULL,
                           unsigned *unsat_index = NULL,void **piece_list =NULL, 
                           size_t *piece_list_size = NULL);
      virtual IndexSpaceExpression* create_layout_expression(
                           const void *piece_list, size_t piece_list_size);
      virtual bool meets_layout_expression(IndexSpaceExpression *expr,
         bool tight_bounds, const void *piece_list, size_t piece_list_size);
    public:
      virtual IndexSpaceExpression* find_congruent_expression(
                  std::set<IndexSpaceExpression*> &expressions);
      virtual KDTree* get_sparsity_map_kd_tree(void);
    public:
      virtual void get_launch_space_domain(Domain &launch_domain);
      virtual void validate_slicing(const std::vector<IndexSpace> &slice_spaces,
                                    MultiTask *task, MapperManager *mapper);
      virtual void log_launch_space(UniqueID op_id);
      virtual IndexSpace create_shard_space(ShardingFunction *func, 
                                            ShardID shard,
                                            IndexSpace shard_space,
                                            const Domain &shard_domain,
                                  const std::vector<DomainPoint> &shard_points);
    public:
      bool contains_point(const Realm::Point<DIM,T> &point);
    protected:
      void compute_linearization_metadata(void);
    protected:
      Realm::IndexSpace<DIM,T> realm_index_space;
    protected: // linearization meta-data, computed on demand
      Realm::Point<DIM,long long> strides;
      Realm::Point<DIM,long long> offset;
      bool linearization_ready;
    public:
      struct CreateByDomainHelper {
      public:
        CreateByDomainHelper(IndexSpaceNodeT<DIM,T> *n,
                             IndexPartNode *p, Operation *o,
                             FutureMapImpl *fm, bool inter,
                             ShardID s, size_t total)
          : node(n), partition(p), op(o), future_map(fm), 
            shard(s), total_shards(total), intersect(inter) { }
      public:
        template<typename COLOR_DIM, typename COLOR_T>
        static inline void demux(CreateByDomainHelper *creator)
        {
          creator->result = creator->node->template 
            create_by_domain_helper<COLOR_DIM::N,COLOR_T>(creator->op,
                creator->partition, creator->future_map, creator->intersect,
                creator->shard, creator->total_shards);
        }
      public:
        IndexSpaceNodeT<DIM,T> *const node;
        IndexPartNode *const partition;
        Operation *const op;
        FutureMapImpl *const future_map;
        const ShardID shard;
        const size_t total_shards;
        const bool intersect;
        ApEvent result;
      };
      struct CreateByWeightHelper {
      public:
        CreateByWeightHelper(IndexSpaceNodeT<DIM,T> *n,
                             IndexPartNode *p, Operation *o,
                             FutureMapImpl *fm, size_t g,
                             ShardID s, size_t total)
          : node(n), partition(p), op(o), future_map(fm), 
            granularity(g), shard(s), total_shards(total) { }
      public:
        template<typename COLOR_DIM, typename COLOR_T>
        static inline void demux(CreateByWeightHelper *creator)
        {
          creator->result = creator->node->template 
            create_by_weight_helper<COLOR_DIM::N,COLOR_T>(creator->op,
                creator->partition, creator->future_map, creator->granularity,
                creator->shard, creator->total_shards);
        }
      public:
        IndexSpaceNodeT<DIM,T> *const node;
        IndexPartNode *const partition;
        Operation *const op;
        FutureMapImpl *const future_map;
        const size_t granularity;
        const ShardID shard;
        const size_t total_shards;
        ApEvent result;
      };
      struct CreateByFieldHelper {
      public:
        CreateByFieldHelper(IndexSpaceNodeT<DIM,T> *n,
                            Operation *o, IndexPartNode *p,
                            const std::vector<FieldDataDescriptor> &i,
                            ApEvent r)
          : node(n), op(o), partition(p), instances(i), ready(r) { }
      public:
        template<typename COLOR_DIM, typename COLOR_T>
        static inline void demux(CreateByFieldHelper *creator)
        {
          creator->result = 
           creator->node->template create_by_field_helper<COLOR_DIM::N,COLOR_T>(
                         creator->op, creator->partition, creator->instances,
                         creator->ready);
        }
      public:
        IndexSpaceNodeT<DIM,T> *node;
        Operation *op;
        IndexPartNode *partition;
        const std::vector<FieldDataDescriptor> &instances;
        ApEvent ready, result;
      };
      struct CreateByImageHelper {
      public:
        CreateByImageHelper(IndexSpaceNodeT<DIM,T> *n,
                            Operation *o, IndexPartNode *p, IndexPartNode *j,
                            const std::vector<FieldDataDescriptor> &i,
                            ApEvent r, ShardID s, size_t t)
          : node(n), op(o), partition(p), projection(j), 
            instances(i), ready(r), shard(s), total_shards(t) { }
      public:
        template<typename DIM2, typename T2>
        static inline void demux(CreateByImageHelper *creator)
        {
          creator->result = 
           creator->node->template create_by_image_helper<DIM2::N,T2>(
               creator->op, creator->partition, creator->projection,
               creator->instances, creator->ready, creator->shard,
               creator->total_shards);
        }
      public:
        IndexSpaceNodeT<DIM,T> *node;
        Operation *op;
        IndexPartNode *partition;
        IndexPartNode *projection;
        const std::vector<FieldDataDescriptor> &instances;
        ApEvent ready, result;
        ShardID shard;
        size_t total_shards;
      };
      struct CreateByImageRangeHelper {
      public:
        CreateByImageRangeHelper(IndexSpaceNodeT<DIM,T> *n,
                            Operation *o, IndexPartNode *p, IndexPartNode *j,
                            const std::vector<FieldDataDescriptor> &i,
                            ApEvent r, ShardID s, size_t t)
          : node(n), op(o), partition(p), projection(j), 
            instances(i), ready(r), shard(s), total_shards(t) { }
      public:
        template<typename DIM2, typename T2>
        static inline void demux(CreateByImageRangeHelper *creator)
        {
          creator->result = creator->node->template 
            create_by_image_range_helper<DIM2::N,T2>(
               creator->op, creator->partition, creator->projection,
               creator->instances, creator->ready, creator->shard,
               creator->total_shards);
        }
      public:
        IndexSpaceNodeT<DIM,T> *node;
        Operation *op;
        IndexPartNode *partition;
        IndexPartNode *projection;
        const std::vector<FieldDataDescriptor> &instances;
        ApEvent ready, result;
        ShardID shard;
        size_t total_shards;
      };
      struct CreateByPreimageHelper {
      public:
        CreateByPreimageHelper(IndexSpaceNodeT<DIM,T> *n,
                            Operation *o, IndexPartNode *p, IndexPartNode *j,
                            const std::vector<FieldDataDescriptor> &i,
                            ApEvent r)
          : node(n), op(o), partition(p), projection(j), 
            instances(i), ready(r) { }
      public:
        template<typename DIM2, typename T2>
        static inline void demux(CreateByPreimageHelper *creator)
        {
          creator->result = 
           creator->node->template create_by_preimage_helper<DIM2::N,T2>(
               creator->op, creator->partition, creator->projection,
               creator->instances, creator->ready);
        }
      public:
        IndexSpaceNodeT<DIM,T> *node;
        Operation *op;
        IndexPartNode *partition;
        IndexPartNode *projection;
        const std::vector<FieldDataDescriptor> &instances;
        ApEvent ready, result;
      };
      struct CreateByPreimageRangeHelper {
      public:
        CreateByPreimageRangeHelper(IndexSpaceNodeT<DIM,T> *n,
                            Operation *o, IndexPartNode *p, IndexPartNode *j,
                            const std::vector<FieldDataDescriptor> &i,
                            ApEvent r)
          : node(n), op(o), partition(p), projection(j), 
            instances(i), ready(r) { }
      public:
        template<typename DIM2, typename T2>
        static inline void demux(CreateByPreimageRangeHelper *creator)
        {
          creator->result = creator->node->template 
            create_by_preimage_range_helper<DIM2::N,T2>(
               creator->op, creator->partition, creator->projection,
               creator->instances, creator->ready);
        }
      public:
        IndexSpaceNodeT<DIM,T> *node;
        Operation *op;
        IndexPartNode *partition;
        IndexPartNode *projection;
        const std::vector<FieldDataDescriptor> &instances;
        ApEvent ready, result;
      };
      struct CreateAssociationHelper {
      public:
        CreateAssociationHelper(IndexSpaceNodeT<DIM,T> *n,
                            Operation *o, IndexSpaceNode *g,
                            const std::vector<FieldDataDescriptor> &i,
                            ApEvent r)
          : node(n), op(o), range(g), instances(i), ready(r) { }
      public:
        template<typename DIM2, typename T2>
        static inline void demux(CreateAssociationHelper *creator)
        {
          creator->result = creator->node->template 
            create_association_helper<DIM2::N,T2>(
               creator->op, creator->range, creator->instances, creator->ready);
        }
      public:
        IndexSpaceNodeT<DIM,T> *node;
        Operation *op;
        IndexSpaceNode *range;
        const std::vector<FieldDataDescriptor> &instances;
        ApEvent ready, result;
      };
    };

    /**
     * \class ColorSpaceIterator
     * A helper class for iterating over sparse color spaces
     * It can be used for non-sparse spaces as well, but we
     * usually have more efficient ways of iterating over those
     */
    class ColorSpaceIterator {
    public:
      virtual ~ColorSpaceIterator(void) { }
    public:
      virtual bool is_valid(void) const = 0;
      virtual LegionColor yield_color(void) = 0;
    };

    template<int DIM, typename T>
    class ColorSpaceIteratorT : public ColorSpaceIterator, 
                                public PointInDomainIterator<DIM,T> {
    public:
      ColorSpaceIteratorT(const DomainT<DIM,T> &d,
                          IndexSpaceNodeT<DIM,T> *color_space);
      virtual ~ColorSpaceIteratorT(void) { }
    public:
      virtual bool is_valid(void) const;
      virtual LegionColor yield_color(void);
    public:
      IndexSpaceNodeT<DIM,T> *const color_space;
    };

    /**
     * \class IndexSpaceCreator
     * A small helper class for creating templated index spaces
     */
    class IndexSpaceCreator {
    public:
      IndexSpaceCreator(RegionTreeForest *f, IndexSpace s, const void *b,
                        bool is_dom, IndexPartNode *p, LegionColor c, 
                        DistributedID d, ApEvent r, IndexSpaceExprID e,
                        RtEvent init, unsigned dp)
        : forest(f), space(s), bounds(b), is_domain(is_dom), parent(p), 
          color(c), did(d), ready(r), expr_id(e), initialized(init), depth(dp),
          result(NULL) { }
    public:
      template<typename N, typename T>
      static inline void demux(IndexSpaceCreator *creator)
      {
        creator->result = new IndexSpaceNodeT<N::N,T>(creator->forest,
            creator->space, creator->parent, creator->color, creator->bounds,
            creator->is_domain, creator->did, creator->ready, 
            creator->expr_id, creator->initialized, creator->depth);
      }
    public:
      RegionTreeForest *const forest;
      const IndexSpace space; 
      const void *const bounds;
      const bool is_domain;
      IndexPartNode *const parent;
      const LegionColor color;
      const DistributedID did;
      const ApEvent ready;
      const IndexSpaceExprID expr_id;
      const RtEvent initialized;
      const unsigned depth;
      IndexSpaceNode *result;
    };

    /**
     * \class PartitionTracker
     * This is a small helper class that is used for figuring out
     * when to remove references to LogicalPartition objects. We
     * want to remove the references as soon as either the index
     * partition is destroyed or the logical region is destroyed.
     * We use this class to detect which one occurs first.
     */
    class PartitionTracker : public Collectable {
    public:
      PartitionTracker(PartitionNode *part);
      PartitionTracker(const PartitionTracker &rhs);
      ~PartitionTracker(void) { }
    public:
      PartitionTracker& operator=(const PartitionTracker &rhs);
    public:
      bool can_prune(void);
      bool remove_partition_reference(ReferenceMutator *mutator);
    private:
      PartitionNode *const partition;
    };

    /**
     * \class IndexPartNode
     * A node for representing a generic index partition.
     */
    class IndexPartNode : public IndexTreeNode {
    public:
      struct DisjointnessArgs : public LgTaskArgs<DisjointnessArgs> {
      public:
        static const LgTaskID TASK_ID = LG_DISJOINTNESS_TASK_ID;
      public:
        DisjointnessArgs(IndexPartition p, ValueBroadcast<bool> *c, bool own)
          : LgTaskArgs<DisjointnessArgs>(implicit_provenance),
            pid(p), disjointness_collective(c), owner(own) { }
      public:
        const IndexPartition pid;
        ValueBroadcast<bool> *const disjointness_collective;
        const bool owner;
      };
    public:
      struct DynamicIndependenceArgs : 
        public LgTaskArgs<DynamicIndependenceArgs> {
      public:
        static const LgTaskID TASK_ID = LG_SPACE_INDEPENDENCE_TASK_ID;
      public:
        DynamicIndependenceArgs(IndexPartNode *par, 
                                IndexSpaceNode *l, IndexSpaceNode *r);
      public:
        IndexPartNode *const parent;
        IndexSpaceNode *const left, *const right;
      };
      struct SemanticRequestArgs : public LgTaskArgs<SemanticRequestArgs> {
      public:
        static const LgTaskID TASK_ID = LG_INDEX_PART_SEMANTIC_INFO_REQ_TASK_ID;
      public:
        SemanticRequestArgs(IndexPartNode *proxy, 
                            SemanticTag t, AddressSpaceID src)
          : LgTaskArgs<SemanticRequestArgs>(implicit_provenance),
            proxy_this(proxy), tag(t), source(src) { }
      public:
        IndexPartNode *const proxy_this;
        const SemanticTag tag;
        const AddressSpaceID source;
      };
      struct DeferChildArgs : public LgTaskArgs<DeferChildArgs> {
      public:
        static const LgTaskID TASK_ID = LG_INDEX_PART_DEFER_CHILD_TASK_ID;
      public:
        DeferChildArgs(IndexPartNode *proxy, LegionColor child,
            std::atomic<IndexSpaceID> *tar, RtUserEvent trig, AddressSpaceID src)
          : LgTaskArgs<DeferChildArgs>(implicit_provenance),
            proxy_this(proxy), child_color(child), target(tar),
            to_trigger(trig), source(src) { }
      public:
        IndexPartNode *const proxy_this;
        const LegionColor child_color;
        std::atomic<IndexSpaceID> *const target;
        const RtUserEvent to_trigger;
        const AddressSpaceID source;
      };
      class RemoteDisjointnessFunctor {
      public:
        RemoteDisjointnessFunctor(Serializer &r, Runtime *rt, ShardMapping *m);
      public:
        void apply(AddressSpaceID target);
      public:
        Serializer &rez;
        Runtime *const runtime;
        std::set<AddressSpaceID> skip_shard_spaces;
      };
      class InvalidFunctor {
      public:
        InvalidFunctor(IndexPartNode *n, ReferenceMutator *m,
                       std::map<AddressSpaceID,RtEvent> &effects)
          : node(n), mutator(m), send_effects(effects) { }
      public:
        void apply(AddressSpaceID target);
      public:
        IndexPartNode *const node;
        ReferenceMutator *const mutator;
        std::map<AddressSpaceID,RtEvent> &send_effects;
      }; 
    protected:
      class InterferenceEntry {
      public:
        InterferenceEntry(void)
          : expr_id(0), older(NULL), newer(NULL) { }
      public:
        std::vector<LegionColor> colors;
        IndexSpaceExprID expr_id;
        InterferenceEntry *older;
        InterferenceEntry *newer;
      };
      class RemoteKDTracker {
      public:
        RemoteKDTracker(std::set<LegionColor> &colors, Runtime *runtime);
      public:
        void find_remote_interfering(const std::set<AddressSpaceID> &targets,
                          IndexPartition handle, IndexSpaceExpression *expr);
        RtUserEvent process_remote_interfering_response(Deserializer &derez);
      protected:
        mutable LocalLock tracker_lock;
        std::set<LegionColor> &colors;
        Runtime *const runtime;
        RtUserEvent done_event;
        std::atomic<unsigned> remaining;
      };
    public:
      IndexPartNode(RegionTreeForest *ctx, IndexPartition p,
                    IndexSpaceNode *par, IndexSpaceNode *color_space,
                    LegionColor c, bool disjoint, int complete,
                    DistributedID did, ApEvent partition_ready, 
                    ApBarrier partial_pending, RtEvent initialized,
                    ShardMapping *mapping);
      IndexPartNode(RegionTreeForest *ctx, IndexPartition p,
                    IndexSpaceNode *par, IndexSpaceNode *color_space,
                    LegionColor c, RtEvent disjointness_ready,
                    int complete, DistributedID did,
                    ApEvent partition_ready, ApBarrier partial_pending,
                    RtEvent initialized, ShardMapping *mapping);
      IndexPartNode(const IndexPartNode &rhs);
      virtual ~IndexPartNode(void);
    public:
      IndexPartNode& operator=(const IndexPartNode &rhs);
    public:
      virtual void notify_active(ReferenceMutator *mutator);
      virtual void notify_valid(ReferenceMutator *mutator);
      virtual void notify_invalid(ReferenceMutator *mutator);
      virtual void notify_inactive(ReferenceMutator *mutator);
    public:
      virtual bool is_index_space_node(void) const;
#ifdef DEBUG_LEGION
      virtual IndexSpaceNode* as_index_space_node(void);
      virtual IndexPartNode* as_index_part_node(void);
#endif
      virtual AddressSpaceID get_owner_space(void) const;
      static AddressSpaceID get_owner_space(IndexPartition handle, Runtime *rt);
    public:
      virtual IndexTreeNode* get_parent(void) const;
      virtual void get_colors(std::vector<LegionColor> &colors);
    public:
      virtual void send_semantic_request(AddressSpaceID target, 
           SemanticTag tag, bool can_fail, bool wait_until, RtUserEvent ready);
      virtual void send_semantic_info(AddressSpaceID target, SemanticTag tag,
          const void *buffer, size_t size, bool is_mutable, RtUserEvent ready);
      void process_semantic_request(SemanticTag tag, AddressSpaceID source,
                            bool can_fail, bool wait_until, RtUserEvent ready);
      static void handle_semantic_request(RegionTreeForest *forest,
                                   Deserializer &derez, AddressSpaceID source);
      static void handle_semantic_info(RegionTreeForest *forest,
                                   Deserializer &derez, AddressSpaceID source);
    public:
      bool has_color(const LegionColor c);
      IndexSpaceNode* get_child(const LegionColor c, RtEvent *defer = NULL);
      bool add_child(IndexSpaceNode *child);
      void add_tracker(PartitionTracker *tracker); 
      size_t get_num_children(void) const;
      void compute_disjointness(ValueBroadcast<bool> *collective, bool owner);
      void get_subspace_preconditions(std::set<ApEvent> &preconditions);
    public:
      bool is_disjoint(bool from_app = false);
      bool are_disjoint(LegionColor c1, LegionColor c2,
                        bool force_compute = false);
      void record_disjointness(bool disjoint,
                               LegionColor c1, LegionColor c2);
      bool is_complete(bool from_app = false, bool false_if_not_ready = false);
      IndexSpaceExpression* get_union_expression(bool check_complete=true);
      IndexSpaceExpression* compute_union_expression(void);
      void record_remote_disjoint_ready(RtUserEvent ready);
      void record_remote_disjoint_result(const bool disjoint_result);
    public:
      ApEvent create_equal_children(Operation *op, size_t granularity,
                                    ShardID shard, size_t total_shards);
      ApEvent create_by_weights(Operation *op, const FutureMap &weights,
                  size_t granularity, ShardID shard, size_t total_shards);
      ApEvent create_by_union(Operation *Op,
                              IndexPartNode *left, IndexPartNode *right,
                              ShardID shard, size_t total_shards);
      ApEvent create_by_intersection(Operation *op,
                              IndexPartNode *left, IndexPartNode *right,
                              ShardID shard, size_t total_shards);
      ApEvent create_by_intersection(Operation *op, IndexPartNode *original,
                                     const bool dominates,
                                     ShardID shard, size_t total_shards);
      ApEvent create_by_difference(Operation *op,
                              IndexPartNode *left, IndexPartNode *right,
                              ShardID shard, size_t total_shards);
      ApEvent create_by_restriction(const void *transform, const void *extent,
                                    ShardID shard, size_t total_shards);
      ApEvent create_by_domain(FutureMapImpl *future_map);
    public:
      bool compute_complete(void);
      bool intersects_with(IndexSpaceNode *other, bool compute = true);
      bool intersects_with(IndexPartNode *other, bool compute = true); 
      bool dominates(IndexSpaceNode *other);
      bool dominates(IndexPartNode *other);
      void find_interfering_children(IndexSpaceExpression *expr,
                                     std::vector<LegionColor> &colors);
      virtual bool find_interfering_children_kd(IndexSpaceExpression *expr,
                 std::vector<LegionColor> &colors, bool local_only = false) = 0;
    public:
<<<<<<< HEAD
      static void handle_disjointness_computation(const void *args, 
                                                  RegionTreeForest *forest);
      static void handle_disjointness_test(IndexPartNode *parent,
                                           IndexSpaceNode *left,
                                           IndexSpaceNode *right);
=======
      static void handle_disjointness_test(const void *args);
>>>>>>> ce128c87
    public:
      virtual bool send_node(AddressSpaceID target, RtEvent done,
                             RtEvent &send_precondition,
                             std::set<IndexTreeNode*> &visited,
                             std::vector<SendNodeRecord> &nodes_to_send,
                             const bool above = false);
      virtual void pack_node(Serializer &rez, AddressSpaceID target,
                             const SendNodeRecord &record);
      static void handle_node_creation(RegionTreeForest *context,
                                       Deserializer &derez, 
                                       AddressSpaceID source);
    public:
      static void handle_node_request(RegionTreeForest *context,
                                      Deserializer &derez,
                                      AddressSpaceID source);
      static void handle_node_return(RegionTreeForest *context,
                                     Deserializer &derez,
                                     AddressSpaceID source);
      static void handle_node_child_request(
          RegionTreeForest *forest, Deserializer &derez, AddressSpaceID source);
      static void defer_node_child_request(const void *args);
      static void handle_node_child_response(RegionTreeForest *forest,
                                             Deserializer &derez);
      static void handle_node_disjoint_update(RegionTreeForest *forest,
                                              Deserializer &derez);
      static void handle_notification(RegionTreeForest *context, 
                                      Deserializer &derez);
    protected:
      RtEvent request_shard_rects(void);
      virtual void initialize_shard_rects(void) = 0;
      virtual void pack_shard_rects(Serializer &rez, bool clear) = 0;
      virtual void unpack_shard_rects(Deserializer &derez) = 0;
      bool process_shard_rects_response(Deserializer &derez, AddressSpace src);
    public:
      static void handle_shard_rects_request(RegionTreeForest *forest,
                                             Deserializer &derez);
      static void handle_shard_rects_response(RegionTreeForest *forest,
                                  Deserializer &derez, AddressSpaceID source);
      static void handle_remote_interference_request(RegionTreeForest *forest,
                                  Deserializer &derez, AddressSpaceID source);
      static void handle_remote_interference_response(Deserializer &derez);
    public:
      const IndexPartition handle;
      IndexSpaceNode *const parent;
      IndexSpaceNode *const color_space;
      const LegionColor total_children;
      const LegionColor max_linearized_color;
      const ApEvent partition_ready;
      const ApBarrier partial_pending;
      ShardMapping *const shard_mapping;
    protected:
      // Must hold the node lock when accessing these data structures
      // the remaining data structures
      std::map<LegionColor,IndexSpaceNode*> color_map;
      std::map<LegionColor,RtUserEvent> pending_child_map;
      std::set<std::pair<LegionColor,LegionColor> > disjoint_subspaces;
      std::set<std::pair<LegionColor,LegionColor> > aliased_subspaces;
      std::list<PartitionTracker*> partition_trackers;
    protected:
      // Support for remote disjoint events being stored
      RtUserEvent remote_disjoint_ready;
    protected:
      RtEvent disjoint_ready;
      bool disjoint;
    protected:
      bool has_complete, complete;
      bool tree_valid;
      unsigned send_count;
      RtUserEvent send_done;
      std::atomic<IndexSpaceExpression*> union_expr;
    protected:
      // Members for the interference cache
      static const size_t MAX_INTERFERENCE_CACHE_SIZE = 64;
      std::map<IndexSpaceExprID,InterferenceEntry> interference_cache;
      InterferenceEntry *first_entry;
    protected:
      // Help for building distributed kd-trees with shard mappings
      RtUserEvent shard_rects_ready;
      CollectiveMapping *shard_collective_map;
      unsigned remaining_rect_notifications;
    }; 

    /**
     * \class KDNode
     * A KDNode is used for performing fast interference tests for
     * expressions against rectangles from child subregions in a partition.
     */
    template<int DIM, typename T, typename RT>
    class KDNode {
    public:
      KDNode(const Rect<DIM,T> &bounds,
             std::vector<std::pair<Rect<DIM,T>,RT> > &subrects);
      KDNode(const KDNode &rhs) = delete;
      ~KDNode(void);
    public:
      KDNode& operator=(const KDNode &rhs) = delete;
    public:
      void find_interfering(const Rect<DIM,T> &test,
                            std::set<RT> &interfering) const;
    public:
      const Rect<DIM,T> bounds;
    protected:
      KDNode<DIM,T,RT> *left;
      KDNode<DIM,T,RT> *right;
      std::vector<std::pair<Rect<DIM,T>,RT> > rects;
    };
    
    // Specialization for void case
    template<int DIM, typename T>
    class KDNode<DIM,T,void> : public KDTree {
    public:
      KDNode(const Rect<DIM,T> &bounds,
             std::vector<Rect<DIM,T> > &subrects);
      KDNode(const KDNode &rhs) = delete;
      virtual ~KDNode(void);
    public:
      KDNode& operator=(const KDNode &rhs) = delete;
    public:
      size_t count_rectangles(void) const;
      size_t count_intersecting_points(const Rect<DIM,T> &rect) const;
    public:
      const Rect<DIM,T> bounds;
    protected:
      KDNode<DIM,T,void> *left;
      KDNode<DIM,T,void> *right;
      std::vector<Rect<DIM,T> > rects;
    };

    /**
     * \class IndexPartNodeT
     * A template class for handling any templated realm calls
     * associated with realm index spaces
     */
    template<int DIM, typename T>
    class IndexPartNodeT : public IndexPartNode,
                           public LegionHeapify<IndexPartNodeT<DIM,T> > {
    public:
      IndexPartNodeT(RegionTreeForest *ctx, IndexPartition p,
                     IndexSpaceNode *par, IndexSpaceNode *color_space,
                     LegionColor c, bool disjoint, int complete,
                     DistributedID did, ApEvent partition_ready, 
                     ApBarrier pending, RtEvent initialized,
                     ShardMapping *shard_mapping);
      IndexPartNodeT(RegionTreeForest *ctx, IndexPartition p,
                     IndexSpaceNode *par, IndexSpaceNode *color_space,
                     LegionColor c, RtEvent disjointness_ready,
                     int complete, DistributedID did,
                     ApEvent partition_ready, ApBarrier pending,
                     RtEvent initialized, ShardMapping *shard_mapping);
      IndexPartNodeT(const IndexPartNodeT &rhs);
      virtual ~IndexPartNodeT(void);
    public:
      IndexPartNodeT& operator=(const IndexPartNodeT &rhs);
    public:
      virtual bool find_interfering_children_kd(IndexSpaceExpression *expr,
                 std::vector<LegionColor> &colors, bool local_only = false);
    protected:
      virtual void initialize_shard_rects(void);
      virtual void pack_shard_rects(Serializer &rez, bool clear);
      virtual void unpack_shard_rects(Deserializer &derez);
    protected:
      KDNode<DIM,T,LegionColor> *kd_root;
      KDNode<DIM,T,AddressSpaceID> *kd_remote;
      RtUserEvent kd_remote_ready;
    protected:
      std::vector<std::pair<Rect<DIM,T>,LegionColor> > *dense_shard_rects;
      std::vector<std::pair<Rect<DIM,T>,AddressSpaceID> > *sparse_shard_rects;
    };

    /**
     * \class IndexPartCreator
     * A msall helper class for creating templated index partitions
     */
    class IndexPartCreator {
    public:
      IndexPartCreator(RegionTreeForest *f, IndexPartition p,
                       IndexSpaceNode *par, IndexSpaceNode *cs,
                       LegionColor c, bool d, int k, DistributedID id,
                       ApEvent r, ApBarrier pend, RtEvent initialized, 
                       ShardMapping *m)
        : forest(f), partition(p), parent(par), color_space(cs),
          color(c), disjoint(d), complete(k), did(id), ready(r), 
          pending(pend), init(initialized), mapping(m) { }
      IndexPartCreator(RegionTreeForest *f, IndexPartition p,
                       IndexSpaceNode *par, IndexSpaceNode *cs,
                       LegionColor c, RtEvent d, int k, DistributedID id,
                       ApEvent r, ApBarrier pend, RtEvent initialized,
                       ShardMapping *m)
        : forest(f), partition(p), parent(par), color_space(cs),
          color(c), disjoint(false), complete(k), disjoint_ready(d),
          did(id), ready(r), pending(pend), init(initialized), mapping(m) { }
    public:
      template<typename N, typename T>
      static inline void demux(IndexPartCreator *creator)
      {
        if (creator->disjoint_ready.exists()) 
          creator->result = new IndexPartNodeT<N::N,T>(creator->forest,
              creator->partition, creator->parent, creator->color_space,
              creator->color, creator->disjoint_ready, creator->complete, 
              creator->did, creator->ready, creator->pending, creator->init,
              creator->mapping);
        else
          creator->result = new IndexPartNodeT<N::N,T>(creator->forest,
              creator->partition, creator->parent, creator->color_space,
              creator->color, creator->disjoint, creator->complete,
              creator->did, creator->ready, creator->pending, creator->init,
              creator->mapping);
      }
    public:
      RegionTreeForest *const forest;
      const IndexPartition partition;
      IndexSpaceNode *const parent;
      IndexSpaceNode *const color_space;
      const LegionColor color;
      const bool disjoint;
      const int complete;
      const RtEvent disjoint_ready;
      const DistributedID did;
      const ApEvent ready;
      const ApBarrier pending;
      const RtEvent init;
      ShardMapping *const mapping;
      IndexPartNode *result;
    };

    /**
     * \class FieldSpaceNode
     * Represent a generic field space that can be
     * pointed at by nodes in the region trees.
     */
    class FieldSpaceNode : 
      public LegionHeapify<FieldSpaceNode>, public DistributedCollectable {
    public:
      enum FieldAllocationState {
        FIELD_ALLOC_INVALID, // field_infos is invalid
        FIELD_ALLOC_READ_ONLY, // field_infos is valid and read-only
        FIELD_ALLOC_PENDING, // about to have allocation privileges (owner-only)
        FIELD_ALLOC_EXCLUSIVE, // field_infos is valid and can allocate
        FIELD_ALLOC_COLLECTIVE,// same as above but exactly one total CR context
      };
    public:
      struct FieldInfo {
      public:
        FieldInfo(void) : field_size(0), idx(0), serdez_id(0),
                          collective(false), local(false) { }
        FieldInfo(size_t size, unsigned id, CustomSerdezID sid, 
                  bool loc = false, bool collect = false)
          : field_size(size), idx(id), serdez_id(sid), 
            collective(collect), local(loc) { }
        FieldInfo(ApEvent ready, unsigned id, CustomSerdezID sid,
                  bool loc = false, bool collect = false)
          : field_size(0), size_ready(ready), idx(id), serdez_id(sid), 
            collective(collect), local(loc) { }
      public:
        size_t field_size;
        ApEvent size_ready;
        unsigned idx;
        CustomSerdezID serdez_id;
        bool collective;
        bool local;
      };
      struct FindTargetsFunctor {
      public:
        FindTargetsFunctor(std::deque<AddressSpaceID> &t)
          : targets(t) { }
      public:
        void apply(AddressSpaceID target);
      private:
        std::deque<AddressSpaceID> &targets;
      };
      struct SemanticRequestArgs : public LgTaskArgs<SemanticRequestArgs> {
      public:
        static const LgTaskID TASK_ID = 
          LG_FIELD_SPACE_SEMANTIC_INFO_REQ_TASK_ID;
      public:
        SemanticRequestArgs(FieldSpaceNode *proxy, 
                            SemanticTag t, AddressSpaceID src)
          : LgTaskArgs<SemanticRequestArgs>(implicit_provenance),
            proxy_this(proxy), tag(t), source(src) { }
      public:
        FieldSpaceNode *const proxy_this;
        const SemanticTag tag;
        const AddressSpaceID source;
      };
      struct SemanticFieldRequestArgs : 
        public LgTaskArgs<SemanticFieldRequestArgs> {
      public:
        static const LgTaskID TASK_ID = 
          LG_FIELD_SEMANTIC_INFO_REQ_TASK_ID;
      public:
        SemanticFieldRequestArgs(FieldSpaceNode *proxy, FieldID f,
                                 SemanticTag t, AddressSpaceID src)
          : LgTaskArgs<SemanticFieldRequestArgs>(implicit_provenance),
            proxy_this(proxy), fid(f), tag(t), source(src) { }
      public:
        FieldSpaceNode *const proxy_this;
        const FieldID fid;
        const SemanticTag tag;
        const AddressSpaceID source;
      };
      struct DeferRequestFieldInfoArgs : 
        public LgTaskArgs<DeferRequestFieldInfoArgs> {
      public:
        static const LgTaskID TASK_ID = LG_DEFER_FIELD_INFOS_TASK_ID;
      public:
        DeferRequestFieldInfoArgs(const FieldSpaceNode *n, 
            std::map<FieldID,FieldInfo> *c, AddressSpaceID src, RtUserEvent t)
          : LgTaskArgs<DeferRequestFieldInfoArgs>(implicit_provenance),
            proxy_this(n), copy(c), source(src), to_trigger(t) { }
      public:
        const FieldSpaceNode *const proxy_this;
        std::map<FieldID,FieldInfo> *const copy;
        const AddressSpaceID source;
        const RtUserEvent to_trigger;
      };
    public:
      FieldSpaceNode(FieldSpace sp, RegionTreeForest *ctx, DistributedID did,
                     RtEvent initialized, ShardMapping *shard_mapping);
      FieldSpaceNode(FieldSpace sp, RegionTreeForest *ctx, DistributedID did,
                     RtEvent initialized, Deserializer &derez);
      FieldSpaceNode(const FieldSpaceNode &rhs);
      virtual ~FieldSpaceNode(void);
    public:
      FieldSpaceNode& operator=(const FieldSpaceNode &rhs);
      AddressSpaceID get_owner_space(void) const; 
      static AddressSpaceID get_owner_space(FieldSpace handle, Runtime *rt);
    public:
      virtual void notify_active(ReferenceMutator *mutator) { }
      virtual void notify_inactive(ReferenceMutator *mutator) { }
      virtual void notify_valid(ReferenceMutator *mutator);
      virtual void notify_invalid(ReferenceMutator *mutator);
    public:
      void attach_semantic_information(SemanticTag tag, AddressSpaceID source,
            const void *buffer, size_t size, bool is_mutable, bool local_only);
      void attach_semantic_information(FieldID fid, SemanticTag tag,
                                       AddressSpaceID source,
                                       const void *buffer, size_t size,
                                       bool is_mutable, bool local_only);
      bool retrieve_semantic_information(SemanticTag tag,
             const void *&result, size_t &size, bool can_fail, bool wait_until);
      bool retrieve_semantic_information(FieldID fid, SemanticTag tag,
             const void *&result, size_t &size, bool can_fail, bool wait_until);
      void send_semantic_info(AddressSpaceID target, SemanticTag tag,
           const void *result, size_t size, bool is_mutable, RtUserEvent ready);
      void send_semantic_field_info(AddressSpaceID target, FieldID fid,
            SemanticTag tag, const void *result, size_t size, bool is_mutable,
            RtUserEvent ready = RtUserEvent::NO_RT_USER_EVENT);
      void process_semantic_request(SemanticTag tag, AddressSpaceID source,
                             bool can_fail, bool wait_until, RtUserEvent ready);
      void process_semantic_field_request(FieldID fid, SemanticTag tag, 
      AddressSpaceID source, bool can_fail, bool wait_until, RtUserEvent ready);
      static void handle_semantic_request(RegionTreeForest *forest,
                                   Deserializer &derez, AddressSpaceID source);
      static void handle_field_semantic_request(RegionTreeForest *forest,
                                   Deserializer &derez, AddressSpaceID source);
      static void handle_semantic_info(RegionTreeForest *forest,
                                   Deserializer &derez, AddressSpaceID source);
      static void handle_field_semantic_info(RegionTreeForest *forest,
                                   Deserializer &derez, AddressSpaceID source);
    public:
      RtEvent create_allocator(AddressSpaceID source,
          RtUserEvent ready = RtUserEvent::NO_RT_USER_EVENT,
          bool sharded_owner_context = false, bool owner_shard = false);
      RtEvent destroy_allocator(AddressSpaceID source,
          bool sharded_owner_context = false, bool owner_shard = false);
    public:
      void initialize_fields(const std::vector<size_t> &sizes,
                             const std::vector<FieldID> &resulting_fields,
                             CustomSerdezID serdez_id, bool collective = false);
      void initialize_fields(ApEvent sizes_ready,
                             const std::vector<FieldID> &resulting_fields,
                             CustomSerdezID serdez_id, bool collective = false);
      RtEvent allocate_field(FieldID fid, size_t size,
                             CustomSerdezID serdez_id,
                             bool sharded_non_owner = false);
      RtEvent allocate_field(FieldID fid, ApEvent size_ready,
                             CustomSerdezID serdez_id,
                             bool sharded_non_owner = false);
      RtEvent allocate_fields(const std::vector<size_t> &sizes,
                              const std::vector<FieldID> &fids,
                              CustomSerdezID serdez_id,
                              bool sharded_non_owner = false);
      RtEvent allocate_fields(ApEvent sizes_ready,
                              const std::vector<FieldID> &fids,
                              CustomSerdezID serdez_id,
                              bool sharded_non_owner = false);
      void update_field_size(FieldID fid, size_t field_size, 
          std::set<RtEvent> &update_events, AddressSpaceID source);
      void free_field(FieldID fid, AddressSpaceID source,
                       std::set<RtEvent> &applied,
                       bool sharded_non_owner = false);
      void free_fields(const std::vector<FieldID> &to_free,
                       AddressSpaceID source, std::set<RtEvent> &applied,
                       bool sharded_non_owner = false);
      void free_field_indexes(const std::vector<FieldID> &to_free,
                              RtEvent freed_event,
                              bool sharded_non_owner = false); 
    public:
      bool allocate_local_fields(const std::vector<FieldID> &fields,
                                 const std::vector<size_t> &sizes,
                                 CustomSerdezID serdez_id,
                                 const std::set<unsigned> &indexes,
                                 std::vector<unsigned> &new_indexes);
      void free_local_fields(const std::vector<FieldID> &to_free,
                             const std::vector<unsigned> &indexes,
                             const bool collective);
      void update_local_fields(const std::vector<FieldID> &fields,
                               const std::vector<size_t> &sizes,
                               const std::vector<CustomSerdezID> &serdez_ids,
                               const std::vector<unsigned> &indexes);
      void remove_local_fields(const std::vector<FieldID> &to_removes);
    public:
      void update_creation_set(const ShardMapping &mapping);
    public:
      bool has_field(FieldID fid);
      size_t get_field_size(FieldID fid);
      CustomSerdezID get_field_serdez(FieldID fid);
      void get_all_fields(std::vector<FieldID> &to_set);
      void get_all_regions(std::set<LogicalRegion> &regions);
      void get_field_set(const FieldMask &mask, TaskContext *context,
                         std::set<FieldID> &to_set) const;
      void get_field_set(const FieldMask &mask, TaskContext *context,
                         std::vector<FieldID> &to_set) const;
      void get_field_set(const FieldMask &mask,
          const std::set<FieldID> &basis, std::set<FieldID> &to_set) const;
    public:
      FieldMask get_field_mask(const std::set<FieldID> &fields) const;
      unsigned get_field_index(FieldID fid) const;
      void get_field_indexes(const std::vector<FieldID> &fields,
                             std::vector<unsigned> &indexes) const;
    public:
      void compute_field_layout(const std::vector<FieldID> &create_fields,
                                std::vector<size_t> &field_sizes,
                                std::vector<unsigned> &mask_index_map,
                                std::vector<CustomSerdezID> &serdez,
                                FieldMask &instance_mask);
    public:
      InstanceRef create_external_instance(
            const std::vector<FieldID> &fields, RegionNode *node, AttachOp *op);
      PhysicalManager* create_external_manager(PhysicalInstance inst,
            ApEvent ready_event, size_t instance_footprint, 
            LayoutConstraintSet &constraints, 
            const std::vector<FieldID> &field_set,
            const std::vector<size_t> &field_sizes, const FieldMask &file_mask,
            const std::vector<unsigned> &mask_index_map,
            RegionNode *node, const std::vector<CustomSerdezID> &serdez);
      static void handle_external_create_request(Deserializer &derez,
                                Runtime *runtime, AddressSpaceID source);
      static void handle_external_create_response(Deserializer &derez);
    public:
      LayoutDescription* find_layout_description(const FieldMask &field_mask,
                     unsigned num_dims, const LayoutConstraintSet &constraints);
      LayoutDescription* find_layout_description(const FieldMask &field_mask,
                                                LayoutConstraints *constraints);
      LayoutDescription* create_layout_description(const FieldMask &layout_mask,
                                                   const unsigned total_dims,
                                                 LayoutConstraints *constraints,
                                           const std::vector<unsigned> &indexes,
                                           const std::vector<FieldID> &fids,
                                           const std::vector<size_t> &sizes,
                                     const std::vector<CustomSerdezID> &serdez);
      LayoutDescription* register_layout_description(LayoutDescription *desc);
    public:
      void send_node(AddressSpaceID target);
      static void handle_node_creation(RegionTreeForest *context,
                                       Deserializer &derez, 
                                       AddressSpaceID target);
    public:
      static void handle_node_request(RegionTreeForest *context,
                                      Deserializer &derez,
                                      AddressSpaceID source);
      static void handle_node_return(Deserializer &derez);
      static void handle_allocator_request(RegionTreeForest *forest,
                                           Deserializer &derez,
                                           AddressSpaceID source);
      static void handle_allocator_response(RegionTreeForest *forest,
                                            Deserializer &derez);
      static void handle_allocator_invalidation(RegionTreeForest *forest,
                                                Deserializer &derez);
      static void handle_allocator_flush(RegionTreeForest *forest, 
                                         Deserializer &derez);
      static void handle_allocator_free(RegionTreeForest *forest,
                                        Deserializer &derez,
                                        AddressSpaceID source);
      static void handle_infos_request(RegionTreeForest *forest,
                                       Deserializer &derez);
      static void handle_infos_response(RegionTreeForest *forest,
                                        Deserializer &derez);
    public:
      static void handle_remote_instance_creation(RegionTreeForest *forest,
                                Deserializer &derez, AddressSpaceID source);
      static void handle_remote_reduction_creation(RegionTreeForest *forest,
                                Deserializer &derez, AddressSpaceID source);
    public:
      static void handle_alloc_request(RegionTreeForest *forest,
                                       Deserializer &derez);
      static void handle_field_free(RegionTreeForest *forest,
                                    Deserializer &derez, AddressSpaceID source);
      static void handle_field_free_indexes(RegionTreeForest *forest,
                                            Deserializer &derez);
      static void handle_layout_invalidation(RegionTreeForest *forest,
                                             Deserializer &derez,
                                             AddressSpaceID source);
      static void handle_local_alloc_request(RegionTreeForest *forest,
                                             Deserializer &derez,
                                             AddressSpaceID source);
      static void handle_local_alloc_response(Deserializer &derez);
      static void handle_local_free(RegionTreeForest *forest,
                                    Deserializer &derez);
      static void handle_field_size_update(RegionTreeForest *forest,
                                           Deserializer &derez, 
                                           AddressSpaceID source);
      static void handle_defer_infos_request(const void *args);
    public:
      // Help with debug printing
      char* to_string(const FieldMask &mask, TaskContext *ctx) const;
    protected:
      // Assume we are already holding the node lock
      // when calling these methods
      int allocate_index(RtEvent &ready_event, bool initializing = false);
      void free_index(unsigned index, RtEvent free_event);
      void invalidate_layouts(unsigned index, std::set<RtEvent> &applied,
                              AddressSpaceID source, bool need_lock = true);
    protected:
      RtEvent request_field_infos_copy(std::map<FieldID,FieldInfo> *copy,
          AddressSpaceID source, 
          RtUserEvent to_trigger = RtUserEvent::NO_RT_USER_EVENT) const;
      void record_read_only_infos(const std::map<FieldID,FieldInfo> &infos);
      void process_allocator_response(Deserializer &derez);
      void process_allocator_invalidation(RtUserEvent done, 
                                          bool flush, bool merge);
      bool process_allocator_flush(Deserializer &derez);
      void process_allocator_free(Deserializer &derez, AddressSpaceID source);
    protected:
      bool allocate_local_indexes(CustomSerdezID serdez,
            const std::vector<size_t> &sizes,
            const std::set<unsigned> &current_indexes,
                  std::vector<unsigned> &new_indexes);
    public:
      const FieldSpace handle;
      RegionTreeForest *const context;
      RtEvent initialized;
    private:
      mutable LocalLock node_lock;
      std::map<FieldID,FieldInfo> field_infos; // depends on allocation_state
      // Local field sizes
      std::vector<std::pair<size_t,CustomSerdezID> > local_index_infos;
    private:
      // Keep track of the layouts associated with this field space
      // Index them by their hash of their field mask to help
      // differentiate them.
      std::map<LEGION_FIELD_MASK_FIELD_TYPE,LegionList<LayoutDescription*,
                          LAYOUT_DESCRIPTION_ALLOC> > layouts;
    private:
      LegionMap<SemanticTag,SemanticInfo> semantic_info;
      LegionMap<std::pair<FieldID,SemanticTag>,SemanticInfo>
                                                    semantic_field_info;
    private:
      // Track which node is the owner for allocation privileges
      FieldAllocationState allocation_state;
      // For all normal (aka non-local) fields we track which indexes in the 
      // field mask have not been allocated. Only valid on the allocation owner
      FieldMask unallocated_indexes;
      // Use a list here so that we cycle through all the indexes
      // that have been freed before we reuse to avoid false aliasing
      // We may pull things out from the middle though
      std::list<std::pair<unsigned,RtEvent> > available_indexes;
      // Keep track of the nodes with remote copies of field_infos
      mutable std::set<AddressSpaceID> remote_field_infos;
      // An event for recording when we are available for allocation
      // on the owner node in the case we had to send invalidations
      RtEvent pending_field_allocation;
      // Total number of outstanding allocators
      unsigned outstanding_allocators;
      // Total number of outstanding invalidations (owner node only)
      unsigned outstanding_invalidations;
    };
 
    /**
     * \class RegionTreeNode
     * A generic region tree node from which all
     * other kinds of region tree nodes inherit.  Notice
     * that all important analyses are defined on 
     * this kind of node making them general across
     * all kinds of node types.
     */
    class RegionTreeNode : public DistributedCollectable {
    public:
      RegionTreeNode(RegionTreeForest *ctx, FieldSpaceNode *column,
                     RtEvent initialized, RtEvent tree_init, 
                     DistributedID did = 0);
      virtual ~RegionTreeNode(void);
    public:
      virtual void notify_active(ReferenceMutator *mutator);
      virtual void notify_inactive(ReferenceMutator *mutator) = 0;
      virtual void notify_valid(ReferenceMutator *mutator) = 0;
      virtual void notify_invalid(ReferenceMutator *mutator) = 0;
    public:
      static AddressSpaceID get_owner_space(RegionTreeID tid, Runtime *rt);
    public:
      inline LogicalState& get_logical_state(ContextID ctx)
      {
        return *(logical_states.lookup_entry(ctx, this, ctx));
      }
      inline LogicalState* get_logical_state_ptr(ContextID ctx)
      {
        return logical_states.lookup_entry(ctx, this, ctx);
      }
      inline VersionManager& get_current_version_manager(ContextID ctx)
      {
        return *(current_versions.lookup_entry(ctx, this, ctx));
      }
      inline VersionManager* get_current_version_manager_ptr(ContextID ctx)
      {
        return current_versions.lookup_entry(ctx, this, ctx);
      }
    public:
      void attach_semantic_information(SemanticTag tag, AddressSpaceID source,
            const void *buffer, size_t size, bool is_mutable, bool local_only);
      bool retrieve_semantic_information(SemanticTag tag,
           const void *&result, size_t &size, bool can_fail, bool wait_until);
      virtual void send_semantic_request(AddressSpaceID target, 
        SemanticTag tag, bool can_fail, bool wait_until, RtUserEvent ready) = 0;
      virtual void send_semantic_info(AddressSpaceID target, SemanticTag tag,
       const void *buffer, size_t size, bool is_mutable, RtUserEvent ready) = 0;
    public:
      // Logical traversal operations
      void register_logical_user(ContextID ctx,
                                 const LogicalUser &user,
                                 const RegionTreePath &path,
                                 const LogicalTraceInfo &trace_info,
                                 const ProjectionInfo &projection_info,
                                 FieldMask &unopened_field_mask,
                                 FieldMask &already_closed_mask,
                                 FieldMask &disjoint_complete_below,
                                 FieldMask &first_touch_refinement,
                                 FieldMaskSet<RefinementOp> &refinements,
                                 RefinementTracker &refinement_tracker,
                                 std::set<RtEvent> &applied_events,
                                 const bool track_disjoint_complete_below,
                                 const bool check_unversioned);
      void register_local_user(LogicalState &state,
                               const LogicalUser &user,
                               const LogicalTraceInfo &trace_info);
      void add_open_field_state(LogicalState &state, bool arrived,
                                const ProjectionInfo &projection_info,
                                const LogicalUser &user,
                                const FieldMask &open_mask,
                                RegionTreeNode *next_child,
                                std::set<RtEvent> &applied_events);
      void close_logical_node(LogicalCloser &closer,
                              const FieldMask &closing_mask,
                              const bool read_only_close);
      void siphon_logical_children(LogicalCloser &closer,
                                   LogicalState &state,
                                   const FieldMask &closing_mask,
                                   const FieldMask *aliased_children,
                                   bool record_close_operations,
                                   RegionTreeNode *next_child,
                                   FieldMask &open_below,
                                   std::set<RtEvent> &applied_events);
      void siphon_logical_projection(LogicalCloser &closer,
                                     LogicalState &state,
                                     const FieldMask &closing_mask,
                                     const ProjectionInfo &proj_info,
                                     bool record_close_operations,
                                     FieldMask &open_below,
                                     std::set<RtEvent> &applied_events);
      void flush_logical_reductions(LogicalCloser &closer,
                                    LogicalState &state,
                                    FieldMask &reduction_flush_fields,
                                    bool record_close_operations,
                                    RegionTreeNode *next_child,
                                    LegionDeque<FieldState> &states);
      // Note that 'allow_next_child' and 
      // 'record_closed_fields' are mutually exclusive
      void perform_close_operations(LogicalCloser &closer,
                                    const FieldMask &closing_mask,
                                    FieldState &closing_state,
                                    RegionTreeNode *next_child,
                                    bool allow_next_child,
                                    const FieldMask *aliased_children,
                                    bool upgrade_next_child, 
                                    bool read_only_close,
                                    bool overwriting_close,
                                    bool record_close_operations,
                                    bool record_closed_fields,
                                    FieldMask &output_mask); 
      void merge_new_field_state(LogicalState &state, FieldState &new_state);
      void merge_new_field_states(LogicalState &state, 
                                  LegionDeque<FieldState> &new_states);
      void filter_prev_epoch_users(LogicalState &state, const FieldMask &mask);
      void filter_curr_epoch_users(LogicalState &state, const FieldMask &mask,
                                   const bool tracing);
      void filter_disjoint_complete_accesses(LogicalState &state,
                                             const FieldMask &mask);
      void report_uninitialized_usage(Operation *op, unsigned index,
                                      const RegionUsage usage,
                                      const FieldMask &uninitialized,
                                      RtUserEvent reported);
      void record_logical_reduction(LogicalState &state, ReductionOpID redop,
                                    const FieldMask &user_mask);
      void clear_logical_reduction_fields(LogicalState &state,
                                          const FieldMask &cleared_mask);
      void sanity_check_logical_state(LogicalState &state);
      void perform_tree_dominance_analysis(ContextID ctx,
                                           const LogicalUser &user,
                                           const FieldMask &field_mask,
                                           Operation *skip_op = NULL,
                                           GenerationID skip_gen = 0);
      void invalidate_disjoint_complete_tree(ContextID ctx, 
                                        const FieldMask &invalidate_mask,
                                        const bool invalidate_self);
      void register_logical_deletion(ContextID ctx,
                                     const LogicalUser &user,
                                     const FieldMask &check_mask,
                                     const RegionTreePath &path,
                                     const LogicalTraceInfo &trace_info,
                                     FieldMask &already_closed_mask,
                                     std::set<RtEvent> &applied_events,
                                     bool invalidate_tree); 
      void siphon_logical_deletion(LogicalCloser &closer,
                                   LogicalState &state,
                                   const FieldMask &current_mask,
                                   RegionTreeNode *next_child,
                                   FieldMask &open_below,
                                   bool force_close_next,
                                   std::set<RtEvent> &applied_events);
      void record_close_no_dependences(ContextID ctx,
                                       const LogicalUser &user);
    public:
      void migrate_logical_state(ContextID src, ContextID dst, bool merge);
      void migrate_version_state(ContextID src, ContextID dst, 
                                 std::set<RtEvent> &applied, bool merge);
      void pack_logical_state(ContextID ctx, Serializer &rez, 
                              const bool invalidate, 
                              std::vector<DistributedCollectable*> &to_remove);
      void unpack_logical_state(ContextID ctx, Deserializer &derez,
                                AddressSpaceID source);
      void pack_version_state(ContextID ctx, Serializer &rez, 
                              const bool invalidate,
                              std::set<RtEvent> &applied_events, 
                              std::vector<DistributedCollectable*> &to_remove);
      void unpack_version_state(ContextID ctx, Deserializer &derez, 
                                AddressSpaceID source);
    public:
      void initialize_current_state(ContextID ctx);
      void invalidate_current_state(ContextID ctx, bool users_only);
      void invalidate_deleted_state(ContextID ctx, 
                                    const FieldMask &deleted_mask);
      void invalidate_logical_states(void);
    public:
      virtual unsigned get_depth(void) const = 0;
      virtual LegionColor get_color(void) const = 0;
      virtual IndexTreeNode *get_row_source(void) const = 0;
      virtual IndexSpaceExpression* get_index_space_expression(void) const = 0;
      virtual RegionTreeID get_tree_id(void) const = 0;
      virtual RegionTreeNode* get_parent(void) const = 0;
      virtual RegionTreeNode* get_tree_child(const LegionColor c) = 0; 
      virtual bool is_region(void) const = 0;
#ifdef DEBUG_LEGION
      virtual RegionNode* as_region_node(void) const = 0;
      virtual PartitionNode* as_partition_node(void) const = 0;
#else
      inline RegionNode* as_region_node(void) const;
      inline PartitionNode* as_partition_node(void) const;
#endif
      virtual bool visit_node(PathTraverser *traverser) = 0;
      virtual bool visit_node(NodeTraverser *traverser) = 0;
      virtual AddressSpaceID get_owner_space(void) const = 0; 
    public:
      virtual bool are_children_disjoint(const LegionColor c1, 
                                         const LegionColor c2) = 0;
      virtual bool are_all_children_disjoint(void) = 0;
      virtual bool is_complete(void) = 0;
      virtual bool intersects_with(RegionTreeNode *other, 
                                   bool compute = true) = 0;
      virtual bool dominates(RegionTreeNode *other) = 0;
    public:
      virtual size_t get_num_children(void) const = 0;
      virtual void send_node(Serializer &rez, AddressSpaceID target) = 0;
      virtual void print_logical_context(ContextID ctx, 
                                         TreeStateLogger *logger,
                                         const FieldMask &mask) = 0;
      virtual void print_physical_context(ContextID ctx, 
                                          TreeStateLogger *logger,
                                          const FieldMask &mask,
                                  std::deque<RegionTreeNode*> &to_traverse) = 0;
      virtual void print_context_header(TreeStateLogger *logger) = 0;
#ifdef DEBUG_LEGION
    public:
      // These methods are only ever called by a debugger
      virtual void dump_logical_context(ContextID ctx, 
                                        TreeStateLogger *logger,
                                        const FieldMask &mask) = 0;
      virtual void dump_physical_context(ContextID ctx, 
                                         TreeStateLogger *logger,
                                         const FieldMask &mask) = 0;
#endif
    public:
      // Logical helper operations
      template<AllocationType ALLOC, bool RECORD, bool HAS_SKIP, bool TRACK_DOM>
      static FieldMask perform_dependence_checks(const LogicalUser &user, 
          LegionList<LogicalUser, ALLOC> &users, 
          const FieldMask &check_mask, const FieldMask &open_below,
          bool validates_regions, Operation *to_skip = NULL, 
          GenerationID skip_gen = 0);
      template<AllocationType ALLOC>
      static void perform_closing_checks(LogicalCloser &closer,
          LegionList<LogicalUser, ALLOC> &users, 
          const FieldMask &check_mask);
      template<AllocationType ALLOC>
      static void perform_nodep_checks(const LogicalUser &user,
          const LegionList<LogicalUser, ALLOC> &users);
    public:
      inline FieldSpaceNode* get_column_source(void) const 
        { return column_source; }
      void update_creation_set(const ShardMapping &mapping);
    public:
      RegionTreeForest *const context;
      FieldSpaceNode *const column_source;
      RtEvent initialized;
      const RtEvent tree_initialized; // top level tree initialization
    public:
      bool registered;
#ifdef DEBUG_LEGION
    protected:
      bool currently_active; // should be monotonic
#endif
    protected:
      DynamicTable<LogicalStateAllocator> logical_states;
      DynamicTable<VersionManagerAllocator> current_versions;
    protected:
      mutable LocalLock node_lock;
    protected:
      LegionMap<SemanticTag,SemanticInfo> semantic_info;
    };

    /**
     * \class RegionNode
     * Represent a region in a region tree
     */
    class RegionNode : public RegionTreeNode, public LegionHeapify<RegionNode> {
    public:
      struct SemanticRequestArgs : public LgTaskArgs<SemanticRequestArgs> {
      public:
        static const LgTaskID TASK_ID = LG_REGION_SEMANTIC_INFO_REQ_TASK_ID;
      public:
        SemanticRequestArgs(RegionNode *proxy, 
                            SemanticTag t, AddressSpaceID src)
          : LgTaskArgs<SemanticRequestArgs>(implicit_provenance),
            proxy_this(proxy), tag(t), source(src) { }
      public:
        RegionNode *const proxy_this;
        const SemanticTag tag;
        const AddressSpaceID source;
      };
      struct DeferComputeEquivalenceSetArgs : 
        public LgTaskArgs<DeferComputeEquivalenceSetArgs> {
      public:
        static const LgTaskID TASK_ID = LG_DEFER_COMPUTE_EQ_SETS_TASK_ID;
      public:
        DeferComputeEquivalenceSetArgs(RegionNode *proxy, ContextID x,
            InnerContext *c, EqSetTracker *t, const AddressSpaceID ts,
            IndexSpaceExpression *e, const FieldMask &m, 
            const UniqueID id, const AddressSpaceID s, const bool covers);
      public:
        RegionNode *const proxy_this;
        const ContextID ctx;
        InnerContext *const context;
        EqSetTracker *const target;
        const AddressSpaceID target_space;
        IndexSpaceExpression *const expr;
        FieldMask *const mask;
        const UniqueID opid;
        const AddressSpaceID source;
        const RtUserEvent ready;
        const bool expr_covers;
      };
      class InvalidFunctor {
      public:
        InvalidFunctor(RegionNode *n, ReferenceMutator *m)
          : node(n), mutator(m) { }
      public:
        void apply(AddressSpaceID target);
      public:
        RegionNode *const node;
        ReferenceMutator *const mutator;
      };
    public:
      RegionNode(LogicalRegion r, PartitionNode *par, IndexSpaceNode *row_src,
             FieldSpaceNode *col_src, RegionTreeForest *ctx, 
             DistributedID did, RtEvent initialized, RtEvent tree_initialized);
      RegionNode(const RegionNode &rhs);
      virtual ~RegionNode(void);
    public:
      RegionNode& operator=(const RegionNode &rhs);
    public:
      virtual void notify_valid(ReferenceMutator *mutator);
      virtual void notify_invalid(ReferenceMutator *mutator);
      virtual void notify_inactive(ReferenceMutator *mutator);
    public:
      void record_registered(void);
    public:
      bool has_color(const LegionColor p);
      PartitionNode* get_child(const LegionColor p);
      void add_child(PartitionNode *child);
      void remove_child(const LegionColor p);
      void add_tracker(PartitionTracker *tracker);
      void initialize_disjoint_complete_tree(ContextID ctx, const FieldMask &m);
      void refine_disjoint_complete_tree(ContextID ctx, PartitionNode *child,
                                         RefinementOp *refinement, 
                                         const FieldMask &refinement_mask,
                                         std::set<RtEvent> &applied_events);
      bool filter_unversioned_fields(ContextID ctx, TaskContext *context,
                                     const FieldMask &filter_mask,
                                     RegionRequirement &req);
    public:
      virtual unsigned get_depth(void) const;
      virtual LegionColor get_color(void) const;
      virtual IndexTreeNode *get_row_source(void) const;
      virtual IndexSpaceExpression* get_index_space_expression(void) const;
      virtual RegionTreeID get_tree_id(void) const;
      virtual RegionTreeNode* get_parent(void) const;
      virtual RegionTreeNode* get_tree_child(const LegionColor c);
    public:
      virtual bool are_children_disjoint(const LegionColor c1, 
                                         const LegionColor c2);
      virtual bool are_all_children_disjoint(void);
      virtual bool is_region(void) const;
#ifdef DEBUG_LEGION
      virtual RegionNode* as_region_node(void) const;
      virtual PartitionNode* as_partition_node(void) const;
#endif
      virtual AddressSpaceID get_owner_space(void) const;
      static AddressSpaceID get_owner_space(LogicalRegion handle, Runtime *rt);
      virtual bool visit_node(PathTraverser *traverser);
      virtual bool visit_node(NodeTraverser *traverser);
      virtual bool is_complete(void);
      virtual bool intersects_with(RegionTreeNode *other, bool compute = true);
      virtual bool dominates(RegionTreeNode *other);
      virtual size_t get_num_children(void) const;
      virtual void send_node(Serializer &rez, AddressSpaceID target);
      static void handle_node_creation(RegionTreeForest *context,
                            Deserializer &derez, AddressSpaceID source);
    public:
      virtual void send_semantic_request(AddressSpaceID target, 
           SemanticTag tag, bool can_fail, bool wait_until, RtUserEvent ready);
      virtual void send_semantic_info(AddressSpaceID target, SemanticTag tag,
          const void *buffer, size_t size, bool is_mutable, RtUserEvent ready);
      void process_semantic_request(SemanticTag tag, AddressSpaceID source,
                            bool can_fail, bool wait_until, RtUserEvent ready);
      static void handle_semantic_request(RegionTreeForest *forest,
                                   Deserializer &derez, AddressSpaceID source);
      static void handle_semantic_info(RegionTreeForest *forest,
                                   Deserializer &derez, AddressSpaceID source);
    public:
      static void handle_top_level_request(RegionTreeForest *forest,
                                   Deserializer &derez, AddressSpaceID source);
      static void handle_top_level_return(RegionTreeForest *forest,
                                   Deserializer &derez, AddressSpaceID source);
    public:
      // Logging calls
      virtual void print_logical_context(ContextID ctx, 
                                         TreeStateLogger *logger,
                                         const FieldMask &mask);
      virtual void print_physical_context(ContextID ctx, 
                                          TreeStateLogger *logger,
                                          const FieldMask &mask,
                                      std::deque<RegionTreeNode*> &to_traverse);
      virtual void print_context_header(TreeStateLogger *logger);
      void print_logical_state(LogicalState &state,
                               const FieldMask &capture_mask,
                               FieldMaskSet<PartitionNode> &to_traverse,
                               TreeStateLogger *logger);
#ifdef DEBUG_LEGION
    public:
      // These methods are only ever called by a debugger
      virtual void dump_logical_context(ContextID ctx, 
                                        TreeStateLogger *logger,
                                        const FieldMask &mask);
      virtual void dump_physical_context(ContextID ctx, 
                                         TreeStateLogger *logger,
                                         const FieldMask &mask);
#endif
    public:
      // Support for refinements and versioning
      void update_disjoint_complete_tree(ContextID ctx, RefinementOp *op,
                                         const FieldMask &refinement_mask,
                                         FieldMask &refined_partition,
                                         std::set<RtEvent> &applied_events);
      void initialize_versioning_analysis(ContextID ctx, EquivalenceSet *set,
                    const FieldMask &mask, std::set<RtEvent> &applied_events);
      void initialize_nonexclusive_virtual_analysis(ContextID ctx,
                                  const FieldMask &mask,
                                  const FieldMaskSet<EquivalenceSet> &eq_sets,
                                  std::set<RtEvent> &applied_events);
      void perform_versioning_analysis(ContextID ctx, 
                                       InnerContext *parent_ctx,
                                       VersionInfo *version_info,
                                       const FieldMask &version_mask,
                                       const UniqueID opid, 
                                       const AddressSpaceID original_source,
                                       std::set<RtEvent> &ready_events);
      void compute_equivalence_sets(ContextID ctx,
                                    InnerContext *parent_ctx,
                                    EqSetTracker *target,
                                    const AddressSpaceID target_space,
                                    IndexSpaceExpression *expr,
                                    const FieldMask &mask,
                                    const UniqueID opid,
                                    const AddressSpaceID original_source,
                                    std::set<RtEvent> &ready_events,
                                    const bool downward_only,
                                    const bool expr_covers);
      static void handle_deferred_compute_equivalence_sets(const void *args);
      void invalidate_refinement(ContextID ctx, const FieldMask &mask,
                                 bool self, InnerContext &source_context,
                                 std::set<RtEvent> &applied_events, 
                                 std::vector<EquivalenceSet*> &to_release,
                                 bool nonexclusive_virtual_root = false);
      void record_refinement(ContextID ctx, EquivalenceSet *set, 
                             const FieldMask &mask,
                             std::set<RtEvent> &applied_eventssymbolic);
      void propagate_refinement(ContextID ctx, PartitionNode *child,
                                const FieldMask &mask,
                                std::set<RtEvent> &applied_events);
    public:
      void find_open_complete_partitions(ContextID ctx,
                                         const FieldMask &mask,
                    std::vector<LogicalPartition> &partitions);
    public:
      const LogicalRegion handle;
      PartitionNode *const parent;
      IndexSpaceNode *const row_source;
    protected:
      std::map<LegionColor,PartitionNode*> color_map;
      std::list<PartitionTracker*> partition_trackers;
#ifdef DEBUG_LEGION
      bool currently_valid;
#endif
    };

    /**
     * \class PartitionNode
     * Represent an instance of a partition in a region tree.
     */
    class PartitionNode : public RegionTreeNode, 
                          public LegionHeapify<PartitionNode> {
    public:
      struct SemanticRequestArgs : public LgTaskArgs<SemanticRequestArgs> {
      public:
        static const LgTaskID TASK_ID = LG_PARTITION_SEMANTIC_INFO_REQ_TASK_ID;
      public:
        SemanticRequestArgs(PartitionNode *proxy,
                            SemanticTag t, AddressSpaceID src)
          : LgTaskArgs<SemanticRequestArgs>(implicit_provenance),
            proxy_this(proxy), tag(t), source(src) { }
      public:
        PartitionNode *const proxy_this;
        const SemanticTag tag;
        const AddressSpaceID source;
      };
    public:
      PartitionNode(LogicalPartition p, RegionNode *par, 
                    IndexPartNode *row_src, FieldSpaceNode *col_src,
                    RegionTreeForest *ctx, RtEvent init, RtEvent tree);
      PartitionNode(const PartitionNode &rhs);
      virtual ~PartitionNode(void);
    public:
      PartitionNode& operator=(const PartitionNode &rhs);
    public:
      virtual void notify_valid(ReferenceMutator *mutator);
      virtual void notify_invalid(ReferenceMutator *mutator);
      virtual void notify_inactive(ReferenceMutator *mutator);
    public:
      void record_registered(void);
    public:
      bool has_color(const LegionColor c);
      RegionNode* get_child(const LegionColor c);
      void add_child(RegionNode *child);
    public:
      virtual unsigned get_depth(void) const;
      virtual LegionColor get_color(void) const;
      virtual IndexTreeNode *get_row_source(void) const;
      virtual IndexSpaceExpression* get_index_space_expression(void) const;
      virtual RegionTreeID get_tree_id(void) const;
      virtual RegionTreeNode* get_parent(void) const;
      virtual RegionTreeNode* get_tree_child(const LegionColor c);
    public:
      virtual bool are_children_disjoint(const LegionColor c1, 
                                         const LegionColor c2);
      virtual bool are_all_children_disjoint(void);
      virtual bool is_region(void) const;
#ifdef DEBUG_LEGION
      virtual RegionNode* as_region_node(void) const;
      virtual PartitionNode* as_partition_node(void) const;
#endif
      virtual AddressSpaceID get_owner_space(void) const;
      static AddressSpaceID get_owner_space(LogicalPartition handle, 
                                            Runtime *runtime);
      virtual bool visit_node(PathTraverser *traverser);
      virtual bool visit_node(NodeTraverser *traverser);
      virtual bool is_complete(void);
      virtual bool intersects_with(RegionTreeNode *other, bool compute = true);
      virtual bool dominates(RegionTreeNode *other);
      virtual size_t get_num_children(void) const;
      virtual void send_node(Serializer &rez, AddressSpaceID target);
    public:
      virtual void send_semantic_request(AddressSpaceID target, 
           SemanticTag tag, bool can_fail, bool wait_until, RtUserEvent ready);
      virtual void send_semantic_info(AddressSpaceID target, SemanticTag tag,
          const void *buffer, size_t size, bool is_mutable, RtUserEvent ready);
      void process_semantic_request(SemanticTag tag, AddressSpaceID source,
                            bool can_fail, bool wait_until, RtUserEvent ready);
      static void handle_semantic_request(RegionTreeForest *forest,
                                   Deserializer &derez, AddressSpaceID source);
      static void handle_semantic_info(RegionTreeForest *forest,
                                   Deserializer &derez, AddressSpaceID source);
    public:
      void update_disjoint_complete_tree(ContextID ctx, RefinementOp *op,
                                         const FieldMask &refinement_mask,
                                         std::set<RtEvent> &applied_events);
      void compute_equivalence_sets(ContextID ctx,
                                    InnerContext *context,
                                    EqSetTracker *target,
                                    const AddressSpaceID target_space,
                                    IndexSpaceExpression *expr,
                                    const FieldMask &mask,
                                    const UniqueID opid,
                                    const AddressSpaceID source,
                                    std::set<RtEvent> &ready_events,
                                    const bool downward_only,
                                    const bool expr_covers);
      void invalidate_refinement(ContextID ctx, const FieldMask &mask,
                                 std::set<RtEvent> &applied_events,
                                 std::vector<EquivalenceSet*> &to_release,
                                 InnerContext &source_context);
      void propagate_refinement(ContextID ctx, RegionNode *child,
                                const FieldMask &mask,
                                std::set<RtEvent> &applied_events);
      void propagate_refinement(ContextID ctx, 
                                const std::vector<RegionNode*> &children,
                                const FieldMask &mask,
                                std::set<RtEvent> &applied_events);
    public:
      // Logging calls
      virtual void print_logical_context(ContextID ctx, 
                                         TreeStateLogger *logger,
                                         const FieldMask &mask);
      virtual void print_physical_context(ContextID ctx, 
                                          TreeStateLogger *logger,
                                          const FieldMask &mask,
                                      std::deque<RegionTreeNode*> &to_traverse);
      virtual void print_context_header(TreeStateLogger *logger);
      void print_logical_state(LogicalState &state,
                               const FieldMask &capture_mask,
                               FieldMaskSet<RegionNode> &to_traverse,
                               TreeStateLogger *logger);
#ifdef DEBUG_LEGION
    public:
      // These methods are only ever called by a debugger
      virtual void dump_logical_context(ContextID ctx, 
                                        TreeStateLogger *logger,
                                        const FieldMask &mask);
      virtual void dump_physical_context(ContextID ctx, 
                                         TreeStateLogger *logger,
                                         const FieldMask &mask);
#endif
    public:
      const LogicalPartition handle;
      RegionNode *const parent;
      IndexPartNode *const row_source;
    protected:
      std::map<LegionColor,RegionNode*> color_map;
    }; 

    // some inline implementations

    //--------------------------------------------------------------------------
    /*static*/ inline bool RegionTreeForest::compare_expressions(
                           IndexSpaceExpression *one, IndexSpaceExpression *two)
    //--------------------------------------------------------------------------
    {
      return (one->expr_id < two->expr_id);
    }
#ifndef DEBUG_LEGION
    //--------------------------------------------------------------------------
    inline IndexSpaceNode* IndexTreeNode::as_index_space_node(void)
    //--------------------------------------------------------------------------
    {
      return static_cast<IndexSpaceNode*>(this);
    }

    //--------------------------------------------------------------------------
    inline IndexPartNode* IndexTreeNode::as_index_part_node(void)
    //--------------------------------------------------------------------------
    {
      return static_cast<IndexPartNode*>(this);
    }

    //--------------------------------------------------------------------------
    inline RegionNode* RegionTreeNode::as_region_node(void) const
    //--------------------------------------------------------------------------
    {
      return static_cast<RegionNode*>(const_cast<RegionTreeNode*>(this));
    }

    //--------------------------------------------------------------------------
    inline PartitionNode* RegionTreeNode::as_partition_node(void) const
    //--------------------------------------------------------------------------
    {
      return static_cast<PartitionNode*>(const_cast<RegionTreeNode*>(this));
    }
#endif

  }; // namespace Internal
}; // namespace Legion

#endif // __LEGION_REGION_TREE_H__

// EOF
<|MERGE_RESOLUTION|>--- conflicted
+++ resolved
@@ -3266,15 +3266,9 @@
       virtual bool find_interfering_children_kd(IndexSpaceExpression *expr,
                  std::vector<LegionColor> &colors, bool local_only = false) = 0;
     public:
-<<<<<<< HEAD
       static void handle_disjointness_computation(const void *args, 
                                                   RegionTreeForest *forest);
-      static void handle_disjointness_test(IndexPartNode *parent,
-                                           IndexSpaceNode *left,
-                                           IndexSpaceNode *right);
-=======
       static void handle_disjointness_test(const void *args);
->>>>>>> ce128c87
     public:
       virtual bool send_node(AddressSpaceID target, RtEvent done,
                              RtEvent &send_precondition,
