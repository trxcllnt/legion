/* Copyright 2018 Stanford University, NVIDIA Corporation
 *
 * Licensed under the Apache License, Version 2.0 (the "License");
 * you may not use this file except in compliance with the License.
 * You may obtain a copy of the License at
 *
 *     http://www.apache.org/licenses/LICENSE-2.0
 *
 * Unless required by applicable law or agreed to in writing, software
 * distributed under the License is distributed on an "AS IS" BASIS,
 * WITHOUT WARRANTIES OR CONDITIONS OF ANY KIND, either express or implied.
 * See the License for the specific language governing permissions and
 * limitations under the License.
 */

#ifndef __LEGION_MAPPING_H__
#define __LEGION_MAPPING_H__

#include "legion/legion_types.h"
#include "legion/legion_constraint.h"
#include "legion.h"
#include "realm/profiling.h"

#include <iostream>

namespace Legion {
  namespace Mapping { 

    /**
     * \class PhysicalInstance
     * The PhysicalInstance class provides an interface for
     * garnering information about physical instances 
     * throughout the mapping interface. Mappers can discover
     * information about physical instances such as their
     * location, layout, and validity of data. Mappers can
     * make copies of these objects and store them permanently
     * in their state, but must be prepared that the validity
     * of field data can change under such circumstances.
     * The instance itself can actually be garbage collected.
     * Methods are provided for detecting such cases.
     */
    class PhysicalInstance {
    public:
      PhysicalInstance(void);
      PhysicalInstance(const PhysicalInstance &rhs);
      ~PhysicalInstance(void);
    public:
      PhysicalInstance& operator=(const PhysicalInstance &rhs); 
    public:
      bool operator<(const PhysicalInstance &rhs) const;
      bool operator==(const PhysicalInstance &rhs) const;
      bool operator!=(const PhysicalInstance &rhs) const;
    public:
      // Get the location of this physical instance
      Memory get_location(void) const;
      unsigned long get_instance_id(void) const;
      size_t get_instance_size(void) const;
      // Adds all fields that exist in instance to 'fields', unless
      //  instance is virtual
      void get_fields(std::set<FieldID> &fields) const;
    public:
      LogicalRegion get_logical_region(void) const;
      LayoutConstraintID get_layout_id(void) const;
    public:
      // See if our instance still exists or if it has been
      // garbage collected, this is just a sample, using the
      // acquire methods provided by the mapper_rt interface
      // can prevent it from being collected during the
      // lifetime of a mapper call.
      bool exists(bool strong_test = false) const;
      bool is_normal_instance(void) const;
      bool is_virtual_instance(void) const;
      bool is_reduction_instance(void) const;
      bool is_external_instance(void) const;
    public:
      bool has_field(FieldID fid) const;
      void has_fields(std::map<FieldID,bool> &fids) const;
      void remove_space_fields(std::set<FieldID> &fids) const;
    public:
      // Use these to specify the fields for which this instance
      // should be used. It is optional to specify this and is only
      // necessary to disambiguate which fields should be used when
      // multiple selected instances have the same field(s).
      void add_use_field(FieldID fid);
      void add_use_fields(const std::set<FieldID> &fids);
    public:
      // Check to see if a whole set of constraints are satisfied
      bool entails(const LayoutConstraintSet &constraint_set) const;
      // Check to see if individual constraints are satisfied
      bool entails(const SpecializedConstraint &constraint) const;   
      bool entails(const MemoryConstraint &constraint) const;
      bool entails(const OrderingConstraint &constraint) const;
      bool entails(const SplittingConstraint &constraint) const;
      bool entails(const FieldConstraint &constraint) const;
      bool entails(const DimensionConstraint &constraint) const;
      bool entails(const AlignmentConstraint &constraint) const;
      bool entails(const OffsetConstraint &constraint) const;
      bool entails(const PointerConstraint &constraint) const;
    public:
      static PhysicalInstance get_virtual_instance(void);
    protected:
      FRIEND_ALL_RUNTIME_CLASSES
      // Only the runtime can make an instance like this
      PhysicalInstance(PhysicalInstanceImpl impl);
    protected:   
      PhysicalInstanceImpl impl;
      friend std::ostream& operator<<(std::ostream& os,
				      const PhysicalInstance& p);
    };

    /**
     * \class MapperEvent
     * A mapper event is a mechanism through which mappers
     * are allowed to preempt a mapper call until a later
     * time when the mapper is ready to resume execution 
     */
    class MapperEvent {
    public:
      MapperEvent(void)
        : impl(Internal::RtUserEvent::NO_RT_USER_EVENT) { }
      FRIEND_ALL_RUNTIME_CLASSES
    public:
      inline bool exists(void) const { return impl.exists(); }
      inline bool operator==(const MapperEvent &rhs) const 
        { return (impl.id == rhs.impl.id); }
      inline bool operator<(const MapperEvent &rhs) const
        { return (impl.id < rhs.impl.id); }
    private:
      Internal::RtUserEvent impl;
    };

    namespace ProfilingMeasurements {
      // import all the Realm measurements into this namespace too
      using namespace Realm::ProfilingMeasurements;

      struct RuntimeOverhead {
	static const ProfilingMeasurementID ID = PMID_RUNTIME_OVERHEAD;
        RuntimeOverhead(void);
	// application, runtime, wait times all reported in nanoseconds
	long long application_time;  // time spent in application code
	long long runtime_time;      // time spent in runtime code
	long long wait_time;         // time spent waiting
      };
    };

    /**
     * \class ProfilingRequest
     * This definition shadows the Realm version, since it's the job of the
     * Legion runtime to handle the actual callback part (and to divert any
     * measurement requests not known to Realm)
     */
    class ProfilingRequest {
    public:
      ProfilingRequest(void);
      ~ProfilingRequest(void);

      template <typename T>
      inline ProfilingRequest &add_measurement(void);

      inline bool empty(void) const;

    protected:
      FRIEND_ALL_RUNTIME_CLASSES
      void populate_realm_profiling_request(Realm::ProfilingRequest& req);

      std::set<ProfilingMeasurementID> requested_measurements;
    };

    /**
     * \class ProfilingResponse
     * Similarly, the profiling response wraps around the Realm version so
     * that it can handle non-Realm measurements
     */
    class ProfilingResponse {
    public:
      // default constructor used because this appears in the
      //  {...}ProfilingInfo structs below
      ProfilingResponse(void);
      ~ProfilingResponse(void);

      // even if a measurement was requested, it may not have been performed -
      //  use this to check
      template <typename T>
      inline bool has_measurement(void) const;

      // extracts a measurement (if available), returning a dynamically
      //  allocated result - caller should delete it when done
      template <typename T>
      inline T *get_measurement(void) const;

      template <typename T>
      inline bool get_measurement(T& result) const;

    protected:
      FRIEND_ALL_RUNTIME_CLASSES
      void attach_realm_profiling_response(
          const Realm::ProfilingResponse& resp);
      void attach_overhead(
          ProfilingMeasurements::RuntimeOverhead *overhead);

      const Realm::ProfilingResponse *realm_resp;
      ProfilingMeasurements::RuntimeOverhead *overhead;
    };

    /**
     * \struct TaskGeneratorArguments
     * This structure defines the arguments that will be passed to a 
     * task generator variant from a call to find_or_create_variant
     * if the no variant could be found. The task generator function 
     * will then be expected to generate one or more variants and 
     * register them with the runtime. The first variant registered
     * will be the one that the runtime will use to satisfy the
     * mapper request.
     */
    struct TaskGeneratorArguments {
    public:
      TaskID                            task_id;
      MapperID                          mapper_id;
      ExecutionConstraintSet            execution_constraints;
      TaskLayoutConstraintSet           layout_constraints;
    };

    /**
     * \class Mapper
     * This class is a pure virtual class that defines the mapper interface.
     * Every mapper must be derived from this class and implement all of
     * the virtual methods declared in this class.
     */
    class Mapper {
    public:
      Mapper(MapperRuntime *rt);
      virtual ~Mapper(void);
    public:
      MapperRuntime *const runtime; 
    public:
      /**
       ** ----------------------------------------------------------------------
       *  Get Mapper Name 
       * ----------------------------------------------------------------------
       *  Specify a name that the runtime can use for referring to this
       *  mapper. This will primarily be used for providing helpful
       *  error messages so semantically meaningful names are encouraged.
       *  This mapper call must be immutable as it may be made before the
       *  synchronization model has been chosen.
       */
      virtual const char* get_mapper_name(void) const = 0;
    public:
      /**
       * ----------------------------------------------------------------------
       *  Get Mapper Synchronization Model 
       * ----------------------------------------------------------------------
       * Specify the mapper synchronization model. The concurrent mapper model 
       * will alternatively allow mapper calls to be performed at the same time 
       * and will rely on the mapper to lock itself to protect access to shared 
       * data. If the mapper is locked when performing a utility call, it may
       * be automatically unlocked and locked around the utility call. The 
       * serialized model will guarantee that all mapper calls are performed 
       * atomically with respect to each other unless they perform a utility 
       * call when the mapper has indicated that it is safe to permit 
       * re-entrant mapper call(s) in the process of performing the utility 
       * call. The reentrant version of the serialized mapper model will 
       * default to allowing reentrant calls to the mapper context. The 
       * non-reentrant version will default to not allowing reentrant calls.
       */
      enum MapperSyncModel {
        CONCURRENT_MAPPER_MODEL,
        SERIALIZED_REENTRANT_MAPPER_MODEL,
        SERIALIZED_NON_REENTRANT_MAPPER_MODEL,
      };
      virtual MapperSyncModel get_mapper_sync_model(void) const = 0;
    public: // Task mapping calls
      /**
       * ----------------------------------------------------------------------
       *  Select Task Options
       * ----------------------------------------------------------------------
       * This mapper call happens immediately after the task is launched
       * and before any other stages of the pipeline. This gives the mapper
       * control over the execution of this task before the runtime puts it
       * in the task pipeline. Below are the fields of the TaskOptions
       * struct and their semantics.
       *
       * target_proc default:local processor
       *     This field will only be obeyed by single task launches. It 
       *     sets the initial processor where the task will be sent after
       *     dependence analysis if the task is to be eagerly evaluated.
       *     Index space tasks will invoke slice_domain to determine where
       *     its components should be sent.
       *
       * inline_task default:false
       *     Specify whether this task should be inlined directly into the
       *     parent task using the parent task's regions. If the regions
       *     are not already mapped, they will be re-mapped and the task
       *     will be executed on the local processor. The mapper should
       *     select an alternative call to the select_inline_variant call
       *     to select the task variant to be used.
       *
       * spawn_task default:false
       *     This field is inspired by Cilk and has equivalent semantics.
       *     If a task is spawned, then it becomes eligible for stealing,
       *     otherwise it will traverse the task pipeline as directed by
       *     the mapper. The one deviation from Cilk stealing is that 
       *     stealing in Legion is managed by the mappers instead of
       *     implicitly by the Legion runtime.
       *
       * map_locally default:false
       *     Tasks have the option of either being mapped on 
       *     the processor on which they were created or being mapped
       *     on their ultimate destination processor.  Mapping on the
       *     local processor where the task was created can be
       *     more efficient in some cases since it requires less
       *     meta-data movement by the runtime, but can also be
       *     subject to having an incomplete view of the destination
       *     memories during the mapping process.  In general a task
       *     should only be mapped locally if it is a leaf task as
       *     the runtime will need to move the meta-data for a task
       *     anyway if it is going to launch sub-tasks.  Note that
       *     deciding to map a task locally disqualifies that task
       *     from being stolen as it will have already been mapped
       *     once it enters the ready queue.
       *
       * replicate default:false
       *     Enable replication of the individual tasks for this
       *     operation. This is useful for performing redundant
       *     computation to avoid communication. There are 
       *     requirements on the properties of replicated tasks
       *     and how they are mapped. Replicated tasks are not
       *     allowed to have reduction-only privileges. Furthermore
       *     the mapper must map any regions with write privileges
       *     for different copies of the task to different instances.
       *
       * parent_priority default:current
       *     If the mapper for the parent task permits child
       *     operations to mutate the priority of the parent task
       *     then the mapper can use this field to alter the 
       *     priority of the parent task
       */
      struct TaskOptions {
        Processor                              initial_proc; // = current
        bool                                   inline_task;  // = false
<<<<<<< HEAD
        bool                                   stealable;    // = false
=======
        bool                                   stealable;   // = false
        bool                                   replicable;  // = false
>>>>>>> a57425c6
        bool                                   map_locally;  // = false
        bool                                   memoize;  // = false
        bool                                   replicate;    // = false
        TaskPriority                           parent_priority; // = current
      };
      //------------------------------------------------------------------------
      virtual void select_task_options(const MapperContext    ctx,
                                       const Task&            task,
                                             TaskOptions&     output) = 0;
      //------------------------------------------------------------------------

      /**
       * ----------------------------------------------------------------------
       *  Premap Task 
       * ----------------------------------------------------------------------
       * This mapper call is only invoked for tasks which either explicitly
       * requested it by setting 'premap_task' in the 'select_task_options'
       * mapper call or by having a region requirement which needs to be 
       * premapped (e.g. an in index space task launch with an individual
       * region requirement with READ_WRITE EXCLUSIVE privileges that all
       * tasks must share). The mapper is told the indicies of which 
       * region requirements need to be premapped in the 'must_premap' set.
       * All other regions can be optionally mapped. The mapper is given
       * a vector containing sets of valid PhysicalInstances (if any) for
       * each region requirement.
       *
       * The mapper performs the premapping by filling in premapping at
       * least all the required premapped regions and indicates all premapped
       * region indicies in 'premapped_region'. For each region requirement
       * the mapper can specify a ranking of PhysicalInstances to re-use
       * in 'chosen_ranking'. This can optionally be left empty. The mapper
       * can also specify constraints on the creation of a physical instance
       * in 'layout_constraints'. Finally, the mapper can force the creation
       * of a new instance if an write-after-read dependences are detected
       * on existing physical instances by enabling the WAR optimization.
       * All vector data structures are size appropriately for the number of
       * region requirements in the task.
       */
      struct PremapTaskInput {
        std::map<unsigned,std::vector<PhysicalInstance> >  valid_instances;
      };
      struct PremapTaskOutput {
        Processor                                          new_target_proc;
        std::map<unsigned,std::vector<PhysicalInstance> >  premapped_instances;
      };
      //------------------------------------------------------------------------
      virtual void premap_task(const MapperContext      ctx,
                               const Task&              task, 
                               const PremapTaskInput&   input,
                               PremapTaskOutput&        output) = 0; 
      //------------------------------------------------------------------------

      /**
       * ----------------------------------------------------------------------
       *  Slice Domain 
       * ----------------------------------------------------------------------
       * Instead of needing to map an index space of tasks as a single
       * domain, Legion allows index space of tasks to be decomposed
       * into smaller sets of tasks that are mapped in parallel on
       * different processors. To achieve this, the domain of the
       * index space task launch must be sliced into subsets of points
       * and distributed to the different processors which will actually
       * run the tasks. Decomposing arbitrary domains in a way that
       * matches the target architecture is clearly a mapping decision.
       * Slicing the domain can be done recursively to match the 
       * hierarchical nature of modern machines. By setting the
       * 'recurse' field on a DomainSlice struct to true, the runtime
       * will invoke slice_domain again on the destination node.
       * It is acceptable to return a single slice consisting of the
       * entire domain, but this will guarantee that all points in 
       * an index space will map on the same node. The mapper can 
       * request that the runtime check the correctness of the slicing
       * (e.g. each point is in exactly one slice) dynamically by setting
       * the 'verify_correctness' flag. Note that verification can be
       * expensive and should only be used in testing or rare cases.
       */
      struct TaskSlice {
      public:
        TaskSlice(void) : domain_is(IndexSpace::NO_SPACE), 
          domain(Domain::NO_DOMAIN), proc(Processor::NO_PROC), 
          recurse(false), stealable(false) { }
        TaskSlice(const Domain &d, Processor p, bool r, bool s)
          : domain_is(IndexSpace::NO_SPACE), domain(d), 
            proc(p), recurse(r), stealable(s) { }
        TaskSlice(IndexSpace is, Processor p, bool r, bool s)
          : domain_is(is), domain(Domain::NO_DOMAIN),
            proc(p), recurse(r), stealable(s) { }
      public:
        IndexSpace                              domain_is;
        Domain                                  domain;
        Processor                               proc;
        bool                                    recurse;
        bool                                    stealable;
      };
      struct SliceTaskInput {
        IndexSpace                             domain_is;
        Domain                                 domain;
        IndexSpace                             sharding_is;
      };
      struct SliceTaskOutput {
        std::vector<TaskSlice>                 slices;
        bool                                   verify_correctness; // = false
      };
      //------------------------------------------------------------------------
      virtual void slice_task(const MapperContext      ctx,
                              const Task&              task, 
                              const SliceTaskInput&    input,
                                    SliceTaskOutput&   output) = 0;
      //------------------------------------------------------------------------

      /**
       * ----------------------------------------------------------------------
       *  Map Task 
       * ----------------------------------------------------------------------
       * The map task call is performed on every task which is eagerly
       * (as opposed to lazily) executed and has all its input already
       * eagerly executed. The call provides a set of physical instances
       * which can be used for each of the different region requirements
       * for the task. The mapper has the repsonsibility of filling in a
       * ranking of physical instances to re-use for each region requirement
       * in 'chosen_ranking'. The mapper can also specify what layout
       * constraints to use in creating a new physical instance in the 
       * 'layout_constraints' set for each region requirement. Finally,
       * the mapper can see if the write-after-read optimization should
       * be enforced on each individual region requirement by using the
       * 'enable_WAR_optimization' vector.
       *
       * The runtime will then attempt to map physical regions for each
       * region requirement based on these constraints. If the runtime
       * succeeds it will progress through the ranking of task variant
       * IDs in 'variant_ranking' in order to find a variant of the task
       * to run. If no variant can be found in the 'target_ranking'
       * that has all its constraints satisfied, the runtime will also
       * proceed ot check any other variants for the given task kind.
       * If none succeed the mapping will fail. The mapper can also
       * request that it be notified of the ultimate mapping results
       * of the task by setting the 'report_mapping' flag to true.
       *
       * The 'additional_procs' field allows the mapper to indicate that
       * this task can actually be executed on one of a set of processors
       * in addition to the target processor. All the processors in 
       * 'additional_procs' must be of the same kind as the target
       * processor as the target processor and be capable of seeing the
       * memories where the physical instances of the mapped task are
       * located or the runtime will silently omit these processors
       * from consideration. The task will be run on the first of these
       * processors or the target processor that become available.
       * The mapper can influence the priority of the task by setting
       * the 'task_priority' field. Negative priorities are lower and
       * positive priorities are higher.
       *
       * The mapper can also request profiling information about this
       * task as part of its execution. The mapper can specify a task
       * profiling request set in 'task_prof_requests' for profiling
       * statistics about the execution of the task. The mapper can
       * also ask for profiling information for the copies generated
       * as part of the mapping of the task through the 
       * 'copy_prof_requests' field.
       */
      struct MapTaskInput {
        std::vector<std::vector<PhysicalInstance> > valid_instances;
        std::vector<unsigned>                       premapped_regions;
      };
      struct MapTaskOutput {
        std::vector<std::vector<PhysicalInstance> > chosen_instances; 
        std::vector<Processor>                      target_procs;
        VariantID                                   chosen_variant; // = 0 
        ProfilingRequest                            task_prof_requests;
        ProfilingRequest                            copy_prof_requests;
        TaskPriority                                task_priority;  // = 0
        TaskPriority                                profiling_priority; // = 0
        bool                                        postmap_task; // = false
      };
      //------------------------------------------------------------------------
      virtual void map_task(const MapperContext      ctx,
                            const Task&              task,
                            const MapTaskInput&      input,
                                  MapTaskOutput&     output) = 0;
      //------------------------------------------------------------------------


      /**
       * ----------------------------------------------------------------------
       *  Map Replicate Task 
       * ----------------------------------------------------------------------
       * This mapper call is invoked instead of map_task to map multiple copies
       * of a single task to run in parallel and generate multiple functionally
       * equivalent copies of the output data in different locations. It is
       * the responsibility of the mapper to ensure that each task gets assigned
       * to exactly one processor and each copy of the task gets assigned to 
       * a different processor. The mapper must also guarantee that any region
       * requirements with write privileges be mapped to different physical
       * instances for each copy of the task. The runtime will check all these
       * invariants in debug mode or if safe mapping is enabled.
       *
       * The mapper can also choose to make this a control replicated version
       * of this task by filling in the 'control_replicate' map. This will make
       * all the copies of the task work together as though they were one
       * logical version of the task rather than having them all execute
       * independently. The vector should be exactly the same size as the 
       * vector of task_mappings if it is not empty
       */
      struct MapReplicateTaskOutput {
        std::vector<MapTaskOutput>                      task_mappings;
        std::vector<Processor>                          control_replication_map;
      };
      //------------------------------------------------------------------------
      virtual void map_replicate_task(const MapperContext      ctx,
                                      const Task&              task,
                                      const MapTaskInput&      input,
                                      const MapTaskOutput&     default_output,
                                      MapReplicateTaskOutput&  output) = 0;
      //------------------------------------------------------------------------

      /**
       * ----------------------------------------------------------------------
       *  Select Task Variant 
       * ----------------------------------------------------------------------
       * This mapper call will only invoked if a task selected to be inlined.
       * If there is only one choice for the task variant the runtime will 
       * not invoke this method. However, if there are multiple valid variants
       * for this task given the processor and parent task physical regions,
       * then this call will be invoked to select the correct variant.
       */
      struct SelectVariantInput {
        Processor                                       processor;
        std::vector<std::vector<PhysicalInstance> >     chosen_instances;
      };
      struct SelectVariantOutput {
        VariantID                                       chosen_variant;
      };
      //------------------------------------------------------------------------
      virtual void select_task_variant(const MapperContext          ctx,
                                       const Task&                  task,
                                       const SelectVariantInput&    input,
                                             SelectVariantOutput&   output) = 0;
      //------------------------------------------------------------------------

      /**
       * ----------------------------------------------------------------------
       *  Postmap Task 
       * ----------------------------------------------------------------------
       * This call will only be invoked if the postmap_task field was set
       * in the 'select_task_options' call. The postmap task call gives the
       * mapper the option to create additional copies of the output in 
       * different memories. The mapper is told about the mapped regions for
       * each of the different region requirements for the task in 
       * 'mapped_regions', as well of any currently valid physical instances
       * for those regions in the set of 'valid_instances' for each region
       * requirement. The mapper then specifies the desired number of copies
       * of each region requirement that it wants to generate in the 
       * 'copy_count' vector. Setting this count to 0 will prevent any copies 
       * from being made. The runtime will first walk through the list of 
       * physical instances in 'chosen_ranking' and issue copies to the target 
       * physical instances for each region requirement. The runtime will
       * continue issuing copies until the copy count has been met. If the
       * copy count has still not been satisfied, the runtime will progress
       * through the layout constraints until either it has met the copy
       * count or the requested number of physical instances in the target
       * memories have been created.
       */
      struct PostMapInput {
        std::vector<std::vector<PhysicalInstance> >     mapped_regions;
        std::vector<std::vector<PhysicalInstance> >     valid_instances;
      };
      struct PostMapOutput {
        std::vector<std::vector<PhysicalInstance> >     chosen_instances;
      };
      //------------------------------------------------------------------------
      virtual void postmap_task(const MapperContext      ctx,
                                const Task&              task,
                                const PostMapInput&      input,
                                      PostMapOutput&     output) = 0;
      //------------------------------------------------------------------------

      /**
       * ----------------------------------------------------------------------
       *  Select Task Sources 
       * ----------------------------------------------------------------------
       * The rank copy sources mapper call allows for the mapper to 
       * select a ranking of potential source physical instances when
       * making a copy to a new physical instance. The mapper is given
       * the 'target_instance' and the set of 'source_instances' and
       * asked to provide the 'chosen_ranking' of the physical instances.
       * The runtime will issue copies from unranking instances in an
       * undefined order until all fields have valid data. The
       * 'region_req_index' field indicates the index of the region
       * requirement for which this copy is being requested.
       */
      struct SelectTaskSrcInput {
        PhysicalInstance                        target;
        std::vector<PhysicalInstance>           source_instances;
        unsigned                                region_req_index;
      };
      struct SelectTaskSrcOutput {
        std::deque<PhysicalInstance>            chosen_ranking;
      };
      //------------------------------------------------------------------------
      virtual void select_task_sources(const MapperContext        ctx,
                                       const Task&                task,
                                       const SelectTaskSrcInput&  input,
                                             SelectTaskSrcOutput& output) = 0;
      //------------------------------------------------------------------------

      // These are here for backwards compatibility
      // The mapper call these were used by no longer exists
      struct CreateTaskTemporaryInput {
        unsigned                                region_requirement_index; 
        PhysicalInstance                        destination_instance;
      };
      struct CreateTaskTemporaryOutput {
        PhysicalInstance                        temporary_instance;
      };

      /**
       * ----------------------------------------------------------------------
       *  Speculate
       * ----------------------------------------------------------------------
       * The speculate mapper call asks the mapper to make a 
       * decision about whether to speculatively execute a task
       * or not. The mapper can say whether to speculate or not
       * using the 'speculate' field. If it does choose to speculate
       * then the mapper can control the guessed value for the
       * predicate by setting the 'speculative_value' field.
       * Finally the mapper can control whether the speculation
       * is solely for the mapping of the operation or whether it
       * should extend to the execution of the operation with 
       * the 'speculate_mapping_only' field.
       */
      struct SpeculativeOutput {
        bool                                    speculate;
        bool                                    speculative_value;
        bool                                    speculate_mapping_only;
      };
      //------------------------------------------------------------------------
      virtual void speculate(const MapperContext      ctx,
                             const Task&              task,
                                   SpeculativeOutput& output) = 0;
      //------------------------------------------------------------------------

      /**
       * ----------------------------------------------------------------------
       *  Report Profiling
       * ----------------------------------------------------------------------
       * This mapper call will report the profiling information
       * requested either for the task execution and/or any copy
       * operations that were issued on behalf of mapping the task.
       * If the 'task_response' field is set to true this is the
       * profiling callback for the task itself, otherwise it is a
       * callback for one of the copies for the task'.
       */
      struct TaskProfilingInfo {
	ProfilingResponse                       profiling_responses;
        bool                                    task_response;
      };
      //------------------------------------------------------------------------
      virtual void report_profiling(const MapperContext      ctx,
                                    const Task&              task,
                                    const TaskProfilingInfo& input)  = 0;
      //------------------------------------------------------------------------
      
      /**
       * ----------------------------------------------------------------------
       *  Select Sharding Functor 
       * ----------------------------------------------------------------------
       * This mapper call is invoked whenever the enclosing parent
       * task for the task being launched has been control replicated
       * and it's up to the mapper for this task to pick a sharding
       * functor to determine which shard will own the point(s) of the
       * task. The mapper must return the same sharding functor for all
       * copies of the task. The runtime will verify this in debug mode
       * but not in release mode.
       */
      struct SelectShardingFunctorInput {
        std::vector<Processor>                  shard_mapping;
      };
      struct SelectShardingFunctorOutput {
        ShardingID                              chosen_functor;
      };
      //------------------------------------------------------------------------
      virtual void select_sharding_functor(
                                 const MapperContext                ctx,
                                 const Task&                        task,
                                 const SelectShardingFunctorInput&  input,
                                       SelectShardingFunctorOutput& output) = 0;
      //------------------------------------------------------------------------
    public: // Inline mapping
      /**
       * ----------------------------------------------------------------------
       *  Map Inline 
       * ----------------------------------------------------------------------
       * The map inline mapper call is responsible for handling the mapping
       * of an inline mapping operation to a specific physical region. The
       * mapper is given a set of valid physical instances in the 
       * 'valid_instances' field. The mapper has the option of either ranking
       * specifying a physical instance from the set of valid instances to 
       * use in the 'chosen_ranking' field , or providing layout constraints 
       * for creating a physical instance in 'layout_constraints'. The mapper
       * can also request profiling information for any copies issued by 
       * filling in the 'profiling_requests' set. The mapper can also ask
       * to be notified of the chosen mapping by setting the 'report_mappint'
       * field to true.
       */
      struct MapInlineInput {
        std::vector<PhysicalInstance>           valid_instances; 
      };
      struct MapInlineOutput {
        std::vector<PhysicalInstance>           chosen_instances;
        ProfilingRequest                        profiling_requests;
        TaskPriority                            profiling_priority;
      };
      //------------------------------------------------------------------------
      virtual void map_inline(const MapperContext        ctx,
                              const InlineMapping&       inline_op,
                              const MapInlineInput&      input,
                                    MapInlineOutput&     output) = 0;
      //------------------------------------------------------------------------

      /**
       * ----------------------------------------------------------------------
       *  Select Inline Sources 
       * ----------------------------------------------------------------------
       * The rank copy sources mapper call allows for the mapper to select a
       * ranking for source physical instances when generating copies for an
       * inline mapping. The mapper is given the target physical instance in
       * the 'target' field and the set of possible source instances in 
       * 'source_instances'. The mapper speciefies a ranking of physical 
       * instances for copies to be issued from until all the fields contain 
       * valid data. The runtime will also issue copies from any instances not 
       * placed in the ranking in an unspecified order.
       */
      struct SelectInlineSrcInput {
        PhysicalInstance                        target;
        std::vector<PhysicalInstance>           source_instances;
      };
      struct SelectInlineSrcOutput {
        std::deque<PhysicalInstance>            chosen_ranking;
      };
      //------------------------------------------------------------------------
      virtual void select_inline_sources(const MapperContext        ctx,
                                       const InlineMapping&         inline_op,
                                       const SelectInlineSrcInput&  input,
                                             SelectInlineSrcOutput& output) = 0;
      //------------------------------------------------------------------------
      
      // These are here for backwards compatibility
      // The mapper call these were used by no longer exists
      struct CreateInlineTemporaryInput {
        PhysicalInstance                        destination_instance;
      };
      struct CreateInlineTemporaryOutput {
        PhysicalInstance                        temporary_instance;
      };

      // No speculation for inline mappings

      /**
       * ----------------------------------------------------------------------
       *  Report Profiling 
       * ----------------------------------------------------------------------
       * If the mapper requested profiling information on the copies
       * generated during an inline mapping operations then this mapper
       * call will be invoked to inform the mapper of the result.
       */
      struct InlineProfilingInfo {
	ProfilingResponse                       profiling_responses;
      };
      //------------------------------------------------------------------------
      virtual void report_profiling(const MapperContext         ctx,
                                    const InlineMapping&        inline_op,
                                    const InlineProfilingInfo&  input)  = 0;
      //------------------------------------------------------------------------
    public: // Region-to-region copies
      /**
       * ----------------------------------------------------------------------
       *  Map Copy 
       * ----------------------------------------------------------------------
       * When an application requests an explicit region-to-region copy, this
       * mapper call is invoked to map both the source and destination 
       * instances for the copy. The mapper is provided with a set of valid
       * instances to be used for both the source and destination region
       * requirements in the 'src_instances' and 'dst_instances' fields.
       * The mapper can specify a ranking for both the source and destination
       * instances to use by ranking instances in the 'src_ranking' and 
       * 'dst_ranking' fields. The mapper can also set constraints on the 
       * layouts of the physical instances to be used in the 
       */
      struct MapCopyInput {
        std::vector<std::vector<PhysicalInstance> >     src_instances;
        std::vector<std::vector<PhysicalInstance> >     dst_instances;
        std::vector<std::vector<PhysicalInstance> >     src_indirect_instances;
        std::vector<std::vector<PhysicalInstance> >     dst_indirect_instances;
      };
      struct MapCopyOutput {
        std::vector<std::vector<PhysicalInstance> >     src_instances;
        std::vector<std::vector<PhysicalInstance> >     dst_instances;
        std::vector<PhysicalInstance>                   src_indirect_instances;
        std::vector<PhysicalInstance>                   dst_indirect_instances;
        ProfilingRequest                                profiling_requests;
        TaskPriority                                    profiling_priority;
      };
      //------------------------------------------------------------------------
      virtual void map_copy(const MapperContext      ctx,
                            const Copy&              copy,
                            const MapCopyInput&      input,
                                  MapCopyOutput&     output) = 0;
      //------------------------------------------------------------------------

      /**
       * ----------------------------------------------------------------------
       *  Select Copy Sources 
       * ----------------------------------------------------------------------
       * The select copy sources mapper call allows the mapper to select a
       * ranking of physical instances to use when updating the fields for
       * a target physical instance. The physical instance is specified in 
       * the 'target' field and the set of source physical instances are
       * in the 'source_instances'. The 'is_src' and 'region_req_index'
       * say which region requirement the copy is being issued. The mapper
       * can specify an optional ranking in the 'chosen_ranking' field.
       * The runtime will issue copies from the chosen ranking until all
       * the fields in the target are made valid. Any instances not put
       * in the chosen ranking will be considered by the runtime in an 
       * undefined order for updating valid fields.
       */
      struct SelectCopySrcInput {
        PhysicalInstance                              target;
        std::vector<PhysicalInstance>                 source_instances;
        bool                                          is_src;
        unsigned                                      region_req_index;
      };
      struct SelectCopySrcOutput {
        std::deque<PhysicalInstance>                  chosen_ranking;
      };
      //------------------------------------------------------------------------
      virtual void select_copy_sources(const MapperContext          ctx,
                                       const Copy&                  copy,
                                       const SelectCopySrcInput&    input,
                                             SelectCopySrcOutput&   output) = 0;
      //------------------------------------------------------------------------
      
      // These are here for backwards compatibility
      // The mapper call these were used by no longer exists
      struct CreateCopyTemporaryInput {
        unsigned                                region_requirement_index; 
        bool                                    src_requirement;
        PhysicalInstance                        destination_instance;
      };
      struct CreateCopyTemporaryOutput {
        PhysicalInstance                        temporary_instance;
      };

      /**
       * ----------------------------------------------------------------------
       *  Speculate 
       * ----------------------------------------------------------------------
       * The speculate mapper call gives the mapper the opportunity
       * to optionally speculate on the predicate value for an explicit
       * copy operation. The mapper sets the 'speculative' field to 
       * indicate whether to speculate or not. If it does chose to 
       * speculate, it can provide a speculative value in the
       * 'speculative_value' field.
       */
      //------------------------------------------------------------------------
      virtual void speculate(const MapperContext      ctx,
                             const Copy&              copy,
                                   SpeculativeOutput& output) = 0;
      //------------------------------------------------------------------------

      /**
       * ----------------------------------------------------------------------
       *  Report Profiling 
       * ----------------------------------------------------------------------
       * If the mapper requested profiling information for an explicit
       * copy operation then this call will return the profiling information.
       */
      struct CopyProfilingInfo {
	ProfilingResponse                       profiling_responses;
      };
      //------------------------------------------------------------------------
      virtual void report_profiling(const MapperContext      ctx,
                                    const Copy&              copy,
                                    const CopyProfilingInfo& input)  = 0;
      //------------------------------------------------------------------------

      /**
       * ----------------------------------------------------------------------
       *  Select Sharding Functor 
       * ----------------------------------------------------------------------
       * This mapper call is invoked whenever the enclosing parent
       * task for the copy being launched has been control replicated
       * and it's up to the mapper for this copy to pick a sharding
       * functor to determine which shard will own the point(s) of the
       * copy. The mapper must return the same sharding functor for all
       * instances of the copy. The runtime will verify this in debug mode
       * but not in release mode.
       */
      //------------------------------------------------------------------------
      virtual void select_sharding_functor(
                                 const MapperContext                ctx,
                                 const Copy&                        copy,
                                 const SelectShardingFunctorInput&  input,
                                       SelectShardingFunctorOutput& output) = 0;
      //------------------------------------------------------------------------
    public: // Close operations
      /**
       * ----------------------------------------------------------------------
       *  Map Close 
       * ----------------------------------------------------------------------
       * Close operations are never explicitly requested by the application
       * but are created by the runtime whenever a one partition of a
       * region tree needs to be closed in order to access another partition.
       * As part of this process, the close operation must be mapped. This
       * can be done in one of two ways. First, the application can choose
       * to create an explicit physical instance to be the target of the 
       * close operation. Alternatively, the close operation can create a
       * composite instance by setting the 'create_composite' field to true.
       * A composite instance defers any necessary copy operations associated
       * with a close to a later point in time, which allows mappers to avoid
       * creating an explicit physical instance as the target of the close.
       * Creating a composite instance is usually higher performance unless
       * an application needs to actually use a physical instance of the 
       * region being closed. While composite instances are usually higher
       * performance they are also require a more expensive dynamic analysis
       * when being used. Usually Legion will be able to hide this cost, 
       * but it is possible that it can show up, especially if composite
       * instances need to be moved between different nodes.
       */
      struct MapCloseInput {
        std::vector<PhysicalInstance>               valid_instances;
      };
      struct MapCloseOutput {
        std::vector<PhysicalInstance>               chosen_instances;
        ProfilingRequest                            profiling_requests;
        TaskPriority                                profiling_priority;
      };
      //------------------------------------------------------------------------
      virtual void map_close(const MapperContext       ctx,
                             const Close&              close,
                             const MapCloseInput&      input,
                                   MapCloseOutput&     output) = 0;
      //------------------------------------------------------------------------

      /**
       * ----------------------------------------------------------------------
       *  Select Close Sources 
       * ----------------------------------------------------------------------
       * The rank copy sources mapper call will be invoked whenever multiple
       * physical instances can serve as the source for a copy aimed at the
       * 'target' physical instance. The possible source instances are named
       * in 'source_instances' and the mapper can specify a ranking in 
       * 'chosen_ranking'. Any instances not explicitly listed in the order
       * will be used by the runtime in an undefined order.
       */
      struct SelectCloseSrcInput {
        PhysicalInstance                            target;
        std::vector<PhysicalInstance>               source_instances;
      };
      struct SelectCloseSrcOutput {
        std::deque<PhysicalInstance>                chosen_ranking;
      };
      //------------------------------------------------------------------------
      virtual void select_close_sources(const MapperContext        ctx,
                                        const Close&               close,
                                        const SelectCloseSrcInput&  input,
                                              SelectCloseSrcOutput& output) = 0;
      //------------------------------------------------------------------------

      // These are here for backwards compatibility
      // The mapper call these were used by no longer exists
      struct CreateCloseTemporaryInput {
        PhysicalInstance                        destination_instance;
      };
      struct CreateCloseTemporaryOutput {
        PhysicalInstance                        temporary_instance;
      };

      // No speculation for close operations

      /**
       * ----------------------------------------------------------------------
       *  Report Profiling 
       * ----------------------------------------------------------------------
       * If the mapper requested profiling information this close operation
       * then this call will return the profiling data back to the mapper
       * for all the copy operations issued by the close operation.
       */
      struct CloseProfilingInfo {
	ProfilingResponse                       profiling_responses;
      };
      //------------------------------------------------------------------------
      virtual void report_profiling(const MapperContext       ctx,
                                    const Close&              close,
                                    const CloseProfilingInfo& input)  = 0;
      //------------------------------------------------------------------------

      /**
       * ----------------------------------------------------------------------
       *  Select Sharding Functor 
       * ----------------------------------------------------------------------
       * This mapper call is invoked whenever the enclosing parent
       * task for the close being launched has been control replicated
       * and it's up to the mapper for this task to pick a sharding
       * functor to determine which shard will own the point(s) of the
       * close. The mapper must return the same sharding functor for all
       * instances of the close. The runtime will verify this in debug mode
       * but not in release mode.
       */
      //------------------------------------------------------------------------
      virtual void select_sharding_functor(
                                 const MapperContext                ctx,
                                 const Close&                       close,
                                 const SelectShardingFunctorInput&  input,
                                       SelectShardingFunctorOutput& output) = 0;
      //------------------------------------------------------------------------
    public: // Acquire operations
      /**
       * ----------------------------------------------------------------------
       *  Map Acquire 
       * ----------------------------------------------------------------------
       * Acquire operations do not actually need to be mapped since they
       * are explicitly tied to a physical region when they are launched.
       * Therefore the only information needed from the mapper is whether
       * it would like to request any profiling information.
       */
      struct MapAcquireInput {
        // Nothing
      };
      struct MapAcquireOutput {
        ProfilingRequest                            profiling_requests;
        TaskPriority                                profiling_priority;
      };
      //------------------------------------------------------------------------
      virtual void map_acquire(const MapperContext         ctx,
                               const Acquire&              acquire,
                               const MapAcquireInput&      input,
                                     MapAcquireOutput&     output) = 0;
      //------------------------------------------------------------------------

      /**
       * ----------------------------------------------------------------------
       *  Speculate
       * ----------------------------------------------------------------------
       * Speculation for acquire operations works just like any other
       * operation. The mapper can choose whether to speculate with
       * the 'speculate' field. If it does choose to speculate, then 
       * it can predict the value with the 'speculative_value'.
       */
      //------------------------------------------------------------------------
      virtual void speculate(const MapperContext         ctx,
                             const Acquire&              acquire,
                                   SpeculativeOutput&    output) = 0;
      //------------------------------------------------------------------------

      /**
       * ----------------------------------------------------------------------
       *  Report Profiling
       * ----------------------------------------------------------------------
       * If the mapper requested profiling information on this acquire
       * operation, then this call will be invoked with the associated
       * profiling data.
       */
      struct AcquireProfilingInfo {
	ProfilingResponse                       profiling_responses;
      };
      //------------------------------------------------------------------------
      virtual void report_profiling(const MapperContext         ctx,
                                    const Acquire&              acquire,
                                    const AcquireProfilingInfo& input) = 0;
      //------------------------------------------------------------------------

      /**
       * ----------------------------------------------------------------------
       *  Select Sharding Functor 
       * ----------------------------------------------------------------------
       * This mapper call is invoked whenever the enclosing parent
       * task for the acquire being launched has been control replicated
       * and it's up to the mapper for this task to pick a sharding
       * functor to determine which shard will own the point(s) of the
       * acquire . The mapper must return the same sharding functor for all
       * instances of the acquire. The runtime will verify this in debug mode
       * but not in release mode.
       */
      //------------------------------------------------------------------------
      virtual void select_sharding_functor(
                                 const MapperContext                ctx,
                                 const Acquire&                     acquire,
                                 const SelectShardingFunctorInput&  input,
                                       SelectShardingFunctorOutput& output) = 0;
      //------------------------------------------------------------------------
    public: // Release operations 
      /**
       * ----------------------------------------------------------------------
       *  Map Release 
       * ----------------------------------------------------------------------
       * Release operations don't actually have any mapping to perform since
       * they are explicitly associated with a physical instance when they
       * are launched by the application. Thereforefore the only output
       * currently neecessary is whether the mapper would like profiling
       * information for this release operation.
       */
      struct MapReleaseInput {
        // Nothing
      };
      struct MapReleaseOutput {
        ProfilingRequest                            profiling_requests;
        TaskPriority                                profiling_priority;
      };
      //------------------------------------------------------------------------
      virtual void map_release(const MapperContext         ctx,
                               const Release&              release,
                               const MapReleaseInput&      input,
                                     MapReleaseOutput&     output) = 0;
      //------------------------------------------------------------------------

      /**
       * ----------------------------------------------------------------------
       *  Select Release Sources 
       * ----------------------------------------------------------------------
       * The select release sources call allows mappers to specify a 
       * 'chosen_ranking' for different 'source_instances' of a region when 
       * copying to a 'target' phsyical instance. The mapper can rank any or 
       * all of the source instances and any instances which are not ranked 
       * will be copied from in an unspecified order by the runtime until all 
       * the necessary fields in the target contain valid data.
       */
      struct SelectReleaseSrcInput {
        PhysicalInstance                        target;
        std::vector<PhysicalInstance>           source_instances;
      };
      struct SelectReleaseSrcOutput {
        std::deque<PhysicalInstance>            chosen_ranking;
      };
      //------------------------------------------------------------------------
      virtual void select_release_sources(const MapperContext       ctx,
                                     const Release&                 release,
                                     const SelectReleaseSrcInput&   input,
                                           SelectReleaseSrcOutput&  output) = 0;
      //------------------------------------------------------------------------
      
      // These are here for backwards compatibility
      // The mapper call these were used by no longer exists
      struct CreateReleaseTemporaryInput {
        PhysicalInstance                        destination_instance;
      };
      struct CreateReleaseTemporaryOutput {
        PhysicalInstance                        temporary_instance;
      };

      /**
       * ----------------------------------------------------------------------
       *  Speculate 
       * ----------------------------------------------------------------------
       * The speculate call will be invoked for any release operations with
       * a predicate that has not yet been satisfied. The mapper can choose
       * whether to speculate on the result with the 'speculate' field. If
       * the mapper does choose to speculate, it can choose the set the
       * 'speculative_value' field as a guess for the value the predicate
       * will take.
       */
      //------------------------------------------------------------------------
      virtual void speculate(const MapperContext         ctx,
                             const Release&              release,
                                   SpeculativeOutput&    output) = 0;
      //------------------------------------------------------------------------

      /**
       * ----------------------------------------------------------------------
       *  Report Profiling
       * ----------------------------------------------------------------------
       * If the mapper requested profiling data for the release operation
       * then this call will be invoked to report the profiling results
       * back to the mapper.
       */
      struct ReleaseProfilingInfo {
	ProfilingResponse                       profiling_responses;
      };
      //------------------------------------------------------------------------
      virtual void report_profiling(const MapperContext         ctx,
                                    const Release&              release,
                                    const ReleaseProfilingInfo& input)  = 0;
      //------------------------------------------------------------------------

      /**
       * ----------------------------------------------------------------------
       *  Select Sharding Functor 
       * ----------------------------------------------------------------------
       * This mapper call is invoked whenever the enclosing parent
       * task for the release being launched has been control replicated
       * and it's up to the mapper for this task to pick a sharding
       * functor to determine which shard will own the point(s) of the
       * release. The mapper must return the same sharding functor for all
       * instances of the release. The runtime will verify this in debug mode
       * but not in release mode.
       */
      //------------------------------------------------------------------------
      virtual void select_sharding_functor(
                                 const MapperContext                ctx,
                                 const Release&                     release,
                                 const SelectShardingFunctorInput&  input,
                                       SelectShardingFunctorOutput& output) = 0;
      //------------------------------------------------------------------------
    public: // Partition Operations
      /**
       * ----------------------------------------------------------------------
       *  Select Partition Projection
       * ----------------------------------------------------------------------
       * Partition operations are usually done with respect to a given
       * logical region. However, for performance reasons the data for
       * a logical region might be spread across many subregions from a
       * previous operation (e.g. in the case of create_partition_by_field
       * where a previous index space launch filled in the field containing
       * the colors). In these cases , the mapper may want to specify that
       * the mapping for the projection operation should not be done with
       * respect to the region being partitioning, but for each fo the
       * subregions of a complete partition of the logical region. This
       * mapper call permits the mapper to decide whether to make the 
       * partition operation an 'index' operation over the color space
       * of a complete partition, or whether it should just remain a
       * 'single' operation that maps the logical region directly.
       * If the mapper picks a complete partition to return for 
       * 'chosen_partition' then the partition will become an 'index'
       * operation, but if it return a NO_PART, then the partition
       * operation will remain a 'single' operation.
       */
      struct SelectPartitionProjectionInput {
        std::vector<LogicalPartition>           open_complete_partitions;
      };
      struct SelectPartitionProjectionOutput {
        LogicalPartition                        chosen_partition;
      };
      //------------------------------------------------------------------------
      virtual void select_partition_projection(const MapperContext  ctx,
                          const Partition&                          partition,
                          const SelectPartitionProjectionInput&     input,
                                SelectPartitionProjectionOutput&    output) = 0;
      //------------------------------------------------------------------------

      /**
       * ----------------------------------------------------------------------
       *  Map Projection 
       * ----------------------------------------------------------------------
       * The map partition mapper call is responsible for handling the mapping
       * of a dependent partition operation to a specific physical region. The
       * mapper is given a set of valid physical instances in the 
       * 'valid_instances' field. The mapper has the option of either ranking
       * specifying a physical instance from the set of valid instances to 
       * use in the 'chosen_ranking' field , or providing layout constraints 
       * for creating a physical instance in 'layout_constraints'. The mapper
       * can also request profiling information for any copies issued by 
       * filling in the 'profiling_requests' set.
       */
      struct MapPartitionInput {
        std::vector<PhysicalInstance>           valid_instances; 
      };
      struct MapPartitionOutput {
        std::vector<PhysicalInstance>           chosen_instances;
        ProfilingRequest                        profiling_requests;
      };
      //------------------------------------------------------------------------
      virtual void map_partition(const MapperContext        ctx,
                                 const Partition&           partition,
                                 const MapPartitionInput&   input,
                                       MapPartitionOutput&  output) = 0;
      //------------------------------------------------------------------------

      /**
       * ----------------------------------------------------------------------
       *  Select Partition Sources 
       * ----------------------------------------------------------------------
       * The select partition sources mapper call allows the mapper to select a
       * ranking for source physical instances when generating copies for an
       * partition operation. The mapper is given the target physical instance 
       * in the 'target' field and the set of possible source instances in 
       * 'source_instances'. The mapper speciefies a ranking of physical 
       * instances for copies to be issued from until all the fields contain 
       * valid data. The runtime will also issue copies from any instances not 
       * placed in the ranking in an unspecified order.
       */
      struct SelectPartitionSrcInput {
        PhysicalInstance                        target;
        std::vector<PhysicalInstance>           source_instances;
      };
      struct SelectPartitionSrcOutput {
        std::deque<PhysicalInstance>            chosen_ranking;
      };
      //------------------------------------------------------------------------
      virtual void select_partition_sources(
                                    const MapperContext             ctx,
                                    const Partition&                partition,
                                    const SelectPartitionSrcInput&  input,
                                          SelectPartitionSrcOutput& output) = 0;
      //------------------------------------------------------------------------

      // These are here for backwards compatibility
      // The mapper call these were used by no longer exists
      struct CreatePartitionTemporaryInput {
        PhysicalInstance                        destination_instance;
      };
      struct CreatePartitionTemporaryOutput {
        PhysicalInstance                        temporary_instance;
      };

      // No speculation for dependent partition operations

      /**
       * ----------------------------------------------------------------------
       *  Report Profiling 
       * ----------------------------------------------------------------------
       * If the mapper requested profiling information on the copies
       * generated during a dependent partition operation then this mapper
       * call will be invoked to inform the mapper of the result.
       */
      struct PartitionProfilingInfo {
	ProfilingResponse                       profiling_responses;
      };
      //------------------------------------------------------------------------
      virtual void report_profiling(const MapperContext              ctx,
                                    const Partition&                 partition,
                                    const PartitionProfilingInfo&    input) = 0;
      //------------------------------------------------------------------------

      /**
       * ----------------------------------------------------------------------
       *  Select Sharding Functor 
       * ----------------------------------------------------------------------
       * This mapper call is invoked whenever the enclosing parent
       * task for the partition being launched has been control replicated
       * and it's up to the mapper for this task to pick a sharding
       * functor to determine which shard will own the point(s) of the
       * partition. The mapper must return the same sharding functor for all
       * instances of the partition. The runtime will verify this in debug mode
       * but not in release mode.
       */
      //------------------------------------------------------------------------
      virtual void select_sharding_functor(
                                 const MapperContext                ctx,
                                 const Partition&                   partition,
                                 const SelectShardingFunctorInput&  input,
                                       SelectShardingFunctorOutput& output) = 0;
      //------------------------------------------------------------------------
    public: // Fill Operations
      /**
       * ----------------------------------------------------------------------
       *  Select Sharding Functor 
       * ----------------------------------------------------------------------
       * This mapper call is invoked whenever the enclosing parent
       * task for the fill being launched has been control replicated
       * and it's up to the mapper for this task to pick a sharding
       * functor to determine which shard will own the points of the
       * fill. The mapper must return the same sharding functor for all
       * instances of the fill. The runtime will verify this in debug mode
       * but not in release mode.
       */
      //------------------------------------------------------------------------
      virtual void select_sharding_functor(
                                 const MapperContext                ctx,
                                 const Fill&                        fill,
                                 const SelectShardingFunctorInput&  input,
                                       SelectShardingFunctorOutput& output) = 0;
      //------------------------------------------------------------------------
    public: // Single Task Context 
      /**
       * ----------------------------------------------------------------------
       *  Configure Context 
       * ----------------------------------------------------------------------
       * The configure_context mapping call is performed once for every 
       * non-leaf task before it starts running. It allows the mapper 
       * control over important aspects of the task's execution. First,
       * the mapper can control how far the task runs ahead before it
       * starts stalling due to resource constraints. The mapper can 
       * specify either a maximum number of outstanding sub operations
       * by specifying 'max_window_size' or if the task issues frame
       * operations (see 'complete_frame') it can set the maximum
       * number of outstanding frames with 'max_outstanding_frames.'
       * For the task-based run ahead measure, the mapper can also
       * apply a hysteresis factor by setting 'hysteresis_percentage'
       * to reduce jitter. The hysteresis factor specifies what percentage
       * of 'max_window_size' tasks have to finish executing before 
       * execution can begin again after a stall.
       *
       * The mapper can also control how many outstanding sub-tasks need
       * to be mapped before the mapping process is considered to be far
       * enough ahead that it can be halted for this context by setting
       * the 'min_tasks_to_schedule' parameter.
       *
       * the mapper can control the granularity of Legion meta-tasks
       * for this context with the 'meta_task_vector_width' parameter
       * which control how many meta-tasks get batched together for 
       * certain stages of the execution pipeline. This is useful to 
       * avoid the overheads of Realm tasks which often do not deal
       * with very small meta-tasks (e.g. those that take 20us or less).
       *
       * The 'mutable_priority' parameter allows the mapper to specify
       * whether child operations launched in this context are permitted
       * to alter the priority of parent task. See the 'update_parent_priority'
       * field of the 'select_task_options' mapper call. If this is set 
       * to false then the child mappers cannot change the priority of
       * the parent task.
       */
      struct ContextConfigOutput {
        unsigned                                max_window_size; // = 1024
        unsigned                                hysteresis_percentage; // = 25
        unsigned                                max_outstanding_frames; // = 2
        unsigned                                min_tasks_to_schedule; // = 64
        unsigned                                min_frames_to_schedule; // = 0 
        unsigned                                meta_task_vector_width; // = 16
        bool                                    mutable_priority; // = false
      };
      //------------------------------------------------------------------------
      virtual void configure_context(const MapperContext         ctx,
                                     const Task&                 task,
                                           ContextConfigOutput&  output) = 0;
      //------------------------------------------------------------------------

      /**
       * ----------------------------------------------------------------------
       *  Select Tunable Variable 
       * ----------------------------------------------------------------------
       * The select_tunable_value mapper call allows mappers to control
       * decisions about tunable values for a given task execution. The
       * mapper is told of the tunable ID and presented with the mapping
       * tag for the operation. It then must then allocate a buffer and 
       * put the result in the buffer. Alternatively, it can also tell the
       * runtime that it does not own the result by setting the take_ownership
       * flag to false indicating that the runtime should make its own copy
       * of the resulting buffer. If the resulting future expects the 
       * future to be packed, it is the responsibility of the mapper 
       * to pack it. The utility method 'pack_tunable' will allocate
       * the buffer and do any necessary packing for an arbitrary type.
       */
      struct SelectTunableInput {
        TunableID                               tunable_id;
        MappingTagID                            mapping_tag;
      };
      struct SelectTunableOutput {
        void*                                   value;
        size_t                                  size;
        bool                                    take_ownership; // = true 
      };
      //------------------------------------------------------------------------
      virtual void select_tunable_value(const MapperContext         ctx,
                                        const Task&                 task,
                                        const SelectTunableInput&   input,
                                              SelectTunableOutput&  output) = 0;
      //------------------------------------------------------------------------
    public: // Mapping collections of operations 
      /**
       * ----------------------------------------------------------------------
       *  Select Sharding Functor 
       * ----------------------------------------------------------------------
       * This mapper call is invoked whenever the enclosing parent
       * task for the must epoch operation being launched has been 
       * control replicated and it's up to the mapper for this must epoch
       * operation to pick a sharding functor to determine which shard will 
       * own the point(s) of the must epoch operation . The mapper must return 
       * the same sharding functor for all instances of the must epoch 
       * operation. The runtime will verify this in debug mode
       * but not in release mode. For this mapper call the mapper must 
       * also choose whether to perform the map_must_epoch call as a collective
       * operation or not. If it chooses to perform it as a collective then we 
       * will do one map_must_epoch call on each shard with the constraints 
       * that apply to the points owned by the shard. The default is not to
       * perform the map must epoch call as a collective operation.
       */
      struct MustEpochShardingFunctorOutput :
              public SelectShardingFunctorOutput {
        bool                                    collective_map_must_epoch_call;
      };
      //------------------------------------------------------------------------
      virtual void select_sharding_functor(
                              const MapperContext                   ctx,
                              const MustEpoch&                      epoch,
                              const SelectShardingFunctorInput&     input,
                                    MustEpochShardingFunctorOutput& output) = 0;
      //------------------------------------------------------------------------

      /**
       * ----------------------------------------------------------------------
       *  Map Must Epoch 
       * ----------------------------------------------------------------------
       * The map_must_epoch mapper call is invoked for mapping groups of
       * tasks which are required to execute concurrently, thereby allowing
       * them to optionally synchronize with each other. Each of the tasks in
       * the 'tasks' vector must be mapped with their resulting mapping being
       * specified in the corresponding location in the 'task_mapping' field.
       * The mapper is provided with the usual inputs for each task in the 
       * 'task_inputs' vector. As part of the mapping process, the mapper 
       * must abide by the mapping constraints specified in the 'constraints' 
       * field which says which logical regions in different tasks must be 
       * mapped to the same physical instance. The mapper is also given 
       * the mapping tag passed at the callsite in 'mapping_tag'.
       *
       * A special case of map_must_epoch is when it is called as a collective
       * mapping call for a must epoch launch performed inside of a control
       * replicated parent task. This behavior is controlled by the result
       * of select_sharding_functor for the must epoch operation (see above).
       * In this case map_must_epoch will only be given 'tasks' owned by its
       * shard and 'constraints' that apply to those 'tasks'. The mapper must
       * still pick 'task_processors' and these processor must be unique with
       * respect to any chosen for other 'tasks' by other mappers. The runime
       * will check this property in debug mode. For constraints, the mapper
       * may also pick optional 'constraint_mappings' for its constraints or
       * rely on another mapper to pick them (it's up to the mapper to 
       * determine which mapper instance picks thems). The mapper can then
       * specify a 'weight' for each constraint mapping. The runtime will 
       * do a collective reduction across all the 'constraint_mappings' taking
       * the mappings with the highest weights and the lowest shard ID when
       * the weights are the same.
       */
      struct MappingConstraint {
        std::vector<const Task*>                    constrained_tasks;
        std::vector<unsigned>                       requirement_indexes;
        // tasks.size() == requirement_indexes.size()
      };
      struct MapMustEpochInput {
        std::vector<const Task*>                    tasks;
        std::vector<MappingConstraint>              constraints;
        MappingTagID                                mapping_tag;
        // For collective map_must_epoch only
        std::vector<Processor>                      shard_mapping;
        ShardID                                     local_shard;
      };
      struct MapMustEpochOutput {
        std::vector<Processor>                      task_processors;
        std::vector<std::vector<PhysicalInstance> > constraint_mappings;
        // For collective map_must_epoch only
        std::vector<int>                            weights;
      };
      //------------------------------------------------------------------------
      virtual void map_must_epoch(const MapperContext           ctx,
                                  const MapMustEpochInput&      input,
                                        MapMustEpochOutput&     output) = 0;
      //------------------------------------------------------------------------

      struct MapDataflowGraphInput {
#if 0
        std::vector<const Task*>                nodes;
        std::vector<DataflowEdge>               edges;
        std::vector<Callsite>                   callsites;
#endif
      };
      struct MapDataflowGraphOutput {
          
      };
      //------------------------------------------------------------------------
      virtual void map_dataflow_graph(const MapperContext           ctx,
                                      const MapDataflowGraphInput&  input,
                                            MapDataflowGraphOutput& output) = 0;
      //------------------------------------------------------------------------

    public: // Memoizing physical analyses of operations
      /**
       * ----------------------------------------------------------------------
       *  Memoize Operation
       * ----------------------------------------------------------------------
       * The memoize_operation mapper call asks the mapper to decide if the
       * physical analysis of the operation should be memoized. Operations
       * that are not being logically traced cannot be memoized.
       *
       */
      struct MemoizeInput {
        TraceID trace_id;
      };
      struct MemoizeOutput {
        bool memoize;
      };
      //------------------------------------------------------------------------
      virtual void memoize_operation(const MapperContext  ctx,
                                     const Mappable&      mappable,
                                     const MemoizeInput&  input,
                                           MemoizeOutput& output) = 0;
      //------------------------------------------------------------------------

    public: // Mapping control 
      /**
       * ----------------------------------------------------------------------
       *  Select Tasks to Map 
       * ----------------------------------------------------------------------
       * Legion gives the mapper control over when application tasks are
       * mapped, so application tasks can be kept available for stealing
       * or dynamically sent to another node. The select_tasks_to_map
       * mapper call presents the mapper for this processor with a list of
       * tasks that are ready to map in the 'ready_tasks' list. For any
       * of the tasks in this list, the mapper can either decide to map
       * the task by placing it in the 'map_tasks' set, or send it to 
       * another processor by placing it in the 'relocate_tasks' map 
       * along with the target processor for the task. Finally, the
       * mapper can also choose to leave the task on the ready queue
       * by doing nothing. If the mapper chooses not to do anything
       * for any of the tasks in the ready queue then it must give
       * the runtime a mapper event to use for deferring any future 
       * calls to select_tasks_to_map. No more calls will be made to
       * select_tasks_to_map until this mapper event is triggered by
       * the mapper in another mapper call or the state of the 
       * ready_queue changes (e.g. new tasks are added). Failure to
       * provide a mapper event will result in an error.
       */
      struct SelectMappingInput {
        std::list<const Task*>                  ready_tasks;
      };
      struct SelectMappingOutput {
        std::set<const Task*>                   map_tasks;
        std::map<const Task*,Processor>         relocate_tasks;
        MapperEvent                             deferral_event;
      };
      //------------------------------------------------------------------------
      virtual void select_tasks_to_map(const MapperContext          ctx,
                                       const SelectMappingInput&    input,
                                             SelectMappingOutput&   output) = 0;
      //------------------------------------------------------------------------
    public: // Stealing
      /**
       * ----------------------------------------------------------------------
       *  Select Steal Targets
       * ----------------------------------------------------------------------
       * Control over stealing in Legion is explicitly given to the mappers.
       * The select_steal_targets mapper call is invoked whenever the 
       * select_tasks_to_map call is made for a mapper and asks the mapper
       * if it would like to attempt to steal from any other processors in
       * the machine. The mapper is provided with a list of 'blacklist'
       * processors which are disallowed because of previous stealing 
       * failures (the runtime automatically manages this blacklist and
       * remove processors when it receives notification that they have
       * additional work available for stealing). The mapper can put
       * any set of processors in the potential 'targets' and steal requests
       * will be sent. Note that any targets also contained in the blacklist
       * will be ignored.
       */
      struct SelectStealingInput {
        std::set<Processor>                     blacklist;
      };
      struct SelectStealingOutput {
        std::set<Processor>                     targets;
      };
      //------------------------------------------------------------------------
      virtual void select_steal_targets(const MapperContext         ctx,
                                        const SelectStealingInput&  input,
                                              SelectStealingOutput& output) = 0;
      //------------------------------------------------------------------------

      /**
       * ----------------------------------------------------------------------
       *  Permit Steal Request 
       * ----------------------------------------------------------------------
       * Steal requests are also reported to mappers using the 
       * 'permit_steal_request' mapper call. This gives mappers the option
       * of deciding which tasks are stolen and which are kept on the 
       * local node. Mappers are told which processor originated the steal
       * request in the 'thief_proc' field along with a list of tasks which
       * are eligible for stealing in 'stealable_tasks' (note all these
       * tasks must have had 'spawn' set to true either in select_task_options
       * or slice_domain). The mapper can then specify the tasks that are
       * permitted to be stolen (if any) by place them in the stolen tasks
       * data structure.
       */
      struct StealRequestInput {
        Processor                               thief_proc;
        std::vector<const Task*>                stealable_tasks;
      };
      struct StealRequestOutput {
        std::set<const Task*>                   stolen_tasks;
      };
      //------------------------------------------------------------------------
      virtual void permit_steal_request(const MapperContext         ctx,
                                        const StealRequestInput&    input,
                                              StealRequestOutput&   output) = 0;
      //------------------------------------------------------------------------
    public: // Handling
      /**
       * ----------------------------------------------------------------------
       *  Handle Message 
       * ----------------------------------------------------------------------
       * The handle_message call is invoked as the result of a message being
       * delivered from another processor. The 'sender' field indicates the
       * processor from which the message originated. The message is stored 
       * in a buffer pointed to by 'message' and contains 'size' bytes. The
       * mapper must make a copy of the buffer if it wants it to remain
       * persistent. The 'broadcast' field indicates whether this message
       * is the result of a broadcast or whether it is a single message
       * send directly to this mapper.
       */
      struct MapperMessage {
        Processor                               sender;
        unsigned                                kind;
        const void*                             message;
        size_t                                  size;
        bool                                    broadcast;
      };
      //------------------------------------------------------------------------
      virtual void handle_message(const MapperContext           ctx,
                                  const MapperMessage&          message) = 0;
      //------------------------------------------------------------------------

      /**
       * ----------------------------------------------------------------------
       *  Handle Task Result 
       * ----------------------------------------------------------------------
       * The handle_task_result call is made after the mapper has requested
       * an external computation be run by calling 'launch_mapper_task'. This
       * calls gives the 'mapper_event' that says which task result is being
       * returned. The result is passed in a buffer call 'result' of 
       * 'result_size' bytes. The mapper must make a copy of this buffer if
       * it wants the data to remain persistent.
       */
      struct MapperTaskResult {
        MapperEvent                             mapper_event;
        const void*                             result;
        size_t                                  result_size;
      };
      //------------------------------------------------------------------------
      virtual void handle_task_result(const MapperContext           ctx,
                                      const MapperTaskResult&       result) = 0;
      //------------------------------------------------------------------------
    public:
      // Future structs for control replication, 
      // provided here for forward compatibility
      struct MapReplicateTaskOutput {
        std::vector<MapTaskOutput>                      task_mappings;
        std::vector<Processor>                          control_replication_map;
      };
      struct SelectShardingFunctorInput {
        std::vector<Processor>                  shard_mapping;
      };
      struct SelectShardingFunctorOutput {
        ShardingID                              chosen_functor;
      };
    };

    /**
     * \class MapperRuntime
     * This class defines the set of calls that a mapper can perform as part
     * of its execution. All the calls must be given a MapperContext which 
     * comes from the enclosing mapper call context in which the runtime 
     * method is being invoked.
     */
    class MapperRuntime {
    protected:
      // These runtime objects will be created by Legion
      friend class Internal::Runtime;
      MapperRuntime(void);
      ~MapperRuntime(void);
    public:
      //------------------------------------------------------------------------
      // Methods for managing access to mapper state in the concurrent model
      // These calls are illegal in the serialized mapper model 
      //------------------------------------------------------------------------
      bool is_locked(MapperContext ctx) const;
      void lock_mapper(MapperContext ctx, 
                                 bool read_only = false) const;
      void unlock_mapper(MapperContext ctx) const;
    public:
      //------------------------------------------------------------------------
      // Methods for managing the re-entrant state in the serialized model
      // These calls are illegal in the concurrent mapper model
      //------------------------------------------------------------------------
      bool is_reentrant(MapperContext ctx) const;
      void enable_reentrant(MapperContext ctx) const;
      void disable_reentrant(MapperContext ctx) const;
    public:
      //------------------------------------------------------------------------
      // Methods for updating mappable data 
      // The mapper is responsible for atomicity of these calls 
      // (usually through the choice of mapper synchronization model) 
      //------------------------------------------------------------------------
      void update_mappable_tag(MapperContext ctx, const Mappable &mappable, 
                               MappingTagID new_tag) const;
      // Runtime will make a copy of the data passed into this method
      void update_mappable_data(MapperContext ctx, const Mappable &mappable,
                                const void *mapper_data, 
                                size_t mapper_data_size) const;
    public:
      //------------------------------------------------------------------------
      // Methods for communicating with other mappers of the same kind
      //------------------------------------------------------------------------
      void send_message(MapperContext ctx, Processor target,const void *message,
                        size_t message_size, unsigned message_kind = 0) const;
      void broadcast(MapperContext ctx, const void *message, 
           size_t message_size, unsigned message_kind = 0, int radix = 4) const;
    public:
      //------------------------------------------------------------------------
      // Methods for packing and unpacking physical instances
      //------------------------------------------------------------------------
      void pack_physical_instance(MapperContext ctx, Serializer &rez,
                                  PhysicalInstance instance) const;
      void unpack_physical_instance(MapperContext ctx, Deserializer &derez,
                                    PhysicalInstance &instance) const;
    public:
      //------------------------------------------------------------------------
      // Methods for managing the execution of mapper tasks 
      //------------------------------------------------------------------------
      //MapperEvent launch_mapper_task(MapperContext ctx, 
      //                                         Processor::TaskFuncID tid,
      //                                         const TaskArgument &arg) const;

      //void defer_mapper_call(MapperContext ctx, 
      //                                 MapperEvent event) const;

      //MapperEvent merge_mapper_events(MapperContext ctx,
      //                              const std::set<MapperEvent> &events)const;
    public:
      //------------------------------------------------------------------------
      // Methods for managing mapper events 
      //------------------------------------------------------------------------
      MapperEvent create_mapper_event(MapperContext ctx) const;
      bool has_mapper_event_triggered(MapperContext ctx,
                                                MapperEvent event) const;
      void trigger_mapper_event(MapperContext ctx, 
                                          MapperEvent event) const;
      void wait_on_mapper_event(MapperContext ctx,
                                          MapperEvent event) const;
    public:
      //------------------------------------------------------------------------
      // Methods for managing constraint information
      //------------------------------------------------------------------------
      const ExecutionConstraintSet& find_execution_constraints(
                       MapperContext ctx, TaskID task_id, VariantID vid) const;
      const TaskLayoutConstraintSet& find_task_layout_constraints(
                       MapperContext ctx, TaskID task_id, VariantID vid) const;
      const LayoutConstraintSet& find_layout_constraints(
                               MapperContext ctx, LayoutConstraintID id) const;
      LayoutConstraintID register_layout(MapperContext ctx, 
                          const LayoutConstraintSet &layout_constraints,
                          FieldSpace handle = FieldSpace::NO_SPACE) const;
      void release_layout(MapperContext ctx, 
                                    LayoutConstraintID layout_id) const;
      bool do_constraints_conflict(MapperContext ctx,
                       LayoutConstraintID set1, LayoutConstraintID set2) const;
      bool do_constraints_entail(MapperContext ctx,
                   LayoutConstraintID source, LayoutConstraintID target) const;
    public:
      //------------------------------------------------------------------------
      // Methods for manipulating variants 
      //------------------------------------------------------------------------
      void find_valid_variants(MapperContext ctx, TaskID task_id, 
                               std::vector<VariantID> &valid_variants,
                               Processor::Kind kind = Processor::NO_KIND) const;
      void find_generator_variants(MapperContext ctx, TaskID task_id,
                  std::vector<std::pair<TaskID,VariantID> > &generator_variants,
                  Processor::Kind kind = Processor::NO_KIND) const;
      VariantID find_or_create_variant(MapperContext ctx, TaskID task_id,
                             const ExecutionConstraintSet &execution_constrains,
                             const TaskLayoutConstraintSet &layout_constraints,
                             TaskID generator_tid, VariantID generator_vid, 
                             Processor generator_processor, bool &created) const;
      const char* find_task_variant_name(MapperContext ctx,
                                         TaskID task_id, VariantID vid) const;
      bool is_leaf_variant(MapperContext ctx, TaskID task_id,
                                      VariantID variant_id) const;
      bool is_inner_variant(MapperContext ctx, TaskID task_id,
                                      VariantID variant_id)const;
      bool is_idempotent_variant(MapperContext ctx, TaskID task_id,
<<<<<<< HEAD
                                      VariantID variant_id) const;
      bool is_replicable_variant(MapperContext ctx, TaskID task_id,
                                      VariantID variant_id) const;     
=======
                                           VariantID variant_id) const;
      bool is_replicable_variant(MapperContext ctx, TaskID task_id,
                                      VariantID variant_id) const; 
>>>>>>> a57425c6
    public:
      //------------------------------------------------------------------------
      // Methods for accelerating mapping decisions
      //------------------------------------------------------------------------
      // Filter variants based on the chosen instances
      void filter_variants(MapperContext ctx, const Task &task,
             const std::vector<std::vector<PhysicalInstance> > &chosen_intances,
                           std::vector<VariantID>              &variants);
      // Filter instances based on a chosen variant
      void filter_instances(MapperContext ctx, const Task &task,
                                      VariantID chosen_variant, 
                        std::vector<std::vector<PhysicalInstance> > &instances,
                               std::vector<std::set<FieldID> > &missing_fields);
      // Filter a specific set of instances for one region requirement
      void filter_instances(MapperContext ctx, const Task &task,
                                      unsigned index, VariantID chosen_variant,
                                      std::vector<PhysicalInstance> &instances,
                                      std::set<FieldID> &missing_fields);
    public:
      //------------------------------------------------------------------------
      // Methods for managing physical instances 
      //------------------------------------------------------------------------
      bool create_physical_instance(
                                    MapperContext ctx, Memory target_memory,
                                    const LayoutConstraintSet &constraints, 
                                    const std::vector<LogicalRegion> &regions,
                                    PhysicalInstance &result, bool acquire=true,
                                    GCPriority priority = 0) const;
      bool create_physical_instance(
                                    MapperContext ctx, Memory target_memory,
                                    LayoutConstraintID layout_id,
                                    const std::vector<LogicalRegion> &regions,
                                    PhysicalInstance &result, bool acquire=true,
                                    GCPriority priority = 0) const;
      bool find_or_create_physical_instance(
                                    MapperContext ctx, Memory target_memory,
                                    const LayoutConstraintSet &constraints, 
                                    const std::vector<LogicalRegion> &regions,
                                    PhysicalInstance &result, bool &created, 
                                    bool acquire = true,GCPriority priority = 0,
                                    bool tight_region_bounds = false) const;
      bool find_or_create_physical_instance(
                                    MapperContext ctx, Memory target_memory,
                                    LayoutConstraintID layout_id,
                                    const std::vector<LogicalRegion> &regions,
                                    PhysicalInstance &result, bool &created, 
                                    bool acquire = true,GCPriority priority = 0,
                                    bool tight_region_bounds = false) const;
      bool find_physical_instance(
                                    MapperContext ctx, Memory target_memory,
                                    const LayoutConstraintSet &constraints,
                                    const std::vector<LogicalRegion> &regions,
                                    PhysicalInstance &result, bool acquire=true,
                                    bool tight_region_bounds = false) const;
      bool find_physical_instance(
                                    MapperContext ctx, Memory target_memory,
                                    LayoutConstraintID layout_id,
                                    const std::vector<LogicalRegion> &regions,
                                    PhysicalInstance &result, bool acquire=true,
                                    bool tight_region_bounds = false) const;
      void set_garbage_collection_priority(MapperContext ctx, 
                const PhysicalInstance &instance, GCPriority priority) const;
      // These methods will atomically check to make sure that these instances
      // are still valid and then add an implicit reference to them to ensure
      // that they aren't collected before this mapping call completes. They
      // don't need to be called as part of mapping an instance, but they are
      // highly recommended to ensure correctness. Acquiring instances and
      // then not using them is also acceptable as the runtime will implicitly
      // release the references after the call. Instances can also be released
      // as might be expected if a mapper opts to attempt to map a different
      // instance, but this is an optional performance improvement.
      bool acquire_instance(MapperContext ctx, 
                                      const PhysicalInstance &instance) const;
      bool acquire_instances(MapperContext ctx,
                          const std::vector<PhysicalInstance> &instances) const;
      bool acquire_and_filter_instances(MapperContext ctx,
                                std::vector<PhysicalInstance> &instances) const;
      bool acquire_instances(MapperContext ctx,
            const std::vector<std::vector<PhysicalInstance> > &instances) const;
      bool acquire_and_filter_instances(MapperContext ctx,
                  std::vector<std::vector<PhysicalInstance> > &instances) const;
      void release_instance(MapperContext ctx, 
                                        const PhysicalInstance &instance) const;
      void release_instances(MapperContext ctx,
                          const std::vector<PhysicalInstance> &instances) const;
      void release_instances(MapperContext ctx,
            const std::vector<std::vector<PhysicalInstance> > &instances) const;
    public:
      //------------------------------------------------------------------------
      // Methods for creating index spaces which mappers need to do
      // in order to be able to properly slice index space operations
      //------------------------------------------------------------------------
      IndexSpace create_index_space(MapperContext ctx, Domain bounds) const;
      // Template version
      template<int DIM, typename COORD_T>
      IndexSpaceT<DIM,COORD_T> create_index_space(MapperContext ctx,
                                            Rect<DIM,COORD_T> bounds) const;

      IndexSpace create_index_space(MapperContext ctx, 
                                  const std::vector<DomainPoint> &points) const;
      // Template version
      template<int DIM, typename COORD_T>
      IndexSpaceT<DIM,COORD_T> create_index_space(MapperContext ctx,
                    const std::vector<Point<DIM,COORD_T> > &points) const;

      IndexSpace create_index_space(MapperContext ctx,
                                    const std::vector<Domain> &rects) const;
      // Template version
      template<int DIM, typename COORD_T>
      IndexSpaceT<DIM,COORD_T> create_index_space(MapperContext ctx,
                      const std::vector<Rect<DIM,COORD_T> > &rects) const;

      IndexSpace union_index_spaces(MapperContext ctx,
                      const std::vector<IndexSpace> &sources) const;
      // Template version
      template<int DIM, typename COORD_T>
      IndexSpaceT<DIM,COORD_T> union_index_spaces(MapperContext ctx,
                const std::vector<IndexSpaceT<DIM,COORD_T> > &sources) const;

      IndexSpace intersect_index_spaces(MapperContext ctx,
                      const std::vector<IndexSpace> &sources) const;
      // Template version
      template<int DIM, typename COORD_T>
      IndexSpaceT<DIM,COORD_T> intersect_index_spaces(MapperContext ctx,
                const std::vector<IndexSpaceT<DIM,COORD_T> > &sources) const;

      IndexSpace subtract_index_spaces(MapperContext ctx,
                        IndexSpace left, IndexSpace right) const;
      // Template version
      template<int DIM, typename COORD_T>
      IndexSpaceT<DIM,COORD_T> subtract_index_spaces(MapperContext ctx,
          IndexSpaceT<DIM,COORD_T> left, IndexSpaceT<DIM,COORD_T> right) const;
    protected:
      IndexSpace create_index_space_internal(MapperContext ctx, const Domain &d,
                  const void *realm_is, TypeTag type_tag) const;
    public:
      //------------------------------------------------------------------------
      // Convenience methods for introspecting index spaces
      //------------------------------------------------------------------------
      bool is_index_space_empty(MapperContext ctx, IndexSpace handle) const;
      template<int DIM, typename COORD_T>
      bool is_index_space_empty(MapperContext ctx,
                                IndexSpaceT<DIM,COORD_T> handle) const;

      bool index_spaces_overlap(MapperContext ctx,
                                IndexSpace one, IndexSpace two) const;
      template<int DIM, typename COORD_T>
      bool index_spaces_overlap(MapperContext ctx, IndexSpaceT<DIM,COORD_T> one,
                                IndexSpaceT<DIM,COORD_T> two) const;

      bool index_space_dominates(MapperContext ctx,
                                 IndexSpace test, IndexSpace dominator) const;
      template<int DIM, typename COORD_T>
      bool index_space_dominates(MapperContext ctx, 
                                 IndexSpaceT<DIM,COORD_T> test,
                                 IndexSpaceT<DIM,COORD_T> dominator) const;
    public:
      //------------------------------------------------------------------------
      // Methods for introspecting index space trees 
      // For documentation see methods of the same name in Runtime
      //------------------------------------------------------------------------
      bool has_index_partition(MapperContext ctx,
                               IndexSpace parent, Color c) const;

      IndexPartition get_index_partition(MapperContext ctx,
                                         IndexSpace parent, Color color) const;

      IndexSpace get_index_subspace(MapperContext ctx, 
                                    IndexPartition p, Color c) const;
      IndexSpace get_index_subspace(MapperContext ctx, 
                   IndexPartition p, const DomainPoint &color) const;

      bool has_multiple_domains(MapperContext ctx, 
                                          IndexSpace handle) const;

      Domain get_index_space_domain(MapperContext ctx, 
                                              IndexSpace handle) const;

      void get_index_space_domains(MapperContext ctx, 
                         IndexSpace handle, std::vector<Domain> &domains) const;

      Domain get_index_partition_color_space(MapperContext ctx,
                                                       IndexPartition p) const;

      void get_index_space_partition_colors(MapperContext ctx, 
                                  IndexSpace sp, std::set<Color> &colors) const;

      bool is_index_partition_disjoint(MapperContext ctx, 
                                       IndexPartition p) const;

      bool is_index_partition_complete(MapperContext ctx,
                                       IndexPartition p) const;

      Color get_index_space_color(MapperContext ctx, 
                                            IndexSpace handle) const;

      DomainPoint get_index_space_color_point(MapperContext ctx,
                                              IndexSpace handle) const;

      Color get_index_partition_color(MapperContext ctx, 
                                                IndexPartition handle) const;

      IndexSpace get_parent_index_space(MapperContext ctx,
                                                  IndexPartition handle) const;

      bool has_parent_index_partition(MapperContext ctx, 
                                                IndexSpace handle) const;
      
      IndexPartition get_parent_index_partition(MapperContext ctx,
                                                IndexSpace handle) const;

      unsigned get_index_space_depth(MapperContext ctx,
                                     IndexSpace handle) const;

      unsigned get_index_partition_depth(MapperContext ctx,
                                         IndexPartition handle) const;
    public:
      //------------------------------------------------------------------------
      // Methods for introspecting field spaces 
      // For documentation see methods of the same name in Runtime
      //------------------------------------------------------------------------
      size_t get_field_size(MapperContext ctx, 
                            FieldSpace handle, FieldID fid) const;

      void get_field_space_fields(MapperContext ctx, 
           FieldSpace handle, std::vector<FieldID> &fields) const;
      void get_field_space_fields(MapperContext ctx,
           FieldSpace handle, std::set<FieldID> &fields) const;
    public:
      //------------------------------------------------------------------------
      // Methods for introspecting logical region trees
      //------------------------------------------------------------------------
      LogicalPartition get_logical_partition(MapperContext ctx, 
                             LogicalRegion parent, IndexPartition handle) const;

      LogicalPartition get_logical_partition_by_color(MapperContext ctx, 
                                       LogicalRegion parent, Color color) const;
      LogicalPartition get_logical_partition_by_color(MapperContext ctx, 
                          LogicalRegion parent, const DomainPoint &color) const;

      LogicalPartition get_logical_partition_by_tree(
                    MapperContext ctx, IndexPartition handle, 
                    FieldSpace fspace, RegionTreeID tid) const;

      LogicalRegion get_logical_subregion(MapperContext ctx, 
                              LogicalPartition parent, IndexSpace handle) const;

      LogicalRegion get_logical_subregion_by_color(MapperContext ctx,
                                    LogicalPartition parent, Color color) const;
      LogicalRegion get_logical_subregion_by_color(MapperContext ctx,
                       LogicalPartition parent, const DomainPoint &color) const;
      
      LogicalRegion get_logical_subregion_by_tree(MapperContext ctx,
                  IndexSpace handle, FieldSpace fspace, RegionTreeID tid) const;

      Color get_logical_region_color(MapperContext ctx, 
                                     LogicalRegion handle) const;

      DomainPoint get_logical_region_color_point(MapperContext ctx,
                                                 LogicalRegion handle) const;

      Color get_logical_partition_color(MapperContext ctx,
                                                LogicalPartition handle) const;

      LogicalRegion get_parent_logical_region(MapperContext ctx,
                                                LogicalPartition handle) const;

      bool has_parent_logical_partition(MapperContext ctx, 
                                                  LogicalRegion handle) const;

      LogicalPartition get_parent_logical_partition(MapperContext ctx,
                                                    LogicalRegion handle) const;
    public:
      //------------------------------------------------------------------------
      // Methods for getting access to semantic info
      //------------------------------------------------------------------------
      bool retrieve_semantic_information(MapperContext ctx, 
          TaskID task_id, SemanticTag tag, const void *&result, size_t &size, 
          bool can_fail = false, bool wait_until_ready = false);

      bool retrieve_semantic_information(MapperContext ctx, 
          IndexSpace handle, SemanticTag tag, const void *&result, size_t &size,
          bool can_fail = false, bool wait_until_ready = false);

      bool retrieve_semantic_information(MapperContext ctx,
          IndexPartition handle, SemanticTag tag, const void *&result, 
          size_t &size, bool can_fail = false, bool wait_until_ready = false);

      bool retrieve_semantic_information(MapperContext ctx,
          FieldSpace handle, SemanticTag tag, const void *&result, size_t &size,
          bool can_fail = false, bool wait_until_ready = false);

      bool retrieve_semantic_information(MapperContext ctx, 
          FieldSpace handle, FieldID fid, SemanticTag tag, const void *&result, 
          size_t &size, bool can_fail = false, bool wait_until_ready = false);

      bool retrieve_semantic_information(MapperContext ctx,
          LogicalRegion handle, SemanticTag tag, const void *&result, 
          size_t &size, bool can_fail = false, bool wait_until_ready = false);

      bool retrieve_semantic_information(MapperContext ctx,
          LogicalPartition handle, SemanticTag tag, const void *&result, 
          size_t &size, bool can_fail = false, bool wait_until_ready = false);

      void retrieve_name(MapperContext ctx, TaskID task_id,
                                   const char *&result);

      void retrieve_name(MapperContext ctx, IndexSpace handle,
                                   const char *&result);

      void retrieve_name(MapperContext ctx, IndexPartition handle,
                                   const char *&result);
      
      void retrieve_name(MapperContext ctx, FieldSpace handle,
                                   const char *&result);

      void retrieve_name(MapperContext ctx, FieldSpace handle, 
                                   FieldID fid, const char *&result);

      void retrieve_name(MapperContext ctx, LogicalRegion handle,
                                   const char *&result);

      void retrieve_name(MapperContext ctx, LogicalPartition handle,
                                   const char *&result);
    public:
      //------------------------------------------------------------------------
      // Methods for MPI interoperability
      //------------------------------------------------------------------------
      bool is_MPI_interop_configured(MapperContext ctx);
      const std::map<int/*rank*/,AddressSpace>& 
                                    find_forward_MPI_mapping(MapperContext ctx); 

      const std::map<AddressSpace,int/*rank*/>&
                                    find_reverse_MPI_mapping(MapperContext ctx);
      int find_local_MPI_rank(MapperContext ctx);
    public:
      //------------------------------------------------------------------------
      // Support for packing tunable values
      //------------------------------------------------------------------------
      template<typename T>
      void pack_tunable(const T &result, Mapper::SelectTunableOutput &output)
      {
        T *output_result = new T();
        *output_result = result;
        output.value = output_result;
        output.size = sizeof(T);
      }
    }; 

  }; // namespace Mapping
}; // namespace Legion

#include "legion/legion_mapping.inl"

#endif // __LEGION_MAPPING_H__
<|MERGE_RESOLUTION|>--- conflicted
+++ resolved
@@ -337,12 +337,7 @@
       struct TaskOptions {
         Processor                              initial_proc; // = current
         bool                                   inline_task;  // = false
-<<<<<<< HEAD
         bool                                   stealable;    // = false
-=======
-        bool                                   stealable;   // = false
-        bool                                   replicable;  // = false
->>>>>>> a57425c6
         bool                                   map_locally;  // = false
         bool                                   memoize;  // = false
         bool                                   replicate;    // = false
@@ -1756,19 +1751,6 @@
       virtual void handle_task_result(const MapperContext           ctx,
                                       const MapperTaskResult&       result) = 0;
       //------------------------------------------------------------------------
-    public:
-      // Future structs for control replication, 
-      // provided here for forward compatibility
-      struct MapReplicateTaskOutput {
-        std::vector<MapTaskOutput>                      task_mappings;
-        std::vector<Processor>                          control_replication_map;
-      };
-      struct SelectShardingFunctorInput {
-        std::vector<Processor>                  shard_mapping;
-      };
-      struct SelectShardingFunctorOutput {
-        ShardingID                              chosen_functor;
-      };
     };
 
     /**
@@ -1894,15 +1876,9 @@
       bool is_inner_variant(MapperContext ctx, TaskID task_id,
                                       VariantID variant_id)const;
       bool is_idempotent_variant(MapperContext ctx, TaskID task_id,
-<<<<<<< HEAD
                                       VariantID variant_id) const;
       bool is_replicable_variant(MapperContext ctx, TaskID task_id,
                                       VariantID variant_id) const;     
-=======
-                                           VariantID variant_id) const;
-      bool is_replicable_variant(MapperContext ctx, TaskID task_id,
-                                      VariantID variant_id) const; 
->>>>>>> a57425c6
     public:
       //------------------------------------------------------------------------
       // Methods for accelerating mapping decisions
