--- conflicted
+++ resolved
@@ -252,12 +252,11 @@
       // at the boolean value of a future if it is set
       bool get_boolean_value(bool &valid);
       // Request that the value be made ready on this node
-<<<<<<< HEAD
-      ApEvent subscribe(void);
+      ApEvent subscribe(bool need_local_data = true);
       // Request the value be made ready on this node for
       // internal use which means we can see the value before
       // the future actually completes
-      RtEvent subscribe_internal(void);
+      RtEvent subscribe_internal(bool need_local_data = true);
       // Set the task tree coordinates for this future
       void set_future_coordinates(
           std::vector<std::pair<size_t,DomainPoint> > &coordinates);
@@ -266,9 +265,6 @@
       void pack_future(Serializer &rez) const;
       static FutureImpl* unpack_future(Runtime *runtime, 
           Deserializer &derez, ReferenceMutator *mutator);
-=======
-      ApEvent subscribe(bool need_local_data = true);
->>>>>>> a96d6604
     public:
       virtual void notify_active(ReferenceMutator *mutator);
       virtual void notify_valid(ReferenceMutator *mutator);
