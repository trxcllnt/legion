/* Copyright 2018 Stanford University, NVIDIA Corporation
 *
 * Licensed under the Apache License, Version 2.0 (the "License");
 * you may not use this file except in compliance with the License.
 * You may obtain a copy of the License at
 *
 *     http://www.apache.org/licenses/LICENSE-2.0
 *
 * Unless required by applicable law or agreed to in writing, software
 * distributed under the License is distributed on an "AS IS" BASIS,
 * WITHOUT WARRANTIES OR CONDITIONS OF ANY KIND, either express or implied.
 * See the License for the specific language governing permissions and
 * limitations under the License.
 */


#ifndef __RUNTIME_H__
#define __RUNTIME_H__

#include "legion.h"
#include "legion/legion_spy.h"
#include "legion/region_tree.h"
#include "legion/mapper_manager.h"
#include "legion/legion_utilities.h"
#include "legion/legion_profiling.h"
#include "legion/legion_allocation.h"
#include "legion/garbage_collection.h"

#define REPORT_LEGION_FATAL(code, fmt, ...)               \
{                                                         \
char message[4096];                                       \
snprintf(message, 4096, fmt, ##__VA_ARGS__);              \
Legion::Internal::Runtime::report_fatal_message(          \
code, __FILE__, __LINE__, message);                       \
}

#define REPORT_LEGION_ERROR(code, fmt, ...)               \
{                                                         \
char message[4096];                                       \
snprintf(message, 4096, fmt, ##__VA_ARGS__);              \
Legion::Internal::Runtime::report_error_message(          \
code, __FILE__, __LINE__, message);                       \
}

#define REPORT_LEGION_WARNING(code, fmt, ...)             \
{                                                         \
char message[4096];                                       \
snprintf(message, 4096, fmt, ##__VA_ARGS__);              \
Legion::Internal::Runtime::report_warning_message(        \
code, __FILE__, __LINE__, message);                       \
}

namespace Legion {
#ifndef DISABLE_PARTITION_SHIM
#define PARTITION_SHIM_MAPPER_ID                      (1729)
  // An internal namespace with some classes for providing help
  // with backwards compatibility for partitioning operations
  namespace PartitionShim {

    template<int COLOR_DIM>
    class ColorPoints : public TaskLauncher {
    public:
      ColorPoints(const Coloring &coloring, LogicalRegion region,
                  FieldID color_field, FieldID pointer_field);
      ColorPoints(const PointColoring &coloring, LogicalRegion region,
                  FieldID color_field, FieldID pointer_field);
    protected:
      Serializer rez;
    public:
      static TaskID TASK_ID;
      static void register_task(void);
      static void cpu_variant(const Task *task,
          const std::vector<PhysicalRegion> &regions, 
          Context ctx, Runtime *runtime);
    };

    template<int COLOR_DIM, int RANGE_DIM>
    class ColorRects : public TaskLauncher {
    public:
      ColorRects(const DomainColoring &coloring, LogicalRegion region,
                 FieldID color_field, FieldID range_field);
      ColorRects(const MultiDomainColoring &coloring, LogicalRegion region, 
                 FieldID color_field, FieldID range_field);
    public:
      ColorRects(const DomainPointColoring &coloring,
          LogicalRegion region, FieldID color_field, FieldID range_field);
      ColorRects(const MultiDomainPointColoring &coloring,
          LogicalRegion region, FieldID color_field, FieldID range_field);
    public:
      ColorRects(const Coloring &coloring, LogicalRegion region,
                 FieldID color_field, FieldID range_field);
      ColorRects(const PointColoring &coloring, LogicalRegion region,
                 FieldID color_field, FieldID range_field);
    protected:
      Serializer rez;
    public:
      static TaskID TASK_ID;
      static void register_task(void);
      static void cpu_variant(const Task *task,
          const std::vector<PhysicalRegion> &regions, 
          Context ctx, Runtime *runtime);
    };
  };
#endif

  namespace Internal { 

    // Special helper for when we need a dummy context
#define DUMMY_CONTEXT       0

    /**
     * A class for deduplicating memory used with task arguments
     * and knowing when to collect the data associated with it
     */
    class AllocManager : public Collectable,
                         public LegionHeapify<AllocManager> {
    public:
      static const AllocationType alloc_type = ALLOC_MANAGER_ALLOC;
    public:
      AllocManager(size_t arglen)
        : Collectable(), 
          allocation(legion_malloc(ALLOC_INTERNAL_ALLOC, arglen)), 
          allocation_size(arglen) { }
      AllocManager(const AllocManager &rhs)
        : Collectable(), allocation(NULL), allocation_size(0)
      { assert(false); /*should never be called*/ }
      ~AllocManager(void)
      { legion_free(ALLOC_INTERNAL_ALLOC, allocation, allocation_size); }
    public:
      AllocManager& operator=(const AllocManager &rhs)
      { assert(false); /*should never be called*/ return *this; }
    public:
      inline void* get_allocation(void) const { return allocation; }
      inline size_t get_allocation_size(void) const
      { return allocation_size; }
    private:
      void *const allocation;
      size_t allocation_size;
    };

    /**
     * \class ArgumentMapImpl
     * An argument map implementation that provides
     * the backing store for an argument map handle.
     * Argument maps maintain pairs of domain points
     * and task arguments.  To make re-use of argument
     * maps efficient with small deltas, argument map
     * implementations provide a nice versionining system
     * with all argument map implementations sharing
     * a single backing store to de-duplicate domain
     * points and values.
     */
    class ArgumentMapImpl : public Collectable,
                            public LegionHeapify<ArgumentMapImpl> {
    public:
      static const AllocationType alloc_type = ARGUMENT_MAP_ALLOC;
    public:
      ArgumentMapImpl(void);
      ArgumentMapImpl(const FutureMap &rhs);
      ArgumentMapImpl(const ArgumentMapImpl &impl);
      ~ArgumentMapImpl(void);
    public:
      ArgumentMapImpl& operator=(const ArgumentMapImpl &rhs);
    public:
      bool has_point(const DomainPoint &point);
      void set_point(const DomainPoint &point, const TaskArgument &arg,
                     bool replace);
      bool remove_point(const DomainPoint &point);
      TaskArgument get_point(const DomainPoint &point);
    public:
      FutureMapImpl* freeze(TaskContext *ctx);
      void unfreeze(void);
    public:
      Runtime *const runtime;
    private:
      FutureMapImpl *future_map;
      std::map<DomainPoint,Future> arguments;
      bool equivalent; // argument and future_map the same
    };

    /**
     * \class FutureImpl
     * The base implementation of a future object.  The runtime
     * manages future implementation objects and knows how to
     * copy them from one node to another.  Future implementations
     * are always made first on the owner node and then moved
     * remotely.  We use the distributed collectable scheme
     * to manage garbage collection of distributed futures
     */
    class FutureImpl : public DistributedCollectable,
                       public LegionHeapify<FutureImpl> {
    public:
      static const AllocationType alloc_type = FUTURE_ALLOC;
    public:
      struct ContributeCollectiveArgs : 
        public LgTaskArgs<ContributeCollectiveArgs> {
      public:
        static const LgTaskID TASK_ID = LG_CONTRIBUTE_COLLECTIVE_ID;
      public:
        FutureImpl *impl;
        DynamicCollective dc;
        unsigned count;
      };
    public:
      FutureImpl(Runtime *rt, bool register_future, DistributedID did, 
                 AddressSpaceID owner_space, Operation *op = NULL);
      FutureImpl(const FutureImpl &rhs);
      virtual ~FutureImpl(void);
    public:
      FutureImpl& operator=(const FutureImpl &rhs);
    public:
      virtual VirtualChannelKind get_virtual_channel(void) const 
        { return DEFAULT_VIRTUAL_CHANNEL; }
    public:
      void get_void_result(bool silence_warnings = true);
      void* get_untyped_result(bool silence_warnings = true);
      bool is_empty(bool block, bool silence_warnings = true);
      bool is_ready(void);
      size_t get_untyped_size(void);
      ApEvent get_ready_event(void) const { return ready_event; }
    public:
      // This will simply save the value of the future
      void set_result(const void *args, size_t arglen, bool own);
      // This will save the value of the future locally
      void unpack_future(Deserializer &derez);
      // Cause the future value to complete
      void complete_future(void);
      // Reset the future in case we need to restart the
      // computation for resiliency reasons
      bool reset_future(void);
      // A special function for predicates to peek
      // at the boolean value of a future if it is set
      bool get_boolean_value(bool &valid);
    public:
      virtual void notify_active(ReferenceMutator *mutator);
      virtual void notify_valid(ReferenceMutator *mutator);
      virtual void notify_invalid(ReferenceMutator *mutator);
      virtual void notify_inactive(ReferenceMutator *mutator);
    public:
      void register_dependence(Operation *consumer_op);
    protected:
      void mark_sampled(void);
      void broadcast_result(void);
      void register_waiter(AddressSpaceID sid);
    public:
      void record_future_registered(ReferenceMutator *creator);
      static void handle_future_result(Deserializer &derez, Runtime *rt);
      static void handle_future_subscription(Deserializer &derez, Runtime *rt);
    public:
      void contribute_to_collective(const DynamicCollective &dc,unsigned count);
      static void handle_contribute_to_collective(const void *args);
    public:
      // These three fields are only valid on the owner node
      Operation *const producer_op;
      const GenerationID op_gen;
#ifdef LEGION_SPY
      const UniqueID producer_uid;
#endif
    private:
      FRIEND_ALL_RUNTIME_CLASSES
      ApUserEvent ready_event;
      void *result; 
      size_t result_size;
      volatile bool empty;
      volatile bool sampled;
      // On the owner node, keep track of the registered waiters
      std::set<AddressSpaceID> registered_waiters;
    };

    /**
     * \class FutureMapImpl
     * The base implementation of a future map object. Note
     * that this is now a distributed collectable object too
     * that can be used to find the name of a future for a
     * given point anywhere in the machine.
     */
    class FutureMapImpl : public DistributedCollectable,
                          public LegionHeapify<FutureMapImpl> {
    public:
      static const AllocationType alloc_type = FUTURE_MAP_ALLOC;
    public:
      FutureMapImpl(TaskContext *ctx, Operation *op, 
                    Runtime *rt, DistributedID did, AddressSpaceID owner_space);
      FutureMapImpl(TaskContext *ctx, Runtime *rt, 
                    DistributedID did, AddressSpaceID owner_space,
                    bool register_now = true); // empty map
      FutureMapImpl(const FutureMapImpl &rhs);
      virtual ~FutureMapImpl(void);
    public:
      FutureMapImpl& operator=(const FutureMapImpl &rhs);
    public:
      virtual void notify_active(ReferenceMutator *mutator);
      virtual void notify_valid(ReferenceMutator *mutator);
      virtual void notify_invalid(ReferenceMutator *mutator);
      virtual void notify_inactive(ReferenceMutator *mutator);
    public:
      virtual Future get_future(const DomainPoint &point, 
                                bool allow_empty = false);
      void set_future(const DomainPoint &point, FutureImpl *impl,
                      ReferenceMutator *mutator);
      void get_void_result(const DomainPoint &point, 
                            bool silence_warnings = true);
      virtual void wait_all_results(bool silence_warnings = true);
      void complete_all_futures(void);
      bool reset_all_futures(void);
    public:
      virtual void get_all_futures(std::map<DomainPoint,Future> &futures);
      void set_all_futures(const std::map<DomainPoint,Future> &futures);
#ifdef DEBUG_LEGION
    public:
      void add_valid_domain(const Domain &d);
      void add_valid_point(const DomainPoint &dp);
#endif
    public:
      void record_future_map_registered(ReferenceMutator *creator);
      static void handle_future_map_future_request(Deserializer &derez,
                              Runtime *runtime, AddressSpaceID source);
      static void handle_future_map_future_response(Deserializer &derez,
                                                    Runtime *runtime);
    public:
      TaskContext *const context;
      // Either an index space task or a must epoch op
      Operation *const op;
      const GenerationID op_gen;
    protected:
      ApEvent ready_event;
      std::map<DomainPoint,Future> futures;
      bool valid;
#ifdef DEBUG_LEGION
    protected:
      std::vector<Domain> valid_domains;
      std::set<DomainPoint> valid_points;
#endif
    };

    /**
     * \class ReplFutureMapImpl
     * This a special kind of future map that is created
     * in control replication contexts
     */
    class ReplFutureMapImpl : public FutureMapImpl {
    public:
      ReplFutureMapImpl(ReplicateContext *ctx, Operation *op, 
                        const Domain &full_domain, Runtime *rt, 
                        DistributedID did, AddressSpaceID owner_space);
      ReplFutureMapImpl(const ReplFutureMapImpl &rhs);
      virtual ~ReplFutureMapImpl(void);
    public:
      ReplFutureMapImpl& operator=(const ReplFutureMapImpl &rhs);
    public:
      // Override this so we can trigger our deletion barrier
      virtual void notify_inactive(ReferenceMutator *mutator);
    public:
      virtual Future get_future(const DomainPoint &point,
                                bool allow_empty = false);
      virtual void get_all_futures(std::map<DomainPoint,Future> &futures);
      virtual void wait_all_results(bool silence_warnings = true);
    public:
      void set_sharding_function(ShardingFunction *function);
      void handle_future_map_request(Deserializer &derez);
    public:
      static void handle_future_map_response(Deserializer &derez,
                                             Runtime *runtime);
    public:
      ReplicateContext *const repl_ctx;
      const Domain full_domain;
      const ApBarrier future_map_barrier;
      const CollectiveID collective_index; // in case we have to do all-to-all
    protected:
      RtUserEvent sharding_function_ready;
      ShardingFunction *sharding_function;
      bool collective_performed;
    };

    /**
     * \class PhysicalRegionImpl
     * The base implementation of a physical region object.
     * Physical region objects are not allowed to move from the
     * node in which they are created.  Like other objects
     * available to both the user and runtime they are reference
     * counted to know when they can be deleted.
     *
     * Note that we don't need to protect physical region impls
     * with any kind of synchronization mechanism since they
     * will only be manipulated by a single task which is 
     * guaranteed to only be running on one processor.
     */
    class PhysicalRegionImpl : public Collectable,
                               public LegionHeapify<PhysicalRegionImpl> {
    public:
      static const AllocationType alloc_type = PHYSICAL_REGION_ALLOC;
    public:
      PhysicalRegionImpl(const RegionRequirement &req, ApEvent ready_event,
                         bool mapped, TaskContext *ctx, MapperID mid,
                         MappingTagID tag, bool leaf, bool virt, Runtime *rt);
      PhysicalRegionImpl(const PhysicalRegionImpl &rhs);
      ~PhysicalRegionImpl(void);
    public:
      PhysicalRegionImpl& operator=(const PhysicalRegionImpl &rhs);
    public:
      inline bool created_accessor(void) const { return made_accessor; }
    public:
      void wait_until_valid(bool silence_warnings, 
                            bool warn = false, const char *src = NULL);
      bool is_valid(void) const;
      bool is_mapped(void) const;
      bool is_external_region(void) const;
      LogicalRegion get_logical_region(void) const;
      LegionRuntime::Accessor::RegionAccessor<
        LegionRuntime::Accessor::AccessorType::Generic>
          get_accessor(bool silence_warnings = true);
      LegionRuntime::Accessor::RegionAccessor<
        LegionRuntime::Accessor::AccessorType::Generic> 
          get_field_accessor(FieldID field, bool silence_warnings = true);
    public:
      void unmap_region(void);
      void remap_region(ApEvent new_ready_event);
      const RegionRequirement& get_requirement(void) const;
      void set_reference(const InstanceRef &references);
      void reset_references(const InstanceSet &instances,ApUserEvent term_event,
                            ApEvent wait_for = ApEvent::NO_AP_EVENT);
      ApEvent get_ready_event(void) const;
      bool has_references(void) const;
      void get_references(InstanceSet &instances) const;
      void get_memories(std::set<Memory>& memories) const;
      void get_fields(std::vector<FieldID>& fields) const;
#if defined(PRIVILEGE_CHECKS) || defined(BOUNDS_CHECKS)
    public:
      const char* get_task_name(void) const;
#endif
#ifdef BOUNDS_CHECKS
    public:
      bool contains_ptr(ptr_t ptr);
      bool contains_point(const DomainPoint &dp);
#endif
    public:
      void get_bounds(void *realm_is, TypeTag type_tag);
      PhysicalInstance get_instance_info(PrivilegeMode mode, 
                                         FieldID fid, size_t field_size, 
                                         void *realm_is, TypeTag type_tag,
                                         bool silence_warnings, 
                                         bool generic_accessor,
                                         bool check_field_size,
                                         ReductionOpID redop);
      void fail_bounds_check(DomainPoint p, FieldID fid, PrivilegeMode mode);
      void fail_bounds_check(Domain d, FieldID fid, PrivilegeMode mode);
    public:
      Runtime *const runtime;
      TaskContext *const context;
      const MapperID map_id;
      const MappingTagID tag;
      const bool leaf_region;
      const bool virtual_mapped;
    private:
      // Event for when the instance ref is ready
      ApEvent ready_event;
      // Instance ref
      InstanceSet references;
      RegionRequirement req;
      bool mapped; // whether it is currently mapped
      bool valid; // whether it is currently valid
      // whether to trigger the termination event
      // upon unmap
      bool trigger_on_unmap;
      bool made_accessor;
      ApUserEvent termination_event;
      ApEvent wait_for_unmap;
#ifdef BOUNDS_CHECKS
    private:
      Domain bounds;
#endif
    };

    /**
     * \class GrantImpl
     * This is the base implementation of a grant object.
     * The grant implementation remembers the locks that
     * must be acquired and gives out an precondition event
     * for acquiring the locks whenever a user attempts
     * to register as using the grant.  Registering requires
     * providing a completion event for the operation which
     * the grant object then knows to use when releasing the
     * locks.  Grants continues accepting registrations
     * until the runtime marks that it is no longer active.
     */
    class GrantImpl : public Collectable, public LegionHeapify<GrantImpl> {
    public:
      static const AllocationType alloc_type = GRANT_ALLOC;
    public:
      struct ReservationRequest {
      public:
        ReservationRequest(void)
          : reservation(Reservation::NO_RESERVATION),
            mode(0), exclusive(true) { }
        ReservationRequest(Reservation r, unsigned m, bool e)
          : reservation(r), mode(m), exclusive(e) { }
      public:
        Reservation reservation;
        unsigned mode;
        bool exclusive;
      };
    public:
      GrantImpl(void);
      GrantImpl(const std::vector<ReservationRequest> &requests);
      GrantImpl(const GrantImpl &rhs);
      ~GrantImpl(void);
    public:
      GrantImpl& operator=(const GrantImpl &rhs);
    public:
      void register_operation(ApEvent completion_event);
      ApEvent acquire_grant(void);
      void release_grant(void);
    public:
      void pack_grant(Serializer &rez);
      void unpack_grant(Deserializer &derez);
    private:
      std::vector<ReservationRequest> requests;
      bool acquired;
      ApEvent grant_event;
      std::set<ApEvent> completion_events;
      mutable LocalLock grant_lock;
    };

    class MPILegionHandshakeImpl : public Collectable,
                       public LegionHeapify<MPILegionHandshakeImpl> {
    public:
      static const AllocationType alloc_type = MPI_HANDSHAKE_ALLOC;
    public:
      MPILegionHandshakeImpl(bool init_in_MPI, int mpi_participants, 
                             int legion_participants);
      MPILegionHandshakeImpl(const MPILegionHandshakeImpl &rhs);
      ~MPILegionHandshakeImpl(void);
    public:
      MPILegionHandshakeImpl& operator=(const MPILegionHandshakeImpl &rhs);
    public:
      void initialize(void);
    public:
      void mpi_handoff_to_legion(void);
      void mpi_wait_on_legion(void);
    public:
      void legion_handoff_to_mpi(void);
      void legion_wait_on_mpi(void);
    public:
      PhaseBarrier get_legion_wait_phase_barrier(void);
      PhaseBarrier get_legion_arrive_phase_barrier(void);
      void advance_legion_handshake(void);
    private:
      const bool init_in_MPI;
      const int mpi_participants;
      const int legion_participants;
    private:
      PhaseBarrier mpi_wait_barrier;
      PhaseBarrier mpi_arrive_barrier;
      PhaseBarrier legion_wait_barrier; // copy of mpi_arrive_barrier
      PhaseBarrier legion_arrive_barrier; // copy of mpi_wait_barrier
    };

    class MPIRankTable {
    public:
      MPIRankTable(Runtime *runtime);
      MPIRankTable(const MPIRankTable &rhs);
      ~MPIRankTable(void);
    public:
      MPIRankTable& operator=(const MPIRankTable &rhs);
    public:
      void perform_rank_exchange(void);
      void handle_mpi_rank_exchange(Deserializer &derez);
    protected:
      bool send_explicit_stage(int stage);
      bool send_ready_stages(void);
      void unpack_exchange(int stage, Deserializer &derez);
      void complete_exchange(void);
    public:
      Runtime *const runtime;
      bool participating;
    public:
      std::map<int,AddressSpace> forward_mapping;
      std::map<AddressSpace,int> reverse_mapping;
    protected:
      mutable LocalLock reservation;
      RtUserEvent done_event;
      std::vector<int> stage_notifications;
      std::vector<bool> sent_stages;
    protected:
      int collective_radix;
      int collective_log_radix;
      int collective_stages;
      int collective_participating_spaces;
      int collective_last_radix;
      int collective_last_log_radix;
      // Handle a small race on deciding who gets to
      // trigger the done event
      bool done_triggered;
    }; 

    /**
     * \class ProcessorManager
     * This class manages all the state for a single processor
     * within a given instance of the Internal runtime.  It keeps
     * queues for each of the different stages that operations
     * undergo and also tracks when the scheduling task needs
     * to be run for a processor.
     */
    class ProcessorManager {
    public: 
      struct SchedulerArgs : public LgTaskArgs<SchedulerArgs> {
      public:
        static const LgTaskID TASK_ID = LG_SCHEDULER_ID;
      public:
        Processor proc;
      }; 
      struct DeferMapperSchedulerArgs : 
        public LgTaskArgs<DeferMapperSchedulerArgs> {
      public:
        static const LgTaskID TASK_ID = LG_DEFER_MAPPER_SCHEDULER_TASK_ID;
      public:
        ProcessorManager *proxy_this;
        MapperID map_id;
        RtEvent deferral_event;
      };
      struct MapperMessage {
      public:
        MapperMessage(void)
          : target(Processor::NO_PROC), message(NULL), length(0), radix(0) { }
        MapperMessage(Processor t, void *mes, size_t l)
          : target(t), message(mes), length(l), radix(-1) { }
        MapperMessage(void *mes, size_t l, int r)
          : target(Processor::NO_PROC), message(mes), length(l), radix(r) { }
      public:
        Processor target;
        void *message;
        size_t length;
        int radix;
      };
    public:
      ProcessorManager(Processor proc, Processor::Kind proc_kind,
                       Runtime *rt, unsigned default_mappers,  
                       bool no_steal, bool replay);
      ProcessorManager(const ProcessorManager &rhs);
      ~ProcessorManager(void);
    public:
      ProcessorManager& operator=(const ProcessorManager &rhs);
    public:
      void prepare_for_shutdown(void);
    public:
      void startup_mappers(void);
      void add_mapper(MapperID mid, MapperManager *m, 
                      bool check, bool own, bool skip_replay = false);
      void replace_default_mapper(MapperManager *m, bool own);
      MapperManager* find_mapper(MapperID mid) const;
    public:
      void perform_scheduling(void);
      void launch_task_scheduler(void);
      void notify_deferred_mapper(MapperID map_id, RtEvent deferred_event);
      static void handle_defer_mapper(const void *args);
    public:
      void activate_context(InnerContext *context);
      void deactivate_context(InnerContext *context);
      void update_max_context_count(unsigned max_contexts);
    public:
      void process_steal_request(Processor thief, 
                                 const std::vector<MapperID> &thieves);
      void process_advertisement(Processor advertiser, MapperID mid);
    public:
      void add_to_ready_queue(TaskOp *op);
      void add_to_local_ready_queue(Operation *op, LgPriority priority,
                                    RtEvent wait_on);
    public:
      inline void find_visible_memories(std::set<Memory> &visible) const
        { visible = visible_memories; }
    protected:
      void perform_mapping_operations(void);
      void issue_advertisements(MapperID mid);
    protected:
      void increment_active_contexts(void);
      void decrement_active_contexts(void);
    protected:
      void increment_active_mappers(void);
      void decrement_active_mappers(void);
    public:
      // Immutable state
      Runtime *const runtime;
      const Processor local_proc;
      const Processor::Kind proc_kind;
      // Is stealing disabled 
      const bool stealing_disabled;
      // are we doing replay execution
      const bool replay_execution;
    protected:
      // Local queue state
      mutable LocalLock local_queue_lock;
      unsigned next_local_index;
    protected:
      // Scheduling state
      mutable LocalLock queue_lock;
      bool task_scheduler_enabled;
      unsigned total_active_contexts;
      unsigned total_active_mappers;
      struct ContextState {
      public:
        ContextState(void)
          : owned_tasks(0), active(false) { }
      public:
        unsigned owned_tasks;
        bool active;
      };
      std::vector<ContextState> context_states;
    protected:
      // Mapper objects
      std::map<MapperID,std::pair<MapperManager*,bool/*own*/> > mappers;
      // For each mapper something to track its state
      struct MapperState {
      public:
        std::list<TaskOp*> ready_queue;
        RtEvent deferral_event;
        bool added_tasks;
      };
      // State for each mapper for scheduling purposes
      std::map<MapperID,MapperState> mapper_states;
      // Lock for accessing mappers
      mutable LocalLock mapper_lock;
      // The set of visible memories from this processor
      std::set<Memory> visible_memories;
    };

    /**
     * \class MemoryManager
     * The goal of the memory manager is to keep track of all of
     * the physical instances that the runtime knows about in various
     * memories throughout the system.  This will then allow for
     * feedback when mapping to know when memories are nearing
     * their capacity.
     */
    class MemoryManager {
    public:
      enum RequestKind {
        CREATE_INSTANCE_CONSTRAINTS,
        CREATE_INSTANCE_LAYOUT,
        FIND_OR_CREATE_CONSTRAINTS,
        FIND_OR_CREATE_LAYOUT,
        FIND_ONLY_CONSTRAINTS,
        FIND_ONLY_LAYOUT,
      };
      enum InstanceState {
        COLLECTABLE_STATE = 0,
        ACTIVE_STATE = 1,
        PENDING_COLLECTED_STATE = 2, // sticky
        VALID_STATE = 3,
        PENDING_ACQUIRE_STATE = 4,
      };
    public:
      struct InstanceInfo {
      public:
        InstanceInfo(void)
          : current_state(COLLECTABLE_STATE), 
            deferred_collect(RtUserEvent::NO_RT_USER_EVENT),
            instance_size(0), pending_acquires(0), min_priority(0),
            unattached_external(false) { }
      public:
        InstanceState current_state;
        RtUserEvent deferred_collect;
        size_t instance_size;
        unsigned pending_acquires;
        GCPriority min_priority;
        std::map<std::pair<MapperID,Processor>,GCPriority> mapper_priorities;
        // For tracking external instances and whether they can be used
        bool unattached_external;
      };
    public:
      MemoryManager(Memory mem, Runtime *rt);
      MemoryManager(const MemoryManager &rhs);
      ~MemoryManager(void);
    public:
      MemoryManager& operator=(const MemoryManager &rhs);
    public:
      void prepare_for_shutdown(void);
      void finalize(void);
    public:
      void register_remote_instance(PhysicalManager *manager);
      void unregister_remote_instance(PhysicalManager *manager);
    public:
      void activate_instance(PhysicalManager *manager);
      void deactivate_instance(PhysicalManager *manager);
      void validate_instance(PhysicalManager *manager);
      void invalidate_instance(PhysicalManager *manager);
      bool attempt_acquire(PhysicalManager *manager);
      void complete_acquire(PhysicalManager *manager);
    public:
      bool create_physical_instance(const LayoutConstraintSet &contraints,
                                    const std::vector<LogicalRegion> &regions,
                                    MappingInstance &result, MapperID mapper_id,
                                    Processor processor, bool acquire, 
                                    GCPriority priority, UniqueID creator_id,
                                    bool remote = false);
      bool create_physical_instance(LayoutConstraints *constraints,
                                    const std::vector<LogicalRegion> &regions,
                                    MappingInstance &result, MapperID mapper_id,
                                    Processor processor, bool acquire, 
                                    GCPriority priority, UniqueID creator_id,
                                    bool remote = false);
      bool find_or_create_physical_instance(
                                    const LayoutConstraintSet &constraints,
                                    const std::vector<LogicalRegion> &regions,
                                    MappingInstance &result, bool &created, 
                                    MapperID mapper_id, Processor processor,
                                    bool acquire, GCPriority priority, 
                                    bool tight_region_bounds,
                                    UniqueID creator_id, bool remote = false);
      bool find_or_create_physical_instance(
                                    LayoutConstraints *constraints,
                                    const std::vector<LogicalRegion> &regions,
                                    MappingInstance &result, bool &created, 
                                    MapperID mapper_id, Processor processor,
                                    bool acquire, GCPriority priority, 
                                    bool tight_region_bounds,
                                    UniqueID creator_id, bool remote = false);
      bool find_physical_instance(  const LayoutConstraintSet &constraints,
                                    const std::vector<LogicalRegion> &regions,
                                    MappingInstance &result, bool acquire,
                                    bool tight_bounds, bool remote = false);
      bool find_physical_instance(  LayoutConstraints *constraints,
                                    const std::vector<LogicalRegion> &regions,
                                    MappingInstance &result, bool acquire,
                                    bool tight_bounds, bool remote = false);
      void release_tree_instances(RegionTreeID tree_id);
      void set_garbage_collection_priority(PhysicalManager *manager,
                                    MapperID mapper_id, Processor proc,
                                    GCPriority priority);
      RtEvent acquire_instances(const std::set<PhysicalManager*> &managers,
                                    std::vector<bool> &results);
      void record_created_instance( PhysicalManager *manager, bool acquire,
                                    MapperID mapper_id, Processor proc,
                                    GCPriority priority, bool remote);
      void record_external_instance(PhysicalManager *manager);
    public:
      void process_instance_request(Deserializer &derez, AddressSpaceID source);
      void process_instance_response(Deserializer &derez,AddressSpaceID source);
      void process_gc_priority_update(Deserializer &derez, AddressSpaceID src);
      void process_never_gc_response(Deserializer &derez);
      void process_acquire_request(Deserializer &derez, AddressSpaceID source);
      void process_acquire_response(Deserializer &derez, AddressSpaceID src);
    protected:
      bool find_satisfying_instance(const LayoutConstraintSet &constraints,
                                    const std::vector<LogicalRegion> &regions,
                                    MappingInstance &result, bool acquire, 
                                    bool tight_region_bounds, bool remote);
      bool find_satisfying_instance(LayoutConstraints *constraints,
                                    const std::vector<LogicalRegion> &regions,
                                    MappingInstance &result, bool acquire, 
                                    bool tight_region_bounds, bool remote);
      bool find_satisfying_instance(const LayoutConstraintSet &constraints,
                                    const std::vector<LogicalRegion> &regions,
                                    MappingInstance &result, 
                                    std::set<PhysicalManager*> &candidates,
                                    bool acquire,bool tight_bounds,bool remote);
      bool find_satisfying_instance(LayoutConstraints *constraints,
                                    const std::vector<LogicalRegion> &regions,
                                    MappingInstance &result, 
                                    std::set<PhysicalManager*> &candidates,
                                    bool acquire,bool tight_bounds,bool remote);
      bool find_valid_instance(     const LayoutConstraintSet &constraints,
                                    const std::vector<LogicalRegion> &regions,
                                    MappingInstance &result, bool acquire, 
                                    bool tight_region_bounds, bool remote);
      bool find_valid_instance(     LayoutConstraints *constraints,
                                    const std::vector<LogicalRegion> &regions,
                                    MappingInstance &result, bool acquire, 
                                    bool tight_region_bounds, bool remote);
      void release_candidate_references(const std::set<PhysicalManager*> 
                                                        &candidates) const;
      void release_candidate_references(const std::deque<PhysicalManager*>
                                                        &candidates) const;
    protected:
      PhysicalManager* allocate_physical_instance(
                                    const LayoutConstraintSet &constraints,
                                    const std::vector<LogicalRegion> &regions,
                                    UniqueID creator_id);
      PhysicalManager* find_and_record(PhysicalManager *manager, 
                                    const LayoutConstraintSet &constraints,
                                    const std::vector<LogicalRegion> &regions,
                                    std::set<PhysicalManager*> &candidates,
                                    bool acquire, MapperID mapper_id, 
                                    Processor proc, GCPriority priority,
                                    bool tight_region_bounds, bool remote);
      PhysicalManager* find_and_record(PhysicalManager *manager, 
                                    LayoutConstraints *constraints,
                                    const std::vector<LogicalRegion> &regions,
                                    std::set<PhysicalManager*> &candidates,
                                    bool acquire, MapperID mapper_id, 
                                    Processor proc, GCPriority priority,
                                    bool tight_region_bounds, bool remote);
    public:
      bool delete_by_size_and_state(const size_t needed_size, 
                                    InstanceState state, bool larger_only); 
      void attach_external_instance(PhysicalManager *manager);
      RtEvent detach_external_instance(PhysicalManager *manager);
    public:
      // The memory that we are managing
      const Memory memory;
      // The owner address space
      const AddressSpaceID owner_space;
      // Is this the owner memory or not
      const bool is_owner;
      // The capacity in bytes of this memory
      const size_t capacity;
      // The remaining capacity in this memory
      size_t remaining_capacity;
      // The runtime we are associate with
      Runtime *const runtime;
    protected:
      // Lock for controlling access to the data
      // structures in this memory manager
      mutable LocalLock manager_lock;
      // We maintain several sets of instances here
      // This is a generic list that tracks all the allocated instances
      // It is only valid on the owner node
      LegionMap<PhysicalManager*,InstanceInfo,
                MEMORY_INSTANCES_ALLOC>::tracked current_instances;
    };

    /**
     * \class VirtualChannel
     * This class provides the basic support for sending and receiving
     * messages for a single virtual channel.
     */
    class VirtualChannel {
    public:
      // Implement a three-state state-machine for sending
      // messages.  Either fully self-contained messages
      // or chains of partial messages followed by a final
      // message.
      enum MessageHeader {
        FULL_MESSAGE,
        PARTIAL_MESSAGE,
        FINAL_MESSAGE,
      };
    public:
      VirtualChannel(VirtualChannelKind kind,AddressSpaceID local_address_space,
                     size_t max_message_size, LegionProfiler *profiler);
      VirtualChannel(const VirtualChannel &rhs);
      ~VirtualChannel(void);
    public:
      VirtualChannel& operator=(const VirtualChannel &rhs);
    public:
      void package_message(Serializer &rez, MessageKind k, bool flush,
                           Runtime *runtime, Processor target, 
                           bool response, bool shutdown);
      void process_message(const void *args, size_t arglen, 
                        Runtime *runtime, AddressSpaceID remote_address_space);
      void confirm_shutdown(ShutdownManager *shutdown_manager, bool phase_one);
    private:
      void send_message(bool complete, Runtime *runtime, 
                        Processor target, bool response, bool shutdown);
      void handle_messages(unsigned num_messages, Runtime *runtime, 
                           AddressSpaceID remote_address_space,
                           const char *args, size_t arglen);
      void buffer_messages(unsigned num_messages,
                           const void *args, size_t arglen);
    private:
      mutable LocalLock send_lock;
      char *const sending_buffer;
      unsigned sending_index;
      const size_t sending_buffer_size;
      RtEvent last_message_event;
      MessageHeader header;
      unsigned packaged_messages;
      bool partial;
      // State for receiving messages
      // No lock for receiving messages since we know
      // that they are ordered
      char *receiving_buffer;
      unsigned receiving_index;
      size_t receiving_buffer_size;
      unsigned received_messages;
      bool observed_recent;
    private:
      LegionProfiler *const profiler;
    }; 

    /**
     * \class MessageManager
     * This class manages sending and receiving of message between
     * instances of the Internal runtime residing on different nodes.
     * The manager also abstracts some of the details of sending these
     * messages.  Messages can be accumulated together in bulk messages
     * for performance reason.  The runtime can also place an upper
     * bound on the size of the data communicated between runtimes in
     * an active message, which the message manager then uses to
     * break down larger messages into smaller active messages.
     *
     * On the receiving side, the message manager unpacks the messages
     * that have been sent and then call the appropriate runtime
     * methods for handling the messages.  In cases where larger
     * messages were broken down into smaller messages, then message
     * manager waits until it has received all the active messages
     * before handling the message.
     */
    class MessageManager { 
    public:
      MessageManager(AddressSpaceID remote, 
                     Runtime *rt, size_t max,
                     const std::set<Processor> &procs);
      MessageManager(const MessageManager &rhs);
      ~MessageManager(void);
    public:
      MessageManager& operator=(const MessageManager &rhs);
    public:
      void send_message(Serializer &rez, MessageKind kind, 
                        VirtualChannelKind channel, bool flush, 
                        bool response = false, bool shutdown = false);
      void receive_message(const void *args, size_t arglen);
      void confirm_shutdown(ShutdownManager *shutdown_manager,
                            bool phase_one);
    public:
      const AddressSpaceID remote_address_space;
    private:
      Runtime *const runtime;
      // State for sending messages
      Processor target;
      VirtualChannel *const channels; 
    };

    /**
     * \class ShutdownManager
     * A class for helping to manage the shutdown of the 
     * runtime after the application has finished
     */
    class ShutdownManager {
    public:
      enum ShutdownPhase {
        CHECK_TERMINATION = 1,
        CONFIRM_TERMINATION = 2,
        CHECK_SHUTDOWN = 3,
        CONFIRM_SHUTDOWN = 4,
      };
    public:
      struct RetryShutdownArgs : public LgTaskArgs<RetryShutdownArgs> {
      public:
        static const LgTaskID TASK_ID = LG_RETRY_SHUTDOWN_TASK_ID;
      public:
        ShutdownPhase phase;
      };
    public:
      ShutdownManager(ShutdownPhase phase, Runtime *rt, AddressSpaceID source,
                      unsigned radix, ShutdownManager *owner = NULL);
      ShutdownManager(const ShutdownManager &rhs);
      ~ShutdownManager(void);
    public:
      ShutdownManager& operator=(const ShutdownManager &rhs);
    public:
      bool attempt_shutdown(void);
      bool handle_response(bool success, const std::set<RtEvent> &to_add);
    protected:
      void finalize(void);
    public:
      static void handle_shutdown_notification(Deserializer &derez, 
                          Runtime *runtime, AddressSpaceID source);
      static void handle_shutdown_response(Deserializer &derez);
    public:
      void record_outstanding_tasks(void);
      void record_recent_message(void);
      void record_pending_message(RtEvent pending_event);
    public:
      const ShutdownPhase phase;
      Runtime *const runtime;
      const AddressSpaceID source; 
      const unsigned radix;
      ShutdownManager *const owner;
    protected:
      mutable LocalLock shutdown_lock;
      unsigned needed_responses;
      std::set<RtEvent> wait_for;
      bool result;
    };

    /**
     * \class GarbageCollectionEpoch
     * A class for managing the a set of garbage collections
     */
    class GarbageCollectionEpoch {
    public:
      struct GarbageCollectionArgs : public LgTaskArgs<GarbageCollectionArgs> {
      public:
        static const LgTaskID TASK_ID = LG_DEFERRED_COLLECT_ID;
      public:
        GarbageCollectionEpoch *epoch;
        LogicalView *view;
      };
    public:
      GarbageCollectionEpoch(Runtime *runtime);
      GarbageCollectionEpoch(const GarbageCollectionEpoch &rhs);
      ~GarbageCollectionEpoch(void);
    public:
      GarbageCollectionEpoch& operator=(const GarbageCollectionEpoch &rhs);
    public:
      void add_collection(LogicalView *view, ApEvent term_event,
                          ReferenceMutator *mutator);
      RtEvent launch(void);
      bool handle_collection(const GarbageCollectionArgs *args);
    private:
      Runtime *const runtime;
      int remaining;
      std::map<LogicalView*,std::set<ApEvent> > collections;
    };

    /**
     * \struct RegionTreeContext
     * A struct for storing the necessary data for managering a context
     * in the region tree.
     */
    class RegionTreeContext {
    public:
      RegionTreeContext(void)
        : ctx(-1) { }
      RegionTreeContext(ContextID c)
        : ctx(c) { }
    public:
      inline bool exists(void) const { return (ctx >= 0); }
      inline ContextID get_id(void) const 
      {
#ifdef DEBUG_LEGION
        assert(exists());
#endif
        return ContextID(ctx);
      }
      inline bool operator==(const RegionTreeContext &rhs) const
      {
        return (ctx == rhs.ctx);
      }
      inline bool operator!=(const RegionTreeContext &rhs) const
      {
        return (ctx != rhs.ctx);
      }
    private:
      int ctx;
    };

    /**
     * \class PendingVariantRegistration
     * A small helper class for deferring the restration of task
     * variants until the runtime is started.
     */
    class PendingVariantRegistration {
    public:
      PendingVariantRegistration(VariantID vid, bool has_return,
                                 const TaskVariantRegistrar &registrar,
                                 const void *user_data, size_t user_data_size,
                                 CodeDescriptor *realm_desc, 
                                 const char *task_name);
      PendingVariantRegistration(const PendingVariantRegistration &rhs);
      ~PendingVariantRegistration(void);
    public:
      PendingVariantRegistration& operator=(
                                      const PendingVariantRegistration &rhs);
    public:
      void perform_registration(Runtime *runtime);
    private:
      VariantID vid;
      bool has_return;
      TaskVariantRegistrar registrar;
      void *user_data;
      size_t user_data_size;
      CodeDescriptor *realm_desc; 
      char *logical_task_name; // optional semantic info to attach to the task
    };

    /**
     * \class TaskImpl
     * This class is used for storing all the meta-data associated 
     * with a logical task
     */
    class TaskImpl : public LegionHeapify<TaskImpl> {
    public:
      static const AllocationType alloc_type = TASK_IMPL_ALLOC;
    public:
      struct SemanticRequestArgs : public LgTaskArgs<SemanticRequestArgs> {
      public:
        static const LgTaskID TASK_ID = LG_TASK_IMPL_SEMANTIC_INFO_REQ_TASK_ID;
      public:
        TaskImpl *proxy_this;
        SemanticTag tag;
        AddressSpaceID source;
      };
    public:
      TaskImpl(TaskID tid, Runtime *rt, const char *name = NULL);
      TaskImpl(const TaskImpl &rhs);
      ~TaskImpl(void);
    public:
      TaskImpl& operator=(const TaskImpl &rhs);
    public:
      inline bool returns_value(void) const { return has_return_type; }
    public:
      VariantID get_unique_variant_id(void);
      void add_variant(VariantImpl *impl);
      VariantImpl* find_variant_impl(VariantID variant_id, bool can_fail);
      void find_valid_variants(std::vector<VariantID> &valid_variants, 
                               Processor::Kind kind) const;
    public:
      const char* get_name(bool needs_lock = true);
      void attach_semantic_information(SemanticTag tag, AddressSpaceID source,
         const void *buffer, size_t size, bool is_mutable, bool send_to_owner);
      bool retrieve_semantic_information(SemanticTag tag,
                                         const void *&buffer, size_t &size,
                                         bool can_fail, bool wait_until);
      void send_semantic_info(AddressSpaceID target, SemanticTag tag,
                        const void *value, size_t size, bool is_mutable,
                        RtUserEvent to_trigger = RtUserEvent::NO_RT_USER_EVENT);
      void send_semantic_request(AddressSpaceID target, SemanticTag tag, 
                             bool can_fail, bool wait_until, RtUserEvent ready);
      void process_semantic_request(SemanticTag tag, AddressSpaceID target, 
                             bool can_fail, bool wait_until, RtUserEvent ready);
    public:
      inline AddressSpaceID get_owner_space(void) const
        { return get_owner_space(task_id, runtime); }
      static AddressSpaceID get_owner_space(TaskID task_id, Runtime *runtime);
    public:
      static void handle_semantic_request(Runtime *runtime, 
                          Deserializer &derez, AddressSpaceID source);
      static void handle_semantic_info(Runtime *runtime,
                          Deserializer &derez, AddressSpaceID source);
      static void handle_variant_request(Runtime *runtime,
                          Deserializer &derez, AddressSpaceID source);
    public:
      const TaskID task_id;
      Runtime *const runtime;
      char *const initial_name;
    private:
      mutable LocalLock task_lock;
      std::map<VariantID,VariantImpl*> variants;
      std::map<VariantID,RtEvent> outstanding_requests;
      // VariantIDs that we've handed out but haven't registered yet
      std::set<VariantID> pending_variants;
      std::map<SemanticTag,SemanticInfo> semantic_infos;
      // Track whether all these variants have a return type or not
      bool has_return_type;
      // Track whether all these variants are idempotent or not
      bool all_idempotent;
    };

    /**
     * \class VariantImpl
     * This class is used for storing all the meta-data associated
     * with a particular variant implementation of a task
     */
    class VariantImpl : public LegionHeapify<VariantImpl> { 
    public:
      static const AllocationType alloc_type = VARIANT_IMPL_ALLOC;
    public:
      VariantImpl(Runtime *runtime, VariantID vid, TaskImpl *owner, 
                  const TaskVariantRegistrar &registrar, bool ret_val, 
                  CodeDescriptor *realm_desc,
                  const void *user_data = NULL, size_t user_data_size = 0);
      VariantImpl(const VariantImpl &rhs);
      ~VariantImpl(void);
    public:
      VariantImpl& operator=(const VariantImpl &rhs);
    public:
      inline bool is_leaf(void) const { return leaf_variant; }
      inline bool is_inner(void) const { return inner_variant; }
      inline bool is_idempotent(void) const { return idempotent_variant; }
      inline bool is_replicable(void) const { return replicable_variant; }
      inline bool returns_value(void) const { return has_return_value; }
      inline const char* get_name(void) const { return variant_name; }
      inline const ExecutionConstraintSet&
        get_execution_constraints(void) const { return execution_constraints; }
      inline const TaskLayoutConstraintSet& 
        get_layout_constraints(void) const { return layout_constraints; } 
    public:
      bool is_no_access_region(unsigned idx) const;
    public:
      ApEvent dispatch_task(Processor target, SingleTask *task, 
          TaskContext *ctx, ApEvent precondition, PredEvent pred,
          int priority, Realm::ProfilingRequestSet &requests);
      void dispatch_inline(Processor current, InlineContext *ctx);
    public:
      Processor::Kind get_processor_kind(bool warn) const;
    public:
      void send_variant_response(AddressSpaceID source, RtUserEvent done_event);
      void broadcast_variant(RtUserEvent done, AddressSpaceID origin,
                             AddressSpaceID local);
    public:
      static void handle_variant_broadcast(Runtime *runtime, 
                                           Deserializer &derez);
      static AddressSpaceID get_owner_space(VariantID vid, Runtime *runtime);
      static void handle_variant_response(Runtime *runtime, 
                                          Deserializer &derez);
    public:
      const VariantID vid;
      TaskImpl *const owner;
      Runtime *const runtime;
      const bool global; // globally valid variant
      const bool has_return_value; // has a return value
    public:
      const CodeDescriptorID descriptor_id;
      CodeDescriptor *const realm_descriptor;
    private:
      ExecutionConstraintSet execution_constraints;
      TaskLayoutConstraintSet   layout_constraints;
    private:
      void *user_data;
      size_t user_data_size;
      ApEvent ready_event;
    private: // properties
      bool leaf_variant;
      bool inner_variant;
      bool idempotent_variant;
      bool replicable_variant;
    private:
      char *variant_name; 
    };

    /**
     * \class LayoutConstraints
     * A class for tracking a long-lived set of constraints
     * These can be moved around the system and referred to in 
     * variout places so we make it a distributed collectable
     */
    class LayoutConstraints : 
      public LayoutConstraintSet, public Collectable,
      public LegionHeapify<LayoutConstraints> {
    public:
      static const AllocationType alloc_type = LAYOUT_CONSTRAINTS_ALLOC; 
    protected:
      struct RemoveFunctor {
      public:
        RemoveFunctor(Serializer &r, Runtime *rt)
          : rez(r), runtime(rt) { }
      public:
        void apply(AddressSpaceID target);
      private:
        Serializer &rez;
        Runtime *runtime;
      };
    public:
      LayoutConstraints(LayoutConstraintID layout_id, FieldSpace handle, 
                        Runtime *runtime, 
                        AddressSpace owner_space, AddressSpaceID local_space);
      LayoutConstraints(LayoutConstraintID layout_id, Runtime *runtime, 
                        const LayoutConstraintRegistrar &registrar);
      LayoutConstraints(LayoutConstraintID layout_id,
                        Runtime *runtime, const LayoutConstraintSet &cons,
                        FieldSpace handle);
      LayoutConstraints(const LayoutConstraints &rhs);
      virtual ~LayoutConstraints(void);
    public:
      LayoutConstraints& operator=(const LayoutConstraints &rhs);
    public:
      inline FieldSpace get_field_space(void) const { return handle; }
      inline const char* get_name(void) const { return constraints_name; }
      inline bool is_owner(void) const { return (owner_space == local_space); }
    public:
      void send_constraint_response(AddressSpaceID source,
                                    RtUserEvent done_event);
      void update_constraints(Deserializer &derez);
      void release_remote_instances(void);
    public:
      bool entails(LayoutConstraints *other_constraints, unsigned total_dims);
      bool entails(const LayoutConstraintSet &other, unsigned total_dims) const;
      bool conflicts(LayoutConstraints *other_constraints, unsigned total_dims);
      bool conflicts(const LayoutConstraintSet &other, 
                     unsigned total_dims) const;
      bool entails_without_pointer(LayoutConstraints *other,
                                   unsigned total_dims);
      bool entails_without_pointer(const LayoutConstraintSet &other,
                                   unsigned total_dims) const;
    public:
      static AddressSpaceID get_owner_space(LayoutConstraintID layout_id,
                                            Runtime *runtime);
    public:
      static void process_request(Runtime *runtime, Deserializer &derez,
                                  AddressSpaceID source);
      static LayoutConstraintID process_response(Runtime *runtime, 
                          Deserializer &derez, AddressSpaceID source);
    public:
      const LayoutConstraintID layout_id;
      const FieldSpace handle;
      const AddressSpace owner_space;
      const AddressSpace local_space;
      Runtime *const runtime;
    protected:
      char *constraints_name;
      mutable LocalLock layout_lock;
    protected:
      std::map<LayoutConstraintID,bool> conflict_cache;
      std::map<LayoutConstraintID,bool> entailment_cache;
      std::map<LayoutConstraintID,bool> no_pointer_entailment_cache;
    protected:
      NodeSet remote_instances;
    };

    /**
     * Identity Projection Functor
     * A class that implements the identity projection function
     */
    class IdentityProjectionFunctor : public ProjectionFunctor {
    public:
      IdentityProjectionFunctor(Legion::Runtime *rt);
      virtual ~IdentityProjectionFunctor(void);
    public:
      virtual LogicalRegion project(const Mappable *mappable, unsigned index,
                                    LogicalRegion upper_bound,
                                    const DomainPoint &point);
      virtual LogicalRegion project(const Mappable *mappable, unsigned index,
                                    LogicalPartition upper_bound,
                                    const DomainPoint &point);
      virtual LogicalRegion project(LogicalRegion upper_bound,
                                    const DomainPoint &point,
                                    const Domain &launch_domain);
      virtual LogicalRegion project(LogicalPartition upper_bound,
                                    const DomainPoint &point,
                                    const Domain &launch_domain);
      virtual bool is_functional(void) const;
      virtual bool is_exclusive(void) const;
      virtual unsigned get_depth(void) const;
    };

    /**
     * \class ProjectionPoint
     * An abstract class for passing to projection functions
     * for recording the results of a projection
     */
    class ProjectionPoint {
    public:
      virtual const DomainPoint& get_domain_point(void) const = 0;
      virtual void set_projection_result(unsigned idx,LogicalRegion result) = 0;
    };

    /**
     * \class ProjectionFunction
     * A class for wrapping projection functors
     */
    class ProjectionFunction {
    public:
      class ElideCloseResult {
      public:
        ElideCloseResult(void);
        ElideCloseResult(IndexTreeNode *node, 
            const std::set<ProjectionSummary> &projections, bool result);
      public:
        bool matches(IndexTreeNode *node, 
                     const std::set<ProjectionSummary> &projections) const;
      public:
        IndexTreeNode *node;
        std::set<ProjectionSummary> projections;
        bool result;
      };
    public:
      ProjectionFunction(ProjectionID pid, ProjectionFunctor *functor);
      ProjectionFunction(const ProjectionFunction &rhs);
      ~ProjectionFunction(void);
    public:
      ProjectionFunction& operator=(const ProjectionFunction &rhs);
    public:
      // The old path explicitly for tasks
      LogicalRegion project_point(Task *task, unsigned idx, Runtime *runtime,
                       const Domain &launch_domain, const DomainPoint &point);
      void project_points(const RegionRequirement &req, unsigned idx,
                          Runtime *runtime, const Domain &launch_domain,
                          const std::vector<PointTask*> &point_tasks);
      // Generalized and annonymized
      void project_points(Operation *op, unsigned idx, 
                          const RegionRequirement &req, 
                          Runtime *runtime, const Domain &launch_domain,
                          const std::vector<ProjectionPoint*> &points);
#ifndef DISABLE_CVOPT
      // For inverting the projection function and finding interfering
      // points given a specific target in the region tree
      void find_interfering_points(RegionTreeForest *forest,
                                   RegionTreeNode *upper_bound,
                                   IndexSpace launch_space,
                                   const Domain &launch_space_domain,
                                   IndexSpaceExpression *target,
                 std::map<DomainPoint,IndexSpaceExpression*> &results);
#else
      // For inverting the projection function and finding interfering
      // points given a specific target in the region tree
      void find_interfering_points(RegionTreeForest *forest,
                                   RegionTreeNode *upper_bound,
                                   IndexSpace launch_space,
                                   const Domain &launch_space_domain,
                                   RegionTreeNode *target,
                                   std::set<DomainPoint> &results);
#endif
    protected:
      // Old checking code explicitly for tasks
      void check_projection_region_result(const RegionRequirement &req,
                                          const Task *task, unsigned idx,
                                          LogicalRegion result, Runtime *rt);
      void check_projection_partition_result(const RegionRequirement &req,
                                             const Task *task, unsigned idx,
                                             LogicalRegion result, Runtime *rt);
      // Annonymized checking code
      void check_projection_region_result(const RegionRequirement &req,
                                          Operation *op, unsigned idx,
                                          LogicalRegion result, Runtime *rt);
      void check_projection_partition_result(const RegionRequirement &req,
                                          Operation *op, unsigned idx,
                                          LogicalRegion result, Runtime *rt);
    public:
      bool find_elide_close_result(const ProjectionInfo &info, 
                  const std::set<ProjectionSummary> &projections, 
                  RegionTreeNode *node, bool &result) const;
      void record_elide_close_result(const ProjectionInfo &info,
                  const std::set<ProjectionSummary> &projections,
                  RegionTreeNode *node, bool result);
      // From scratch
      ProjectionTree* construct_projection_tree(RegionTreeNode *root,
                  IndexSpaceNode *launch_domain, ShardingFunction *sharding);
      // Contribute to an existing tree
      void construct_projection_tree(RegionTreeNode *root,
                  IndexSpaceNode *launch_domain, ShardingFunction *sharding,
                  std::map<IndexTreeNode*,ProjectionTree*> &node_map);
      static void add_to_projection_tree(LogicalRegion region,
                  IndexTreeNode *root, RegionTreeForest *context, 
                  std::map<IndexTreeNode*,ProjectionTree*> &node_map,
                  ShardID owner_shard = 0);
    public:
      const int depth; 
      const bool is_exclusive;
      const bool is_functional;
      const ProjectionID projection_id;
      ProjectionFunctor *const functor;
    protected:
      mutable LocalLock projection_reservation;
#ifndef DISABLE_CVOPT
      std::map<std::pair<IndexSpaceExpression*,IndexSpace>,
               std::map<DomainPoint,IndexSpaceExpression*> > interfering_points;
#else
      std::map<std::pair<RegionTreeNode*,IndexSpace>,
               std::set<DomainPoint> > interfering_points;
#endif
      std::map<ProjectionSummary,
               std::vector<ElideCloseResult> > elide_close_results;
    }; 

    /**
     * \class CyclicShardingFunctor
     * The cyclic sharding functor just round-robins the points
     * onto the available set of shards
     */
    class CyclicShardingFunctor : public ShardingFunctor {
    public:
      CyclicShardingFunctor(void);
      CyclicShardingFunctor(const CyclicShardingFunctor &rhs);
      virtual ~CyclicShardingFunctor(void);
    public:
      CyclicShardingFunctor& operator=(const CyclicShardingFunctor &rhs);
    public:
      template<int DIM>
      size_t linearize_point(const Realm::IndexSpace<DIM,coord_t> &is,
                              const Realm::Point<DIM,coord_t> &point) const;
    public:
      virtual ShardID shard(const DomainPoint &point,
                            const Domain &full_space,
                            const size_t total_shards);
    };

    /**
     * \class ShardingFunction
     * The sharding function class wraps a sharding functor and will
     * cache results for queries so that we don't need to constantly
     * be inverting the results of the sharding functor.
     */
    class ShardingFunction {
    public:
      ShardingFunction(ShardingFunctor *functor, RegionTreeForest *forest,
                       ShardingID sharding_id, size_t total_shards);
      ShardingFunction(const ShardingFunction &rhs);
      virtual ~ShardingFunction(void);
    public:
      ShardingFunction& operator=(const ShardingFunction &rhs);
    public:
      ShardID find_owner(const DomainPoint &point, const Domain &full_space);
      IndexSpace find_shard_space(ShardID shard, IndexSpace full_space);
    public:
      ShardingFunctor *const functor;
      RegionTreeForest *const forest;
      const ShardingID sharding_id;
      const size_t total_shards;
    protected:
      mutable LocalLock sharding_lock;
      std::map<std::pair<IndexSpace/*full*/,ShardID>,
               IndexSpace/*result*/> shard_index_spaces;
    };

    /**
     * \class Runtime 
     * This is the actual implementation of the Legion runtime functionality
     * that implements the underlying interface for the Runtime 
     * objects.  Most of the calls in the Runtime class translate
     * directly to calls to this interface.  Unfortunately this adds
     * an extra function call overhead to every runtime call because C++
     * is terrible and doesn't have mix-in classes.
     */
    class Runtime {
    public:
      struct LegionConfiguration {
      public:
        LegionConfiguration(void)
          : delay_start(0),
            legion_collective_radix(LEGION_COLLECTIVE_RADIX),
            initial_task_window_size(DEFAULT_MAX_TASK_WINDOW),
            initial_task_window_hysteresis(DEFAULT_TASK_WINDOW_HYSTERESIS),
            initial_tasks_to_schedule(DEFAULT_MIN_TASKS_TO_SCHEDULE),
            initial_meta_task_vector_width(DEFAULT_META_TASK_VECTOR_WIDTH),
            max_message_size(DEFAULT_MAX_MESSAGE_SIZE),
            gc_epoch_size(DEFAULT_GC_EPOCH_SIZE),
            max_control_replication_contexts(
                        DEFAULT_MAX_CONTROL_REPLICATION_CONTEXTS),
            max_local_fields(DEFAULT_LOCAL_FIELDS),
            program_order_execution(false),
            verify_disjointness(false),
            runtime_warnings(false),
            separate_runtime_instances(false),
            record_registration(false),
            stealing_disabled(false),
            resilient_mode(false),
            unsafe_launch(false),
#ifdef DEBUG_LEGION
            unsafe_mapper(false),
#else
            unsafe_mapper(true),
#endif
            dynamic_independence_tests(true),
            legion_spy_enabled(false),
            enable_test_mapper(false),
            legion_ldb_enabled(false),
            replay_file(NULL),
            slow_config_ok(false),
#ifdef DEBUG_LEGION
            logging_region_tree_state(false),
            verbose_logging(false),
            logical_logging_only(false),
            physical_logging_only(false),
            check_privileges(true),
#endif
            num_profiling_nodes(0),
            serializer_type("binary"),
            prof_logfile(NULL),
            prof_footprint_threshold(128 << 20),
            prof_target_latency(100) { }
      public:
        int delay_start;
<<<<<<< HEAD
        int legion_collective_radix;
=======
        mutable int legion_collective_radix;
        mutable int legion_collective_log_radix;
        mutable int legion_collective_stages;
        mutable int legion_collective_last_radix;
        mutable int legion_collective_participating_spaces;
>>>>>>> f11320fc
        int initial_task_window_size;
        unsigned initial_task_window_hysteresis;
        unsigned initial_tasks_to_schedule;
        unsigned initial_meta_task_vector_width;
        unsigned max_message_size;
        unsigned gc_epoch_size;
        unsigned max_control_replication_contexts;
        unsigned max_local_fields;
      public:
        bool program_order_execution;
        bool verify_disjointness;
        bool runtime_warnings;
        bool separate_runtime_instances;
        bool record_registration;
        bool stealing_disabled;
        bool resilient_mode;
        bool unsafe_launch;
        bool unsafe_mapper;
        bool dynamic_independence_tests;
        bool legion_spy_enabled;
        bool enable_test_mapper;
        bool legion_ldb_enabled;
        const char* replay_file;
        bool slow_config_ok;
#ifdef DEBUG_LEGION
        bool logging_region_tree_state;
        bool verbose_logging;
        bool logical_logging_only;
        bool physical_logging_only;
        bool check_privileges;
#endif
      public:
        unsigned num_profiling_nodes;
        const char *serializer_type;
        const char *prof_logfile;
        size_t prof_footprint_threshold;
        size_t prof_target_latency;
      };
    public:
      struct DeferredRecycleArgs : public LgTaskArgs<DeferredRecycleArgs> {
      public:
        static const LgTaskID TASK_ID = LG_DEFERRED_RECYCLE_ID;
      public:
        DistributedID did;
      }; 
      struct TopFinishArgs : public LgTaskArgs<TopFinishArgs> {
      public:
        static const LgTaskID TASK_ID = LG_TOP_FINISH_TASK_ID;
      public:
        TopLevelContext *ctx;
      };
      struct MapperTaskArgs : public LgTaskArgs<MapperTaskArgs> {
      public:
        static const LgTaskID TASK_ID = LG_MAPPER_TASK_ID;
      public:
        FutureImpl *future;
        MapperID map_id;
        Processor proc;
        ApEvent event;
        TopLevelContext *ctx;
      }; 
      struct SelectTunableArgs : public LgTaskArgs<SelectTunableArgs> {
      public:
        static const LgTaskID TASK_ID = LG_SELECT_TUNABLE_TASK_ID;
      public:
        SelectTunableArgs(UniqueID uid)
          : LgTaskArgs<SelectTunableArgs>(uid) { }
      public:
        MapperID mapper_id;
        MappingTagID tag;
        TunableID tunable_id;
        unsigned tunable_index; // only valid for LegionSpy
        TaskContext *ctx;
        FutureImpl *result;
      }; 
    public:
      struct ProcessorGroupInfo {
      public:
        ProcessorGroupInfo(void)
          : processor_group(Processor::NO_PROC) { }
        ProcessorGroupInfo(Processor p, const ProcessorMask &m)
          : processor_group(p), processor_mask(m) { }
      public:
        Processor           processor_group;
        ProcessorMask       processor_mask;
      };
    public:
      Runtime(Machine m, const LegionConfiguration &config,
              InputArgs input_args, AddressSpaceID space_id,
              const std::set<Processor> &local_procs,
              const std::set<Processor> &local_util_procs,
              const std::set<AddressSpaceID> &address_spaces,
              const std::map<Processor,AddressSpaceID> &proc_spaces);
      Runtime(const Runtime &rhs);
      ~Runtime(void);
    public:
      Runtime& operator=(const Runtime &rhs);
    public:
      // The Runtime wrapper for this class
      Legion::Runtime *const external;
      // The Mapper Runtime for this class
      Legion::Mapping::MapperRuntime *const mapper_runtime;
      // The machine object for this runtime
      const Machine machine;
      const AddressSpaceID address_space; 
      const unsigned total_address_spaces;
      // stride for uniqueness, may or may not be the same depending
      // on the number of available control replication contexts
      const unsigned runtime_stride; // stride for uniqueness
      LegionProfiler *profiler;
      RegionTreeForest *const forest;
      VirtualManager *virtual_manager;
      Processor utility_group;
      const size_t num_utility_procs;
    public:
      const InputArgs input_args;
      const int initial_task_window_size;
      const unsigned initial_task_window_hysteresis;
      const unsigned initial_tasks_to_schedule;
      const unsigned initial_meta_task_vector_width;
      const unsigned max_message_size;
      const unsigned gc_epoch_size;
      const unsigned max_control_replication_contexts;
      const unsigned max_local_fields;
    public:
      const bool program_order_execution;
      const bool verify_disjointness;
      const bool runtime_warnings;
      const bool separate_runtime_instances;
      const bool record_registration;
      const bool stealing_disabled;
      const bool resilient_mode;
      const bool unsafe_launch;
      const bool unsafe_mapper;
      const bool dynamic_independence_tests;
      const bool legion_spy_enabled;
      const bool enable_test_mapper;
      const bool legion_ldb_enabled;
      const char*const replay_file;
#ifdef DEBUG_LEGION
      const bool logging_region_tree_state;
      const bool verbose_logging;
      const bool logical_logging_only;
      const bool physical_logging_only;
      const bool check_privileges;
#endif
    public:
      const unsigned num_profiling_nodes;
    public:
      const int legion_collective_radix;
<<<<<<< HEAD
=======
      const int legion_collective_log_radix;
      const int legion_collective_stages;
      const int legion_collective_last_radix;
      const int legion_collective_participating_spaces;
>>>>>>> f11320fc
      MPIRankTable *const mpi_rank_table;
    public:
      void register_static_variants(void);
      void register_static_constraints(void);
      void register_static_projections(void);
      void register_static_sharding_functors(void);
      void initialize_legion_prof(const LegionConfiguration &config);
      void log_machine(Machine machine) const;
      void initialize_mappers(void);
      void initialize_virtual_manager(void);
      void initialize_runtime(void);
      void startup_runtime(RtEvent top_level_precondition);
      void finalize_runtime(void);
      ApEvent launch_mapper_task(Mapper *mapper, Processor proc, 
                                 Processor::TaskFuncID tid,
                                 const TaskArgument &arg, MapperID map_id);
      void process_mapper_task_result(const MapperTaskArgs *args); 
    public:
      IndexSpace create_index_space(Context ctx, const void *realm_is,
                                    TypeTag type_tag);
      IndexSpace union_index_spaces(Context ctx, 
                                    const std::vector<IndexSpace> &spaces);
      IndexSpace intersect_index_spaces(Context ctx,
                                    const std::vector<IndexSpace> &spaces);
      IndexSpace subtract_index_spaces(Context ctx,
                                    IndexSpace left, IndexSpace right);
      void destroy_index_space(Context ctx, IndexSpace handle);
      // Called from deletion op
      void finalize_index_space_destroy(IndexSpace handle);
    public:
      void destroy_index_partition(Context ctx, IndexPartition handle);
      // Called from deletion op
      void finalize_index_partition_destroy(IndexPartition handle);
    public:
      IndexPartition create_equal_partition(Context ctx, IndexSpace parent,
                                            IndexSpace color_space, 
                                            size_t granuarlity, Color color);
      IndexPartition create_partition_by_union(Context ctx, IndexSpace parent,
                                               IndexPartition handle1,
                                               IndexPartition handle2,
                                               IndexSpace color_space,
                                               PartitionKind kind, Color color);
      IndexPartition create_partition_by_intersection(Context ctx, 
                                               IndexSpace parent,
                                               IndexPartition handle1,
                                               IndexPartition handle2,
                                               IndexSpace color_space,
                                               PartitionKind kind, Color color);
      IndexPartition create_partition_by_difference(Context ctx, 
                                               IndexSpace parent,
                                               IndexPartition handle1,
                                               IndexPartition handle2,
                                               IndexSpace color_space,
                                               PartitionKind kind, Color color);
      Color create_cross_product_partitions(Context ctx, 
                                            IndexPartition handle1,
                                            IndexPartition handle2,
                                std::map<IndexSpace,IndexPartition> &handles,
                                            PartitionKind kind, Color color);
      void create_association(Context ctx,
                              LogicalRegion domain,
                              LogicalRegion domain_parent,
                              FieldID domain_fid,
                              IndexSpace range,
                              MapperID id, MappingTagID tag);
      IndexPartition create_restricted_partition(Context ctx,
                                                 IndexSpace parent,
                                                 IndexSpace color_space,
                                                 const void *transform,
                                                 size_t transform_size,
                                                 const void *extent,
                                                 size_t extent_size,
                                                 PartitionKind part_kind,
                                                 Color color);
      IndexPartition create_partition_by_field(Context ctx, 
                                               LogicalRegion handle,
                                               LogicalRegion parent,
                                               FieldID fid,
                                               IndexSpace color_space,
                                               Color color,
                                               MapperID id, MappingTagID tag);
      IndexPartition create_partition_by_image(Context ctx,
                                               IndexSpace handle,
                                               LogicalPartition projection,
                                               LogicalRegion parent,
                                               FieldID fid, 
                                               IndexSpace color_space,
                                               PartitionKind part_kind,
                                               Color color,
                                               MapperID id, MappingTagID tag);
      IndexPartition create_partition_by_image_range(Context ctx,
                                               IndexSpace handle,
                                               LogicalPartition projection,
                                               LogicalRegion parent,
                                               FieldID fid, 
                                               IndexSpace color_space,
                                               PartitionKind part_kind,
                                               Color color,
                                               MapperID id, MappingTagID tag);
      IndexPartition create_partition_by_preimage(Context ctx,
                                               IndexPartition projection,
                                               LogicalRegion handle,
                                               LogicalRegion parent,
                                               FieldID fid,
                                               IndexSpace color_space,
                                               PartitionKind part_kind,
                                               Color color,
                                               MapperID id, MappingTagID tag);
      IndexPartition create_partition_by_preimage_range(Context ctx,
                                               IndexPartition projection,
                                               LogicalRegion handle,
                                               LogicalRegion parent,
                                               FieldID fid,
                                               IndexSpace color_space,
                                               PartitionKind part_kind,
                                               Color color,
                                               MapperID id, MappingTagID tag);
      IndexPartition create_pending_partition(Context ctx, IndexSpace parent,
                                              IndexSpace color_space,
                                              PartitionKind part_kind,
                                              Color color);
      IndexSpace create_index_space_union(Context ctx, IndexPartition parent,
                                          const void *realm_color, 
                                          TypeTag type_tag,
                                        const std::vector<IndexSpace> &handles);
      IndexSpace create_index_space_union(Context ctx, IndexPartition parent,
                                          const void *realm_color,
                                          TypeTag type_tag,
                                          IndexPartition handle);
      IndexSpace create_index_space_intersection(Context ctx, 
                                                 IndexPartition parent,
                                                 const void *realm_color,
                                                 TypeTag type_tag,
                                       const std::vector<IndexSpace> &handles);
      IndexSpace create_index_space_intersection(Context ctx,
                                                 IndexPartition parent,
                                                 const void *realm_color,
                                                 TypeTag type_tag,
                                                 IndexPartition handle); 
      IndexSpace create_index_space_difference(Context ctx, 
                                               IndexPartition parent,
                                               const void *realm_color,
                                               TypeTag type_tag,
                                               IndexSpace initial,
                                       const std::vector<IndexSpace> &handles);
    public:
      IndexPartition get_index_partition(Context ctx, IndexSpace parent, 
                                         Color color);
      IndexPartition get_index_partition(IndexSpace parent, Color color);
      bool has_index_partition(Context ctx, IndexSpace parent, Color color);
      bool has_index_partition(IndexSpace parent, Color color); 
      IndexSpace get_index_subspace(Context ctx, IndexPartition p,
                                    const void *realm_color, TypeTag type_tag);
      IndexSpace get_index_subspace(IndexPartition p, 
                                    const void *realm_color, TypeTag type_tag);
      bool has_index_subspace(Context ctx, IndexPartition p,
                              const void *realm_color, TypeTag type_tag);
      bool has_index_subspace(IndexPartition p, 
                              const void *realm_color, TypeTag type_tag);
      void get_index_space_domain(Context ctx, IndexSpace handle,
                                  void *realm_is, TypeTag type_tag);
      void get_index_space_domain(IndexSpace handle, 
                                  void *realm_is, TypeTag type_tag);
      Domain get_index_partition_color_space(Context ctx, IndexPartition p);
      Domain get_index_partition_color_space(IndexPartition p);
      void get_index_partition_color_space(IndexPartition p, 
                                           void *realm_is, TypeTag type_tag);
      IndexSpace get_index_partition_color_space_name(Context ctx,
                                                      IndexPartition p);
      IndexSpace get_index_partition_color_space_name(IndexPartition p);
      void get_index_space_partition_colors(Context ctx, IndexSpace handle,
                                            std::set<Color> &colors);
      void get_index_space_partition_colors(IndexSpace handle,
                                            std::set<Color> &colors);
      bool is_index_partition_disjoint(Context ctx, IndexPartition p);
      bool is_index_partition_disjoint(IndexPartition p);
      bool is_index_partition_complete(Context ctx, IndexPartition p);
      bool is_index_partition_complete(IndexPartition p);
      void get_index_space_color_point(Context ctx, IndexSpace handle,
                                       void *realm_color, TypeTag type_tag);
      void get_index_space_color_point(IndexSpace handle,
                                       void *realm_color, TypeTag type_tag);
      DomainPoint get_index_space_color_point(Context ctx, IndexSpace handle);
      DomainPoint get_index_space_color_point(IndexSpace handle);
      Color get_index_partition_color(Context ctx, IndexPartition handle);
      Color get_index_partition_color(IndexPartition handle);
      IndexSpace get_parent_index_space(Context ctx, IndexPartition handle);
      IndexSpace get_parent_index_space(IndexPartition handle);
      bool has_parent_index_partition(Context ctx, IndexSpace handle);
      bool has_parent_index_partition(IndexSpace handle);
      IndexPartition get_parent_index_partition(Context ctx, IndexSpace handle);
      IndexPartition get_parent_index_partition(IndexSpace handle);
      unsigned get_index_space_depth(Context ctx, IndexSpace handle);
      unsigned get_index_space_depth(IndexSpace handle);
      unsigned get_index_partition_depth(Context ctx, IndexPartition handle);
      unsigned get_index_partition_depth(IndexPartition handle);
    public:
      bool safe_cast(Context ctx, LogicalRegion region,
                     const void *realm_point, TypeTag type_tag);
    public:
      FieldSpace create_field_space(Context ctx);
      void destroy_field_space(Context ctx, FieldSpace handle);
      size_t get_field_size(Context ctx, FieldSpace handle, FieldID fid);
      size_t get_field_size(FieldSpace handle, FieldID fid);
      void get_field_space_fields(Context ctx, FieldSpace handle,
                                  std::vector<FieldID> &fields);
      void get_field_space_fields(FieldSpace handle, 
                                  std::vector<FieldID> &fields);
      // Called from deletion op
      void finalize_field_space_destroy(FieldSpace handle);
      void finalize_field_destroy(FieldSpace handle, FieldID fid);
      void finalize_field_destroy(FieldSpace handle, 
                                  const std::set<FieldID> &to_free);
    public:
      LogicalRegion create_logical_region(Context ctx, IndexSpace index,
                                          FieldSpace fields, bool task_local);
      void destroy_logical_region(Context ctx, LogicalRegion handle);
      void destroy_logical_partition(Context ctx, LogicalPartition handle);
      // Called from deletion ops
      void finalize_logical_region_destroy(LogicalRegion handle);
      void finalize_logical_partition_destroy(LogicalPartition handle);
    public:
      LogicalPartition get_logical_partition(Context ctx, LogicalRegion parent, 
                                             IndexPartition handle);
      LogicalPartition get_logical_partition(LogicalRegion parent,
                                             IndexPartition handle);
      LogicalPartition get_logical_partition_by_color(Context ctx, 
                                                      LogicalRegion parent, 
                                                      Color c);
      LogicalPartition get_logical_partition_by_color(LogicalRegion parent,
                                                      Color c);
      bool has_logical_partition_by_color(Context ctx, LogicalRegion parent,
                                          Color c);
      bool has_logical_partition_by_color(LogicalRegion parent, Color c);
      LogicalPartition get_logical_partition_by_tree(Context ctx, 
                                                     IndexPartition handle, 
                                                     FieldSpace fspace, 
                                                     RegionTreeID tid); 
      LogicalPartition get_logical_partition_by_tree(IndexPartition handle,
                                                     FieldSpace fspace,
                                                     RegionTreeID tid);
      LogicalRegion get_logical_subregion(Context ctx, LogicalPartition parent, 
                                          IndexSpace handle);
      LogicalRegion get_logical_subregion(LogicalPartition parent,
                                          IndexSpace handle);
      LogicalRegion get_logical_subregion_by_color(Context ctx,
                                                   LogicalPartition parent,
                                                   const void *realm_color,
                                                   TypeTag type_tag);
      LogicalRegion get_logical_subregion_by_color(LogicalPartition parent,
                                                   const void *realm_color,
                                                   TypeTag type_tag);
      bool has_logical_subregion_by_color(Context ctx, LogicalPartition parent,
                                          const void *realm_color, 
                                          TypeTag type_tag);
      bool has_logical_subregion_by_color(LogicalPartition parent,
                                          const void *realm_color,
                                          TypeTag type_tag);
      LogicalRegion get_logical_subregion_by_tree(Context ctx, 
                                                  IndexSpace handle, 
                                                  FieldSpace fspace, 
                                                  RegionTreeID tid);
      LogicalRegion get_logical_subregion_by_tree(IndexSpace handle,
                                                  FieldSpace fspace,
                                                  RegionTreeID tid);
      void get_logical_region_color(Context ctx, LogicalRegion handle,
                                    void *realm_color, TypeTag type_tag);
      void get_logical_region_color(LogicalRegion handle, 
                                    void *realm_color, TypeTag type_tag);
      DomainPoint get_logical_region_color_point(Context ctx, 
                                                 LogicalRegion handle);
      DomainPoint get_logical_region_color_point(LogicalRegion handle);
      Color get_logical_partition_color(Context ctx, LogicalPartition handle);
      Color get_logical_partition_color(LogicalPartition handle);
      LogicalRegion get_parent_logical_region(Context ctx, 
                                              LogicalPartition handle);
      LogicalRegion get_parent_logical_region(LogicalPartition handle);
      bool has_parent_logical_partition(Context ctx, LogicalRegion handle);
      bool has_parent_logical_partition(LogicalRegion handle);
      LogicalPartition get_parent_logical_partition(Context ctx, 
                                                    LogicalRegion handle);
      LogicalPartition get_parent_logical_partition(LogicalRegion handle);
    public:
      FieldAllocator create_field_allocator(Context ctx, FieldSpace handle);
      ArgumentMap create_argument_map(void);
    public:
      Future execute_task(Context ctx, const TaskLauncher &launcher);
      FutureMap execute_index_space(Context ctx, 
                                    const IndexTaskLauncher &launcher);
      Future execute_index_space(Context ctx, 
                    const IndexTaskLauncher &launcher, ReductionOpID redop);
    public:
      PhysicalRegion map_region(Context ctx, 
                                const InlineLauncher &launcher);
      PhysicalRegion map_region(Context ctx, unsigned idx, 
                                MapperID id = 0, MappingTagID tag = 0);
      void remap_region(Context ctx, PhysicalRegion region);
      void unmap_region(Context ctx, PhysicalRegion region);
      void unmap_all_regions(Context ctx);
    public:
      void fill_fields(Context ctx, const FillLauncher &launcher);
      void fill_fields(Context ctx, const IndexFillLauncher &launcher);
      PhysicalRegion attach_external_resource(Context ctx,
                                              const AttachLauncher &launcher);
      Future detach_external_resource(Context ctx, PhysicalRegion region);
      void issue_copy_operation(Context ctx, const CopyLauncher &launcher);
      void issue_copy_operation(Context ctx, const IndexCopyLauncher &launcher);
    public:
      Predicate create_predicate(Context ctx, const Future &f);
      Predicate predicate_not(Context ctx, const Predicate &p);
      Predicate create_predicate(Context ctx,const PredicateLauncher &launcher);
      Future get_predicate_future(Context ctx, const Predicate &p);
    public:
      Lock create_lock(Context ctx);
      void destroy_lock(Context ctx, Lock l);
      Grant acquire_grant(Context ctx, 
                          const std::vector<LockRequest> &requests);
      void release_grant(Context ctx, Grant grant);
    public:
      PhaseBarrier create_phase_barrier(Context ctx, unsigned arrivals);
      void destroy_phase_barrier(Context ctx, PhaseBarrier pb);
      PhaseBarrier advance_phase_barrier(Context ctx, PhaseBarrier pb);
    public:
      DynamicCollective create_dynamic_collective(Context ctx,
                                                  unsigned arrivals,
                                                  ReductionOpID redop,
                                                  const void *init_value,
                                                  size_t init_size);
      void destroy_dynamic_collective(Context ctx, DynamicCollective dc);
      void arrive_dynamic_collective(Context ctx, DynamicCollective dc,
                                     const void *buffer, size_t size,
                                     unsigned count);
      void defer_dynamic_collective_arrival(Context ctx, 
                                            DynamicCollective dc,
                                            const Future &f, unsigned count);
      Future get_dynamic_collective_result(Context ctx, DynamicCollective dc);
      DynamicCollective advance_dynamic_collective(Context ctx,
                                                   DynamicCollective dc);
    public:
      void issue_acquire(Context ctx, const AcquireLauncher &launcher);
      void issue_release(Context ctx, const ReleaseLauncher &launcher);
      void issue_mapping_fence(Context ctx);
      void issue_execution_fence(Context ctx);
      void begin_trace(Context ctx, TraceID tid);
      void end_trace(Context ctx, TraceID tid);
      void begin_static_trace(Context ctx, 
                              const std::set<RegionTreeID> *managed);
      void end_static_trace(Context ctx);
      void complete_frame(Context ctx);
      FutureMap execute_must_epoch(Context ctx, 
                                   const MustEpochLauncher &launcher);
      Future issue_timing_measurement(Context ctx,
                                      const TimingLauncher &launcher);
    public:
      Future select_tunable_value(Context ctx, TunableID tid,
                                  MapperID mid, MappingTagID tag);
      int get_tunable_value(Context ctx, TunableID tid, 
                            MapperID mid, MappingTagID tag);
      void perform_tunable_selection(const SelectTunableArgs *args);
    public:
      void* get_local_task_variable(Context ctx, LocalVariableID id);
      void set_local_task_variable(Context ctx, LocalVariableID id,
                      const void *value, void (*destructor)(void*));
    public:
      Mapper* get_mapper(Context ctx, MapperID id, Processor target);
      Processor get_executing_processor(Context ctx);
      void raise_region_exception(Context ctx, PhysicalRegion region, 
                                  bool nuclear);
    public:
      void print_once(Context ctx, FILE *f, const char *message);
      void log_once(Context ctx, Realm::LoggerMessage &message);
    public:
      bool is_MPI_interop_configured(void);
      const std::map<int,AddressSpace>& find_forward_MPI_mapping(void);
      const std::map<AddressSpace,int>& find_reverse_MPI_mapping(void);
      int find_local_MPI_rank(void);
    public:
      Mapping::MapperRuntime* get_mapper_runtime(void);
      MapperID generate_dynamic_mapper_id(void);
      MapperID generate_library_mapper_ids(const char *name, size_t count);
      static MapperID& get_current_static_mapper_id(void);
      static MapperID generate_static_mapper_id(void);
      void add_mapper(MapperID map_id, Mapper *mapper, Processor proc);
      void replace_default_mapper(Mapper *mapper, Processor proc);
      MapperManager* find_mapper(Processor target, MapperID map_id);
      static MapperManager* wrap_mapper(Runtime *runtime, Mapper *mapper,
                                        MapperID map_id, Processor proc);
    public:
      ProjectionID generate_dynamic_projection_id(void);
      ProjectionID generate_library_projection_ids(const char *name,size_t cnt);
      static ProjectionID& get_current_static_projection_id(void);
      static ProjectionID generate_static_projection_id(void);
      void register_projection_functor(ProjectionID pid, 
                                       ProjectionFunctor *func,
                                       bool need_zero_check = true,
                                       bool was_preregistered = false);
      static void preregister_projection_functor(ProjectionID pid,
                                       ProjectionFunctor *func);
      ProjectionFunction* find_projection_function(ProjectionID pid);
    public:
      ShardingID generate_dynamic_sharding_id(void);
      ShardingID generate_library_sharding_ids(const char *name, size_t count);
      static ShardingID& get_current_static_sharding_id(void);
      static ShardingID generate_static_sharding_id(void);
      void register_sharding_functor(ShardingID sid,
                                     ShardingFunctor *func,
                                     bool need_zero_check = true,
                                     bool was_preregistered = false);
      static void preregister_sharding_functor(ShardingID sid,
                                     ShardingFunctor *func);
      ShardingFunctor* find_sharding_functor(ShardingID sid);
    public:
      void attach_semantic_information(TaskID task_id, SemanticTag,
                                   const void *buffer, size_t size, 
                                   bool is_mutable, bool send_to_owner = true);
      void attach_semantic_information(IndexSpace handle, SemanticTag tag,
                       const void *buffer, size_t size, bool is_mutable);
      void attach_semantic_information(IndexPartition handle, SemanticTag tag,
                       const void *buffer, size_t size, bool is_mutable);
      void attach_semantic_information(FieldSpace handle, SemanticTag tag,
                       const void *buffer, size_t size, bool is_mutable);
      void attach_semantic_information(FieldSpace handle, FieldID fid,
                                       SemanticTag tag, const void *buffer, 
                                       size_t size, bool is_mutable);
      void attach_semantic_information(LogicalRegion handle, SemanticTag tag,
                       const void *buffer, size_t size, bool is_mutable);
      void attach_semantic_information(LogicalPartition handle, SemanticTag tag,
                       const void *buffer, size_t size, bool is_mutable);
    public:
      bool retrieve_semantic_information(TaskID task_id, SemanticTag tag,
                                         const void *&result, size_t &size,
                                         bool can_fail, bool wait_until);
      bool retrieve_semantic_information(IndexSpace handle, SemanticTag tag,
                                         const void *&result, size_t &size,
                                         bool can_fail, bool wait_until);
      bool retrieve_semantic_information(IndexPartition handle, SemanticTag tag,
                                         const void *&result, size_t &size,
                                         bool can_fail, bool wait_until);
      bool retrieve_semantic_information(FieldSpace handle, SemanticTag tag,
                                         const void *&result, size_t &size,
                                         bool can_fail, bool wait_until);
      bool retrieve_semantic_information(FieldSpace handle, FieldID fid,
                                         SemanticTag tag,
                                         const void *&result, size_t &size,
                                         bool can_fail, bool wait_until);
      bool retrieve_semantic_information(LogicalRegion handle, SemanticTag tag,
                                         const void *&result, size_t &size,
                                         bool can_fail, bool wait_until);
      bool retrieve_semantic_information(LogicalPartition part, SemanticTag tag,
                                         const void *&result, size_t &size,
                                         bool can_fail, bool wait_until);
    public:
      FieldID allocate_field(Context ctx, FieldSpace space, 
                             size_t field_size, FieldID fid, 
                             bool local, CustomSerdezID serdez);
      void free_field(Context ctx, FieldSpace space, FieldID fid);
      void allocate_fields(Context ctx, FieldSpace space, 
                           const std::vector<size_t> &sizes,
                           std::vector<FieldID> &resulting_fields, 
                           bool local, CustomSerdezID serdez);
      void free_fields(Context ctx, FieldSpace space, 
                       const std::set<FieldID> &to_free);
    public:
      TaskID generate_dynamic_task_id(void);
      TaskID generate_library_task_ids(const char *name, size_t count);
      VariantID register_variant(const TaskVariantRegistrar &registrar,
                                 const void *user_data, size_t user_data_size,
                                 CodeDescriptor *realm,
                                 bool ret, VariantID vid = AUTO_GENERATE_ID,
                                 bool check_task_id = true);
      TaskImpl* find_or_create_task_impl(TaskID task_id);
      TaskImpl* find_task_impl(TaskID task_id);
      VariantImpl* find_variant_impl(TaskID task_id, VariantID variant_id,
                                     bool can_fail = false);
    public:
      // Memory manager functions
      MemoryManager* find_memory_manager(Memory mem);
      AddressSpaceID find_address_space(Memory handle) const;
    public:
      // Messaging functions
      MessageManager* find_messenger(AddressSpaceID sid);
      MessageManager* find_messenger(Processor target);
      AddressSpaceID find_address_space(Processor target) const;
    public:
      void process_mapper_message(Processor target, MapperID map_id,
                                  Processor source, const void *message, 
                                  size_t message_size, unsigned message_kind);
      void process_mapper_broadcast(MapperID map_id, Processor source,
                                    const void *message, size_t message_size, 
                                    unsigned message_kind, int radix,int index);
    public:
      void send_task(TaskOp *task);
      void send_tasks(Processor target, const std::set<TaskOp*> &tasks);
      void send_steal_request(const std::multimap<Processor,MapperID> &targets,
                              Processor thief);
      void send_advertisements(const std::set<Processor> &targets,
                              MapperID map_id, Processor source);
      void send_index_space_node(AddressSpaceID target, Serializer &rez);
      void send_index_space_request(AddressSpaceID target, Serializer &rez);
      void send_index_space_return(AddressSpaceID target, Serializer &rez);
      void send_index_space_set(AddressSpaceID target, Serializer &rez);
      void send_index_space_child_request(AddressSpaceID target, 
                                          Serializer &rez);
      void send_index_space_child_response(AddressSpaceID target,
                                           Serializer &rez);
      void send_index_space_colors_request(AddressSpaceID target,
                                           Serializer &rez);
      void send_index_space_colors_response(AddressSpaceID target,
                                            Serializer &rez);
      void send_remote_expression_invalidation(AddressSpaceID target,
                                               Serializer &rez);
      void send_index_partition_notification(AddressSpaceID target, 
                                             Serializer &rez);
      void send_index_partition_node(AddressSpaceID target, Serializer &rez);
      void send_index_partition_request(AddressSpaceID target, Serializer &rez);
      void send_index_partition_return(AddressSpaceID target, Serializer &rez);
      void send_index_partition_child_request(AddressSpaceID target,
                                              Serializer &rez);
      void send_index_partition_child_response(AddressSpaceID target,
                                               Serializer &rez);
      void send_field_space_node(AddressSpaceID target, Serializer &rez);
      void send_field_space_request(AddressSpaceID target, Serializer &rez);
      void send_field_space_return(AddressSpaceID target, Serializer &rez);
      void send_field_alloc_request(AddressSpaceID target, Serializer &rez);
      void send_field_alloc_notification(AddressSpaceID target,Serializer &rez);
      void send_field_space_top_alloc(AddressSpaceID target, Serializer &rez);
      void send_field_free(AddressSpaceID target, Serializer &rez);
      void send_local_field_alloc_request(AddressSpaceID target, 
                                          Serializer &rez);
      void send_local_field_alloc_response(AddressSpaceID target,
                                           Serializer &rez);
      void send_local_field_free(AddressSpaceID target, Serializer &rez);
      void send_local_field_update(AddressSpaceID target, Serializer &rez);
      void send_top_level_region_request(AddressSpaceID target,Serializer &rez);
      void send_top_level_region_return(AddressSpaceID target, Serializer &rez);
      void send_logical_region_node(AddressSpaceID target, Serializer &rez);
      void send_index_space_destruction(IndexSpace handle, 
                                        AddressSpaceID target);
      void send_index_partition_destruction(IndexPartition handle, 
                                            AddressSpaceID target);
      void send_field_space_destruction(FieldSpace handle, 
                                        AddressSpaceID target);
      void send_logical_region_destruction(LogicalRegion handle, 
                                           AddressSpaceID target);
      void send_logical_partition_destruction(LogicalPartition handle,
                                              AddressSpaceID target);
      void send_individual_remote_mapped(Processor target, 
                                         Serializer &rez, bool flush = true);
      void send_individual_remote_complete(Processor target, Serializer &rez);
      void send_individual_remote_commit(Processor target, Serializer &rez);
      void send_slice_remote_mapped(Processor target, Serializer &rez);
      void send_slice_remote_complete(Processor target, Serializer &rez);
      void send_slice_remote_commit(Processor target, Serializer &rez);
      void send_did_remote_registration(AddressSpaceID target, Serializer &rez);
      void send_did_remote_valid_update(AddressSpaceID target, Serializer &rez);
      void send_did_remote_gc_update(AddressSpaceID target, Serializer &rez);
      void send_did_remote_resource_update(AddressSpaceID target,
                                           Serializer &rez);
      void send_did_remote_invalidate(AddressSpaceID target, Serializer &rez);
      void send_did_remote_deactivate(AddressSpaceID target, Serializer &rez);
      void send_did_add_create_reference(AddressSpaceID target,Serializer &rez);
      void send_did_remove_create_reference(AddressSpaceID target,
                                            Serializer &rez, bool flush = true);
      void send_did_remote_unregister(AddressSpaceID target, Serializer &rez,
                                      VirtualChannelKind vc);
      void send_back_logical_state(AddressSpaceID target, Serializer &rez);
      void send_back_atomic(AddressSpaceID target, Serializer &rez);
      void send_atomic_reservation_request(AddressSpaceID target, 
                                           Serializer &rez);
      void send_atomic_reservation_response(AddressSpaceID target, 
                                            Serializer &rez);
      void send_materialized_view(AddressSpaceID target, Serializer &rez);
      void send_composite_view(AddressSpaceID target, Serializer &rez);
      void send_fill_view(AddressSpaceID target, Serializer &rez);
      void send_phi_view(AddressSpaceID target, Serializer &rez);
      void send_reduction_view(AddressSpaceID target, Serializer &rez);
      void send_instance_manager(AddressSpaceID target, Serializer &rez);
      void send_reduction_manager(AddressSpaceID target, Serializer &rez);
      void send_create_top_view_request(AddressSpaceID target, Serializer &rez);
      void send_create_top_view_response(AddressSpaceID target,Serializer &rez);
      void send_subview_did_request(AddressSpaceID target, Serializer &rez);
      void send_subview_did_response(AddressSpaceID target, Serializer &rez);
      void send_view_update_request(AddressSpaceID target, Serializer &rez);
      void send_view_update_response(AddressSpaceID target, Serializer &rez);
      void send_view_remote_update(AddressSpaceID target, Serializer &rez);
      void send_view_remote_invalidate(AddressSpaceID target, Serializer &rez);
      void send_view_filter_invalid_fields_request(AddressSpaceID target,
                                                   Serializer &rez);
      void send_view_filter_invalid_fields_response(AddressSpaceID target,
                                                    Serializer &rez);
      void send_instance_view_find_copy_preconditions(AddressSpaceID target,
                                                      Serializer &rez);
      void send_instance_view_add_copy_user(AddressSpaceID target, 
                                            Serializer &rez);
      void send_instance_view_find_user_preconditions(AddressSpaceID target,
                                                      Serializer &rez);
      void send_instance_view_add_user(AddressSpaceID target, Serializer &rez);
      void send_instance_view_add_user_fused(AddressSpaceID target, 
                                             Serializer &rez);
      void send_future_result(AddressSpaceID target, Serializer &rez);
      void send_future_subscription(AddressSpaceID target, Serializer &rez);
      void send_future_map_request_future(AddressSpaceID target, 
                                          Serializer &rez);
      void send_future_map_response_future(AddressSpaceID target,
                                           Serializer &rez);
      void send_control_replicate_future_map_request(AddressSpaceID target, 
                                                     Serializer &rez);
      void send_control_replicate_future_map_response(AddressSpaceID target,
                                                      Serializer &rez);
#ifndef DISABLE_CVOPT
      void send_control_replicate_composite_view_copy_request(
                                      AddressSpaceID target, Serializer &rez);
      void send_control_replicate_composite_view_reduction_request(
                                      AddressSpaceID target, Serializer &rez);
#else
      void send_control_replicate_composite_view_request(AddressSpaceID target,
                                                         Serializer &rez);
      void send_control_replicate_composite_view_response(AddressSpaceID target,
                                                          Serializer &rez);
#endif
      void send_control_replicate_top_view_request(AddressSpaceID target,
                                                   Serializer &rez);
      void send_control_replicate_top_view_response(AddressSpaceID target,
                                                    Serializer &rez);
      void send_control_replicate_clone_barrier(AddressSpaceID target,
                                                Serializer &rez);
      void send_mapper_message(AddressSpaceID target, Serializer &rez);
      void send_mapper_broadcast(AddressSpaceID target, Serializer &rez);
      void send_task_impl_semantic_request(AddressSpaceID target, 
                                           Serializer &rez);
      void send_index_space_semantic_request(AddressSpaceID target, 
                                             Serializer &rez);
      void send_index_partition_semantic_request(AddressSpaceID target,
                                                 Serializer &rez);
      void send_field_space_semantic_request(AddressSpaceID target,
                                             Serializer &rez);
      void send_field_semantic_request(AddressSpaceID target, Serializer &rez);
      void send_logical_region_semantic_request(AddressSpaceID target,
                                                Serializer &rez);
      void send_logical_partition_semantic_request(AddressSpaceID target,
                                                   Serializer &rez);
      void send_task_impl_semantic_info(AddressSpaceID target,
                                        Serializer &rez);
      void send_index_space_semantic_info(AddressSpaceID target, 
                                          Serializer &rez);
      void send_index_partition_semantic_info(AddressSpaceID target,
                                              Serializer &rez);
      void send_field_space_semantic_info(AddressSpaceID target,
                                          Serializer &rez);
      void send_field_semantic_info(AddressSpaceID target, Serializer &rez);
      void send_logical_region_semantic_info(AddressSpaceID target,
                                             Serializer &rez);
      void send_logical_partition_semantic_info(AddressSpaceID target,
                                                Serializer &rez);
      void send_remote_context_request(AddressSpaceID target, Serializer &rez);
      void send_remote_context_response(AddressSpaceID target, Serializer &rez);
      void send_remote_context_release(AddressSpaceID target, Serializer &rez);
      void send_remote_context_free(AddressSpaceID target, Serializer &rez);
      void send_remote_context_physical_request(AddressSpaceID target, 
                                                Serializer &rez);
      void send_remote_context_physical_response(AddressSpaceID target,
                                                 Serializer &rez);
#ifndef DISABLE_CVOPT
      void send_remote_context_shard_copy_request(AddressSpaceID target, 
                                                  Serializer &rez);
      void send_remote_context_shard_reduction_request(AddressSpaceID target,
                                                       Serializer &rez);
#else
      void send_remote_context_shard_request(AddressSpaceID target, 
                                             Serializer &rez);
#endif
      void send_version_owner_request(AddressSpaceID target, Serializer &rez);
      void send_version_owner_response(AddressSpaceID target, Serializer &rez);
      void send_version_state_response(AddressSpaceID target, Serializer &rez);
      void send_version_state_update_request(AddressSpaceID target, 
                                             Serializer &rez);
      void send_version_state_update_response(AddressSpaceID target, 
                                              Serializer &rez);
      void send_version_state_valid_notification(AddressSpaceID target,
                                                 Serializer &rez);
      void send_version_manager_advance(AddressSpaceID target, Serializer &rez);
      void send_version_manager_invalidate(AddressSpaceID target,
                                           Serializer &rez);
      void send_version_manager_request(AddressSpaceID target, Serializer &rez);
      void send_version_manager_response(AddressSpaceID target,Serializer &rez);
      void send_version_manager_unversioned_request(AddressSpaceID target,
                                                    Serializer &rez);
      void send_version_manager_unversioned_response(AddressSpaceID target,
                                                     Serializer &rez);
      void send_instance_request(AddressSpaceID target, Serializer &rez);
      void send_instance_response(AddressSpaceID target, Serializer &rez);
      void send_external_detach(AddressSpaceID target, Serializer &rez);
      void send_gc_priority_update(AddressSpaceID target, Serializer &rez);
      void send_never_gc_response(AddressSpaceID target, Serializer &rez);
      void send_acquire_request(AddressSpaceID target, Serializer &rez);
      void send_acquire_response(AddressSpaceID target, Serializer &rez);
      void send_variant_request(AddressSpaceID target, Serializer &rez);
      void send_variant_response(AddressSpaceID target, Serializer &rez);
      void send_variant_broadcast(AddressSpaceID target, Serializer &rez);
      void send_constraint_request(AddressSpaceID target, Serializer &rez);
      void send_constraint_response(AddressSpaceID target, Serializer &rez);
      void send_constraint_release(AddressSpaceID target, Serializer &rez);
      void send_constraint_removal(AddressSpaceID target, Serializer &rez);
      void send_mpi_rank_exchange(AddressSpaceID target, Serializer &rez);
      void send_replicate_launch(AddressSpaceID target, Serializer &rez);
      void send_replicate_delete(AddressSpaceID target, Serializer &rez);
      void send_replicate_post_mapped(AddressSpaceID target, Serializer &rez);
      void send_replicate_post_execution(AddressSpaceID target,
                                         Serializer &rez);
      void send_replicate_trigger_complete(AddressSpaceID target, 
                                           Serializer &rez);
      void send_replicate_trigger_commit(AddressSpaceID target,
                                         Serializer &rez);
      void send_control_replicate_collective_message(AddressSpaceID target,
                                                     Serializer &rez);
      void send_library_mapper_request(AddressSpaceID target, Serializer &rez);
      void send_library_mapper_response(AddressSpaceID target, Serializer &rez);
      void send_library_projection_request(AddressSpaceID target, 
                                           Serializer &rez);
      void send_library_projection_response(AddressSpaceID target,
                                            Serializer &rez);
      void send_library_sharding_request(AddressSpaceID target,Serializer &rez);
      void send_library_sharding_response(AddressSpaceID target, 
                                          Serializer &rez);
      void send_library_task_request(AddressSpaceID target, Serializer &rez);
      void send_library_task_response(AddressSpaceID target, Serializer &rez);
      void send_shutdown_notification(AddressSpaceID target, Serializer &rez);
      void send_shutdown_response(AddressSpaceID target, Serializer &rez);
    public:
      // Complementary tasks for handling messages
      void handle_task(Deserializer &derez);
      void handle_steal(Deserializer &derez);
      void handle_advertisement(Deserializer &derez);
      void handle_index_space_node(Deserializer &derez, AddressSpaceID source);
      void handle_index_space_request(Deserializer &derez, 
                                      AddressSpaceID source);
      void handle_index_space_return(Deserializer &derez); 
      void handle_index_space_set(Deserializer &derez, AddressSpaceID source);
      void handle_index_space_child_request(Deserializer &derez, 
                                            AddressSpaceID source); 
      void handle_index_space_child_response(Deserializer &derez);
      void handle_index_space_colors_request(Deserializer &derez,
                                             AddressSpaceID source);
      void handle_index_space_colors_response(Deserializer &derez);
      void handle_remote_expression_invalidation(Deserializer &derez,
                                                 AddressSpaceID source);
      void handle_index_partition_notification(Deserializer &derez);
      void handle_index_partition_node(Deserializer &derez,
                                       AddressSpaceID source);
      void handle_index_partition_request(Deserializer &derez,
                                          AddressSpaceID source);
      void handle_index_partition_return(Deserializer &derez);
      void handle_index_partition_child_request(Deserializer &derez,
                                                AddressSpaceID source);
      void handle_index_partition_child_response(Deserializer &derez);
      void handle_field_space_node(Deserializer &derez, AddressSpaceID source);
      void handle_field_space_request(Deserializer &derez,
                                      AddressSpaceID source);
      void handle_field_space_return(Deserializer &derez);
      void handle_field_alloc_request(Deserializer &derez);
      void handle_field_alloc_notification(Deserializer &derez);
      void handle_field_space_top_alloc(Deserializer &derez,
                                        AddressSpaceID source);
      void handle_field_free(Deserializer &derez, AddressSpaceID source);
      void handle_local_field_alloc_request(Deserializer &derez,
                                            AddressSpaceID source);
      void handle_local_field_alloc_response(Deserializer &derez);
      void handle_local_field_free(Deserializer &derez);
      void handle_local_field_update(Deserializer &derez);
      void handle_top_level_region_request(Deserializer &derez,
                                           AddressSpaceID source);
      void handle_top_level_region_return(Deserializer &derez);
      void handle_logical_region_node(Deserializer &derez, 
                                      AddressSpaceID source);
      void handle_index_space_destruction(Deserializer &derez,
                                          AddressSpaceID source);
      void handle_index_partition_destruction(Deserializer &derez,
                                              AddressSpaceID source);
      void handle_field_space_destruction(Deserializer &derez,
                                          AddressSpaceID source);
      void handle_logical_region_destruction(Deserializer &derez,
                                             AddressSpaceID source);
      void handle_logical_partition_destruction(Deserializer &derez,
                                                AddressSpaceID source);
      void handle_individual_remote_mapped(Deserializer &derez); 
      void handle_individual_remote_complete(Deserializer &derez);
      void handle_individual_remote_commit(Deserializer &derez);
      void handle_slice_remote_mapped(Deserializer &derez, 
                                      AddressSpaceID source);
      void handle_slice_remote_complete(Deserializer &derez);
      void handle_slice_remote_commit(Deserializer &derez);
      void handle_did_remote_registration(Deserializer &derez, 
                                          AddressSpaceID source);
      void handle_did_remote_valid_update(Deserializer &derez);
      void handle_did_remote_gc_update(Deserializer &derez);
      void handle_did_remote_resource_update(Deserializer &derez);
      void handle_did_remote_invalidate(Deserializer &derez);
      void handle_did_remote_deactivate(Deserializer &derez);
      void handle_did_create_add(Deserializer &derez);
      void handle_did_create_remove(Deserializer &derez);
      void handle_did_remote_unregister(Deserializer &derez);
      void handle_send_back_logical_state(Deserializer &derez);
      void handle_send_atomic_reservation_request(Deserializer &derez,
                                                  AddressSpaceID source);
      void handle_send_atomic_reservation_response(Deserializer &derez);
      void handle_send_materialized_view(Deserializer &derez, 
                                         AddressSpaceID source);
      void handle_send_composite_view(Deserializer &derez,
                                      AddressSpaceID source);
      void handle_send_fill_view(Deserializer &derez, AddressSpaceID source);
      void handle_send_phi_view(Deserializer &derez, AddressSpaceID source);
      void handle_send_reduction_view(Deserializer &derez,
                                      AddressSpaceID source);
      void handle_send_instance_manager(Deserializer &derez,
                                        AddressSpaceID source);
      void handle_send_reduction_manager(Deserializer &derez,
                                         AddressSpaceID source);
      void handle_create_top_view_request(Deserializer &derez,
                                          AddressSpaceID source);
      void handle_create_top_view_response(Deserializer &derez);
      void handle_subview_did_request(Deserializer &derez, 
                                      AddressSpaceID source);
      void handle_subview_did_response(Deserializer &derez);
      void handle_view_request(Deserializer &derez, AddressSpaceID source);
      void handle_view_update_request(Deserializer &derez, 
                                      AddressSpaceID source);
      void handle_view_update_response(Deserializer &derez,
                                       AddressSpaceID source);
      void handle_view_remote_update(Deserializer &derez,
                                     AddressSpaceID source);
      void handle_view_remote_invalidate(Deserializer &derez);
      void handle_view_filter_invalid_fields_request(Deserializer &derez,
                                                     AddressSpaceID source);
      void handle_view_filter_invalid_fields_response(Deserializer &derez);
      void handle_instance_view_copy_preconditions(Deserializer &derez,
                                                   AddressSpaceID source);
      void handle_instance_view_add_copy(Deserializer &derez, 
                                         AddressSpaceID source);
      void handle_instance_view_user_preconditions(Deserializer &derez,
                                                   AddressSpaceID source);
      void handle_instance_view_add_user(Deserializer &derez,
                                         AddressSpaceID source);
      void handle_instance_view_add_user_fused(Deserializer &derez,
                                               AddressSpaceID source);
      void handle_manager_request(Deserializer &derez, AddressSpaceID source);
      void handle_future_result(Deserializer &derez);
      void handle_future_subscription(Deserializer &derez);
      void handle_future_map_future_request(Deserializer &derez,
                                            AddressSpaceID source);
      void handle_future_map_future_response(Deserializer &derez);
      void handle_control_replicate_future_map_request(Deserializer &derez);
      void handle_control_replicate_future_map_response(Deserializer &derez);
#ifndef DISABLE_CVOPT
      void handle_control_replicate_composite_view_copy_request(
                                Deserializer &derez, AddressSpaceID source);
      void handle_control_replicate_composite_view_reduction_request(
                                Deserializer &derez, AddressSpaceID source);
#else
      void handle_control_replicate_composite_view_request(Deserializer &derez);
      void handle_control_replicate_composite_view_response(Deserializer &derez);
#endif
      void handle_control_replicate_top_view_request(Deserializer &derez,
                                                     AddressSpaceID source);
      void handle_control_replicate_top_view_response(Deserializer &derez);
      void handle_control_replicate_clone_barrier(Deserializer &derez,
                                                  AddressSpaceID source);
      void handle_mapper_message(Deserializer &derez);
      void handle_mapper_broadcast(Deserializer &derez);
      void handle_task_impl_semantic_request(Deserializer &derez,
                                             AddressSpaceID source);
      void handle_index_space_semantic_request(Deserializer &derez,
                                               AddressSpaceID source);
      void handle_index_partition_semantic_request(Deserializer &derez,
                                                   AddressSpaceID source);
      void handle_field_space_semantic_request(Deserializer &derez,
                                               AddressSpaceID source);
      void handle_field_semantic_request(Deserializer &derez,
                                         AddressSpaceID source);
      void handle_logical_region_semantic_request(Deserializer &derez,
                                                  AddressSpaceID source);
      void handle_logical_partition_semantic_request(Deserializer &derez,
                                                     AddressSpaceID source);
      void handle_task_impl_semantic_info(Deserializer &derez,
                                          AddressSpaceID source);
      void handle_index_space_semantic_info(Deserializer &derez,
                                            AddressSpaceID source);
      void handle_index_partition_semantic_info(Deserializer &derez,
                                                AddressSpaceID source);
      void handle_field_space_semantic_info(Deserializer &derez,
                                            AddressSpaceID source);
      void handle_field_semantic_info(Deserializer &derez,
                                      AddressSpaceID source);
      void handle_logical_region_semantic_info(Deserializer &derez,
                                               AddressSpaceID source);
      void handle_logical_partition_semantic_info(Deserializer &derez,
                                                  AddressSpaceID source);
      void handle_remote_context_request(Deserializer &derez,
                                         AddressSpaceID source);
      void handle_remote_context_response(Deserializer &derez);
      void handle_remote_context_release(Deserializer &derez);
      void handle_remote_context_free(Deserializer &derez);
      void handle_remote_context_physical_request(Deserializer &derez,
                                                  AddressSpaceID source);
      void handle_remote_context_physical_response(Deserializer &derez);
#ifndef DISABLE_CVOPT
      void handle_remote_context_shard_copy_request(Deserializer &derez);
      void handle_remote_context_shard_reduction_request(Deserializer &derez);
#else
      void handle_remote_context_shard_request(Deserializer &derez);
#endif
      void handle_version_owner_request(Deserializer &derez, 
                                        AddressSpaceID source);
      void handle_version_owner_response(Deserializer &derez);
      void handle_version_state_request(Deserializer &derez,
                                        AddressSpaceID source);
      void handle_version_state_response(Deserializer &derez,
                                         AddressSpaceID source);
      void handle_version_state_update_request(Deserializer &derez);
      void handle_version_state_update_response(Deserializer &derez);
      void handle_version_state_valid_notification(Deserializer &derez,
                                                   AddressSpaceID source);
      void handle_version_manager_advance(Deserializer &derez);
      void handle_version_manager_invalidate(Deserializer &derez);
      void handle_version_manager_request(Deserializer &derez, 
                                          AddressSpaceID source);
      void handle_version_manager_response(Deserializer &derez);
      void handle_version_manager_unversioned_request(Deserializer &derez,
                                                      AddressSpaceID source);
      void handle_version_manager_unversioned_response(Deserializer &derez);
      void handle_instance_request(Deserializer &derez, AddressSpaceID source);
      void handle_instance_response(Deserializer &derez,AddressSpaceID source);
      void handle_external_detach(Deserializer &derez);
      void handle_gc_priority_update(Deserializer &derez,AddressSpaceID source);
      void handle_never_gc_response(Deserializer &derez);
      void handle_acquire_request(Deserializer &derez, AddressSpaceID source);
      void handle_acquire_response(Deserializer &derez, AddressSpaceID source);
      void handle_variant_request(Deserializer &derez, AddressSpaceID source);
      void handle_variant_response(Deserializer &derez);
      void handle_variant_broadcast(Deserializer &derez);
      void handle_constraint_request(Deserializer &derez,AddressSpaceID source);
      void handle_constraint_response(Deserializer &derez,AddressSpaceID src);
      void handle_constraint_release(Deserializer &derez);
      void handle_constraint_removal(Deserializer &derez);
      void handle_top_level_task_request(Deserializer &derez);
      void handle_top_level_task_complete(Deserializer &derez);
      void handle_mpi_rank_exchange(Deserializer &derez);
      void handle_replicate_launch(Deserializer &derez,AddressSpaceID source);
      void handle_replicate_delete(Deserializer &derez);
      void handle_replicate_post_mapped(Deserializer &derez);
      void handle_replicate_post_execution(Deserializer &derez);
      void handle_replicate_trigger_complete(Deserializer &derez);
      void handle_replicate_trigger_commit(Deserializer &derez);
      void handle_control_replicate_collective_message(Deserializer &derez);
      void handle_library_mapper_request(Deserializer &derez,
                                         AddressSpaceID source);
      void handle_library_mapper_response(Deserializer &derez);
      void handle_library_projection_request(Deserializer &derez,
                                             AddressSpaceID source);
      void handle_library_projection_response(Deserializer &derez);
      void handle_library_sharding_request(Deserializer &derez,
                                           AddressSpaceID source);
      void handle_library_sharding_response(Deserializer &derez);
      void handle_library_task_request(Deserializer &derez,
                                       AddressSpaceID source);
      void handle_library_task_response(Deserializer &derez);
      void handle_shutdown_notification(Deserializer &derez, 
                                        AddressSpaceID source);
      void handle_shutdown_response(Deserializer &derez);
    public: // Calls to handle mapper requests
      bool create_physical_instance(Memory target_memory,
                                    const LayoutConstraintSet &constraints,
                                    const std::vector<LogicalRegion> &regions,
                                    MappingInstance &result, MapperID mapper_id,
                                    Processor processor, bool acquire, 
                                    GCPriority priority, UniqueID creator_id);
      bool create_physical_instance(Memory target_memory, 
                                    LayoutConstraintID layout_id,
                                    const std::vector<LogicalRegion> &regions,
                                    MappingInstance &result, MapperID mapper_id,
                                    Processor processor, bool acquire, 
                                    GCPriority priority, UniqueID creator_id);
      bool find_or_create_physical_instance(Memory target_memory,
                                    const LayoutConstraintSet &constraints,
                                    const std::vector<LogicalRegion> &regions,
                                    MappingInstance &result, bool &created, 
                                    MapperID mapper_id, Processor processor,
                                    bool acquire, GCPriority priority,
                                    bool tight_bounds, UniqueID creator_id);
      bool find_or_create_physical_instance(Memory target_memory,
                                    LayoutConstraintID layout_id,
                                    const std::vector<LogicalRegion> &regions,
                                    MappingInstance &result, bool &created, 
                                    MapperID mapper_id, Processor processor,
                                    bool acquire, GCPriority priority,
                                    bool tight_bounds, UniqueID creator_id);
      bool find_physical_instance(Memory target_memory,
                                    const LayoutConstraintSet &constraints,
                                    const std::vector<LogicalRegion> &regions,
                                    MappingInstance &result, bool acquire,
                                    bool tight_region_bounds);
      bool find_physical_instance(Memory target_memory,
                                    LayoutConstraintID layout_id,
                                    const std::vector<LogicalRegion> &regions,
                                    MappingInstance &result, bool acquire,
                                    bool tight_region_bounds);
      void release_tree_instances(RegionTreeID tree_id);
    public:
      // Helper methods for the RegionTreeForest
      inline unsigned get_context_count(void) { return total_contexts; }
      inline unsigned get_start_color(void) const { return address_space; }
      inline unsigned get_color_modulus(void) const 
        { return total_address_spaces; }
    public:
      // Manage the execution of tasks within a context
      void activate_context(InnerContext *context);
      void deactivate_context(InnerContext *context);
    public:
      void add_to_dependence_queue(TaskContext *ctx, Processor p,Operation *op);
      void add_to_ready_queue(Processor p, TaskOp *task_op, 
                              RtEvent wait_on = RtEvent::NO_RT_EVENT);
      void add_to_local_queue(Processor p, Operation *op, LgPriority priority,
                              RtEvent wait_on = RtEvent::NO_RT_EVENT);
    public:
      inline Processor find_utility_group(void) { return utility_group; }
      Processor find_processor_group(const std::vector<Processor> &procs);
      ProcessorMask find_processor_mask(const std::vector<Processor> &procs);
      template<typename T>
      inline RtEvent issue_runtime_meta_task(const LgTaskArgs<T> &args,
                                             LgPriority lg_priority,
                                   RtEvent precondition = RtEvent::NO_RT_EVENT,
                                   Processor proc = Processor::NO_PROC);
    public:
      DistributedID get_available_distributed_id(void); 
      void free_distributed_id(DistributedID did);
      RtEvent recycle_distributed_id(DistributedID did, RtEvent recycle_event);
      AddressSpaceID determine_owner(DistributedID did) const;
    public:
      void register_distributed_collectable(DistributedID did,
                                            DistributedCollectable *dc);
      void unregister_distributed_collectable(DistributedID did);
      bool has_distributed_collectable(DistributedID did);
      DistributedCollectable* find_distributed_collectable(DistributedID did);
      DistributedCollectable* find_distributed_collectable(DistributedID did,
                                                           RtEvent &ready);
      DistributedCollectable* weak_find_distributed_collectable(
                                                           DistributedID did);
      bool find_pending_collectable_location(DistributedID did,void *&location);
    public:
      LogicalView* find_or_request_logical_view(DistributedID did,
                                                RtEvent &ready);
      PhysicalManager* find_or_request_physical_manager(DistributedID did, 
                                                        RtEvent &ready);
      VersionState* find_or_request_version_state(DistributedID did,
                                                  RtEvent &ready);
    protected:
      template<typename T, MessageKind MK, VirtualChannelKind VC>
      DistributedCollectable* find_or_request_distributed_collectable(
                                            DistributedID did, RtEvent &ready);
    public:
      FutureImpl* find_or_create_future(DistributedID did,
                                        ReferenceMutator *mutator);
      FutureMapImpl* find_or_create_future_map(DistributedID did, 
                      TaskContext *ctx, ReferenceMutator *mutator);
      IndexSpace find_or_create_index_launch_space(const Domain &launch_domain);
      IndexSpace find_or_create_index_launch_space(const Domain &launch_domain,
                                                   const void *realm_is,
                                                   TypeTag type_tag);
    public:
      void defer_collect_user(LogicalView *view, ApEvent term_event, 
                              ReferenceMutator *mutator);
      void complete_gc_epoch(GarbageCollectionEpoch *epoch);
    public:
      void increment_outstanding_top_level_tasks(void);
      void decrement_outstanding_top_level_tasks(void);
    public:
      void issue_runtime_shutdown_attempt(void);
      void initiate_runtime_shutdown(AddressSpaceID source, 
                                     ShutdownManager::ShutdownPhase phase,
                                     ShutdownManager *owner = NULL);
      void confirm_runtime_shutdown(ShutdownManager *shutdown_manager, 
                                    bool phase_one);
      void prepare_runtime_shutdown(void);
      void finalize_runtime_shutdown(void);
    public:
      bool has_outstanding_tasks(void);
#ifdef DEBUG_LEGION
      void increment_total_outstanding_tasks(unsigned tid, bool meta);
      void decrement_total_outstanding_tasks(unsigned tid, bool meta);
#else
      inline void increment_total_outstanding_tasks(void)
        { __sync_fetch_and_add(&total_outstanding_tasks,1); }
      inline void decrement_total_outstanding_tasks(void)
        { __sync_fetch_and_sub(&total_outstanding_tasks,1); }
#endif
    public:
      template<typename T>
      inline T* get_available(LocalLock &local_lock, std::deque<T*> &queue);

      template<bool CAN_BE_DELETED, typename T>
      inline void release_operation(std::deque<T*> &queue, T* operation);
    public:
      IndividualTask*       get_available_individual_task(void);
      PointTask*            get_available_point_task(void);
      IndexTask*            get_available_index_task(void);
      SliceTask*            get_available_slice_task(void);
      MapOp*                get_available_map_op(void);
      CopyOp*               get_available_copy_op(void);
      IndexCopyOp*          get_available_index_copy_op(void);
      PointCopyOp*          get_available_point_copy_op(void);
      FenceOp*              get_available_fence_op(void);
      FrameOp*              get_available_frame_op(void);
      DeletionOp*           get_available_deletion_op(void);
      OpenOp*               get_available_open_op(void);
      AdvanceOp*            get_available_advance_op(void);
      InterCloseOp*         get_available_inter_close_op(void);
      IndexCloseOp*         get_available_index_close_op(void);
      PointCloseOp*         get_available_point_close_op(void);
      ReadCloseOp*          get_available_read_close_op(void);
      PostCloseOp*          get_available_post_close_op(void);
      VirtualCloseOp*       get_available_virtual_close_op(void);
      DynamicCollectiveOp*  get_available_dynamic_collective_op(void);
      FuturePredOp*         get_available_future_pred_op(void);
      NotPredOp*            get_available_not_pred_op(void);
      AndPredOp*            get_available_and_pred_op(void);
      OrPredOp*             get_available_or_pred_op(void);
      AcquireOp*            get_available_acquire_op(void);
      ReleaseOp*            get_available_release_op(void);
      TraceCaptureOp*       get_available_capture_op(void);
      TraceCompleteOp*      get_available_trace_op(void);
      MustEpochOp*          get_available_epoch_op(void);
      PendingPartitionOp*   get_available_pending_partition_op(void);
      DependentPartitionOp* get_available_dependent_partition_op(void);
      PointDepPartOp*       get_available_point_dep_part_op(void);
      FillOp*               get_available_fill_op(void);
      IndexFillOp*          get_available_index_fill_op(void);
      PointFillOp*          get_available_point_fill_op(void);
      AttachOp*             get_available_attach_op(void);
      DetachOp*             get_available_detach_op(void);
      TimingOp*             get_available_timing_op(void);
    public: // Control replication operations
      ReplIndividualTask*   get_available_repl_individual_task(void);
      ReplIndexTask*        get_available_repl_index_task(void);
      ReplReadCloseOp*      get_available_repl_read_close_op(void);
      ReplInterCloseOp*     get_available_repl_inter_close_op(void);
      ReplIndexFillOp*      get_available_repl_index_fill_op(void);
      ReplCopyOp*           get_available_repl_copy_op(void);
      ReplIndexCopyOp*      get_available_repl_index_copy_op(void);
      ReplDeletionOp*       get_available_repl_deletion_op(void);
      ReplPendingPartitionOp* get_available_repl_pending_partition_op(void);
      ReplDependentPartitionOp* get_available_repl_dependent_partition_op(void);
      ReplMustEpochOp*      get_available_repl_epoch_op(void);
      ReplTimingOp*         get_available_repl_timing_op(void);
      ReplFenceOp*          get_available_repl_fence_op(void);
    public:
      void free_individual_task(IndividualTask *task);
      void free_point_task(PointTask *task);
      void free_index_task(IndexTask *task);
      void free_slice_task(SliceTask *task);
      void free_map_op(MapOp *op);
      void free_copy_op(CopyOp *op);
      void free_index_copy_op(IndexCopyOp *op);
      void free_point_copy_op(PointCopyOp *op);
      void free_fence_op(FenceOp *op);
      void free_frame_op(FrameOp *op);
      void free_deletion_op(DeletionOp *op);
      void free_open_op(OpenOp *op);
      void free_advance_op(AdvanceOp *op);
      void free_inter_close_op(InterCloseOp *op); 
      void free_index_close_op(IndexCloseOp *op);
      void free_point_close_op(PointCloseOp *op);
      void free_read_close_op(ReadCloseOp *op);
      void free_post_close_op(PostCloseOp *op);
      void free_virtual_close_op(VirtualCloseOp *op);
      void free_dynamic_collective_op(DynamicCollectiveOp *op);
      void free_future_predicate_op(FuturePredOp *op);
      void free_not_predicate_op(NotPredOp *op);
      void free_and_predicate_op(AndPredOp *op);
      void free_or_predicate_op(OrPredOp *op);
      void free_acquire_op(AcquireOp *op);
      void free_release_op(ReleaseOp *op);
      void free_capture_op(TraceCaptureOp *op);
      void free_trace_op(TraceCompleteOp *op);
      void free_epoch_op(MustEpochOp *op);
      void free_pending_partition_op(PendingPartitionOp *op);
      void free_dependent_partition_op(DependentPartitionOp* op);
      void free_point_dep_part_op(PointDepPartOp *op);
      void free_fill_op(FillOp *op);
      void free_index_fill_op(IndexFillOp *op);
      void free_point_fill_op(PointFillOp *op);
      void free_attach_op(AttachOp *op);
      void free_detach_op(DetachOp *op);
      void free_timing_op(TimingOp *op);
    public: // Control replication operations
      void free_repl_individual_task(ReplIndividualTask *task);
      void free_repl_index_task(ReplIndexTask *task);
      void free_repl_read_close_op(ReplReadCloseOp *op);
      void free_repl_inter_close_op(ReplInterCloseOp *op);
      void free_repl_index_fill_op(ReplIndexFillOp *op);
      void free_repl_copy_op(ReplCopyOp *op);
      void free_repl_index_copy_op(ReplIndexCopyOp *op);
      void free_repl_deletion_op(ReplDeletionOp *op);
      void free_repl_pending_partition_op(ReplPendingPartitionOp *op);
      void free_repl_dependent_partition_op(ReplDependentPartitionOp *op);
      void free_repl_epoch_op(ReplMustEpochOp *op);
      void free_repl_timing_op(ReplTimingOp *op);
      void free_repl_fence_op(ReplFenceOp *op);
    public:
      RegionTreeContext allocate_region_tree_context(void);
      void free_region_tree_context(RegionTreeContext tree_ctx); 
      void register_local_context(UniqueID context_uid, InnerContext *ctx);
      void unregister_local_context(UniqueID context_uid);
      void register_remote_context(UniqueID context_uid, RemoteContext *ctx,
                                   std::set<RtEvent> &preconditions);
      void unregister_remote_context(UniqueID context_uid);
      InnerContext* find_context(UniqueID context_uid, 
                                 bool return_null_if_not_found = false);
      inline AddressSpaceID get_runtime_owner(UniqueID uid) const
        { return (uid % total_address_spaces); }
    public:
      void register_shard_manager(ReplicationID repl_id, 
                                  ShardManager *manager);
      void unregister_shard_manager(ReplicationID repl_id, 
                                    bool reclaim_id);
      ShardManager* find_shard_manager(ReplicationID repl_id, 
                                       bool can_fail = false);
    public:
      bool is_local(Processor proc) const;
      void find_visible_memories(Processor proc, std::set<Memory> &visible);
    public:
      IndexSpaceID       get_unique_index_space_id(void);
      IndexPartitionID   get_unique_index_partition_id(void);
      FieldSpaceID       get_unique_field_space_id(void);
      IndexTreeID        get_unique_index_tree_id(void);
      RegionTreeID       get_unique_region_tree_id(void);
      UniqueID           get_unique_operation_id(void);
      FieldID            get_unique_field_id(void);
      CodeDescriptorID   get_unique_code_descriptor_id(void);
      LayoutConstraintID get_unique_constraint_id(void);
      ReplicationID      get_unique_replication_id(void);
    public:
      // Verify that a region requirement is valid
      LegionErrorType verify_requirement(const RegionRequirement &req,
                                         FieldID &bad_field);
    public:
      // Methods for helping with dumb nested class scoping problems
      Future help_create_future(Operation *op = NULL);
      void help_complete_future(const Future &f);
      bool help_reset_future(const Future &f);
    public:
      unsigned generate_random_integer(void);
#ifdef TRACE_ALLOCATION
    public:
      void trace_allocation(AllocationType type, size_t size, int elems);
      void trace_free(AllocationType type, size_t size, int elems);
      void dump_allocation_info(void);
      static const char* get_allocation_name(AllocationType type);
#endif
    public:
      // These are the static methods that become the meta-tasks
      // for performing all the needed runtime operations
      static void initialize_runtime_task(
                          const void *args, size_t arglen, 
			  const void *userdata, size_t userlen,
			  Processor p);
      static void shutdown_runtime_task(
                          const void *args, size_t arglen, 
			  const void *userdata, size_t userlen,
			  Processor p);
      static void legion_runtime_task(
                          const void *args, size_t arglen, 
			  const void *userdata, size_t userlen,
			  Processor p);
      static void profiling_runtime_task(
                          const void *args, size_t arglen, 
			  const void *userdata, size_t userlen,
			  Processor p);
      static void startup_runtime_task(
                          const void *args, size_t arglen, 
			  const void *userdata, size_t userlen,
			  Processor p);
    protected:
      // Internal runtime methods invoked by the above static methods
      // after the find the right runtime instance to call
      void process_schedule_request(Processor p);
      void process_message_task(const void *args, size_t arglen); 
    protected:
      bool prepared_for_shutdown;
    protected:
#ifdef DEBUG_LEGION
      mutable LocalLock outstanding_task_lock;
      std::map<std::pair<unsigned,bool>,unsigned> outstanding_task_counts;
#endif
      unsigned total_outstanding_tasks;
      unsigned outstanding_top_level_tasks;
#ifdef DEBUG_SHUTDOWN_HANG
    public:
      std::vector<int> outstanding_counts;
#endif
    protected:
      // Internal runtime state 
      // The local processor managed by this runtime
      const std::set<Processor> local_procs;
      // The local utility processors owned by this runtime
      const std::set<Processor> local_utils;
      // Processor managers for each of the local processors
      std::map<Processor,ProcessorManager*> proc_managers;
      // Lock for looking up memory managers
      mutable LocalLock memory_manager_lock;
      // Lock for initializing message managers
      mutable LocalLock message_manager_lock;
      // Memory managers for all the memories we know about
      std::map<Memory,MemoryManager*> memory_managers;
      // Message managers for each of the other runtimes
      MessageManager *message_managers[MAX_NUM_NODES];
      // For every processor map it to its address space
      const std::map<Processor,AddressSpaceID> proc_spaces;
    protected:
      // The task table 
      mutable LocalLock task_variant_lock;
      std::map<TaskID,TaskImpl*> task_table;
      std::deque<VariantImpl*> variant_table;
    protected:
      // Constraint sets
      mutable LocalLock layout_constraints_lock;
      std::map<LayoutConstraintID,LayoutConstraints*> layout_constraints_table;
      std::map<LayoutConstraintID,RtEvent> pending_constraint_requests;
    protected:
      struct MapperInfo {
        MapperInfo(void)
          : proc(Processor::NO_PROC), map_id(0) { }
        MapperInfo(Processor p, MapperID mid)
          : proc(p), map_id(mid) { }
      public:
        Processor proc;
        MapperID map_id;
      };
      mutable LocalLock mapper_info_lock;
      // For every mapper remember its mapper ID and processor
      std::map<Mapper*,MapperInfo> mapper_infos;
#ifdef DEBUG_LEGION
    protected:
      friend class TreeStateLogger;
      TreeStateLogger *get_tree_state_logger(void) { return tree_state_logger; }
#endif
    protected:
      unsigned unique_index_space_id;
      unsigned unique_index_partition_id;
      unsigned unique_field_space_id;
      unsigned unique_index_tree_id;
      unsigned unique_region_tree_id;
      unsigned unique_operation_id;
      unsigned unique_field_id; 
      unsigned unique_code_descriptor_id;
      unsigned unique_constraint_id;
      unsigned unique_control_replication_id;
      unsigned unique_task_id;
      unsigned unique_mapper_id;
      unsigned unique_projection_id;
      unsigned unique_sharding_id;
    protected:
      mutable LocalLock library_lock;
      struct LibraryMapperIDs {
      public:
        MapperID result;
        size_t count;
        RtEvent ready;
        bool result_set;
      };
      std::map<std::string,LibraryMapperIDs> library_mapper_ids;
      // This is only valid on node 0
      unsigned unique_library_mapper_id;
    protected:
      struct LibraryProjectionIDs {
      public:
        ProjectionID result;
        size_t count;
        RtEvent ready;
        bool result_set;
      };
      std::map<std::string,LibraryProjectionIDs> library_projection_ids;
      // This is only valid on node 0
      unsigned unique_library_projection_id;
    protected:
      struct LibraryShardingIDs {
      public:
        ShardingID result;
        size_t count;
        RtEvent ready;
        bool result_set;
      };
      std::map<std::string,LibraryShardingIDs> library_sharding_ids;
      // This is only valid on node 0
      unsigned unique_library_sharding_id;
    protected:
      struct LibraryTaskIDs {
      public:
        TaskID result;
        size_t count;
        RtEvent ready;
        bool result_set;
      };
      std::map<std::string,LibraryTaskIDs> library_task_ids;
      // This is only valid on node 0
      unsigned unique_library_task_id;
    protected:
      mutable LocalLock projection_lock;
      std::map<ProjectionID,ProjectionFunction*> projection_functions;
    protected:
      mutable LocalLock sharding_lock;
      std::map<ShardingID,ShardingFunctor*> sharding_functors;
    protected:
      mutable LocalLock group_lock;
      LegionMap<uint64_t,LegionDeque<ProcessorGroupInfo>::aligned,
                PROCESSOR_GROUP_ALLOC>::tracked processor_groups;
    protected:
      mutable LocalLock processor_mapping_lock;
      std::map<Processor,unsigned> processor_mapping;
    protected:
      mutable LocalLock distributed_id_lock;
      DistributedID unique_distributed_id;
      LegionDeque<DistributedID,
          RUNTIME_DISTRIBUTED_ALLOC>::tracked available_distributed_ids;
    protected:
      mutable LocalLock distributed_collectable_lock;
      LegionMap<DistributedID,DistributedCollectable*,
                RUNTIME_DIST_COLLECT_ALLOC>::tracked dist_collectables;
      std::map<DistributedID,
        std::pair<DistributedCollectable*,RtUserEvent> > pending_collectables;
    protected:
      mutable LocalLock is_launch_lock;
      std::map<std::pair<Domain,TypeTag>,IndexSpace> index_launch_spaces;
    protected:
      mutable LocalLock gc_epoch_lock;
      GarbageCollectionEpoch *current_gc_epoch;
      LegionSet<GarbageCollectionEpoch*,
                RUNTIME_GC_EPOCH_ALLOC>::tracked  pending_gc_epochs;
      unsigned gc_epoch_counter;
    protected:
      // The runtime keeps track of remote contexts so they
      // can be re-used by multiple tasks that get sent remotely
      mutable LocalLock context_lock;
      std::map<UniqueID,InnerContext*> local_contexts;
      LegionMap<UniqueID,RemoteContext*,
                RUNTIME_REMOTE_ALLOC>::tracked remote_contexts;
      std::map<UniqueID,RtUserEvent> pending_remote_contexts;
      unsigned total_contexts;
      std::deque<RegionTreeContext> available_contexts;
    protected:
      // Keep track of managers for control replication execution
      mutable LocalLock shard_lock;
      std::map<ReplicationID,ShardManager*> shard_managers;
    protected:
      // For generating random numbers
      mutable LocalLock random_lock;
      unsigned short random_state[3];
#ifdef TRACE_ALLOCATION
    protected:
      struct AllocationTracker {
      public:
        AllocationTracker(void)
          : total_allocations(0), total_bytes(0),
            diff_allocations(0), diff_bytes(0) { }
      public:
        unsigned total_allocations;
        size_t         total_bytes;
        int       diff_allocations;
        off_t           diff_bytes;
      };
      mutable LocalLock allocation_lock; // leak this lock intentionally
      std::map<AllocationType,AllocationTracker> allocation_manager;
      unsigned long long allocation_tracing_count;
#endif
    protected:
      mutable LocalLock individual_task_lock;
      mutable LocalLock point_task_lock;
      mutable LocalLock index_task_lock;
      mutable LocalLock slice_task_lock;
      mutable LocalLock map_op_lock;
      mutable LocalLock copy_op_lock;
      mutable LocalLock fence_op_lock;
      mutable LocalLock frame_op_lock;
      mutable LocalLock deletion_op_lock;
      mutable LocalLock open_op_lock;
      mutable LocalLock advance_op_lock;
      mutable LocalLock inter_close_op_lock;
      mutable LocalLock read_close_op_lock;
      mutable LocalLock post_close_op_lock;
      mutable LocalLock virtual_close_op_lock;
      mutable LocalLock dynamic_collective_op_lock;
      mutable LocalLock future_pred_op_lock;
      mutable LocalLock not_pred_op_lock;
      mutable LocalLock and_pred_op_lock;
      mutable LocalLock or_pred_op_lock;
      mutable LocalLock acquire_op_lock;
      mutable LocalLock release_op_lock;
      mutable LocalLock capture_op_lock;
      mutable LocalLock trace_op_lock;
      mutable LocalLock epoch_op_lock;
      mutable LocalLock pending_partition_op_lock;
      mutable LocalLock dependent_partition_op_lock;
      mutable LocalLock fill_op_lock;
      mutable LocalLock attach_op_lock;
      mutable LocalLock detach_op_lock;
      mutable LocalLock timing_op_lock;
    protected:
      std::deque<IndividualTask*>       available_individual_tasks;
      std::deque<PointTask*>            available_point_tasks;
      std::deque<IndexTask*>            available_index_tasks;
      std::deque<SliceTask*>            available_slice_tasks;
      std::deque<MapOp*>                available_map_ops;
      std::deque<CopyOp*>               available_copy_ops;
      std::deque<IndexCopyOp*>          available_index_copy_ops;
      std::deque<PointCopyOp*>          available_point_copy_ops;
      std::deque<FenceOp*>              available_fence_ops;
      std::deque<FrameOp*>              available_frame_ops;
      std::deque<DeletionOp*>           available_deletion_ops;
      std::deque<OpenOp*>               available_open_ops;
      std::deque<AdvanceOp*>            available_advance_ops;
      std::deque<InterCloseOp*>         available_inter_close_ops;
      std::deque<IndexCloseOp*>         available_index_close_ops;
      std::deque<PointCloseOp*>         available_point_close_ops;
      std::deque<ReadCloseOp*>          available_read_close_ops;
      std::deque<PostCloseOp*>          available_post_close_ops;
      std::deque<VirtualCloseOp*>       available_virtual_close_ops;
      std::deque<DynamicCollectiveOp*>  available_dynamic_collective_ops;
      std::deque<FuturePredOp*>         available_future_pred_ops;
      std::deque<NotPredOp*>            available_not_pred_ops;
      std::deque<AndPredOp*>            available_and_pred_ops;
      std::deque<OrPredOp*>             available_or_pred_ops;
      std::deque<AcquireOp*>            available_acquire_ops;
      std::deque<ReleaseOp*>            available_release_ops;
      std::deque<TraceCaptureOp*>       available_capture_ops;
      std::deque<TraceCompleteOp*>      available_trace_ops;
      std::deque<MustEpochOp*>          available_epoch_ops;
      std::deque<PendingPartitionOp*>   available_pending_partition_ops;
      std::deque<DependentPartitionOp*> available_dependent_partition_ops;
      std::deque<PointDepPartOp*>       available_point_dep_part_ops;
      std::deque<FillOp*>               available_fill_ops;
      std::deque<IndexFillOp*>          available_index_fill_ops;
      std::deque<PointFillOp*>          available_point_fill_ops;
      std::deque<AttachOp*>             available_attach_ops;
      std::deque<DetachOp*>             available_detach_ops;
      std::deque<TimingOp*>             available_timing_ops;
    protected: // Control replication operations
      std::deque<ReplIndividualTask*>   available_repl_individual_tasks;
      std::deque<ReplIndexTask*>        available_repl_index_tasks;
      std::deque<ReplReadCloseOp*>      available_repl_read_close_ops;
      std::deque<ReplInterCloseOp*>     available_repl_inter_close_ops;
      std::deque<ReplIndexFillOp*>      available_repl_index_fill_ops;
      std::deque<ReplCopyOp*>           available_repl_copy_ops;
      std::deque<ReplIndexCopyOp*>      available_repl_index_copy_ops;
      std::deque<ReplDeletionOp*>       available_repl_deletion_ops;
      std::deque<ReplPendingPartitionOp*> 
                                        available_repl_pending_partition_ops;
      std::deque<ReplDependentPartitionOp*> 
                                        available_repl_dependent_partition_ops;
      std::deque<ReplMustEpochOp*>      available_repl_must_epoch_ops;
      std::deque<ReplTimingOp*>         available_repl_timing_ops;
      std::deque<ReplFenceOp*>          available_repl_fence_ops;
#ifdef DEBUG_LEGION
      TreeStateLogger *tree_state_logger;
      // For debugging purposes keep track of
      // some of the outstanding tasks
      std::set<IndividualTask*> out_individual_tasks;
      std::set<PointTask*>      out_point_tasks;
      std::set<IndexTask*>      out_index_tasks;
      std::set<SliceTask*>      out_slice_tasks;
      std::set<MustEpochOp*>    out_must_epoch;
    public:
      // These are debugging method for the above data
      // structures.  They are not called anywhere in
      // actual code.
      void print_out_individual_tasks(FILE *f = stdout, int cnt = -1);
      void print_out_index_tasks(FILE *f = stdout, int cnt = -1);
      void print_out_slice_tasks(FILE *f = stdout, int cnt = -1);
      void print_out_point_tasks(FILE *f = stdout, int cnt = -1);
      void print_outstanding_tasks(FILE *f = stdout, int cnt = -1);
#endif
    public:
      LayoutConstraintID register_layout(
          const LayoutConstraintRegistrar &registrar, 
          LayoutConstraintID id);
      LayoutConstraints* register_layout(FieldSpace handle,
                                         const LayoutConstraintSet &cons);
      bool register_layout(LayoutConstraints *new_constraints);
      void release_layout(LayoutConstraintID layout_id);
      void unregister_layout(LayoutConstraintID layout_id);
      static LayoutConstraintID preregister_layout(
                                     const LayoutConstraintRegistrar &registrar,
                                     LayoutConstraintID layout_id);
      FieldSpace get_layout_constraint_field_space(LayoutConstraintID id);
      void get_layout_constraints(LayoutConstraintID layout_id,
                                  LayoutConstraintSet &layout_constraints);
      const char* get_layout_constraints_name(LayoutConstraintID layout_id);
      LayoutConstraints* find_layout_constraints(LayoutConstraintID layout_id,
                                                 bool can_fail = false);
    public:
      // Static methods for start-up and callback phases
      static int start(int argc, char **argv, bool background);
      static LegionConfiguration parse_arguments(int argc, char **argv);
      static void perform_slow_config_checks(const LegionConfiguration &config);
      static void configure_mpi_interoperability(bool separate_runtimes);
      static RtEvent configure_runtime(int argc, char **argv,
          const LegionConfiguration &config, RealmRuntime &realm,
          Processor::Kind &startup_kind);
      static void wait_for_shutdown(void);
      static void set_top_level_task_id(Processor::TaskFuncID top_id);
      static void configure_MPI_interoperability(int rank);
      static void register_handshake(MPILegionHandshake &handshake);
      static const ReductionOp* get_reduction_op(ReductionOpID redop_id);
      static const SerdezOp* get_serdez_op(CustomSerdezID serdez_id);
      static const SerdezRedopFns* get_serdez_redop_fns(ReductionOpID redop_id);
      static void add_registration_callback(RegistrationCallbackFnptr callback);
      static ReductionOpTable& get_reduction_table(void);
      static SerdezOpTable& get_serdez_table(void);
      static SerdezRedopTable& get_serdez_redop_table(void);
      static std::deque<PendingVariantRegistration*>&
                                get_pending_variant_table(void);
      static std::map<LayoutConstraintID,LayoutConstraintRegistrar>&
                                get_pending_constraint_table(void);
      static std::map<ProjectionID,ProjectionFunctor*>&
                                get_pending_projection_table(void);
      static std::map<ShardingID,ShardingFunctor*>&
                                get_pending_sharding_table(void);
      static TaskID& get_current_static_task_id(void);
      static TaskID generate_static_task_id(void);
      static VariantID preregister_variant(
                      const TaskVariantRegistrar &registrar,
                      const void *user_data, size_t user_data_size,
                      CodeDescriptor *realm_desc, bool has_ret, 
                      const char *task_name,VariantID vid,bool check_id = true);
    public:
      static void report_fatal_message(int code,
                                       const char *file_name,
                                       const int line_number,
                                       const char *message);
      static void report_error_message(int code,
                                       const char *file_name,
                                       const int line_number,
                                       const char *message);
      static void report_warning_message(int code,
                                         const char *file_name, 
                                         const int line_number,
                                         const char *message);
#if defined(PRIVILEGE_CHECKS) || defined(BOUNDS_CHECKS)
    public:
      static const char* find_privilege_task_name(void *impl);
#endif
#ifdef BOUNDS_CHECKS
    public:
      static void check_bounds(void *impl, ptr_t ptr);
      static void check_bounds(void *impl, const DomainPoint &dp);
#endif
    public:
      // Static member variables
      static Processor::TaskFuncID legion_main_id;
      static std::vector<RegistrationCallbackFnptr> registration_callbacks;
      static bool runtime_started;
      static bool runtime_backgrounded;
      static Runtime *the_runtime;
      // Static member variables for MPI interop
      static int mpi_rank;
      static std::vector<MPILegionHandshake> *pending_handshakes;
    public:
      static inline ApEvent merge_events(ApEvent e1, ApEvent e2);
      static inline ApEvent merge_events(ApEvent e1, ApEvent e2, ApEvent e3);
      static inline ApEvent merge_events(const std::set<ApEvent> &events);
    public:
      static inline RtEvent merge_events(RtEvent e1, RtEvent e2);
      static inline RtEvent merge_events(RtEvent e1, RtEvent e2, RtEvent e3);
      static inline RtEvent merge_events(const std::set<RtEvent> &events);
    public:
      static inline ApUserEvent create_ap_user_event(void);
      static inline void trigger_event(ApUserEvent to_trigger,
                                   ApEvent precondition = ApEvent::NO_AP_EVENT);
      static inline void poison_event(ApUserEvent to_poison);
    public:
      static inline RtUserEvent create_rt_user_event(void);
      static inline void trigger_event(RtUserEvent to_trigger,
                                   RtEvent precondition = RtEvent::NO_RT_EVENT);
      static inline void poison_event(RtUserEvent to_poison);
    public:
      static inline PredEvent create_pred_event(void);
      static inline void trigger_event(PredEvent to_trigger);
      static inline void poison_event(PredEvent to_poison);
    public:
      static inline ApEvent ignorefaults(Realm::Event e);
      static inline RtEvent protect_event(ApEvent to_protect);
      static inline RtEvent protect_merge_events(
                                          const std::set<ApEvent> &events);
    public:
      static inline void phase_barrier_arrive(const PhaseBarrier &bar, 
                unsigned cnt, ApEvent precondition = ApEvent::NO_AP_EVENT,
                const void *reduce_value = NULL, size_t reduce_value_size = 0);
      static inline void alter_arrival_count(PhaseBarrier &bar, int delta);
    public:
      static inline ApBarrier get_previous_phase(const PhaseBarrier &bar);
      static inline void advance_barrier(PhaseBarrier &bar);
      static inline void advance_barrier(ApBarrier &bar);
      static inline bool get_barrier_result(ApBarrier bar, void *result,
                                            size_t result_size);
    public:
      static inline RtBarrier get_previous_phase(const RtBarrier &bar);
      static inline void phase_barrier_arrive(const RtBarrier &bar,
                unsigned cnt, RtEvent precondition = RtEvent::NO_RT_EVENT,
                const void *reduce_value = NULL, size_t reduce_value_size = 0);
      static inline void advance_barrier(RtBarrier &bar);
      static inline bool get_barrier_result(RtBarrier bar, void *result,
                                            size_t result_size);
      static inline void alter_arrival_count(RtBarrier &bar, int delta);
    public:
      static inline ApEvent acquire_ap_reservation(Reservation r,bool exclusive,
                                   ApEvent precondition = ApEvent::NO_AP_EVENT);
      static inline RtEvent acquire_rt_reservation(Reservation r,bool exclusive,
                                   RtEvent precondition = RtEvent::NO_RT_EVENT);
      static inline void release_reservation(Reservation r,
                                   LgEvent precondition = LgEvent::NO_LG_EVENT);
    };

    //--------------------------------------------------------------------------
    template<typename T>
    inline T* Runtime::get_available(LocalLock &local_lock, 
                                     std::deque<T*> &queue)
    //--------------------------------------------------------------------------
    {
      T *result = NULL;
      {
        AutoLock l_lock(local_lock);
        if (!queue.empty())
        {
          result = queue.front();
          queue.pop_front();
        }
      }
      // Couldn't find one so make one
      if (result == NULL)
        result = new T(this);
#ifdef DEBUG_LEGION
      assert(result != NULL);
#endif
      result->activate();
      return result;
    }

    //--------------------------------------------------------------------------
    template<bool CAN_BE_DELETED, typename T>
    inline void Runtime::release_operation(std::deque<T*> &queue, T* operation)
    //--------------------------------------------------------------------------
    {
      if (CAN_BE_DELETED && (queue.size() == LEGION_MAX_RECYCLABLE_OBJECTS))
        delete (operation);
      else
        queue.push_front(operation);
    }

    //--------------------------------------------------------------------------
    template<typename T>
    inline RtEvent Runtime::issue_runtime_meta_task(const LgTaskArgs<T> &args,
                    LgPriority priority, RtEvent precondition, Processor target)
    //--------------------------------------------------------------------------
    {
      // If this is not a task directly related to shutdown or is a message, 
      // to a remote node then increment the number of outstanding tasks
#ifdef DEBUG_LEGION
      if (T::TASK_ID < LG_MESSAGE_ID)
        increment_total_outstanding_tasks(args.lg_task_id, true/*meta*/);
#else
      if (T::TASK_ID < LG_MESSAGE_ID)
        increment_total_outstanding_tasks();
#endif
#ifdef DEBUG_SHUTDOWN_HANG
      __sync_fetch_and_add(&outstanding_counts[T::TASK_ID],1);
#endif
      if (!target.exists())
      {
        // If we don't have a processor to explicitly target, figure
        // out which of our utility processors to use
        target = utility_group;
      }
#ifdef DEBUG_LEGION
      assert(target.exists());
#endif
      DETAILED_PROFILER(this, REALM_SPAWN_META_CALL);
      if ((T::TASK_ID < LG_MESSAGE_ID) && (profiler != NULL))
      {
        Realm::ProfilingRequestSet requests;
        profiler->add_meta_request(requests, T::TASK_ID, args.provenance);
        return RtEvent(target.spawn(LG_TASK_ID, &args, sizeof(T),
                                    requests, precondition, priority));
      }
      else
        return RtEvent(target.spawn(LG_TASK_ID, &args, sizeof(T), 
                                    precondition, priority));
    }

    //--------------------------------------------------------------------------
    /*static*/ inline ApEvent Runtime::merge_events(ApEvent e1, ApEvent e2)
    //--------------------------------------------------------------------------
    {
      ApEvent result(Realm::Event::merge_events(e1, e2)); 
#ifdef LEGION_SPY
      if (!result.exists() || (result == e1) || (result == e2))
      {
        Realm::UserEvent rename(Realm::UserEvent::create_user_event());
        if (result == e1)
          rename.trigger(e1);
        else if (result == e2)
          rename.trigger(e2);
        else
          rename.trigger();
        result = ApEvent(rename);
      }
      LegionSpy::log_event_dependence(e1, result);
      LegionSpy::log_event_dependence(e2, result);
#endif
      return result;
    }

    //--------------------------------------------------------------------------
    /*static*/ inline ApEvent Runtime::merge_events(ApEvent e1, 
                                                    ApEvent e2, ApEvent e3) 
    //--------------------------------------------------------------------------
    {
      ApEvent result(Realm::Event::merge_events(e1, e2, e3)); 
#ifdef LEGION_SPY
      if (!result.exists() || (result == e1) || (result == e2) ||(result == e3))
      {
        Realm::UserEvent rename(Realm::UserEvent::create_user_event());
        if (result == e1)
          rename.trigger(e1);
        else if (result == e2)
          rename.trigger(e2);
        else if (result == e3)
          rename.trigger(e3);
        else
          rename.trigger();
        result = ApEvent(rename);
      }
      LegionSpy::log_event_dependence(e1, result);
      LegionSpy::log_event_dependence(e2, result);
      LegionSpy::log_event_dependence(e3, result);
#endif
      return result;
    }

    //--------------------------------------------------------------------------
    /*static*/ inline ApEvent Runtime::merge_events(
                                                const std::set<ApEvent> &events)
    //--------------------------------------------------------------------------
    {
#ifndef LEGION_SPY
      if (events.empty())
        return ApEvent::NO_AP_EVENT;
      if (events.size() == 1)
        return *(events.begin());
#endif
      const std::set<Realm::Event> *realm_events = 
        reinterpret_cast<const std::set<Realm::Event>*>(&events);
      ApEvent result(Realm::Event::merge_events(*realm_events));
#ifdef LEGION_SPY
      if (!result.exists() || (events.find(result) != events.end()))
      {
        Realm::UserEvent rename(Realm::UserEvent::create_user_event());
        if (events.find(result) != events.end())
          rename.trigger(result);
        else
          rename.trigger();
        result = ApEvent(rename);
      }
      for (std::set<ApEvent>::const_iterator it = events.begin();
            it != events.end(); it++)
        LegionSpy::log_event_dependence(*it, result);
#endif
      return result;
    }

    //--------------------------------------------------------------------------
    /*static*/ inline RtEvent Runtime::merge_events(RtEvent e1, RtEvent e2)
    //--------------------------------------------------------------------------
    {
      // No logging for runtime operations currently
      return RtEvent(Realm::Event::merge_events(e1, e2)); 
    }

    //--------------------------------------------------------------------------
    /*static*/ inline RtEvent Runtime::merge_events(RtEvent e1, 
                                                    RtEvent e2, RtEvent e3) 
    //--------------------------------------------------------------------------
    {
      // No logging for runtime operations currently
      return RtEvent(Realm::Event::merge_events(e1, e2, e3)); 
    }

    //--------------------------------------------------------------------------
    /*static*/ inline RtEvent Runtime::merge_events(
                                                const std::set<RtEvent> &events)
    //--------------------------------------------------------------------------
    {
#ifndef LEGION_SPY
      if (events.empty())
        return RtEvent::NO_RT_EVENT;
      if (events.size() == 1)
        return *(events.begin());
#endif
      // No logging for runtime operations currently
      const std::set<Realm::Event> *realm_events = 
        reinterpret_cast<const std::set<Realm::Event>*>(&events);
      return RtEvent(Realm::Event::merge_events(*realm_events));
    }

    //--------------------------------------------------------------------------
    /*static*/ inline ApUserEvent Runtime::create_ap_user_event(void)
    //--------------------------------------------------------------------------
    {
#ifdef LEGION_SPY
      ApUserEvent result(Realm::UserEvent::create_user_event());
      LegionSpy::log_ap_user_event(result);
      return result;
#else
      return ApUserEvent(Realm::UserEvent::create_user_event());
#endif
    }

    //--------------------------------------------------------------------------
    /*static*/ inline void Runtime::trigger_event(ApUserEvent to_trigger,
                                                  ApEvent precondition)
    //--------------------------------------------------------------------------
    {
      Realm::UserEvent copy = to_trigger;
      copy.trigger(precondition);
#ifdef LEGION_SPY
      LegionSpy::log_ap_user_event_trigger(to_trigger);
      if (precondition.exists())
        LegionSpy::log_event_dependence(precondition, to_trigger);
#endif
    }

    //--------------------------------------------------------------------------
    /*static*/ inline void Runtime::poison_event(ApUserEvent to_poison)
    //--------------------------------------------------------------------------
    {
      Realm::UserEvent copy = to_poison;
      copy.cancel();
#ifdef LEGION_SPY
      // This counts as triggering
      LegionSpy::log_ap_user_event_trigger(to_poison);
#endif
    }

    //--------------------------------------------------------------------------
    /*static*/ inline RtUserEvent Runtime::create_rt_user_event(void)
    //--------------------------------------------------------------------------
    {
#ifdef LEGION_SPY
      RtUserEvent result(Realm::UserEvent::create_user_event());
      LegionSpy::log_rt_user_event(result);
      return result;
#else
      return RtUserEvent(Realm::UserEvent::create_user_event());
#endif
    }

    //--------------------------------------------------------------------------
    /*static*/ inline void Runtime::trigger_event(RtUserEvent to_trigger,
                                                  RtEvent precondition) 
    //--------------------------------------------------------------------------
    {
      Realm::UserEvent copy = to_trigger;
      copy.trigger(precondition);
#ifdef LEGION_SPY
      LegionSpy::log_rt_user_event_trigger(to_trigger);
#endif
    }

    //--------------------------------------------------------------------------
    /*static*/ inline void Runtime::poison_event(RtUserEvent to_poison)
    //--------------------------------------------------------------------------
    {
      Realm::UserEvent copy = to_poison;
      copy.cancel();
#ifdef LEGION_SPY
      // This counts as triggering
      LegionSpy::log_rt_user_event_trigger(to_poison);
#endif
    }

    //--------------------------------------------------------------------------
    /*static*/ inline PredEvent Runtime::create_pred_event(void)
    //--------------------------------------------------------------------------
    {
#ifdef LEGION_SPY
      PredEvent result(Realm::UserEvent::create_user_event());
      LegionSpy::log_pred_event(result);
      return result;
#else
      return PredEvent(Realm::UserEvent::create_user_event());
#endif
    }

    //--------------------------------------------------------------------------
    /*static*/ inline void Runtime::trigger_event(PredEvent to_trigger)
    //--------------------------------------------------------------------------
    {
      Realm::UserEvent copy = to_trigger;
      copy.trigger();
#ifdef LEGION_SPY
      LegionSpy::log_pred_event_trigger(to_trigger);
#endif
    }

    //--------------------------------------------------------------------------
    /*static*/ inline void Runtime::poison_event(PredEvent to_poison)
    //--------------------------------------------------------------------------
    {
      Realm::UserEvent copy = to_poison;
      copy.cancel();
#ifdef LEGION_SPY
      // This counts as triggering
      LegionSpy::log_pred_event_trigger(to_poison);
#endif
    }

    //--------------------------------------------------------------------------
    /*static*/ inline ApEvent Runtime::ignorefaults(Realm::Event e)
    //--------------------------------------------------------------------------
    {
      ApEvent result(Realm::Event::ignorefaults(e));
#ifdef LEGION_SPY
      if (!result.exists())
      {
        Realm::UserEvent rename(Realm::UserEvent::create_user_event());
        rename.trigger();
        result = ApEvent(rename);
      }
      LegionSpy::log_event_dependence(ApEvent(e), result);
#endif
      return ApEvent(result);
    }

    //--------------------------------------------------------------------------
    /*static*/ inline RtEvent Runtime::protect_event(ApEvent to_protect)
    //--------------------------------------------------------------------------
    {
      if (to_protect.exists())
        return RtEvent(Realm::Event::ignorefaults(to_protect));
      else
        return RtEvent::NO_RT_EVENT;
    }

    //--------------------------------------------------------------------------
    /*static*/ inline RtEvent Runtime::protect_merge_events(
                                                const std::set<ApEvent> &events)
    //--------------------------------------------------------------------------
    {
      const std::set<Realm::Event> *realm_events = 
        reinterpret_cast<const std::set<Realm::Event>*>(&events);
      return RtEvent(Realm::Event::merge_events_ignorefaults(*realm_events));
    }

    //--------------------------------------------------------------------------
    /*static*/ inline void Runtime::phase_barrier_arrive(
                  const PhaseBarrier &bar, unsigned count, ApEvent precondition,
                  const void *reduce_value, size_t reduce_value_size)
    //--------------------------------------------------------------------------
    {
      Realm::Barrier copy = bar.phase_barrier;
      copy.arrive(count, precondition, reduce_value, reduce_value_size);
#ifdef LEGION_SPY
      if (precondition.exists())
        LegionSpy::log_event_dependence(precondition, bar.phase_barrier);
#endif
    }

    //--------------------------------------------------------------------------
    /*static*/ inline ApBarrier Runtime::get_previous_phase(
                                                        const PhaseBarrier &bar)
    //--------------------------------------------------------------------------
    {
      Realm::Barrier copy = bar.phase_barrier;
      return ApBarrier(copy.get_previous_phase());
    }

    //--------------------------------------------------------------------------
    /*static*/ inline void Runtime::alter_arrival_count(PhaseBarrier &bar,
                                                        int delta)
    //--------------------------------------------------------------------------
    {
      Realm::Barrier copy = bar.phase_barrier;
      bar.phase_barrier = ApBarrier(copy.alter_arrival_count(delta));
    }

    //--------------------------------------------------------------------------
    /*static*/ inline void Runtime::advance_barrier(PhaseBarrier &bar)
    //--------------------------------------------------------------------------
    {
      Realm::Barrier copy = bar.phase_barrier;
      bar.phase_barrier = ApBarrier(copy.advance_barrier());
    }

    //--------------------------------------------------------------------------
    /*static*/ inline void Runtime::advance_barrier(ApBarrier &bar)
    //--------------------------------------------------------------------------
    {
      Realm::Barrier copy = bar;
      bar = ApBarrier(copy.advance_barrier());
    }

    //--------------------------------------------------------------------------
    /*static*/ inline bool Runtime::get_barrier_result(ApBarrier bar,
                                               void *result, size_t result_size)
    //--------------------------------------------------------------------------
    {
      Realm::Barrier copy = bar;
      return copy.get_result(result, result_size);
    }

    //--------------------------------------------------------------------------
    /*static*/ inline RtBarrier Runtime::get_previous_phase(const RtBarrier &b)
    //--------------------------------------------------------------------------
    {
      Realm::Barrier copy = b;
      return RtBarrier(copy.get_previous_phase());
    }

    //--------------------------------------------------------------------------
    /*static*/ inline void Runtime::phase_barrier_arrive(const RtBarrier &bar,
           unsigned count, RtEvent precondition, const void *value, size_t size)
    //--------------------------------------------------------------------------
    {
      Realm::Barrier copy = bar;
      copy.arrive(count, precondition, value, size); 
    }

    //--------------------------------------------------------------------------
    /*static*/ inline void Runtime::advance_barrier(RtBarrier &bar)
    //--------------------------------------------------------------------------
    {
      Realm::Barrier copy = bar;
      bar = RtBarrier(copy.advance_barrier());
    }

    //--------------------------------------------------------------------------
    /*static*/ inline bool Runtime::get_barrier_result(RtBarrier bar, 
                                               void *result, size_t result_size)
    //--------------------------------------------------------------------------
    {
      Realm::Barrier copy = bar;
      return copy.get_result(result, result_size);
    }

    //--------------------------------------------------------------------------
    /*static*/ inline void Runtime::alter_arrival_count(RtBarrier &b, int delta)
    //--------------------------------------------------------------------------
    {
      Realm::Barrier copy = b;
      b = RtBarrier(copy.alter_arrival_count(delta));
    }

    //--------------------------------------------------------------------------
    /*static*/ inline ApEvent Runtime::acquire_ap_reservation(Reservation r,
                                           bool exclusive, ApEvent precondition)
    //--------------------------------------------------------------------------
    {
      ApEvent result(r.acquire(exclusive ? 0 : 1, exclusive, precondition));
#ifdef LEGION_SPY
      if (precondition.exists() && !result.exists())
      {
        Realm::UserEvent rename(Realm::UserEvent::create_user_event());
        rename.trigger();
        result = ApEvent(rename);
      }
      if (precondition.exists())
        LegionSpy::log_event_dependence(precondition, result);
#endif
      return result;
    }

    //--------------------------------------------------------------------------
    /*static*/ inline RtEvent Runtime::acquire_rt_reservation(Reservation r,
                                           bool exclusive, RtEvent precondition)
    //--------------------------------------------------------------------------
    {
      return RtEvent(r.acquire(exclusive ? 0 : 1, exclusive, precondition)); 
    }

    //--------------------------------------------------------------------------
    /*static*/ inline void Runtime::release_reservation(Reservation r,
                                                           LgEvent precondition)
    //--------------------------------------------------------------------------
    {
      r.release(precondition);
    }

  }; // namespace Internal 
}; // namespace Legion 

#endif // __RUNTIME_H__

// EOF
<|MERGE_RESOLUTION|>--- conflicted
+++ resolved
@@ -587,7 +587,6 @@
       int collective_stages;
       int collective_participating_spaces;
       int collective_last_radix;
-      int collective_last_log_radix;
       // Handle a small race on deciding who gets to
       // trigger the done event
       bool done_triggered;
@@ -1641,15 +1640,7 @@
             prof_target_latency(100) { }
       public:
         int delay_start;
-<<<<<<< HEAD
         int legion_collective_radix;
-=======
-        mutable int legion_collective_radix;
-        mutable int legion_collective_log_radix;
-        mutable int legion_collective_stages;
-        mutable int legion_collective_last_radix;
-        mutable int legion_collective_participating_spaces;
->>>>>>> f11320fc
         int initial_task_window_size;
         unsigned initial_task_window_hysteresis;
         unsigned initial_tasks_to_schedule;
@@ -1800,13 +1791,6 @@
       const unsigned num_profiling_nodes;
     public:
       const int legion_collective_radix;
-<<<<<<< HEAD
-=======
-      const int legion_collective_log_radix;
-      const int legion_collective_stages;
-      const int legion_collective_last_radix;
-      const int legion_collective_participating_spaces;
->>>>>>> f11320fc
       MPIRankTable *const mpi_rank_table;
     public:
       void register_static_variants(void);
