/* Copyright 2020 Stanford University, NVIDIA Corporation
 *
 * Licensed under the Apache License, Version 2.0 (the "License");
 * you may not use this file except in compliance with the License.
 * You may obtain a copy of the License at
 *
 *     http://www.apache.org/licenses/LICENSE-2.0
 *
 * Unless required by applicable law or agreed to in writing, software
 * distributed under the License is distributed on an "AS IS" BASIS,
 * WITHOUT WARRANTIES OR CONDITIONS OF ANY KIND, either express or implied.
 * See the License for the specific language governing permissions and
 * limitations under the License.
 */


#ifndef __RUNTIME_H__
#define __RUNTIME_H__

#include "legion.h"
#include "legion/legion_spy.h"
#include "legion/region_tree.h"
#include "legion/mapper_manager.h"
#include "legion/legion_analysis.h"
#include "legion/legion_utilities.h"
#include "legion/legion_profiling.h"
#include "legion/legion_allocation.h"
#include "legion/garbage_collection.h"

#define REPORT_LEGION_FATAL(code, fmt, ...)               \
{                                                         \
char message[4096];                                       \
snprintf(message, 4096, fmt, ##__VA_ARGS__);              \
Legion::Internal::Runtime::report_fatal_message(          \
code, __FILE__, __LINE__, message);                       \
}

#define REPORT_LEGION_ERROR(code, fmt, ...)               \
{                                                         \
char message[4096];                                       \
snprintf(message, 4096, fmt, ##__VA_ARGS__);              \
Legion::Internal::Runtime::report_error_message(          \
code, __FILE__, __LINE__, message);                       \
}

#define REPORT_LEGION_WARNING(code, fmt, ...)             \
{                                                         \
char message[4096];                                       \
snprintf(message, 4096, fmt, ##__VA_ARGS__);              \
Legion::Internal::Runtime::report_warning_message(        \
code, __FILE__, __LINE__, message);                       \
}

namespace Legion {
  namespace Internal { 

    // Special helper for when we need a dummy context
#define DUMMY_CONTEXT       0

    /**
     * A class for deduplicating memory used with task arguments
     * and knowing when to collect the data associated with it
     */
    class AllocManager : public Collectable,
                         public LegionHeapify<AllocManager> {
    public:
      static const AllocationType alloc_type = ALLOC_MANAGER_ALLOC;
    public:
      AllocManager(size_t arglen)
        : Collectable(), 
          allocation(legion_malloc(ALLOC_INTERNAL_ALLOC, arglen)), 
          allocation_size(arglen) { }
      AllocManager(const AllocManager &rhs)
        : Collectable(), allocation(NULL), allocation_size(0)
      { assert(false); /*should never be called*/ }
      ~AllocManager(void)
      { legion_free(ALLOC_INTERNAL_ALLOC, allocation, allocation_size); }
    public:
      AllocManager& operator=(const AllocManager &rhs)
      { assert(false); /*should never be called*/ return *this; }
    public:
      inline void* get_allocation(void) const { return allocation; }
      inline size_t get_allocation_size(void) const
      { return allocation_size; }
    private:
      void *const allocation;
      size_t allocation_size;
    };

    /**
     * \class ArgumentMapImpl
     * An argument map implementation that provides
     * the backing store for an argument map handle.
     * Argument maps maintain pairs of domain points
     * and task arguments.  To make re-use of argument
     * maps efficient with small deltas, argument map
     * implementations provide a nice versionining system
     * with all argument map implementations sharing
     * a single backing store to de-duplicate domain
     * points and values.
     */
    class ArgumentMapImpl : public Collectable,
                            public LegionHeapify<ArgumentMapImpl> {
    public:
      static const AllocationType alloc_type = ARGUMENT_MAP_ALLOC;
    public:
      ArgumentMapImpl(void);
      ArgumentMapImpl(const FutureMap &rhs);
      ArgumentMapImpl(const ArgumentMapImpl &impl);
      ~ArgumentMapImpl(void);
    public:
      ArgumentMapImpl& operator=(const ArgumentMapImpl &rhs);
    public:
      bool has_point(const DomainPoint &point);
      void set_point(const DomainPoint &point, const TaskArgument &arg,
                     bool replace);
      void set_point(const DomainPoint &point, const Future &f, bool replace);
      bool remove_point(const DomainPoint &point);
      TaskArgument get_point(const DomainPoint &point);
    public:
      FutureMapImpl* freeze(TaskContext *ctx);
      void unfreeze(void);
    protected:
      void free_point_set(void);
    public:
      Runtime *const runtime;
    private:
      FutureMapImpl *future_map;
      std::map<DomainPoint,Future> arguments;
      std::set<RtEvent> point_set_deletion_preconditions;
      Domain point_set;
      unsigned dimensionality;
      bool update_point_set;
      bool own_point_set;
      bool equivalent; // argument and future_map the same
    };

    /**
     * \class FieldAllocatorImpl
     * The base implementation of a field allocator object. This
     * tracks how many outstanding copies of a field allocator
     * object there are for a task and once they've all been
     * destroyed it informs the context that there are no more
     * outstanding allocations.
     */
    class FieldAllocatorImpl : public Collectable {
    public:
      FieldAllocatorImpl(FieldSpace space, TaskContext *context);
      FieldAllocatorImpl(const FieldAllocatorImpl &rhs);
      ~FieldAllocatorImpl(void);
    public:
      FieldAllocatorImpl& operator=(const FieldAllocatorImpl &rhs);
    public:
      inline FieldSpace get_field_space(void) const { return field_space; }
    public:
      FieldID allocate_field(size_t field_size, 
                             FieldID desired_fieldid,
                             CustomSerdezID serdez_id, bool local);
      void free_field(FieldID fid, const bool unordered);
    public:
      void allocate_fields(const std::vector<size_t> &field_sizes,
                           std::vector<FieldID> &resulting_fields,
                           CustomSerdezID serdez_id, bool local);
      void free_fields(const std::set<FieldID> &to_free, const bool unordered);
    public:
      const FieldSpace field_space;
      TaskContext *const context;
    };

    /**
     * \class FutureImpl
     * The base implementation of a future object.  The runtime
     * manages future implementation objects and knows how to
     * copy them from one node to another.  Future implementations
     * are always made first on the owner node and then moved
     * remotely.  We use the distributed collectable scheme
     * to manage garbage collection of distributed futures
     */
    class FutureImpl : public DistributedCollectable,
                       public LegionHeapify<FutureImpl> {
    public:
      static const AllocationType alloc_type = FUTURE_ALLOC;
    public:
      struct ContributeCollectiveArgs : 
        public LgTaskArgs<ContributeCollectiveArgs> {
      public:
        static const LgTaskID TASK_ID = LG_CONTRIBUTE_COLLECTIVE_ID;
      public:
        ContributeCollectiveArgs(FutureImpl *i, DynamicCollective d, unsigned c)
          : LgTaskArgs<ContributeCollectiveArgs>(implicit_provenance),
            impl(i), dc(d), count(c) { }
      public:
        FutureImpl *const impl;
        const DynamicCollective dc;
        const unsigned count;
      };
    public:
      FutureImpl(Runtime *rt, bool register_future, DistributedID did, 
                 AddressSpaceID owner_space, ApEvent complete,
                 Operation *op = NULL);
      FutureImpl(Runtime *rt, bool register_future, DistributedID did, 
                 AddressSpaceID owner_space, ApEvent complete, 
                 Operation *op, GenerationID gen,
#ifdef LEGION_SPY
                 UniqueID op_uid,
#endif
                 int op_depth);
      FutureImpl(const FutureImpl &rhs);
      virtual ~FutureImpl(void);
    public:
      FutureImpl& operator=(const FutureImpl &rhs);
    public:
      // Wait without subscribing to the payload
      void wait(bool silence_warnings, const char *warning_string);
      void* get_untyped_result(bool silence_warnings = true,
                               const char *warning_string = NULL,
                               bool internal = false,
                               bool check_size = false,
                               size_t future_size = 0);
      bool is_empty(bool block, bool silence_warnings = true,
                    const char *warning_string = NULL,
                    bool internal = false);
      size_t get_untyped_size(bool internal = false);
      ApEvent get_ready_event(void) const { return future_complete; }
    public:
      // This will simply save the value of the future
      void set_result(const void *args, size_t arglen, bool own);
      // This will save the value of the future locally
      void unpack_future(Deserializer &derez);
      // Reset the future in case we need to restart the
      // computation for resiliency reasons
      bool reset_future(void);
      // A special function for predicates to peek
      // at the boolean value of a future if it is set
      bool get_boolean_value(bool &valid);
      // Request that the value be made ready on this node
      ApEvent subscribe(void);
      // Request the value be made ready on this node for
      // internal use which means we can see the value before
      // the future actually completes
      RtEvent subscribe_internal(void);
    public:
      virtual void notify_active(ReferenceMutator *mutator);
      virtual void notify_valid(ReferenceMutator *mutator);
      virtual void notify_invalid(ReferenceMutator *mutator);
      virtual void notify_inactive(ReferenceMutator *mutator);
    public:
      void register_dependence(Operation *consumer_op);
      void register_remote(AddressSpaceID sid, ReferenceMutator *mutator);
    protected:
      void mark_sampled(void);
      void broadcast_result(std::set<AddressSpaceID> &targets,
                            ApEvent complete, const bool need_lock);
      void record_subscription(AddressSpaceID subscriber, bool need_lock);
      void notify_remote_set(AddressSpaceID remote_space);
    public:
      void record_future_registered(ReferenceMutator *mutator);
      static void handle_future_result(Deserializer &derez, Runtime *rt);
      static void handle_future_subscription(Deserializer &derez, Runtime *rt,
                                             AddressSpaceID source);
      static void handle_future_notification(Deserializer &derez, Runtime *rt,
                                             AddressSpaceID source);
      static void handle_future_broadcast(Deserializer &derez, Runtime *rt);
    public:
      void contribute_to_collective(const DynamicCollective &dc,unsigned count);
      static void handle_contribute_to_collective(const void *args);
    public:
      // These three fields are only valid on the owner node
      Operation *const producer_op;
      const GenerationID op_gen;
      // The depth of the context in which this was made
      const int producer_depth;
#ifdef LEGION_SPY
      const UniqueID producer_uid;
#endif
    private:
      FRIEND_ALL_RUNTIME_CLASSES
      mutable LocalLock future_lock;
      ApEvent future_complete;
      ApUserEvent subscription_event;
      RtUserEvent subscription_internal;
      // On the owner node, keep track of the registered waiters
      std::set<AddressSpaceID> subscribers;
      void *result; 
      size_t result_size;
      AddressSpaceID result_set_space; // space on which the result was set
      volatile bool empty;
      volatile bool sampled;
    };

    /**
     * \class FutureMapImpl
     * The base implementation of a future map object. Note
     * that this is now a distributed collectable object too
     * that can be used to find the name of a future for a
     * given point anywhere in the machine.
     */
    class FutureMapImpl : public DistributedCollectable,
                          public LegionHeapify<FutureMapImpl> {
    public:
      static const AllocationType alloc_type = FUTURE_MAP_ALLOC;
    public:
<<<<<<< HEAD
      FutureMapImpl(TaskContext *ctx, Operation *op, const Domain &domain,
                    Runtime *rt, DistributedID did, AddressSpaceID owner_space,
                    RtUserEvent deletion_trigger=RtUserEvent::NO_RT_USER_EVENT);
      FutureMapImpl(TaskContext *ctx, Runtime *rt, const Domain &domain,
                    DistributedID did, AddressSpaceID owner_space,
                    ApEvent ready_event, bool register_now = true, // remote
                    RtUserEvent deletion_trigger=RtUserEvent::NO_RT_USER_EVENT);
=======
      FutureMapImpl(TaskContext *ctx, Operation *op, RtEvent ready_event, 
                    Runtime *rt, DistributedID did, AddressSpaceID owner_space);
      FutureMapImpl(TaskContext *ctx, Runtime *rt, 
                    DistributedID did, AddressSpaceID owner_space,
                    RtEvent ready_event, bool register_now = true); // remote
>>>>>>> 200abd2d
      FutureMapImpl(const FutureMapImpl &rhs);
      virtual ~FutureMapImpl(void);
    public:
      FutureMapImpl& operator=(const FutureMapImpl &rhs);
    public:
<<<<<<< HEAD
      inline ApEvent get_ready_event(void) const { return ready_event; }
      inline const Domain& get_domain(void) const { return future_map_domain; }
      virtual bool is_replicate_future_map(void) const { return false; }
=======
      inline RtEvent get_ready_event(void) const { return ready_event; }
>>>>>>> 200abd2d
    public:
      virtual void notify_active(ReferenceMutator *mutator);
      virtual void notify_valid(ReferenceMutator *mutator);
      virtual void notify_invalid(ReferenceMutator *mutator);
      virtual void notify_inactive(ReferenceMutator *mutator);
    public:
      virtual Future get_future(const DomainPoint &point, 
                                bool internal_only,
                                RtEvent *wait_on = NULL); 
      void set_future(const DomainPoint &point, FutureImpl *impl,
                      ReferenceMutator *mutator);
      void get_void_result(const DomainPoint &point, 
                            bool silence_warnings = true,
                            const char *warning_string = NULL);
<<<<<<< HEAD
      virtual void wait_all_results(bool silence_warnings = true,
                                    const char *warning_string = NULL);
      bool reset_all_futures(void);
      // Use this method to detect when we're wrapped by an argument
      // map which is mainly needed in control replication
      virtual void argument_map_wrap(void) { }
=======
      void wait_all_results(bool silence_warnings = true,
                            const char *warning_string = NULL);
      // This marks that all the futures are ready somewhere
      bool reset_all_futures(RtEvent new_ready_event);
>>>>>>> 200abd2d
    public:
      virtual void get_all_futures(std::map<DomainPoint,Future> &futures);
      void set_all_futures(const std::map<DomainPoint,Future> &futures);
      // Dump helper method for template classes
      static inline FutureImpl* unpack_future(const Future &future)
        { return future.impl; }
    public:
      // Will return NULL if it does not exist
      virtual FutureImpl* find_shard_local_future(const DomainPoint &point);
      virtual void get_shard_local_futures(
                                std::map<DomainPoint,FutureImpl*> &futures);
    public:
      void register_dependence(Operation *consumer_op);
    public:
      void record_future_map_registered(ReferenceMutator *creator);
      static void handle_future_map_future_request(Deserializer &derez,
                              Runtime *runtime, AddressSpaceID source);
      static void handle_future_map_future_response(Deserializer &derez,
                                                    Runtime *runtime);
    public:
      TaskContext *const context;
      // Either an index space task or a must epoch op
      Operation *const op;
      const GenerationID op_gen;
      const int op_depth;
#ifdef LEGION_SPY
      const UniqueID op_uid;
#endif
      const Domain future_map_domain;
    protected:
      mutable LocalLock future_map_lock;
<<<<<<< HEAD
      ApEvent ready_event;
      RtUserEvent delete_event;
=======
      RtEvent ready_event;
>>>>>>> 200abd2d
      std::map<DomainPoint,Future> futures;
    };

    /**
     * \class ReplFutureMapImpl
     * This a special kind of future map that is created
     * in control replication contexts
     */
    class ReplFutureMapImpl : public FutureMapImpl {
    public:
      struct PendingRequest {
      public:
        PendingRequest(void) { }
        PendingRequest(const DomainPoint &p, DistributedID src,
                       RtUserEvent done, bool intern)
          : point(p), src_did(src), done_event(done), internal(intern) { }
      public:
        DomainPoint point;
        DistributedID src_did;
        RtUserEvent done_event;
        bool internal;
      };
      struct ReclaimFutureMapArgs :
        public LgTaskArgs<ReclaimFutureMapArgs> {
      public:
        static const LgTaskID TASK_ID = LG_RECLAIM_FUTURE_MAP_TASK_ID;
      public:
        ReclaimFutureMapArgs(ReplicateContext *c, 
                             ReplFutureMapImpl *map, UniqueID uid)
          : LgTaskArgs<ReclaimFutureMapArgs>(uid),
            ctx(c), impl(map) { }
      public:
        ReplicateContext *const ctx;
        ReplFutureMapImpl *const impl;
      };
    public:
      ReplFutureMapImpl(ReplicateContext *ctx, Operation *op, 
                        const Domain &domain, const Domain &shard_domain, 
                        Runtime *rt, DistributedID did, AddressSpaceID owner,
                        RtUserEvent deletion_trigger=
                                              RtUserEvent::NO_RT_USER_EVENT);
      ReplFutureMapImpl(const ReplFutureMapImpl &rhs);
      virtual ~ReplFutureMapImpl(void);
    public:
      ReplFutureMapImpl& operator=(const ReplFutureMapImpl &rhs);
    public:
      virtual bool is_replicate_future_map(void) const { return true; }
    public:
      // Override this so we can trigger our deletion barrier
      virtual void notify_inactive(ReferenceMutator *mutator);
    public:
      virtual Future get_future(const DomainPoint &point,
                                bool internal, RtEvent *wait_on = NULL);
      virtual void get_all_futures(std::map<DomainPoint,Future> &futures);
      virtual void wait_all_results(bool silence_warnings = true,
                                    const char *warning_string = NULL);
      virtual void argument_map_wrap(void) { has_non_trivial_call = true; }
    public:
      // Will return NULL if it does not exist
      virtual FutureImpl* find_shard_local_future(const DomainPoint &point);
      virtual void get_shard_local_futures(
                                std::map<DomainPoint,FutureImpl*> &futures);
    public:
      void set_sharding_function(ShardingFunction *function);
      void handle_future_map_request(Deserializer &derez);
    protected:
      void process_future_map_request(const DomainPoint &point,
                                      DistributedID src_did,
                                      const bool internal,
                                      RtUserEvent done_event);
    public:
      static void handle_future_map_response(Deserializer &derez,
                                             Runtime *runtime);
      static void handle_future_map_reclaim(const void *args);
    public:
      ReplicateContext *const repl_ctx;
      const Domain shard_domain;
      const unsigned future_map_barrier_index;
      const RtBarrier future_map_barrier;
      const CollectiveID collective_index; // in case we have to do all-to-all
      // Unlike normal future maps, we know these only ever exist on the
      // node where they are made so we store their producer op information
      // in case they have to make futures from remote shards
      const int op_depth; 
      const UniqueID op_uid;
    protected:
      std::vector<PendingRequest> pending_future_map_requests;
      RtUserEvent sharding_function_ready;
      ShardingFunction *sharding_function;
      bool collective_performed;
      // For replicated future maps we track whether there have been any
      // non-triival calls to this shard of the future map. If there are
      // then we know there could be non-trivial calls in other shards.
      // Conversely, if there are no non-trivial calls here then there
      // shouldn't be in other shards as well because of the rules of
      // control replication.
      bool has_non_trivial_call;
    };

    /**
     * \class PhysicalRegionImpl
     * The base implementation of a physical region object.
     * Physical region objects are not allowed to move from the
     * node in which they are created.  Like other objects
     * available to both the user and runtime they are reference
     * counted to know when they can be deleted.
     *
     * Note that we don't need to protect physical region impls
     * with any kind of synchronization mechanism since they
     * will only be manipulated by a single task which is 
     * guaranteed to only be running on one processor.
     */
    class PhysicalRegionImpl : public Collectable,
                               public LegionHeapify<PhysicalRegionImpl> {
    public:
      static const AllocationType alloc_type = PHYSICAL_REGION_ALLOC;
    public:
      PhysicalRegionImpl(const RegionRequirement &req, ApEvent mapped_event,
                         bool mapped, TaskContext *ctx, MapperID mid,
                         MappingTagID tag, bool leaf, bool virt, Runtime *rt);
      PhysicalRegionImpl(const PhysicalRegionImpl &rhs);
      ~PhysicalRegionImpl(void);
    public:
      PhysicalRegionImpl& operator=(const PhysicalRegionImpl &rhs);
    public:
      inline bool created_accessor(void) const { return made_accessor; }
    public:
      void set_sharded_view(ShardedView *view);
      inline ShardedView* get_sharded_view(void) const { return sharded_view; }
    public:
      void wait_until_valid(bool silence_warnings, const char *warning_string, 
                            bool warn = false, const char *src = NULL);
      bool is_valid(void) const;
      bool is_mapped(void) const;
      bool is_external_region(void) const;
      LogicalRegion get_logical_region(void) const;
      LegionRuntime::Accessor::RegionAccessor<
        LegionRuntime::Accessor::AccessorType::Generic>
          get_accessor(bool silence_warnings = true);
      LegionRuntime::Accessor::RegionAccessor<
        LegionRuntime::Accessor::AccessorType::Generic> 
          get_field_accessor(FieldID field, bool silence_warnings = true);
    public:
      void unmap_region(void);
      void remap_region(ApEvent new_mapped_event);
      const RegionRequirement& get_requirement(void) const;
      void set_reference(const InstanceRef &references);
      void reset_references(const InstanceSet &instances,ApUserEvent term_event,
                            ApEvent wait_for = ApEvent::NO_AP_EVENT);
      ApEvent get_mapped_event(void) const;
      bool has_references(void) const;
      void get_references(InstanceSet &instances) const;
      void get_memories(std::set<Memory>& memories) const;
      void get_fields(std::vector<FieldID>& fields) const;
#if defined(PRIVILEGE_CHECKS) || defined(BOUNDS_CHECKS)
    public:
      const char* get_task_name(void) const;
#endif
#ifdef BOUNDS_CHECKS
    public:
      bool contains_ptr(ptr_t ptr);
      bool contains_point(const DomainPoint &dp);
#endif
    public:
      void get_bounds(void *realm_is, TypeTag type_tag);
      PhysicalInstance get_instance_info(PrivilegeMode mode, 
                                         FieldID fid, size_t field_size, 
                                         void *realm_is, TypeTag type_tag,
                                         const char *warning_string,
                                         bool silence_warnings, 
                                         bool generic_accessor,
                                         bool check_field_size,
                                         ReductionOpID redop);
      void fail_bounds_check(DomainPoint p, FieldID fid, PrivilegeMode mode);
      void fail_bounds_check(Domain d, FieldID fid, PrivilegeMode mode);
      void report_incompatible_accessor(const char *accessor_kind,
                             PhysicalInstance instance, FieldID fid);
    public:
      Runtime *const runtime;
      TaskContext *const context;
      const MapperID map_id;
      const MappingTagID tag;
      const bool leaf_region;
      const bool virtual_mapped;
      const bool replaying;
    private:
      // Event for when the instance ref is ready
      ApEvent mapped_event;
      // Instance ref
      InstanceSet references;
      RegionRequirement req;
      // Only used for control replication
      ShardedView *sharded_view;
      bool mapped; // whether it is currently mapped
      bool valid; // whether it is currently valid
      // whether to trigger the termination event
      // upon unmap
      bool trigger_on_unmap;
      bool made_accessor;
      ApUserEvent termination_event;
      ApEvent wait_for_unmap;
#ifdef BOUNDS_CHECKS
    private:
      Domain bounds;
#endif
    };

    /**
     * \class GrantImpl
     * This is the base implementation of a grant object.
     * The grant implementation remembers the locks that
     * must be acquired and gives out an precondition event
     * for acquiring the locks whenever a user attempts
     * to register as using the grant.  Registering requires
     * providing a completion event for the operation which
     * the grant object then knows to use when releasing the
     * locks.  Grants continues accepting registrations
     * until the runtime marks that it is no longer active.
     */
    class GrantImpl : public Collectable, public LegionHeapify<GrantImpl> {
    public:
      static const AllocationType alloc_type = GRANT_ALLOC;
    public:
      struct ReservationRequest {
      public:
        ReservationRequest(void)
          : reservation(Reservation::NO_RESERVATION),
            mode(0), exclusive(true) { }
        ReservationRequest(Reservation r, unsigned m, bool e)
          : reservation(r), mode(m), exclusive(e) { }
      public:
        Reservation reservation;
        unsigned mode;
        bool exclusive;
      };
    public:
      GrantImpl(void);
      GrantImpl(const std::vector<ReservationRequest> &requests);
      GrantImpl(const GrantImpl &rhs);
      ~GrantImpl(void);
    public:
      GrantImpl& operator=(const GrantImpl &rhs);
    public:
      void register_operation(ApEvent completion_event);
      ApEvent acquire_grant(void);
      void release_grant(void);
    public:
      void pack_grant(Serializer &rez);
      void unpack_grant(Deserializer &derez);
    private:
      std::vector<ReservationRequest> requests;
      bool acquired;
      ApEvent grant_event;
      std::set<ApEvent> completion_events;
      mutable LocalLock grant_lock;
    };

    class LegionHandshakeImpl : public Collectable,
                       public LegionHeapify<LegionHandshakeImpl> {
    public:
      static const AllocationType alloc_type = MPI_HANDSHAKE_ALLOC;
    public:
      LegionHandshakeImpl(bool init_in_ext, int ext_participants, 
                          int legion_participants);
      LegionHandshakeImpl(const LegionHandshakeImpl &rhs);
      ~LegionHandshakeImpl(void);
    public:
      LegionHandshakeImpl& operator=(const LegionHandshakeImpl &rhs);
    public:
      void initialize(void);
    public:
      void ext_handoff_to_legion(void);
      void ext_wait_on_legion(void);
    public:
      void legion_handoff_to_ext(void);
      void legion_wait_on_ext(void);
    public:
      PhaseBarrier get_legion_wait_phase_barrier(void);
      PhaseBarrier get_legion_arrive_phase_barrier(void);
      void advance_legion_handshake(void);
    private:
      const bool init_in_ext;
      const int ext_participants;
      const int legion_participants;
    private:
      PhaseBarrier ext_wait_barrier;
      PhaseBarrier ext_arrive_barrier;
      PhaseBarrier legion_wait_barrier; // copy of mpi_arrive_barrier
      PhaseBarrier legion_arrive_barrier; // copy of mpi_wait_barrier
    };

    class MPIRankTable {
    public:
      MPIRankTable(Runtime *runtime);
      MPIRankTable(const MPIRankTable &rhs);
      ~MPIRankTable(void);
    public:
      MPIRankTable& operator=(const MPIRankTable &rhs);
    public:
      void perform_rank_exchange(void);
      void handle_mpi_rank_exchange(Deserializer &derez);
    protected:
      bool initiate_exchange(void);
      void send_remainder_stage(void);
      bool send_ready_stages(const int start_stage=1);
      void unpack_exchange(int stage, Deserializer &derez);
      void complete_exchange(void);
    public:
      Runtime *const runtime;
      bool participating;
    public:
      std::map<int,AddressSpace> forward_mapping;
      std::map<AddressSpace,int> reverse_mapping;
    protected:
      mutable LocalLock reservation;
      RtUserEvent done_event;
      std::vector<int> stage_notifications;
      std::vector<bool> sent_stages;
    protected:
      int collective_radix;
      int collective_log_radix;
      int collective_stages;
      int collective_participating_spaces;
      int collective_last_radix;
      // Handle a small race on deciding who gets to
      // trigger the done event
      bool done_triggered;
    }; 

    /**
     * \class ImplicitShardManager
     * This is a class for helping to construct implicitly 
     * control replicated top-level tasks from external threads.
     * It helps to setup tasks just as though they had been 
     * control replicated, except everything was already control
     * replicated remotely.
     */
    class ImplicitShardManager : public Collectable {
    public:
      ImplicitShardManager(Runtime *rt, TaskID tid, MapperID mid, 
           Processor::Kind k, unsigned shards_per_address_space);
      ImplicitShardManager(const ImplicitShardManager &rhs);
      ~ImplicitShardManager(void);
    public:
      ImplicitShardManager& operator=(const ImplicitShardManager &rhs);
    public:
      bool record_arrival(bool local);
      ShardTask* create_shard(int shard_id, Processor proxy, 
                              const char *task_name);
    protected:
      void create_shard_manager(Processor proxy, const char *task_name);
      void request_shard_manager(void);
    public:
      void process_implicit_request(void *remote, AddressSpaceID space);
      RtUserEvent process_implicit_response(ShardManager *manager,
                                            InnerContext *context);
    public:
      static void handle_remote_request(Deserializer &derez, Runtime *runtime, 
                                        AddressSpaceID remote_space);
      static void handle_remote_response(Deserializer &derez, Runtime *runtime);
    public:
      Runtime *const runtime;
      const TaskID task_id;
      const MapperID mapper_id;
      const Processor::Kind kind;
      const unsigned shards_per_address_space;
    protected:
      mutable LocalLock manager_lock;
      unsigned expected_local_arrivals;
      unsigned expected_remote_arrivals;
      unsigned local_shard_id;
      InnerContext *top_context;
      ShardManager *volatile shard_manager;
      RtUserEvent manager_ready;
      std::vector<std::pair<AddressSpaceID,void*> > remote_spaces;
    };

    /**
     * \class ProcessorManager
     * This class manages all the state for a single processor
     * within a given instance of the Internal runtime.  It keeps
     * queues for each of the different stages that operations
     * undergo and also tracks when the scheduling task needs
     * to be run for a processor.
     */
    class ProcessorManager {
    public: 
      struct SchedulerArgs : public LgTaskArgs<SchedulerArgs> {
      public:
        static const LgTaskID TASK_ID = LG_SCHEDULER_ID;
      public:
        SchedulerArgs(Processor p)
          : LgTaskArgs<SchedulerArgs>(0), proc(p) { }
      public:
        const Processor proc;
      }; 
      struct DeferMapperSchedulerArgs : 
        public LgTaskArgs<DeferMapperSchedulerArgs> {
      public:
        static const LgTaskID TASK_ID = LG_DEFER_MAPPER_SCHEDULER_TASK_ID;
      public:
        DeferMapperSchedulerArgs(ProcessorManager *proxy,
                                 MapperID mid, RtEvent defer)
          : LgTaskArgs<DeferMapperSchedulerArgs>(implicit_provenance),
            proxy_this(proxy), map_id(mid), deferral_event(defer) { }
      public:
        ProcessorManager *const proxy_this;
        const MapperID map_id;
        const RtEvent deferral_event;
      };
      struct MapperMessage {
      public:
        MapperMessage(void)
          : target(Processor::NO_PROC), message(NULL), length(0), radix(0) { }
        MapperMessage(Processor t, void *mes, size_t l)
          : target(t), message(mes), length(l), radix(-1) { }
        MapperMessage(void *mes, size_t l, int r)
          : target(Processor::NO_PROC), message(mes), length(l), radix(r) { }
      public:
        Processor target;
        void *message;
        size_t length;
        int radix;
      };
    public:
      ProcessorManager(Processor proc, Processor::Kind proc_kind,
                       Runtime *rt, unsigned default_mappers,  
                       bool no_steal, bool replay);
      ProcessorManager(const ProcessorManager &rhs);
      ~ProcessorManager(void);
    public:
      ProcessorManager& operator=(const ProcessorManager &rhs);
    public:
      void prepare_for_shutdown(void);
    public:
      void startup_mappers(void);
      void add_mapper(MapperID mid, MapperManager *m, 
                      bool check, bool own, bool skip_replay = false);
      void replace_default_mapper(MapperManager *m, bool own);
      MapperManager* find_mapper(MapperID mid) const;
    public:
      void perform_scheduling(void);
      void launch_task_scheduler(void);
      void notify_deferred_mapper(MapperID map_id, RtEvent deferred_event);
      static void handle_defer_mapper(const void *args);
    public:
      void activate_context(InnerContext *context);
      void deactivate_context(InnerContext *context);
      void update_max_context_count(unsigned max_contexts);
    public:
      void process_steal_request(Processor thief, 
                                 const std::vector<MapperID> &thieves);
      void process_advertisement(Processor advertiser, MapperID mid);
    public:
      void add_to_ready_queue(TaskOp *op);
      void add_to_local_ready_queue(Operation *op, LgPriority priority,
                                    RtEvent wait_on);
    public:
      inline void find_visible_memories(std::set<Memory> &visible) const
        { visible = visible_memories; }
    protected:
      void perform_mapping_operations(void);
      void issue_advertisements(MapperID mid);
    protected:
      void increment_active_contexts(void);
      void decrement_active_contexts(void);
    protected:
      void increment_active_mappers(void);
      void decrement_active_mappers(void);
    public:
      // Immutable state
      Runtime *const runtime;
      const Processor local_proc;
      const Processor::Kind proc_kind;
      // Is stealing disabled 
      const bool stealing_disabled;
      // are we doing replay execution
      const bool replay_execution;
    protected:
      // Local queue state
      mutable LocalLock local_queue_lock;
      unsigned next_local_index;
    protected:
      // Scheduling state
      mutable LocalLock queue_lock;
      bool task_scheduler_enabled;
      bool outstanding_task_scheduler;
      unsigned total_active_contexts;
      unsigned total_active_mappers;
      struct ContextState {
      public:
        ContextState(void)
          : owned_tasks(0), active(false) { }
      public:
        unsigned owned_tasks;
        bool active;
      };
      std::vector<ContextState> context_states;
    protected:
      // Mapper objects
      std::map<MapperID,std::pair<MapperManager*,bool/*own*/> > mappers;
      // For each mapper something to track its state
      struct MapperState {
      public:
        MapperState(void)
          : queue_guard(false) { }
      public:
        std::list<TaskOp*> ready_queue;
        RtEvent deferral_event;
        RtUserEvent queue_waiter;
        bool queue_guard;
      };
      // State for each mapper for scheduling purposes
      std::map<MapperID,MapperState> mapper_states;
      // Lock for accessing mappers
      mutable LocalLock mapper_lock;
      // The set of visible memories from this processor
      std::set<Memory> visible_memories;
    };

    /**
     * \class MemoryManager
     * The goal of the memory manager is to keep track of all of
     * the physical instances that the runtime knows about in various
     * memories throughout the system.  This will then allow for
     * feedback when mapping to know when memories are nearing
     * their capacity.
     */
    class MemoryManager {
    public:
      enum RequestKind {
        CREATE_INSTANCE_CONSTRAINTS,
        CREATE_INSTANCE_LAYOUT,
        FIND_OR_CREATE_CONSTRAINTS,
        FIND_OR_CREATE_LAYOUT,
        FIND_ONLY_CONSTRAINTS,
        FIND_ONLY_LAYOUT,
      };
      enum InstanceState {
        COLLECTABLE_STATE = 0,
        ACTIVE_STATE = 1,
        PENDING_COLLECTED_STATE = 2, // sticky
        VALID_STATE = 3,
        PENDING_ACQUIRE_STATE = 4,
      };
    public:
      struct InstanceInfo {
      public:
        InstanceInfo(void)
          : current_state(COLLECTABLE_STATE), 
            deferred_collect(RtUserEvent::NO_RT_USER_EVENT),
            instance_size(0), pending_acquires(0), min_priority(0) { }
      public:
        InstanceState current_state;
        RtUserEvent deferred_collect;
        size_t instance_size;
        unsigned pending_acquires;
        GCPriority min_priority;
        std::map<std::pair<MapperID,Processor>,GCPriority> mapper_priorities;
        // For tracking external instances and whether they can be used
      };
    public:
      MemoryManager(Memory mem, Runtime *rt);
      MemoryManager(const MemoryManager &rhs);
      ~MemoryManager(void);
    public:
      MemoryManager& operator=(const MemoryManager &rhs);
    public:
      void find_shutdown_preconditions(std::set<ApEvent> &preconditions);
      void prepare_for_shutdown(void);
      void finalize(void);
    public:
      void register_remote_instance(PhysicalManager *manager);
      void unregister_remote_instance(PhysicalManager *manager);
    public:
      void activate_instance(PhysicalManager *manager);
      void deactivate_instance(PhysicalManager *manager);
      void validate_instance(PhysicalManager *manager);
      void invalidate_instance(PhysicalManager *manager);
      bool attempt_acquire(PhysicalManager *manager);
      void complete_acquire(PhysicalManager *manager);
    public:
      bool create_physical_instance(const LayoutConstraintSet &contraints,
                                    const std::vector<LogicalRegion> &regions,
                                    MappingInstance &result, MapperID mapper_id,
                                    Processor processor, bool acquire, 
                                    GCPriority priority, bool tight_bounds,
                                    size_t *footprint, UniqueID creator_id,
                                    bool remote = false);
      bool create_physical_instance(LayoutConstraints *constraints,
                                    const std::vector<LogicalRegion> &regions,
                                    MappingInstance &result, MapperID mapper_id,
                                    Processor processor, bool acquire, 
                                    GCPriority priority, bool tight_bounds,
                                    size_t *footprint, UniqueID creator_id,
                                    bool remote = false);
      bool find_or_create_physical_instance(
                                    const LayoutConstraintSet &constraints,
                                    const std::vector<LogicalRegion> &regions,
                                    MappingInstance &result, bool &created, 
                                    MapperID mapper_id, Processor processor,
                                    bool acquire, GCPriority priority, 
                                    bool tight_region_bounds, size_t *footprint,
                                    UniqueID creator_id, bool remote = false);
      bool find_or_create_physical_instance(
                                    LayoutConstraints *constraints,
                                    const std::vector<LogicalRegion> &regions,
                                    MappingInstance &result, bool &created, 
                                    MapperID mapper_id, Processor processor,
                                    bool acquire, GCPriority priority, 
                                    bool tight_region_bounds, size_t *footprint,
                                    UniqueID creator_id, bool remote = false);
      bool find_physical_instance(  const LayoutConstraintSet &constraints,
                                    const std::vector<LogicalRegion> &regions,
                                    MappingInstance &result, bool acquire,
                                    bool tight_bounds, bool remote = false);
      bool find_physical_instance(  LayoutConstraints *constraints,
                                    const std::vector<LogicalRegion> &regions,
                                    MappingInstance &result, bool acquire,
                                    bool tight_bounds, bool remote = false);
      void release_tree_instances(RegionTreeID tid);
      void set_garbage_collection_priority(PhysicalManager *manager,
                                    MapperID mapper_id, Processor proc,
                                    GCPriority priority);
      RtEvent acquire_instances(const std::set<PhysicalManager*> &managers,
                                    std::vector<bool> &results);
      void record_created_instance( PhysicalManager *manager, bool acquire,
                                    MapperID mapper_id, Processor proc,
                                    GCPriority priority, bool remote);
    public:
      void process_instance_request(Deserializer &derez, AddressSpaceID source);
      void process_instance_response(Deserializer &derez,AddressSpaceID source);
      void process_gc_priority_update(Deserializer &derez, AddressSpaceID src);
      void process_never_gc_response(Deserializer &derez);
      void process_acquire_request(Deserializer &derez, AddressSpaceID source);
      void process_acquire_response(Deserializer &derez, AddressSpaceID src);
    protected:
      bool find_satisfying_instance(const LayoutConstraintSet &constraints,
                                    const std::vector<LogicalRegion> &regions,
                                    MappingInstance &result, bool acquire, 
                                    bool tight_region_bounds, bool remote);
      bool find_satisfying_instance(LayoutConstraints *constraints,
                                    const std::vector<LogicalRegion> &regions,
                                    MappingInstance &result, bool acquire, 
                                    bool tight_region_bounds, bool remote);
      bool find_valid_instance(     const LayoutConstraintSet &constraints,
                                    const std::vector<LogicalRegion> &regions,
                                    MappingInstance &result, bool acquire, 
                                    bool tight_region_bounds, bool remote);
      bool find_valid_instance(     LayoutConstraints *constraints,
                                    const std::vector<LogicalRegion> &regions,
                                    MappingInstance &result, bool acquire, 
                                    bool tight_region_bounds, bool remote);
      void release_candidate_references(const std::deque<PhysicalManager*>
                                                        &candidates) const;
    protected:
      // We serialize all allocation attempts in a memory in order to 
      // ensure find_and_create calls will remain atomic
      RtEvent acquire_allocation_privilege(void);
      void release_allocation_privilege(void);
      PhysicalManager* allocate_physical_instance(InstanceBuilder &builder,
                                                  size_t *footprint);
    public:
      bool delete_by_size_and_state(const size_t needed_size, 
                                    InstanceState state, bool larger_only); 
      RtEvent attach_external_instance(PhysicalManager *manager);
      RtEvent detach_external_instance(PhysicalManager *manager);
    public:
      // The memory that we are managing
      const Memory memory;
      // The owner address space
      const AddressSpaceID owner_space;
      // Is this the owner memory or not
      const bool is_owner;
      // The capacity in bytes of this memory
      const size_t capacity;
      // The remaining capacity in this memory
      size_t remaining_capacity;
      // The runtime we are associate with
      Runtime *const runtime;
    protected:
      // Lock for controlling access to the data
      // structures in this memory manager
      mutable LocalLock manager_lock;
      // We maintain several sets of instances here
      // This is a generic list that tracks all the allocated instances
      typedef LegionMap<PhysicalManager*,InstanceInfo,
                        MEMORY_INSTANCES_ALLOC>::tracked TreeInstances;
      std::map<RegionTreeID,TreeInstances> current_instances;
      // Keep track of outstanding requuests for allocations which 
      // will be tried in the order that they arrive
      std::deque<RtUserEvent> pending_allocation_attempts;
    };

    /**
     * \class VirtualChannel
     * This class provides the basic support for sending and receiving
     * messages for a single virtual channel.
     */
    class VirtualChannel {
    public:
      // Implement a three-state state-machine for sending
      // messages.  Either fully self-contained messages
      // or chains of partial messages followed by a final
      // message.
      enum MessageHeader {
        FULL_MESSAGE = 0x1,
        PARTIAL_MESSAGE = 0x2,
        FINAL_MESSAGE = 0x3,
      };
      struct PartialMessage {
      public:
        PartialMessage(void)
          : buffer(NULL), size(0), index(0), messages(0), total(0) { }
      public:
        char *buffer;
        size_t size;
        unsigned index;
        unsigned messages;
        unsigned total;
      };
    public:
      VirtualChannel(VirtualChannelKind kind,AddressSpaceID local_address_space,
                     size_t max_message_size, LegionProfiler *profiler);
      VirtualChannel(const VirtualChannel &rhs);
      ~VirtualChannel(void);
    public:
      VirtualChannel& operator=(const VirtualChannel &rhs);
    public:
      void package_message(Serializer &rez, MessageKind k, bool flush,
                           Runtime *runtime, Processor target, 
                           bool response, bool shutdown);
      void process_message(const void *args, size_t arglen, 
                        Runtime *runtime, AddressSpaceID remote_address_space);
      void confirm_shutdown(ShutdownManager *shutdown_manager, bool phase_one);
    private:
      void send_message(bool complete, Runtime *runtime, 
                        Processor target, bool response, bool shutdown);
      bool handle_messages(unsigned num_messages, Runtime *runtime, 
                           AddressSpaceID remote_address_space,
                           const char *args, size_t arglen) const;
      static void buffer_messages(unsigned num_messages,
                                  const void *args, size_t arglen,
                                  char *&receiving_buffer,
                                  size_t &receiving_buffer_size,
                                  unsigned &receiving_index,
                                  unsigned &received_messages,
                                  unsigned &partial_messages);
      void filter_unordered_events(void);
    private:
      mutable LocalLock channel_lock;
      char *const sending_buffer;
      unsigned sending_index;
      const size_t sending_buffer_size;
      RtEvent last_message_event;
      MessageHeader header;
      unsigned packaged_messages;
      // For unordered channels so we can group partial
      // messages from remote nodes
      unsigned partial_message_id;
      bool partial;
    private:
      const bool ordered_channel;
      const LgPriority request_priority;
      const LgPriority response_priority;
      static const unsigned MAX_UNORDERED_EVENTS = 32;
      std::set<RtEvent> unordered_events;
    private:
      // State for receiving messages
      // No lock for receiving messages since we know
      // that they are ordered for ordered virtual
      // channels, for un-ordered virtual channels then
      // we know that we do need the lock
      char *receiving_buffer;
      size_t receiving_buffer_size;
      unsigned receiving_index;
      unsigned received_messages;
      unsigned partial_messages;
      std::map<unsigned/*message id*/,PartialMessage> *partial_assembly;
      mutable bool observed_recent;
    private:
      LegionProfiler *const profiler;
    }; 

    /**
     * \class MessageManager
     * This class manages sending and receiving of message between
     * instances of the Internal runtime residing on different nodes.
     * The manager also abstracts some of the details of sending these
     * messages.  Messages can be accumulated together in bulk messages
     * for performance reason.  The runtime can also place an upper
     * bound on the size of the data communicated between runtimes in
     * an active message, which the message manager then uses to
     * break down larger messages into smaller active messages.
     *
     * On the receiving side, the message manager unpacks the messages
     * that have been sent and then call the appropriate runtime
     * methods for handling the messages.  In cases where larger
     * messages were broken down into smaller messages, then message
     * manager waits until it has received all the active messages
     * before handling the message.
     */
    class MessageManager { 
    public:
      MessageManager(AddressSpaceID remote, 
                     Runtime *rt, size_t max,
                     const Processor remote_util_group);
      MessageManager(const MessageManager &rhs);
      ~MessageManager(void);
    public:
      MessageManager& operator=(const MessageManager &rhs);
    public:
      void send_message(Serializer &rez, MessageKind kind, 
                        VirtualChannelKind channel, bool flush, 
                        bool response = false, bool shutdown = false);
      void receive_message(const void *args, size_t arglen);
      void confirm_shutdown(ShutdownManager *shutdown_manager,
                            bool phase_one);
    public:
      const AddressSpaceID remote_address_space;
    public:
      Runtime *const runtime;
      // State for sending messages
      const Processor target;
    private:
      VirtualChannel *const channels; 
    };

    /**
     * \class ShutdownManager
     * A class for helping to manage the shutdown of the 
     * runtime after the application has finished
     */
    class ShutdownManager {
    public:
      enum ShutdownPhase {
        CHECK_TERMINATION = 1,
        CONFIRM_TERMINATION = 2,
        CHECK_SHUTDOWN = 3,
        CONFIRM_SHUTDOWN = 4,
      };
    public:
      struct RetryShutdownArgs : public LgTaskArgs<RetryShutdownArgs> {
      public:
        static const LgTaskID TASK_ID = LG_RETRY_SHUTDOWN_TASK_ID;
      public:
        RetryShutdownArgs(ShutdownPhase p)
          : LgTaskArgs<RetryShutdownArgs>(0), phase(p) { }
      public:
        const ShutdownPhase phase;
      };
    public:
      ShutdownManager(ShutdownPhase phase, Runtime *rt, AddressSpaceID source,
                      unsigned radix, ShutdownManager *owner = NULL);
      ShutdownManager(const ShutdownManager &rhs);
      ~ShutdownManager(void);
    public:
      ShutdownManager& operator=(const ShutdownManager &rhs);
    public:
      bool attempt_shutdown(void);
      bool handle_response(bool success, const std::set<RtEvent> &to_add);
    protected:
      void finalize(void);
    public:
      static void handle_shutdown_notification(Deserializer &derez, 
                          Runtime *runtime, AddressSpaceID source);
      static void handle_shutdown_response(Deserializer &derez);
    public:
      void record_outstanding_tasks(void);
      void record_recent_message(void);
      void record_pending_message(RtEvent pending_event);
    public:
      const ShutdownPhase phase;
      Runtime *const runtime;
      const AddressSpaceID source; 
      const unsigned radix;
      ShutdownManager *const owner;
    protected:
      mutable LocalLock shutdown_lock;
      unsigned needed_responses;
      std::set<RtEvent> wait_for;
      bool result;
    };

    /**
     * \struct RegionTreeContext
     * A struct for storing the necessary data for managering a context
     * in the region tree.
     */
    class RegionTreeContext {
    public:
      RegionTreeContext(void)
        : ctx(-1) { }
      RegionTreeContext(ContextID c)
        : ctx(c) { }
    public:
      inline bool exists(void) const { return (ctx >= 0); }
      inline ContextID get_id(void) const 
      {
#ifdef DEBUG_LEGION
        assert(exists());
#endif
        return ContextID(ctx);
      }
      inline bool operator==(const RegionTreeContext &rhs) const
      {
        return (ctx == rhs.ctx);
      }
      inline bool operator!=(const RegionTreeContext &rhs) const
      {
        return (ctx != rhs.ctx);
      }
    private:
      int ctx;
    };

    /**
     * \class PendingVariantRegistration
     * A small helper class for deferring the restration of task
     * variants until the runtime is started.
     */
    class PendingVariantRegistration {
    public:
      PendingVariantRegistration(VariantID vid, bool has_return,
                                 const TaskVariantRegistrar &registrar,
                                 const void *user_data, size_t user_data_size,
                                 CodeDescriptor *realm_desc, 
                                 const char *task_name);
      PendingVariantRegistration(const PendingVariantRegistration &rhs);
      ~PendingVariantRegistration(void);
    public:
      PendingVariantRegistration& operator=(
                                      const PendingVariantRegistration &rhs);
    public:
      void perform_registration(Runtime *runtime);
    private:
      VariantID vid;
      bool has_return;
      TaskVariantRegistrar registrar;
      void *user_data;
      size_t user_data_size;
      CodeDescriptor *realm_desc; 
      char *logical_task_name; // optional semantic info to attach to the task
    };

    /**
     * \class TaskImpl
     * This class is used for storing all the meta-data associated 
     * with a logical task
     */
    class TaskImpl : public LegionHeapify<TaskImpl> {
    public:
      static const AllocationType alloc_type = TASK_IMPL_ALLOC;
    public:
      struct SemanticRequestArgs : public LgTaskArgs<SemanticRequestArgs> {
      public:
        static const LgTaskID TASK_ID = LG_TASK_IMPL_SEMANTIC_INFO_REQ_TASK_ID;
      public:
        SemanticRequestArgs(TaskImpl *proxy, SemanticTag t, AddressSpaceID src)
          : LgTaskArgs<SemanticRequestArgs>(implicit_provenance),
            proxy_this(proxy), tag(t), source(src) { }
      public:
        TaskImpl *const proxy_this;
        const SemanticTag tag;
        const AddressSpaceID source;
      };
    public:
      TaskImpl(TaskID tid, Runtime *rt, const char *name = NULL);
      TaskImpl(const TaskImpl &rhs);
      ~TaskImpl(void);
    public:
      TaskImpl& operator=(const TaskImpl &rhs);
    public:
      inline bool returns_value(void) const { return has_return_type; }
    public:
      VariantID get_unique_variant_id(void);
      void add_variant(VariantImpl *impl);
      VariantImpl* find_variant_impl(VariantID variant_id, bool can_fail);
      void find_valid_variants(std::vector<VariantID> &valid_variants, 
                               Processor::Kind kind) const;
    public:
      const char* get_name(bool needs_lock = true);
      void attach_semantic_information(SemanticTag tag, AddressSpaceID source,
         const void *buffer, size_t size, bool is_mutable, bool send_to_owner);
      bool retrieve_semantic_information(SemanticTag tag,
                                         const void *&buffer, size_t &size,
                                         bool can_fail, bool wait_until);
      void send_semantic_info(AddressSpaceID target, SemanticTag tag,
                        const void *value, size_t size, bool is_mutable,
                        RtUserEvent to_trigger = RtUserEvent::NO_RT_USER_EVENT);
      void send_semantic_request(AddressSpaceID target, SemanticTag tag, 
                             bool can_fail, bool wait_until, RtUserEvent ready);
      void process_semantic_request(SemanticTag tag, AddressSpaceID target, 
                             bool can_fail, bool wait_until, RtUserEvent ready);
    public:
      inline AddressSpaceID get_owner_space(void) const
        { return get_owner_space(task_id, runtime); }
      static AddressSpaceID get_owner_space(TaskID task_id, Runtime *runtime);
    public:
      static void handle_semantic_request(Runtime *runtime, 
                          Deserializer &derez, AddressSpaceID source);
      static void handle_semantic_info(Runtime *runtime,
                          Deserializer &derez, AddressSpaceID source);
      static void handle_variant_request(Runtime *runtime,
                          Deserializer &derez, AddressSpaceID source);
    public:
      const TaskID task_id;
      Runtime *const runtime;
      char *const initial_name;
    private:
      mutable LocalLock task_lock;
      std::map<VariantID,VariantImpl*> variants;
      // VariantIDs that we've handed out but haven't registered yet
      std::set<VariantID> pending_variants;
      std::map<SemanticTag,SemanticInfo> semantic_infos;
      // Track whether all these variants have a return type or not
      bool has_return_type;
      // Track whether all these variants are idempotent or not
      bool all_idempotent;
    };

    /**
     * \class VariantImpl
     * This class is used for storing all the meta-data associated
     * with a particular variant implementation of a task
     */
    class VariantImpl : public LegionHeapify<VariantImpl> { 
    public:
      static const AllocationType alloc_type = VARIANT_IMPL_ALLOC;
    public:
      VariantImpl(Runtime *runtime, VariantID vid, TaskImpl *owner, 
                  const TaskVariantRegistrar &registrar, bool ret_val, 
                  CodeDescriptor *realm_desc,
                  const void *user_data = NULL, size_t user_data_size = 0);
      VariantImpl(const VariantImpl &rhs);
      ~VariantImpl(void);
    public:
      VariantImpl& operator=(const VariantImpl &rhs);
    public:
      inline bool is_leaf(void) const { return leaf_variant; }
      inline bool is_inner(void) const { return inner_variant; }
      inline bool is_idempotent(void) const { return idempotent_variant; }
      inline bool is_replicable(void) const { return replicable_variant; }
      inline bool returns_value(void) const { return has_return_value; }
      inline const char* get_name(void) const { return variant_name; }
      inline const ExecutionConstraintSet&
        get_execution_constraints(void) const { return execution_constraints; }
      inline const TaskLayoutConstraintSet& 
        get_layout_constraints(void) const { return layout_constraints; } 
    public:
      bool is_no_access_region(unsigned idx) const;
    public:
      ApEvent dispatch_task(Processor target, SingleTask *task, 
          TaskContext *ctx, ApEvent precondition, PredEvent pred,
          int priority, Realm::ProfilingRequestSet &requests);
      void dispatch_inline(Processor current, InlineContext *ctx);
    public:
      bool can_use(Processor::Kind kind, bool warn) const;
    public:
      void broadcast_variant(RtUserEvent done, AddressSpaceID origin,
                             AddressSpaceID local);
    public:
      static void handle_variant_broadcast(Runtime *runtime, 
                                           Deserializer &derez);
    public:
      const VariantID vid;
      TaskImpl *const owner;
      Runtime *const runtime;
      const bool global; // globally valid variant
      const bool has_return_value; // has a return value
    public:
      const CodeDescriptorID descriptor_id;
      CodeDescriptor *const realm_descriptor;
    private:
      ExecutionConstraintSet execution_constraints;
      TaskLayoutConstraintSet   layout_constraints;
    private:
      void *user_data;
      size_t user_data_size;
      ApEvent ready_event;
    private: // properties
      bool leaf_variant;
      bool inner_variant;
      bool idempotent_variant;
      bool replicable_variant;
    private:
      char *variant_name; 
    };

    /**
     * \class LayoutConstraints
     * A class for tracking a long-lived set of constraints
     * These can be moved around the system and referred to in 
     * variout places so we make it a distributed collectable
     */
    class LayoutConstraints : 
      public LayoutConstraintSet, public DistributedCollectable,
      public LegionHeapify<LayoutConstraints> {
    public:
      static const AllocationType alloc_type = LAYOUT_CONSTRAINTS_ALLOC; 
    public:
      LayoutConstraints(LayoutConstraintID layout_id, FieldSpace handle, 
                        Runtime *runtime, bool inter, DistributedID did = 0);
      LayoutConstraints(LayoutConstraintID layout_id, Runtime *runtime, 
                        const LayoutConstraintRegistrar &registrar, 
                        bool inter, DistributedID did = 0);
      LayoutConstraints(LayoutConstraintID layout_id,
                        Runtime *runtime, const LayoutConstraintSet &cons,
                        FieldSpace handle, bool inter);
      LayoutConstraints(const LayoutConstraints &rhs);
      virtual ~LayoutConstraints(void);
    public:
      LayoutConstraints& operator=(const LayoutConstraints &rhs);
    public:
      virtual void notify_active(ReferenceMutator *mutator);
      virtual void notify_inactive(ReferenceMutator *mutator);
      virtual void notify_valid(ReferenceMutator *mutator);
      virtual void notify_invalid(ReferenceMutator *mutator);
    public:
      inline FieldSpace get_field_space(void) const { return handle; }
      inline const char* get_name(void) const { return constraints_name; }
    public:
      void send_constraint_response(AddressSpaceID source,
                                    RtUserEvent done_event);
      void update_constraints(Deserializer &derez);
    public:
      bool entails(LayoutConstraints *other_constraints, unsigned total_dims,
                   const LayoutConstraint **failed_constraint);
      bool entails(const LayoutConstraintSet &other, unsigned total_dims,
                   const LayoutConstraint **failed_constraint) const;
      bool conflicts(LayoutConstraints *other_constraints, unsigned total_dims,
                     const LayoutConstraint **conflict_constraint);
      bool conflicts(const LayoutConstraintSet &other, unsigned total_dims,
                     const LayoutConstraint **conflict_constraint) const;
      bool entails_without_pointer(LayoutConstraints *other,unsigned total_dims,
                                   const LayoutConstraint **failed_constraint);
      bool entails_without_pointer(const LayoutConstraintSet &other,
         unsigned total_dims, const LayoutConstraint **failed_constraint) const;
    public:
      static AddressSpaceID get_owner_space(LayoutConstraintID layout_id,
                                            Runtime *runtime);
    public:
      static void process_request(Runtime *runtime, Deserializer &derez,
                                  AddressSpaceID source);
      static void process_response(Runtime *runtime, Deserializer &derez, 
                                   AddressSpaceID source);
    public:
      const LayoutConstraintID layout_id;
      const FieldSpace handle;
      // True if this layout constraint object was made by the runtime
      // False if it was made by the application or the mapper
      const bool internal;
    protected:
      char *constraints_name;
      mutable LocalLock layout_lock;
    protected:
      std::map<std::pair<LayoutConstraintID,unsigned/*total dims*/>,
                const LayoutConstraint*> conflict_cache;
      std::map<std::pair<LayoutConstraintID,unsigned/*total dims*/>,
                const LayoutConstraint*> entailment_cache;
      std::map<std::pair<LayoutConstraintID,unsigned/*total dims*/>,
                const LayoutConstraint*> no_pointer_entailment_cache;
    };

    /**
     * Identity Projection Functor
     * A class that implements the identity projection function
     */
    class IdentityProjectionFunctor : public ProjectionFunctor {
    public:
      IdentityProjectionFunctor(Legion::Runtime *rt);
      virtual ~IdentityProjectionFunctor(void);
    public:
      virtual LogicalRegion project(const Mappable *mappable, unsigned index,
                                    LogicalRegion upper_bound,
                                    const DomainPoint &point);
      virtual LogicalRegion project(const Mappable *mappable, unsigned index,
                                    LogicalPartition upper_bound,
                                    const DomainPoint &point);
      virtual LogicalRegion project(LogicalRegion upper_bound,
                                    const DomainPoint &point,
                                    const Domain &launch_domain);
      virtual LogicalRegion project(LogicalPartition upper_bound,
                                    const DomainPoint &point,
                                    const Domain &launch_domain);
      virtual bool is_functional(void) const;
      virtual bool is_exclusive(void) const;
      virtual unsigned get_depth(void) const;
    };

    /**
     * \class ProjectionPoint
     * An abstract class for passing to projection functions
     * for recording the results of a projection
     */
    class ProjectionPoint {
    public:
      virtual const DomainPoint& get_domain_point(void) const = 0;
      virtual void set_projection_result(unsigned idx,LogicalRegion result) = 0;
    }; 

    /**
     * \class ProjectionFunction
     * A class for wrapping projection functors
     */
    class ProjectionFunction {
    public:
      class ElideCloseResult {
      public:
        ElideCloseResult(void);
        ElideCloseResult(IndexTreeNode *node, 
            const std::set<ProjectionSummary> &projections, bool result);
      public:
        bool matches(IndexTreeNode *node, 
                     const std::set<ProjectionSummary> &projections) const;
      public:
        IndexTreeNode *node;
        std::set<ProjectionSummary> projections;
        bool result;
      };
    public:
      ProjectionFunction(ProjectionID pid, ProjectionFunctor *functor);
      ProjectionFunction(const ProjectionFunction &rhs);
      ~ProjectionFunction(void);
    public:
      ProjectionFunction& operator=(const ProjectionFunction &rhs);
    public:
      // The old path explicitly for tasks
      LogicalRegion project_point(Task *task, unsigned idx, Runtime *runtime,
                       const Domain &launch_domain, const DomainPoint &point);
      void project_points(const RegionRequirement &req, unsigned idx,
                          Runtime *runtime, const Domain &launch_domain,
                          const std::vector<PointTask*> &point_tasks);
      // Generalized and annonymized
      void project_points(Operation *op, unsigned idx, 
                          const RegionRequirement &req, 
                          Runtime *runtime, const Domain &launch_domain,
                          const std::vector<ProjectionPoint*> &points);
    protected:
      // Old checking code explicitly for tasks
      void check_projection_region_result(const RegionRequirement &req,
                                          const Task *task, unsigned idx,
                                          LogicalRegion result, Runtime *rt);
      void check_projection_partition_result(const RegionRequirement &req,
                                             const Task *task, unsigned idx,
                                             LogicalRegion result, Runtime *rt);
      // Annonymized checking code
      void check_projection_region_result(const RegionRequirement &req,
                                          Operation *op, unsigned idx,
                                          LogicalRegion result, Runtime *rt);
      void check_projection_partition_result(const RegionRequirement &req,
                                          Operation *op, unsigned idx,
                                          LogicalRegion result, Runtime *rt);
      // Checking for inversion
      void check_inversion(const Task *task, unsigned idx,
                           const std::vector<DomainPoint> &ordered_points);
      void check_containment(const Task *task, unsigned idx,
                             const std::vector<DomainPoint> &ordered_points);
    public:
      bool find_elide_close_result(const ProjectionInfo &info, 
                  const std::set<ProjectionSummary> &projections, 
                  RegionTreeNode *node, bool &result) const;
      void record_elide_close_result(const ProjectionInfo &info,
                  const std::set<ProjectionSummary> &projections,
                  RegionTreeNode *node, bool result);
      // From scratch
      ProjectionTree* construct_projection_tree(Operation *op, unsigned index,
                  RegionTreeNode *root, IndexSpaceNode *launch_domain, 
                  ShardingFunction *sharding, 
                  IndexSpaceNode *shard_domain) const;
      // Contribute to an existing tree
      void construct_projection_tree(Operation *op, unsigned index,
                  RegionTreeNode *root, IndexSpaceNode *launch_domain, 
                  ShardingFunction *sharding, IndexSpaceNode *sharding_domain,
                  std::map<IndexTreeNode*,ProjectionTree*> &node_map) const;
      static void add_to_projection_tree(LogicalRegion region,
                  IndexTreeNode *root, RegionTreeForest *context, 
                  std::map<IndexTreeNode*,ProjectionTree*> &node_map,
                  ShardID owner_shard = 0);
    public:
      const int depth; 
      const bool is_exclusive;
      const bool is_functional;
      const bool is_invertible;
      const ProjectionID projection_id;
      ProjectionFunctor *const functor;
    protected:
      mutable LocalLock projection_reservation;
      std::map<ProjectionSummary,
               std::vector<ElideCloseResult> > elide_close_results;
    }; 

    /**
     * \class CyclicShardingFunctor
     * The cyclic sharding functor just round-robins the points
     * onto the available set of shards
     */
    class CyclicShardingFunctor : public ShardingFunctor {
    public:
      CyclicShardingFunctor(void);
      CyclicShardingFunctor(const CyclicShardingFunctor &rhs);
      virtual ~CyclicShardingFunctor(void);
    public:
      CyclicShardingFunctor& operator=(const CyclicShardingFunctor &rhs);
    public:
      template<int DIM>
      size_t linearize_point(const Realm::IndexSpace<DIM,coord_t> &is,
                              const Realm::Point<DIM,coord_t> &point) const;
    public:
      virtual ShardID shard(const DomainPoint &point,
                            const Domain &full_space,
                            const size_t total_shards);
    };

    /**
     * \class ShardingFunction
     * The sharding function class wraps a sharding functor and will
     * cache results for queries so that we don't need to constantly
     * be inverting the results of the sharding functor.
     */
    class ShardingFunction {
    public:
      struct ShardKey {
      public:
        ShardKey(void) 
          : sid(0), full_space(IndexSpace::NO_SPACE), 
            shard_space(IndexSpace::NO_SPACE) { }
        ShardKey(ShardID s, IndexSpace f, IndexSpace sh)
          : sid(s), full_space(f), shard_space(sh) { }
      public:
        inline bool operator<(const ShardKey &rhs) const
        {
          if (sid < rhs.sid)
            return true;
          if (sid > rhs.sid)
            return false;
          if (full_space < rhs.full_space)
            return true;
          if (full_space > rhs.full_space)
            return false;
          return shard_space < rhs.shard_space;
        }
        inline bool operator==(const ShardKey &rhs) const
        {
          if (sid != rhs.sid)
            return false;
          if (full_space != rhs.full_space)
            return false;
          return shard_space == rhs.shard_space;
        }
      public:
        ShardID sid;
        IndexSpace full_space, shard_space;
      };
    public:
      ShardingFunction(ShardingFunctor *functor, RegionTreeForest *forest,
                       ShardingID sharding_id, size_t total_shards);
      ShardingFunction(const ShardingFunction &rhs);
      virtual ~ShardingFunction(void);
    public:
      ShardingFunction& operator=(const ShardingFunction &rhs);
    public:
      ShardID find_owner(const DomainPoint &point,const Domain &sharding_space);
      IndexSpace find_shard_space(ShardID shard, IndexSpaceNode *full_space,
                                  IndexSpace sharding_space);
    public:
      ShardingFunctor *const functor;
      RegionTreeForest *const forest;
      const ShardingID sharding_id;
      const size_t total_shards;
    protected:
      mutable LocalLock sharding_lock;
      std::map<ShardKey,IndexSpace/*result*/> shard_index_spaces;
    };

    /**
     * \class Runtime 
     * This is the actual implementation of the Legion runtime functionality
     * that implements the underlying interface for the Runtime 
     * objects.  Most of the calls in the Runtime class translate
     * directly to calls to this interface.  Unfortunately this adds
     * an extra function call overhead to every runtime call because C++
     * is terrible and doesn't have mix-in classes.
     */
    class Runtime {
    public:
      struct LegionConfiguration {
      public:
        LegionConfiguration(void)
          : delay_start(0),
            legion_collective_radix(LEGION_COLLECTIVE_RADIX),
            initial_task_window_size(LEGION_DEFAULT_MAX_TASK_WINDOW),
            initial_task_window_hysteresis(
                LEGION_DEFAULT_TASK_WINDOW_HYSTERESIS),
            initial_tasks_to_schedule(LEGION_DEFAULT_MIN_TASKS_TO_SCHEDULE),
            initial_meta_task_vector_width(
                LEGION_DEFAULT_META_TASK_VECTOR_WIDTH),
            max_message_size(LEGION_DEFAULT_MAX_MESSAGE_SIZE),
            gc_epoch_size(LEGION_DEFAULT_GC_EPOCH_SIZE),
            max_control_replication_contexts(
                        LEGION_DEFAULT_MAX_CONTROL_REPLICATION_CONTEXTS),
            max_local_fields(LEGION_DEFAULT_LOCAL_FIELDS),
            max_replay_parallelism(LEGION_DEFAULT_MAX_REPLAY_PARALLELISM),
            program_order_execution(false),
            dump_physical_traces(false),
            no_tracing(false),
            no_physical_tracing(false),
            no_trace_optimization(false),
            no_fence_elision(false),
            replay_on_cpus(false),
            verify_disjointness(false),
            runtime_warnings(false),
            warnings_backtrace(false),
            report_leaks(false),
            separate_runtime_instances(false),
            record_registration(false),
            stealing_disabled(false),
            resilient_mode(false),
            unsafe_launch(false),
            unsafe_mapper(false),
            safe_mapper(false),
            disable_independence_tests(false),
            legion_spy_enabled(false),
            enable_test_mapper(false),
            slow_config_ok(false),
#ifdef DEBUG_LEGION
            logging_region_tree_state(false),
            verbose_logging(false),
            logical_logging_only(false),
            physical_logging_only(false),
            check_privileges(true),
#else
            check_privileges(false),
#endif
            num_profiling_nodes(0),
            serializer_type("binary"),
            prof_footprint_threshold(128 << 20),
            prof_target_latency(100) { }
      public:
        int delay_start;
        int legion_collective_radix;
        int initial_task_window_size;
        unsigned initial_task_window_hysteresis;
        unsigned initial_tasks_to_schedule;
        unsigned initial_meta_task_vector_width;
        unsigned max_message_size;
        unsigned gc_epoch_size;
        unsigned max_control_replication_contexts;
        unsigned max_local_fields;
        unsigned max_replay_parallelism;
      public:
        bool program_order_execution;
        bool dump_physical_traces;
        bool no_tracing;
        bool no_physical_tracing;
        bool no_trace_optimization;
        bool no_fence_elision;
        bool replay_on_cpus;
        bool verify_disjointness;
        bool runtime_warnings;
        bool warnings_backtrace;
        bool report_leaks;
        bool separate_runtime_instances;
        bool record_registration;
        bool stealing_disabled;
        bool resilient_mode;
        bool unsafe_launch;
        bool unsafe_mapper;
        bool safe_mapper;
        bool disable_independence_tests;
        bool legion_spy_enabled;
        bool enable_test_mapper;
        std::string replay_file;
        std::string ldb_file;
        bool slow_config_ok;
#ifdef DEBUG_LEGION
        bool logging_region_tree_state;
        bool verbose_logging;
        bool logical_logging_only;
        bool physical_logging_only;
#endif
        bool check_privileges;
      public:
        unsigned num_profiling_nodes;
        std::string serializer_type;
        std::string prof_logfile;
        size_t prof_footprint_threshold;
        size_t prof_target_latency;
      };
    public:
      struct DeferredRecycleArgs : public LgTaskArgs<DeferredRecycleArgs> {
      public:
        static const LgTaskID TASK_ID = LG_DEFERRED_RECYCLE_ID;
      public:
        DeferredRecycleArgs(DistributedID id)
          : LgTaskArgs<DeferredRecycleArgs>(implicit_provenance), did(id) { }
      public:
        const DistributedID did;
      }; 
      struct TopFinishArgs : public LgTaskArgs<TopFinishArgs> {
      public:
        static const LgTaskID TASK_ID = LG_TOP_FINISH_TASK_ID;
      public:
        TopFinishArgs(TopLevelContext *c)
          : LgTaskArgs<TopFinishArgs>(0), ctx(c) { }
      public:
        TopLevelContext *const ctx;
      };
      struct MapperTaskArgs : public LgTaskArgs<MapperTaskArgs> {
      public:
        static const LgTaskID TASK_ID = LG_MAPPER_TASK_ID;
      public:
        MapperTaskArgs(FutureImpl *f, MapperID mid, Processor p,
                       ApEvent ae, TopLevelContext *c)
          : LgTaskArgs<MapperTaskArgs>(implicit_provenance),
            future(f), map_id(mid), proc(p), event(ae), ctx(c) { }
      public:
        FutureImpl *const future;
        const MapperID map_id;
        const Processor proc;
        const ApEvent event;
        TopLevelContext *const ctx;
      }; 
      struct SelectTunableArgs : public LgTaskArgs<SelectTunableArgs> {
      public:
        static const LgTaskID TASK_ID = LG_SELECT_TUNABLE_TASK_ID;
      public:
        SelectTunableArgs(UniqueID uid, MapperID mid, MappingTagID t,
                          TunableID tune, const void *arg, size_t size,
                          TaskContext *c, FutureImpl *f, ApUserEvent trig)
          : LgTaskArgs<SelectTunableArgs>(uid), mapper_id(mid), tag(t),
            tunable_id(tune), args((size > 0) ? malloc(size) : NULL),
            argsize(size), ctx(c), result(f), to_trigger(trig)
            { if (argsize > 0) memcpy(args, arg, argsize); }
      public:
        const MapperID mapper_id;
        const MappingTagID tag;
        const TunableID tunable_id;
        void *const args;
        const size_t argsize;
        unsigned tunable_index; // only valid for LegionSpy
        TaskContext *const ctx;
        FutureImpl *const result;
        const ApUserEvent to_trigger;
      }; 
    public:
      struct ProcessorGroupInfo {
      public:
        ProcessorGroupInfo(void)
          : processor_group(Processor::NO_PROC) { }
        ProcessorGroupInfo(Processor p, const ProcessorMask &m)
          : processor_group(p), processor_mask(m) { }
      public:
        Processor           processor_group;
        ProcessorMask       processor_mask;
      };
    public:
      Runtime(Machine m, const LegionConfiguration &config,
              InputArgs input_args, AddressSpaceID space_id,
              const std::set<Processor> &local_procs,
              const std::set<Processor> &local_util_procs,
              const std::set<AddressSpaceID> &address_spaces,
              const std::map<Processor,AddressSpaceID> &proc_spaces);
      Runtime(const Runtime &rhs);
      ~Runtime(void);
    public:
      Runtime& operator=(const Runtime &rhs);
    public:
      // The Runtime wrapper for this class
      Legion::Runtime *const external;
      // The Mapper Runtime for this class
      Legion::Mapping::MapperRuntime *const mapper_runtime;
      // The machine object for this runtime
      const Machine machine;
      const AddressSpaceID address_space; 
      const unsigned total_address_spaces;
      // stride for uniqueness, may or may not be the same depending
      // on the number of available control replication contexts
      const unsigned runtime_stride; // stride for uniqueness
      LegionProfiler *profiler;
      RegionTreeForest *const forest;
      VirtualManager *virtual_manager;
      Processor utility_group;
      const size_t num_utility_procs;
    public:
      const InputArgs input_args;
      const int initial_task_window_size;
      const unsigned initial_task_window_hysteresis;
      const unsigned initial_tasks_to_schedule;
      const unsigned initial_meta_task_vector_width;
      const unsigned max_message_size;
      const unsigned gc_epoch_size;
      const unsigned max_control_replication_contexts;
      const unsigned max_local_fields;
      const unsigned max_replay_parallelism;
    public:
      const bool program_order_execution;
      const bool dump_physical_traces;
      const bool no_tracing;
      const bool no_physical_tracing;
      const bool no_trace_optimization;
      const bool no_fence_elision;
      const bool replay_on_cpus;
      const bool verify_disjointness;
      const bool runtime_warnings;
      const bool warnings_backtrace;
      const bool report_leaks;
      const bool separate_runtime_instances;
      const bool record_registration;
      const bool stealing_disabled;
      const bool resilient_mode;
      const bool unsafe_launch;
      const bool unsafe_mapper;
      const bool disable_independence_tests;
      const bool legion_spy_enabled;
      const bool enable_test_mapper;
      const bool legion_ldb_enabled;
      const std::string replay_file;
#ifdef DEBUG_LEGION
      const bool logging_region_tree_state;
      const bool verbose_logging;
      const bool logical_logging_only;
      const bool physical_logging_only;
#endif
      const bool check_privileges;
    public:
      const unsigned num_profiling_nodes;
    public:
      const int legion_collective_radix;
      MPIRankTable *const mpi_rank_table;
    public:
      void register_static_variants(void);
      void register_static_constraints(void);
      void register_static_projections(void);
      void register_static_sharding_functors(void);
      void initialize_legion_prof(const LegionConfiguration &config);
      void log_machine(Machine machine) const;
      void initialize_mappers(void);
      void initialize_virtual_manager(void);
      void initialize_runtime(void);
      void perform_registration_callback(RegistrationCallbackFnptr callback);
      void startup_runtime(void);
      void finalize_runtime(void);
      ApEvent launch_mapper_task(Mapper *mapper, Processor proc, 
                                 TaskID tid,
                                 const TaskArgument &arg, MapperID map_id);
      void process_mapper_task_result(const MapperTaskArgs *args); 
    public:
      IndexSpace create_index_space(Context ctx, const void *realm_is,
                                    TypeTag type_tag);
      IndexSpace union_index_spaces(Context ctx, 
                                    const std::vector<IndexSpace> &spaces);
      IndexSpace intersect_index_spaces(Context ctx,
                                    const std::vector<IndexSpace> &spaces);
      IndexSpace subtract_index_spaces(Context ctx,
                                    IndexSpace left, IndexSpace right);
      void destroy_index_space(Context ctx, IndexSpace handle,
                               const bool unordered);
    public:
      void destroy_index_partition(Context ctx, IndexPartition handle,
                                   const bool unordered);
    public:
      IndexPartition create_equal_partition(Context ctx, IndexSpace parent,
                                            IndexSpace color_space, 
                                            size_t granuarlity, Color color);
      IndexPartition create_partition_by_union(Context ctx, IndexSpace parent,
                                               IndexPartition handle1,
                                               IndexPartition handle2,
                                               IndexSpace color_space,
                                               PartitionKind kind, Color color);
      IndexPartition create_partition_by_intersection(Context ctx, 
                                               IndexSpace parent,
                                               IndexPartition handle1,
                                               IndexPartition handle2,
                                               IndexSpace color_space,
                                               PartitionKind kind, Color color);
      IndexPartition create_partition_by_intersection(Context ctx,
                                               IndexSpace parent,
                                               IndexPartition partition,
                                               PartitionKind kind,
                                               Color color, bool dominates);
      IndexPartition create_partition_by_difference(Context ctx, 
                                               IndexSpace parent,
                                               IndexPartition handle1,
                                               IndexPartition handle2,
                                               IndexSpace color_space,
                                               PartitionKind kind, Color color);
      Color create_cross_product_partitions(Context ctx, 
                                            IndexPartition handle1,
                                            IndexPartition handle2,
                                std::map<IndexSpace,IndexPartition> &handles,
                                            PartitionKind kind, Color color);
      void create_association(Context ctx,
                              LogicalRegion domain,
                              LogicalRegion domain_parent,
                              FieldID domain_fid,
                              IndexSpace range,
                              MapperID id, MappingTagID tag);
      IndexPartition create_restricted_partition(Context ctx,
                                                 IndexSpace parent,
                                                 IndexSpace color_space,
                                                 const void *transform,
                                                 size_t transform_size,
                                                 const void *extent,
                                                 size_t extent_size,
                                                 PartitionKind part_kind,
                                                 Color color);
      IndexPartition create_partition_by_domain(Context ctx, IndexSpace parent,
                                                const FutureMap &domains,
                                                IndexSpace color_space,
                                                bool perform_intersections,
                                                PartitionKind part_kind,
                                                Color color);
      IndexPartition create_partition_by_field(Context ctx, 
                                               LogicalRegion handle,
                                               LogicalRegion parent,
                                               FieldID fid,
                                               IndexSpace color_space,
                                               Color color,
                                               MapperID id, MappingTagID tag,
                                               PartitionKind part_kind);
      IndexPartition create_partition_by_image(Context ctx,
                                               IndexSpace handle,
                                               LogicalPartition projection,
                                               LogicalRegion parent,
                                               FieldID fid, 
                                               IndexSpace color_space,
                                               PartitionKind part_kind,
                                               Color color,
                                               MapperID id, MappingTagID tag);
      IndexPartition create_partition_by_image_range(Context ctx,
                                               IndexSpace handle,
                                               LogicalPartition projection,
                                               LogicalRegion parent,
                                               FieldID fid, 
                                               IndexSpace color_space,
                                               PartitionKind part_kind,
                                               Color color,
                                               MapperID id, MappingTagID tag);
      IndexPartition create_partition_by_preimage(Context ctx,
                                               IndexPartition projection,
                                               LogicalRegion handle,
                                               LogicalRegion parent,
                                               FieldID fid,
                                               IndexSpace color_space,
                                               PartitionKind part_kind,
                                               Color color,
                                               MapperID id, MappingTagID tag);
      IndexPartition create_partition_by_preimage_range(Context ctx,
                                               IndexPartition projection,
                                               LogicalRegion handle,
                                               LogicalRegion parent,
                                               FieldID fid,
                                               IndexSpace color_space,
                                               PartitionKind part_kind,
                                               Color color,
                                               MapperID id, MappingTagID tag);
      IndexPartition create_pending_partition(Context ctx, IndexSpace parent,
                                              IndexSpace color_space,
                                              PartitionKind part_kind,
                                              Color color);
      IndexSpace create_index_space_union(Context ctx, IndexPartition parent,
                                          const void *realm_color, 
                                          TypeTag type_tag,
                                        const std::vector<IndexSpace> &handles);
      IndexSpace create_index_space_union(Context ctx, IndexPartition parent,
                                          const void *realm_color,
                                          TypeTag type_tag,
                                          IndexPartition handle);
      IndexSpace create_index_space_intersection(Context ctx, 
                                                 IndexPartition parent,
                                                 const void *realm_color,
                                                 TypeTag type_tag,
                                       const std::vector<IndexSpace> &handles);
      IndexSpace create_index_space_intersection(Context ctx,
                                                 IndexPartition parent,
                                                 const void *realm_color,
                                                 TypeTag type_tag,
                                                 IndexPartition handle); 
      IndexSpace create_index_space_difference(Context ctx, 
                                               IndexPartition parent,
                                               const void *realm_color,
                                               TypeTag type_tag,
                                               IndexSpace initial,
                                       const std::vector<IndexSpace> &handles);
    public:
      IndexPartition get_index_partition(Context ctx, IndexSpace parent, 
                                         Color color);
      IndexPartition get_index_partition(IndexSpace parent, Color color);
      bool has_index_partition(Context ctx, IndexSpace parent, Color color);
      bool has_index_partition(IndexSpace parent, Color color); 
      IndexSpace get_index_subspace(Context ctx, IndexPartition p,
                                    const void *realm_color, TypeTag type_tag);
      IndexSpace get_index_subspace(IndexPartition p, 
                                    const void *realm_color, TypeTag type_tag);
      bool has_index_subspace(Context ctx, IndexPartition p,
                              const void *realm_color, TypeTag type_tag);
      bool has_index_subspace(IndexPartition p, 
                              const void *realm_color, TypeTag type_tag);
      void get_index_space_domain(Context ctx, IndexSpace handle,
                                  void *realm_is, TypeTag type_tag);
      void get_index_space_domain(IndexSpace handle, 
                                  void *realm_is, TypeTag type_tag);
      Domain get_index_partition_color_space(Context ctx, IndexPartition p);
      Domain get_index_partition_color_space(IndexPartition p);
      void get_index_partition_color_space(IndexPartition p, 
                                           void *realm_is, TypeTag type_tag);
      IndexSpace get_index_partition_color_space_name(Context ctx,
                                                      IndexPartition p);
      IndexSpace get_index_partition_color_space_name(IndexPartition p);
      void get_index_space_partition_colors(Context ctx, IndexSpace handle,
                                            std::set<Color> &colors);
      void get_index_space_partition_colors(IndexSpace handle,
                                            std::set<Color> &colors);
      bool is_index_partition_disjoint(Context ctx, IndexPartition p);
      bool is_index_partition_disjoint(IndexPartition p);
      bool is_index_partition_complete(Context ctx, IndexPartition p);
      bool is_index_partition_complete(IndexPartition p);
      void get_index_space_color_point(Context ctx, IndexSpace handle,
                                       void *realm_color, TypeTag type_tag);
      void get_index_space_color_point(IndexSpace handle,
                                       void *realm_color, TypeTag type_tag);
      DomainPoint get_index_space_color_point(Context ctx, IndexSpace handle);
      DomainPoint get_index_space_color_point(IndexSpace handle);
      Color get_index_partition_color(Context ctx, IndexPartition handle);
      Color get_index_partition_color(IndexPartition handle);
      IndexSpace get_parent_index_space(Context ctx, IndexPartition handle);
      IndexSpace get_parent_index_space(IndexPartition handle);
      bool has_parent_index_partition(Context ctx, IndexSpace handle);
      bool has_parent_index_partition(IndexSpace handle);
      IndexPartition get_parent_index_partition(Context ctx, IndexSpace handle);
      IndexPartition get_parent_index_partition(IndexSpace handle);
      unsigned get_index_space_depth(Context ctx, IndexSpace handle);
      unsigned get_index_space_depth(IndexSpace handle);
      unsigned get_index_partition_depth(Context ctx, IndexPartition handle);
      unsigned get_index_partition_depth(IndexPartition handle);
    public:
      bool safe_cast(Context ctx, LogicalRegion region,
                     const void *realm_point, TypeTag type_tag);
    public:
      FieldSpace create_field_space(Context ctx);
      void destroy_field_space(Context ctx, FieldSpace handle,
                               const bool unordered);
      size_t get_field_size(Context ctx, FieldSpace handle, FieldID fid);
      size_t get_field_size(FieldSpace handle, FieldID fid);
      void get_field_space_fields(Context ctx, FieldSpace handle,
                                  std::vector<FieldID> &fields);
      void get_field_space_fields(FieldSpace handle, 
                                  std::vector<FieldID> &fields);
    public:
      LogicalRegion create_logical_region(Context ctx, IndexSpace index,
                                          FieldSpace fields, bool task_local);
      void destroy_logical_region(Context ctx, LogicalRegion handle,
                                  const bool unordered);
      void destroy_logical_partition(Context ctx, LogicalPartition handle,
                                     const bool unordered);
    public:
      LogicalPartition get_logical_partition(Context ctx, LogicalRegion parent, 
                                             IndexPartition handle);
      LogicalPartition get_logical_partition(LogicalRegion parent,
                                             IndexPartition handle);
      LogicalPartition get_logical_partition_by_color(Context ctx, 
                                                      LogicalRegion parent, 
                                                      Color c);
      LogicalPartition get_logical_partition_by_color(LogicalRegion parent,
                                                      Color c);
      bool has_logical_partition_by_color(Context ctx, LogicalRegion parent,
                                          Color c);
      bool has_logical_partition_by_color(LogicalRegion parent, Color c);
      LogicalPartition get_logical_partition_by_tree(Context ctx, 
                                                     IndexPartition handle, 
                                                     FieldSpace fspace, 
                                                     RegionTreeID tid); 
      LogicalPartition get_logical_partition_by_tree(IndexPartition handle,
                                                     FieldSpace fspace,
                                                     RegionTreeID tid);
      LogicalRegion get_logical_subregion(Context ctx, LogicalPartition parent, 
                                          IndexSpace handle);
      LogicalRegion get_logical_subregion(LogicalPartition parent,
                                          IndexSpace handle);
      LogicalRegion get_logical_subregion_by_color(Context ctx,
                                                   LogicalPartition parent,
                                                   const void *realm_color,
                                                   TypeTag type_tag);
      LogicalRegion get_logical_subregion_by_color(LogicalPartition parent,
                                                   const void *realm_color,
                                                   TypeTag type_tag);
      bool has_logical_subregion_by_color(Context ctx, LogicalPartition parent,
                                          const void *realm_color, 
                                          TypeTag type_tag);
      bool has_logical_subregion_by_color(LogicalPartition parent,
                                          const void *realm_color,
                                          TypeTag type_tag);
      LogicalRegion get_logical_subregion_by_tree(Context ctx, 
                                                  IndexSpace handle, 
                                                  FieldSpace fspace, 
                                                  RegionTreeID tid);
      LogicalRegion get_logical_subregion_by_tree(IndexSpace handle,
                                                  FieldSpace fspace,
                                                  RegionTreeID tid);
      void get_logical_region_color(Context ctx, LogicalRegion handle,
                                    void *realm_color, TypeTag type_tag);
      void get_logical_region_color(LogicalRegion handle, 
                                    void *realm_color, TypeTag type_tag);
      DomainPoint get_logical_region_color_point(Context ctx, 
                                                 LogicalRegion handle);
      DomainPoint get_logical_region_color_point(LogicalRegion handle);
      Color get_logical_partition_color(Context ctx, LogicalPartition handle);
      Color get_logical_partition_color(LogicalPartition handle);
      LogicalRegion get_parent_logical_region(Context ctx, 
                                              LogicalPartition handle);
      LogicalRegion get_parent_logical_region(LogicalPartition handle);
      bool has_parent_logical_partition(Context ctx, LogicalRegion handle);
      bool has_parent_logical_partition(LogicalRegion handle);
      LogicalPartition get_parent_logical_partition(Context ctx, 
                                                    LogicalRegion handle);
      LogicalPartition get_parent_logical_partition(LogicalRegion handle);
    public:
      FieldAllocator create_field_allocator(Context ctx, FieldSpace handle);
      ArgumentMap create_argument_map(void);
    public:
      Future execute_task(Context ctx, const TaskLauncher &launcher);
      FutureMap execute_index_space(Context ctx, 
                                    const IndexTaskLauncher &launcher);
      Future execute_index_space(Context ctx, const IndexTaskLauncher &launcher,
                                 ReductionOpID redop, bool deterministic);
    public:
      PhysicalRegion map_region(Context ctx, 
                                const InlineLauncher &launcher);
      PhysicalRegion map_region(Context ctx, unsigned idx, 
                                MapperID id = 0, MappingTagID tag = 0);
      void remap_region(Context ctx, PhysicalRegion region);
      void unmap_region(Context ctx, PhysicalRegion region);
      void unmap_all_regions(Context ctx);
    public:
      void fill_fields(Context ctx, const FillLauncher &launcher);
      void fill_fields(Context ctx, const IndexFillLauncher &launcher);
      PhysicalRegion attach_external_resource(Context ctx,
                                              const AttachLauncher &launcher);
      Future detach_external_resource(Context ctx, PhysicalRegion region, 
                                      const bool flush, const bool unordered);
      void progress_unordered_operations(Context ctx);
      void issue_copy_operation(Context ctx, const CopyLauncher &launcher);
      void issue_copy_operation(Context ctx, const IndexCopyLauncher &launcher);
    public:
      Predicate create_predicate(Context ctx, const Future &f);
      Predicate predicate_not(Context ctx, const Predicate &p);
      Predicate create_predicate(Context ctx,const PredicateLauncher &launcher);
      Future get_predicate_future(Context ctx, const Predicate &p);
    public:
      Lock create_lock(Context ctx);
      void destroy_lock(Context ctx, Lock l);
      Grant acquire_grant(Context ctx, 
                          const std::vector<LockRequest> &requests);
      void release_grant(Context ctx, Grant grant);
    public:
      PhaseBarrier create_phase_barrier(Context ctx, unsigned arrivals);
      void destroy_phase_barrier(Context ctx, PhaseBarrier pb);
      PhaseBarrier advance_phase_barrier(Context ctx, PhaseBarrier pb);
    public:
      DynamicCollective create_dynamic_collective(Context ctx,
                                                  unsigned arrivals,
                                                  ReductionOpID redop,
                                                  const void *init_value,
                                                  size_t init_size);
      void destroy_dynamic_collective(Context ctx, DynamicCollective dc);
      void arrive_dynamic_collective(Context ctx, DynamicCollective dc,
                                     const void *buffer, size_t size,
                                     unsigned count);
      void defer_dynamic_collective_arrival(Context ctx, 
                                            DynamicCollective dc,
                                            const Future &f, unsigned count);
      Future get_dynamic_collective_result(Context ctx, DynamicCollective dc);
      DynamicCollective advance_dynamic_collective(Context ctx,
                                                   DynamicCollective dc);
    public:
      void issue_acquire(Context ctx, const AcquireLauncher &launcher);
      void issue_release(Context ctx, const ReleaseLauncher &launcher);
      Future issue_mapping_fence(Context ctx);
      Future issue_execution_fence(Context ctx);
      void begin_trace(Context ctx, TraceID tid, bool logical_only);
      void end_trace(Context ctx, TraceID tid);
      void begin_static_trace(Context ctx, 
                              const std::set<RegionTreeID> *managed);
      void end_static_trace(Context ctx);
      TraceID generate_dynamic_trace_id(void);
      TraceID generate_library_trace_ids(const char *name, size_t count);
      static TraceID& get_current_static_trace_id(void);
      static TraceID generate_static_trace_id(void);
      void complete_frame(Context ctx);
      FutureMap execute_must_epoch(Context ctx, 
                                   const MustEpochLauncher &launcher);
      Future issue_timing_measurement(Context ctx,
                                      const TimingLauncher &launcher);
    public:
      Future select_tunable_value(Context ctx, TunableID tid,
                                  MapperID mid, MappingTagID tag,
                                  const void *args, size_t argsize);
      int get_tunable_value(Context ctx, TunableID tid, 
                            MapperID mid, MappingTagID tag);
      void perform_tunable_selection(const SelectTunableArgs *args);
    public:
      void* get_local_task_variable(Context ctx, LocalVariableID id);
      void set_local_task_variable(Context ctx, LocalVariableID id,
                      const void *value, void (*destructor)(void*));
    public:
      Mapper* get_mapper(Context ctx, MapperID id, Processor target);
      Processor get_executing_processor(Context ctx);
      void raise_region_exception(Context ctx, PhysicalRegion region, 
                                  bool nuclear);
      void yield(Context ctx);
    public:
      void print_once(Context ctx, FILE *f, const char *message);
      void log_once(Context ctx, Realm::LoggerMessage &message);
    public:
      bool is_MPI_interop_configured(void);
      const std::map<int,AddressSpace>& find_forward_MPI_mapping(void);
      const std::map<AddressSpace,int>& find_reverse_MPI_mapping(void);
      int find_local_MPI_rank(void);
    public:
      Mapping::MapperRuntime* get_mapper_runtime(void);
      MapperID generate_dynamic_mapper_id(void);
      MapperID generate_library_mapper_ids(const char *name, size_t count);
      static MapperID& get_current_static_mapper_id(void);
      static MapperID generate_static_mapper_id(void);
      void add_mapper(MapperID map_id, Mapper *mapper, Processor proc);
      void replace_default_mapper(Mapper *mapper, Processor proc);
      MapperManager* find_mapper(MapperID map_id);
      MapperManager* find_mapper(Processor target, MapperID map_id);
      static MapperManager* wrap_mapper(Runtime *runtime, Mapper *mapper,
                                        MapperID map_id, Processor proc);
    public:
      ProjectionID generate_dynamic_projection_id(void);
      ProjectionID generate_library_projection_ids(const char *name,size_t cnt);
      static ProjectionID& get_current_static_projection_id(void);
      static ProjectionID generate_static_projection_id(void);
      void register_projection_functor(ProjectionID pid, 
                                       ProjectionFunctor *func,
                                       bool need_zero_check = true,
                                       bool silence_warnings = false,
                                       const char *warning_string = NULL);
      static void preregister_projection_functor(ProjectionID pid,
                                       ProjectionFunctor *func);
      ProjectionFunction* find_projection_function(ProjectionID pid);
    public:
      ShardingID generate_dynamic_sharding_id(void);
      ShardingID generate_library_sharding_ids(const char *name, size_t count);
      static ShardingID& get_current_static_sharding_id(void);
      static ShardingID generate_static_sharding_id(void);
      void register_sharding_functor(ShardingID sid,
                                     ShardingFunctor *func,
                                     bool need_zero_check = true,
                                     bool silence_warnings= false,
                                     const char *warning_string = NULL);
      static void preregister_sharding_functor(ShardingID sid,
                                     ShardingFunctor *func);
      ShardingFunctor* find_sharding_functor(ShardingID sid);
    public:
      void register_reduction(ReductionOpID redop_id,
                              ReductionOp *redop,
                              SerdezInitFnptr init_fnptr,
                              SerdezFoldFnptr fold_fnptr,
                              bool permit_duplicates);
      void register_serdez(CustomSerdezID serdez_id,
                           SerdezOp *serdez_op,
                           bool permit_duplicates);
      const ReductionOp* get_reduction(ReductionOpID redop_id);
      const SerdezOp* get_serdez(CustomSerdezID serdez_id);
      const SerdezRedopFns* get_serdez_redop(ReductionOpID redop_id);
    public:
      void attach_semantic_information(TaskID task_id, SemanticTag,
                                   const void *buffer, size_t size, 
                                   bool is_mutable, bool send_to_owner = true);
      void attach_semantic_information(IndexSpace handle, SemanticTag tag,
                       const void *buffer, size_t size, bool is_mutable);
      void attach_semantic_information(IndexPartition handle, SemanticTag tag,
                       const void *buffer, size_t size, bool is_mutable);
      void attach_semantic_information(FieldSpace handle, SemanticTag tag,
                       const void *buffer, size_t size, bool is_mutable);
      void attach_semantic_information(FieldSpace handle, FieldID fid,
                                       SemanticTag tag, const void *buffer, 
                                       size_t size, bool is_mutable);
      void attach_semantic_information(LogicalRegion handle, SemanticTag tag,
                       const void *buffer, size_t size, bool is_mutable);
      void attach_semantic_information(LogicalPartition handle, SemanticTag tag,
                       const void *buffer, size_t size, bool is_mutable);
    public:
      bool retrieve_semantic_information(TaskID task_id, SemanticTag tag,
                                         const void *&result, size_t &size,
                                         bool can_fail, bool wait_until);
      bool retrieve_semantic_information(IndexSpace handle, SemanticTag tag,
                                         const void *&result, size_t &size,
                                         bool can_fail, bool wait_until);
      bool retrieve_semantic_information(IndexPartition handle, SemanticTag tag,
                                         const void *&result, size_t &size,
                                         bool can_fail, bool wait_until);
      bool retrieve_semantic_information(FieldSpace handle, SemanticTag tag,
                                         const void *&result, size_t &size,
                                         bool can_fail, bool wait_until);
      bool retrieve_semantic_information(FieldSpace handle, FieldID fid,
                                         SemanticTag tag,
                                         const void *&result, size_t &size,
                                         bool can_fail, bool wait_until);
      bool retrieve_semantic_information(LogicalRegion handle, SemanticTag tag,
                                         const void *&result, size_t &size,
                                         bool can_fail, bool wait_until);
      bool retrieve_semantic_information(LogicalPartition part, SemanticTag tag,
                                         const void *&result, size_t &size,
                                         bool can_fail, bool wait_until);
    public:
      TaskID generate_dynamic_task_id(void);
      TaskID generate_library_task_ids(const char *name, size_t count);
      VariantID register_variant(const TaskVariantRegistrar &registrar,
                                 const void *user_data, size_t user_data_size,
                                 CodeDescriptor *realm,
                                 bool ret, VariantID vid = AUTO_GENERATE_ID,
                                 bool check_task_id = true);
      TaskImpl* find_or_create_task_impl(TaskID task_id);
      TaskImpl* find_task_impl(TaskID task_id);
      VariantImpl* find_variant_impl(TaskID task_id, VariantID variant_id,
                                     bool can_fail = false);
    public:
      ReductionOpID generate_dynamic_reduction_id(void);
      ReductionOpID generate_library_reduction_ids(const char *name, 
                                                   size_t count);
    public:
      CustomSerdezID generate_dynamic_serdez_id(void);
      CustomSerdezID generate_library_serdez_ids(const char *name,size_t count);
    public:
      // Memory manager functions
      MemoryManager* find_memory_manager(Memory mem);
      AddressSpaceID find_address_space(Memory handle) const;
    public:
      // Messaging functions
      MessageManager* find_messenger(AddressSpaceID sid);
      MessageManager* find_messenger(Processor target);
      AddressSpaceID find_address_space(Processor target) const;
      void handle_endpoint_creation(Deserializer &derez);
    public:
      void process_mapper_message(Processor target, MapperID map_id,
                                  Processor source, const void *message, 
                                  size_t message_size, unsigned message_kind);
      void process_mapper_broadcast(MapperID map_id, Processor source,
                                    const void *message, size_t message_size, 
                                    unsigned message_kind, int radix,int index);
    public:
      void send_task(TaskOp *task);
      void send_tasks(Processor target, const std::set<TaskOp*> &tasks);
      void send_steal_request(const std::multimap<Processor,MapperID> &targets,
                              Processor thief);
      void send_advertisements(const std::set<Processor> &targets,
                              MapperID map_id, Processor source);
      void send_remote_task_replay(AddressSpaceID target, Serializer &rez);
      void send_index_space_node(AddressSpaceID target, Serializer &rez);
      void send_index_space_request(AddressSpaceID target, Serializer &rez);
      void send_index_space_return(AddressSpaceID target, Serializer &rez);
      void send_index_space_set(AddressSpaceID target, Serializer &rez);
      void send_index_space_child_request(AddressSpaceID target, 
                                          Serializer &rez);
      void send_index_space_child_response(AddressSpaceID target,
                                           Serializer &rez);
      void send_index_space_colors_request(AddressSpaceID target,
                                           Serializer &rez);
      void send_index_space_colors_response(AddressSpaceID target,
                                            Serializer &rez);
      void send_index_space_remote_expression_request(AddressSpaceID target,
                                                      Serializer &rez);
      void send_index_space_remote_expression_response(AddressSpaceID target,
                                                       Serializer &rez);
      void send_index_space_remote_expression_invalidation(
                                    AddressSpaceID target, Serializer &rez);
      void send_index_partition_notification(AddressSpaceID target, 
                                             Serializer &rez);
      void send_index_partition_node(AddressSpaceID target, Serializer &rez);
      void send_index_partition_request(AddressSpaceID target, Serializer &rez);
      void send_index_partition_return(AddressSpaceID target, Serializer &rez);
      void send_index_partition_child_request(AddressSpaceID target,
                                              Serializer &rez);
      void send_index_partition_child_response(AddressSpaceID target,
                                               Serializer &rez);
      void send_index_partition_disjoint_update(AddressSpaceID target,
                                                Serializer &rez);
      void send_field_space_node(AddressSpaceID target, Serializer &rez);
      void send_field_space_request(AddressSpaceID target, Serializer &rez);
      void send_field_space_return(AddressSpaceID target, Serializer &rez);
      void send_field_alloc_request(AddressSpaceID target, Serializer &rez);
      void send_field_alloc_notification(AddressSpaceID target,Serializer &rez);
      void send_field_space_top_alloc(AddressSpaceID target, Serializer &rez);
      void send_field_free(AddressSpaceID target, Serializer &rez);
      void send_local_field_alloc_request(AddressSpaceID target, 
                                          Serializer &rez);
      void send_local_field_alloc_response(AddressSpaceID target,
                                           Serializer &rez);
      void send_local_field_free(AddressSpaceID target, Serializer &rez);
      void send_local_field_update(AddressSpaceID target, Serializer &rez);
      void send_top_level_region_request(AddressSpaceID target,Serializer &rez);
      void send_top_level_region_return(AddressSpaceID target, Serializer &rez);
      void send_logical_region_node(AddressSpaceID target, Serializer &rez);
      void send_index_space_destruction(IndexSpace handle, 
                                        AddressSpaceID target,
                                        std::set<RtEvent> &applied);
      void send_index_partition_destruction(IndexPartition handle, 
                                            AddressSpaceID target,
                                            std::set<RtEvent> &applied);
      void send_field_space_destruction(FieldSpace handle, 
                                        AddressSpaceID target,
                                        std::set<RtEvent> &applied);
      void send_logical_region_destruction(LogicalRegion handle, 
                                           AddressSpaceID target,
                                           std::set<RtEvent> *applied);
      void send_logical_partition_destruction(LogicalPartition handle,
                                              AddressSpaceID target,
                                              std::set<RtEvent> *applied);
      void send_individual_remote_complete(Processor target, Serializer &rez);
      void send_individual_remote_commit(Processor target, Serializer &rez);
      void send_slice_remote_mapped(Processor target, Serializer &rez);
      void send_slice_remote_complete(Processor target, Serializer &rez);
      void send_slice_remote_commit(Processor target, Serializer &rez);
      void send_slice_find_intra_space_dependence(Processor target, 
                                                  Serializer &rez);
      void send_slice_record_intra_space_dependence(Processor target,
                                                    Serializer &rez);
      void send_did_remote_registration(AddressSpaceID target, Serializer &rez);
      void send_did_remote_valid_update(AddressSpaceID target, Serializer &rez);
      void send_did_remote_gc_update(AddressSpaceID target, Serializer &rez);
      void send_did_add_create_reference(AddressSpaceID target,Serializer &rez);
      void send_did_remove_create_reference(AddressSpaceID target,
                                            Serializer &rez, bool flush = true);
      void send_did_remote_unregister(AddressSpaceID target, Serializer &rez,
                                      VirtualChannelKind vc);
      void send_back_logical_state(AddressSpaceID target, Serializer &rez);
      void send_back_atomic(AddressSpaceID target, Serializer &rez);
      void send_atomic_reservation_request(AddressSpaceID target, 
                                           Serializer &rez);
      void send_atomic_reservation_response(AddressSpaceID target, 
                                            Serializer &rez);
      void send_materialized_view(AddressSpaceID target, Serializer &rez);
      void send_fill_view(AddressSpaceID target, Serializer &rez);
      void send_phi_view(AddressSpaceID target, Serializer &rez);
      void send_sharded_view(AddressSpaceID target, Serializer &rez);
      void send_reduction_view(AddressSpaceID target, Serializer &rez);
      void send_instance_manager(AddressSpaceID target, Serializer &rez);
      void send_reduction_manager(AddressSpaceID target, Serializer &rez);
      void send_create_top_view_request(AddressSpaceID target, Serializer &rez);
      void send_create_top_view_response(AddressSpaceID target,Serializer &rez);
      void send_view_register_user(AddressSpaceID target, Serializer &rez);
      void send_view_find_copy_preconditions_request(AddressSpaceID target,
                                                     Serializer &rez);
      void send_view_find_copy_preconditions_response(AddressSpaceID target,
                                                      Serializer &rez);
      void send_view_add_copy_user(AddressSpaceID target, Serializer &rez);
#ifdef ENABLE_VIEW_REPLICATION
      void send_view_replication_request(AddressSpaceID target,Serializer &rez);
      void send_view_replication_response(AddressSpaceID target,
                                          Serializer &rez);
      void send_view_replication_removal(AddressSpaceID target,Serializer &rez);
#endif
      void send_future_result(AddressSpaceID target, Serializer &rez);
      void send_future_subscription(AddressSpaceID target, Serializer &rez);
      void send_future_notification(AddressSpaceID target, Serializer &rez);
      void send_future_broadcast(AddressSpaceID target, Serializer &rez);
      void send_future_map_request_future(AddressSpaceID target, 
                                          Serializer &rez);
      void send_future_map_response_future(AddressSpaceID target,
                                           Serializer &rez);
      void send_control_replicate_future_map_request(AddressSpaceID target, 
                                                     Serializer &rez);
      void send_control_replicate_future_map_response(AddressSpaceID target,
                                                      Serializer &rez);
      void send_control_replicate_top_view_request(AddressSpaceID target,
                                                   Serializer &rez);
      void send_control_replicate_top_view_response(AddressSpaceID target,
                                                    Serializer &rez);
      void send_control_replicate_equivalence_set_request(AddressSpaceID target,
                                                          Serializer &rez);
      void send_control_replicate_equivalence_set_response(
                                        AddressSpaceID target, Serializer &rez);
      void send_control_replicate_intra_space_dependence(AddressSpaceID target,
                                                         Serializer &rez);
      void send_control_replicate_resource_update(AddressSpaceID target,
                                                  Serializer &rez);
      void send_control_replicate_trace_event_request(AddressSpaceID target,
                                                      Serializer &rez);
      void send_control_replicate_trace_event_response(AddressSpaceID target,
                                                       Serializer &rez);
      void send_control_replicate_trace_update(AddressSpaceID target,
                                               Serializer &rez);
      void send_control_replicate_implicit_request(AddressSpaceID target,
                                                   Serializer &rez);
      void send_control_replicate_implicit_response(AddressSpaceID target,
                                                    Serializer &rez);
      void send_mapper_message(AddressSpaceID target, Serializer &rez);
      void send_mapper_broadcast(AddressSpaceID target, Serializer &rez);
      void send_task_impl_semantic_request(AddressSpaceID target, 
                                           Serializer &rez);
      void send_index_space_semantic_request(AddressSpaceID target, 
                                             Serializer &rez);
      void send_index_partition_semantic_request(AddressSpaceID target,
                                                 Serializer &rez);
      void send_field_space_semantic_request(AddressSpaceID target,
                                             Serializer &rez);
      void send_field_semantic_request(AddressSpaceID target, Serializer &rez);
      void send_logical_region_semantic_request(AddressSpaceID target,
                                                Serializer &rez);
      void send_logical_partition_semantic_request(AddressSpaceID target,
                                                   Serializer &rez);
      void send_task_impl_semantic_info(AddressSpaceID target,
                                        Serializer &rez);
      void send_index_space_semantic_info(AddressSpaceID target, 
                                          Serializer &rez);
      void send_index_partition_semantic_info(AddressSpaceID target,
                                              Serializer &rez);
      void send_field_space_semantic_info(AddressSpaceID target,
                                          Serializer &rez);
      void send_field_semantic_info(AddressSpaceID target, Serializer &rez);
      void send_logical_region_semantic_info(AddressSpaceID target,
                                             Serializer &rez);
      void send_logical_partition_semantic_info(AddressSpaceID target,
                                                Serializer &rez);
      void send_remote_context_request(AddressSpaceID target, Serializer &rez);
      void send_remote_context_response(AddressSpaceID target, Serializer &rez);
      void send_remote_context_release(AddressSpaceID target, Serializer &rez);
      void send_remote_context_free(AddressSpaceID target, Serializer &rez);
      void send_remote_context_physical_request(AddressSpaceID target, 
                                                Serializer &rez);
      void send_remote_context_physical_response(AddressSpaceID target,
                                                 Serializer &rez);
      void send_compute_equivalence_sets_request(AddressSpaceID target, 
                                                 Serializer &rez);
      void send_equivalence_set_response(AddressSpaceID target,Serializer &rez);
      void send_equivalence_set_subset_request(AddressSpaceID target, 
                                               Serializer &rez);
      void send_equivalence_set_subset_response(AddressSpaceID target, 
                                                Serializer &rez);
      void send_equivalence_set_subset_update(AddressSpaceID target,
                                              Serializer &rez);
      void send_equivalence_set_ray_trace_request(AddressSpaceID target,
                                                  Serializer &rez);
      void send_equivalence_set_ray_trace_response(AddressSpaceID target,
                                                   Serializer &rez);
      void send_equivalence_set_migration(AddressSpaceID target, 
                                          Serializer &rez);
      void send_equivalence_set_owner_update(AddressSpaceID target,
                                             Serializer &rez);
      void send_equivalence_set_remote_refinement(AddressSpaceID target,
                                                  Serializer &rez);
      void send_equivalence_set_remote_request_instances(AddressSpaceID target,
                                                         Serializer &rez);
      void send_equivalence_set_remote_request_invalid(AddressSpaceID target,
                                                       Serializer &rez);
      void send_equivalence_set_remote_updates(AddressSpaceID target,
                                               Serializer &rez);
      void send_equivalence_set_remote_acquires(AddressSpaceID target,
                                                Serializer &rez);
      void send_equivalence_set_remote_releases(AddressSpaceID target,
                                                Serializer &rez);
      void send_equivalence_set_remote_copies_across(AddressSpaceID target,
                                                     Serializer &rez);
      void send_equivalence_set_remote_overwrites(AddressSpaceID target,
                                                  Serializer &rez);
      void send_equivalence_set_remote_filters(AddressSpaceID target,
                                               Serializer &rez);
      void send_equivalence_set_remote_instances(AddressSpaceID target,
                                                 Serializer &rez);
      void send_equivalence_set_stale_update(AddressSpaceID target, 
                                             Serializer &rez);
      void send_instance_request(AddressSpaceID target, Serializer &rez);
      void send_instance_response(AddressSpaceID target, Serializer &rez);
      void send_external_create_request(AddressSpaceID target, Serializer &rez);
      void send_external_create_response(AddressSpaceID target,Serializer &rez);
      void send_external_attach(AddressSpaceID target, Serializer &rez);
      void send_external_detach(AddressSpaceID target, Serializer &rez);
      void send_gc_priority_update(AddressSpaceID target, Serializer &rez);
      void send_never_gc_response(AddressSpaceID target, Serializer &rez);
      void send_acquire_request(AddressSpaceID target, Serializer &rez);
      void send_acquire_response(AddressSpaceID target, Serializer &rez);
      void send_variant_broadcast(AddressSpaceID target, Serializer &rez);
      void send_constraint_request(AddressSpaceID target, Serializer &rez);
      void send_constraint_response(AddressSpaceID target, Serializer &rez);
      void send_constraint_release(AddressSpaceID target, Serializer &rez);
      void send_mpi_rank_exchange(AddressSpaceID target, Serializer &rez);
      void send_replicate_launch(AddressSpaceID target, Serializer &rez);
      void send_replicate_delete(AddressSpaceID target, Serializer &rez);
      void send_replicate_post_mapped(AddressSpaceID target, Serializer &rez);
      void send_replicate_post_execution(AddressSpaceID target,
                                         Serializer &rez);
      void send_replicate_trigger_complete(AddressSpaceID target, 
                                           Serializer &rez);
      void send_replicate_trigger_commit(AddressSpaceID target,
                                         Serializer &rez);
      void send_control_replicate_collective_message(AddressSpaceID target,
                                                     Serializer &rez);
      void send_library_mapper_request(AddressSpaceID target, Serializer &rez);
      void send_library_mapper_response(AddressSpaceID target, Serializer &rez);
      void send_library_trace_request(AddressSpaceID target, Serializer &rez);
      void send_library_trace_response(AddressSpaceID target, Serializer &rez);
      void send_library_projection_request(AddressSpaceID target, 
                                           Serializer &rez);
      void send_library_projection_response(AddressSpaceID target,
                                            Serializer &rez);
      void send_library_sharding_request(AddressSpaceID target,Serializer &rez);
      void send_library_sharding_response(AddressSpaceID target, 
                                          Serializer &rez);
      void send_library_task_request(AddressSpaceID target, Serializer &rez);
      void send_library_task_response(AddressSpaceID target, Serializer &rez);
      void send_library_redop_request(AddressSpaceID target, Serializer &rez);
      void send_library_redop_response(AddressSpaceID target, Serializer &rez);
      void send_library_serdez_request(AddressSpaceID target, Serializer &rez);
      void send_library_serdez_response(AddressSpaceID target, Serializer &rez);
      void send_remote_op_report_uninitialized(AddressSpaceID target,
                                               Serializer &rez);
      void send_remote_op_profiling_count_update(AddressSpaceID target,
                                                 Serializer &rez);
      void send_remote_trace_update(AddressSpaceID target, Serializer &rez);
      void send_remote_trace_response(AddressSpaceID target, Serializer &rez);
      void send_remote_trace_equivalence_sets_request(AddressSpaceID target,
                                                      Serializer &rez);
      void send_remote_trace_equivalence_sets_response(AddressSpaceID target,
                                                       Serializer &rez);
      void send_shutdown_notification(AddressSpaceID target, Serializer &rez);
      void send_shutdown_response(AddressSpaceID target, Serializer &rez);
    public:
      // Complementary tasks for handling messages
      void handle_task(Deserializer &derez);
      void handle_steal(Deserializer &derez);
      void handle_advertisement(Deserializer &derez);
      void handle_remote_task_replay(Deserializer &derez);
      void handle_index_space_node(Deserializer &derez, AddressSpaceID source);
      void handle_index_space_request(Deserializer &derez, 
                                      AddressSpaceID source);
      void handle_index_space_return(Deserializer &derez); 
      void handle_index_space_set(Deserializer &derez, AddressSpaceID source);
      void handle_index_space_child_request(Deserializer &derez, 
                                            AddressSpaceID source); 
      void handle_index_space_child_response(Deserializer &derez);
      void handle_index_space_colors_request(Deserializer &derez,
                                             AddressSpaceID source);
      void handle_index_space_colors_response(Deserializer &derez);
      void handle_index_space_remote_expression_request(Deserializer &derez,
                                                        AddressSpaceID source);
      void handle_index_space_remote_expression_response(Deserializer &derez,
                                                         AddressSpaceID source);
      void handle_index_space_remote_expression_invalidation(
                                                         Deserializer &derez);
      void handle_index_partition_notification(Deserializer &derez);
      void handle_index_partition_node(Deserializer &derez,
                                       AddressSpaceID source);
      void handle_index_partition_request(Deserializer &derez,
                                          AddressSpaceID source);
      void handle_index_partition_return(Deserializer &derez);
      void handle_index_partition_child_request(Deserializer &derez,
                                                AddressSpaceID source);
      void handle_index_partition_child_response(Deserializer &derez);
      void handle_index_partition_disjoint_update(Deserializer &derez);
      void handle_field_space_node(Deserializer &derez, AddressSpaceID source);
      void handle_field_space_request(Deserializer &derez,
                                      AddressSpaceID source);
      void handle_field_space_return(Deserializer &derez);
      void handle_field_alloc_request(Deserializer &derez);
      void handle_field_alloc_notification(Deserializer &derez);
      void handle_field_space_top_alloc(Deserializer &derez,
                                        AddressSpaceID source);
      void handle_field_free(Deserializer &derez, AddressSpaceID source);
      void handle_local_field_alloc_request(Deserializer &derez,
                                            AddressSpaceID source);
      void handle_local_field_alloc_response(Deserializer &derez);
      void handle_local_field_free(Deserializer &derez);
      void handle_local_field_update(Deserializer &derez);
      void handle_top_level_region_request(Deserializer &derez,
                                           AddressSpaceID source);
      void handle_top_level_region_return(Deserializer &derez);
      void handle_logical_region_node(Deserializer &derez, 
                                      AddressSpaceID source);
      void handle_index_space_destruction(Deserializer &derez,
                                          AddressSpaceID source);
      void handle_index_partition_destruction(Deserializer &derez,
                                              AddressSpaceID source);
      void handle_field_space_destruction(Deserializer &derez,
                                          AddressSpaceID source);
      void handle_logical_region_destruction(Deserializer &derez,
                                             AddressSpaceID source);
      void handle_logical_partition_destruction(Deserializer &derez,
                                                AddressSpaceID source);
      void handle_individual_remote_complete(Deserializer &derez);
      void handle_individual_remote_commit(Deserializer &derez);
      void handle_slice_remote_mapped(Deserializer &derez, 
                                      AddressSpaceID source);
      void handle_slice_remote_complete(Deserializer &derez);
      void handle_slice_remote_commit(Deserializer &derez);
      void handle_slice_find_intra_dependence(Deserializer &derez);
      void handle_slice_record_intra_dependence(Deserializer &derez);
      void handle_did_remote_registration(Deserializer &derez, 
                                          AddressSpaceID source);
      void handle_did_remote_valid_update(Deserializer &derez);
      void handle_did_remote_gc_update(Deserializer &derez);
      void handle_did_create_add(Deserializer &derez);
      void handle_did_create_remove(Deserializer &derez);
      void handle_did_remote_unregister(Deserializer &derez);
      void handle_send_back_logical_state(Deserializer &derez,
                                          AddressSpaceID source);
      void handle_send_atomic_reservation_request(Deserializer &derez,
                                                  AddressSpaceID source);
      void handle_send_atomic_reservation_response(Deserializer &derez);
      void handle_send_materialized_view(Deserializer &derez, 
                                         AddressSpaceID source);
      void handle_send_fill_view(Deserializer &derez, AddressSpaceID source);
      void handle_send_phi_view(Deserializer &derez, AddressSpaceID source);
      void handle_send_sharded_view(Deserializer &derez, AddressSpaceID source);
      void handle_send_reduction_view(Deserializer &derez,
                                      AddressSpaceID source);
      void handle_send_instance_manager(Deserializer &derez,
                                        AddressSpaceID source);
      void handle_send_reduction_manager(Deserializer &derez,
                                         AddressSpaceID source);
      void handle_create_top_view_request(Deserializer &derez,
                                          AddressSpaceID source);
      void handle_create_top_view_response(Deserializer &derez);
      void handle_view_request(Deserializer &derez, AddressSpaceID source);
      void handle_view_register_user(Deserializer &derez,AddressSpaceID source);
      void handle_view_copy_pre_request(Deserializer &derez,
                                        AddressSpaceID source);
      void handle_view_copy_pre_response(Deserializer &derez,
                                         AddressSpaceID source);
      void handle_view_add_copy_user(Deserializer &derez,AddressSpaceID source);
#ifdef ENABLE_VIEW_REPLICATION
      void handle_view_replication_request(Deserializer &derez,
                                           AddressSpaceID source);
      void handle_view_replication_response(Deserializer &derez);
      void handle_view_replication_removal(Deserializer &derez, 
                                           AddressSpaceID source);
#endif
      void handle_manager_request(Deserializer &derez, AddressSpaceID source);
      void handle_future_result(Deserializer &derez);
      void handle_future_subscription(Deserializer &derez, 
                                      AddressSpaceID source);
      void handle_future_notification(Deserializer &derez,
                                      AddressSpaceID source);
      void handle_future_broadcast(Deserializer &derez);
      void handle_future_map_future_request(Deserializer &derez,
                                            AddressSpaceID source);
      void handle_future_map_future_response(Deserializer &derez);
      void handle_mapper_message(Deserializer &derez);
      void handle_mapper_broadcast(Deserializer &derez);
      void handle_task_impl_semantic_request(Deserializer &derez,
                                             AddressSpaceID source);
      void handle_index_space_semantic_request(Deserializer &derez,
                                               AddressSpaceID source);
      void handle_index_partition_semantic_request(Deserializer &derez,
                                                   AddressSpaceID source);
      void handle_field_space_semantic_request(Deserializer &derez,
                                               AddressSpaceID source);
      void handle_field_semantic_request(Deserializer &derez,
                                         AddressSpaceID source);
      void handle_logical_region_semantic_request(Deserializer &derez,
                                                  AddressSpaceID source);
      void handle_logical_partition_semantic_request(Deserializer &derez,
                                                     AddressSpaceID source);
      void handle_task_impl_semantic_info(Deserializer &derez,
                                          AddressSpaceID source);
      void handle_index_space_semantic_info(Deserializer &derez,
                                            AddressSpaceID source);
      void handle_index_partition_semantic_info(Deserializer &derez,
                                                AddressSpaceID source);
      void handle_field_space_semantic_info(Deserializer &derez,
                                            AddressSpaceID source);
      void handle_field_semantic_info(Deserializer &derez,
                                      AddressSpaceID source);
      void handle_logical_region_semantic_info(Deserializer &derez,
                                               AddressSpaceID source);
      void handle_logical_partition_semantic_info(Deserializer &derez,
                                                  AddressSpaceID source);
      void handle_remote_context_request(Deserializer &derez,
                                         AddressSpaceID source);
      void handle_remote_context_response(Deserializer &derez);
      void handle_remote_context_release(Deserializer &derez);
      void handle_remote_context_free(Deserializer &derez);
      void handle_remote_context_physical_request(Deserializer &derez,
                                                  AddressSpaceID source);
      void handle_remote_context_physical_response(Deserializer &derez);
      void handle_compute_equivalence_sets_request(Deserializer &derez, 
                                                   AddressSpaceID source);
      void handle_equivalence_set_request(Deserializer &derez,
                                          AddressSpaceID source);
      void handle_equivalence_set_response(Deserializer &derez,
                                           AddressSpaceID source);
      void handle_equivalence_set_subset_request(Deserializer &derez);
      void handle_equivalence_set_subset_response(Deserializer &derez);
      void handle_equivalence_set_subset_update(Deserializer &derez);
      void handle_equivalence_set_ray_trace_request(Deserializer &derez,
                                                    AddressSpaceID source);
      void handle_equivalence_set_ray_trace_response(Deserializer &derez);
      void handle_equivalence_set_migration(Deserializer &derez,
                                            AddressSpaceID source);
      void handle_equivalence_set_owner_update(Deserializer &derez);
      void handle_equivalence_set_remote_refinement(Deserializer &derez);
      void handle_equivalence_set_remote_request_instances(Deserializer &derez, 
                                                         AddressSpaceID srouce);
      void handle_equivalence_set_remote_request_invalid(Deserializer &derez, 
                                                         AddressSpaceID srouce);
      void handle_equivalence_set_remote_updates(Deserializer &derez,
                                                 AddressSpaceID source);
      void handle_equivalence_set_remote_acquires(Deserializer &derez,
                                                  AddressSpaceID source);
      void handle_equivalence_set_remote_releases(Deserializer &derez,
                                                  AddressSpaceID source);
      void handle_equivalence_set_remote_copies_across(Deserializer &derez,
                                                       AddressSpaceID source);
      void handle_equivalence_set_remote_overwrites(Deserializer &derez,
                                                    AddressSpaceID source);
      void handle_equivalence_set_remote_filters(Deserializer &derez,
                                                 AddressSpaceID source);
      void handle_equivalence_set_remote_instances(Deserializer &derez);
      void handle_equivalence_set_stale_update(Deserializer &derez); 
      void handle_instance_request(Deserializer &derez, AddressSpaceID source);
      void handle_instance_response(Deserializer &derez,AddressSpaceID source);
      void handle_external_create_request(Deserializer &derez,
                                          AddressSpaceID source);
      void handle_external_create_response(Deserializer &derez);
      void handle_external_attach(Deserializer &derez);
      void handle_external_detach(Deserializer &derez);
      void handle_gc_priority_update(Deserializer &derez,AddressSpaceID source);
      void handle_never_gc_response(Deserializer &derez);
      void handle_acquire_request(Deserializer &derez, AddressSpaceID source);
      void handle_acquire_response(Deserializer &derez, AddressSpaceID source);
      void handle_variant_request(Deserializer &derez, AddressSpaceID source);
      void handle_variant_response(Deserializer &derez);
      void handle_variant_broadcast(Deserializer &derez);
      void handle_constraint_request(Deserializer &derez,AddressSpaceID source);
      void handle_constraint_response(Deserializer &derez,AddressSpaceID src);
      void handle_constraint_release(Deserializer &derez);
      void handle_top_level_task_request(Deserializer &derez);
      void handle_top_level_task_complete(Deserializer &derez);
      void handle_mpi_rank_exchange(Deserializer &derez);
      void handle_replicate_launch(Deserializer &derez,AddressSpaceID source);
      void handle_replicate_delete(Deserializer &derez);
      void handle_replicate_post_mapped(Deserializer &derez);
      void handle_replicate_post_execution(Deserializer &derez);
      void handle_replicate_trigger_complete(Deserializer &derez);
      void handle_replicate_trigger_commit(Deserializer &derez);
      void handle_control_replicate_collective_message(Deserializer &derez);
      void handle_control_replicate_future_map_request(Deserializer &derez);
      void handle_control_replicate_future_map_response(Deserializer &derez);
      void handle_control_replicate_top_view_request(Deserializer &derez,
                                                     AddressSpaceID source);
      void handle_control_replicate_top_view_response(Deserializer &derez);
      void handle_control_replicate_eq_request(Deserializer &derez);
      void handle_control_replicate_eq_response(Deserializer &derez);
      void handle_control_replicate_intra_space_dependence(Deserializer &derez);
      void handle_control_replicate_resource_update(Deserializer &derez);
      void handle_control_replicate_trace_event_request(Deserializer &derez,
                                                        AddressSpaceID source);
      void handle_control_replicate_trace_event_response(Deserializer &derez);
      void handle_control_replicate_trace_update(Deserializer &derez,
                                                 AddressSpaceID source);
      void handle_control_replicate_implicit_request(Deserializer &derez,
                                                     AddressSpaceID source);
      void handle_control_replicate_implicit_response(Deserializer &derez);
      void handle_library_mapper_request(Deserializer &derez,
                                         AddressSpaceID source);
      void handle_library_mapper_response(Deserializer &derez);
      void handle_library_trace_request(Deserializer &derez,
                                        AddressSpaceID source);
      void handle_library_trace_response(Deserializer &derez);
      void handle_library_projection_request(Deserializer &derez,
                                             AddressSpaceID source);
      void handle_library_projection_response(Deserializer &derez);
      void handle_library_sharding_request(Deserializer &derez,
                                           AddressSpaceID source);
      void handle_library_sharding_response(Deserializer &derez);
      void handle_library_task_request(Deserializer &derez,
                                       AddressSpaceID source);
      void handle_library_task_response(Deserializer &derez);
      void handle_library_redop_request(Deserializer &derez,
                                        AddressSpaceID source);
      void handle_library_redop_response(Deserializer &derez);
      void handle_library_serdez_request(Deserializer &derez,
                                         AddressSpaceID source);
      void handle_library_serdez_response(Deserializer &derez);
      void handle_remote_op_report_uninitialized(Deserializer &derez);
      void handle_remote_op_profiling_count_update(Deserializer &derez);
      void handle_remote_tracing_update(Deserializer &derez,
                                        AddressSpaceID source);
      void handle_remote_tracing_response(Deserializer &derez);
      void handle_remote_tracing_eq_request(Deserializer &derez,
                                            AddressSpaceID source);
      void handle_remote_tracing_eq_response(Deserializer &derez);
      void handle_shutdown_notification(Deserializer &derez, 
                                        AddressSpaceID source);
      void handle_shutdown_response(Deserializer &derez);
    public: // Calls to handle mapper requests
      bool create_physical_instance(Memory target_memory,
                                    const LayoutConstraintSet &constraints,
                                    const std::vector<LogicalRegion> &regions,
                                    MappingInstance &result, MapperID mapper_id,
                                    Processor processor, bool acquire, 
                                    GCPriority priority, bool tight_bounds,
                                    size_t *footprint, UniqueID creator_id);
      bool create_physical_instance(Memory target_memory, 
                                    LayoutConstraintID layout_id,
                                    const std::vector<LogicalRegion> &regions,
                                    MappingInstance &result, MapperID mapper_id,
                                    Processor processor, bool acquire, 
                                    GCPriority priority, bool tight_bounds,
                                    size_t *footprint, UniqueID creator_id);
      bool find_or_create_physical_instance(Memory target_memory,
                                    const LayoutConstraintSet &constraints,
                                    const std::vector<LogicalRegion> &regions,
                                    MappingInstance &result, bool &created, 
                                    MapperID mapper_id, Processor processor,
                                    bool acquire, GCPriority priority,
                                    bool tight_bounds, size_t *footprint,
                                    UniqueID creator_id);
      bool find_or_create_physical_instance(Memory target_memory,
                                    LayoutConstraintID layout_id,
                                    const std::vector<LogicalRegion> &regions,
                                    MappingInstance &result, bool &created, 
                                    MapperID mapper_id, Processor processor,
                                    bool acquire, GCPriority priority,
                                    bool tight_bounds, size_t *footprint,
                                    UniqueID creator_id);
      bool find_physical_instance(Memory target_memory,
                                    const LayoutConstraintSet &constraints,
                                    const std::vector<LogicalRegion> &regions,
                                    MappingInstance &result, bool acquire,
                                    bool tight_region_bounds);
      bool find_physical_instance(Memory target_memory,
                                    LayoutConstraintID layout_id,
                                    const std::vector<LogicalRegion> &regions,
                                    MappingInstance &result, bool acquire,
                                    bool tight_region_bounds);
      void release_tree_instances(RegionTreeID tid);
    public:
      // Helper methods for the RegionTreeForest
      inline unsigned get_context_count(void) { return total_contexts; }
      inline unsigned get_start_color(void) const { return address_space; }
      inline unsigned get_color_modulus(void) const 
        { return total_address_spaces; }
    public:
      // Manage the execution of tasks within a context
      void activate_context(InnerContext *context);
      void deactivate_context(InnerContext *context);
    public:
      void add_to_dependence_queue(TaskContext *ctx, Processor p,
                                   Operation *op, const bool unordered = false);
      void add_to_ready_queue(Processor p, TaskOp *task_op, 
                              RtEvent wait_on = RtEvent::NO_RT_EVENT);
      void add_to_local_queue(Processor p, Operation *op, LgPriority priority,
                              RtEvent wait_on = RtEvent::NO_RT_EVENT);
    public:
      inline Processor find_utility_group(void) { return utility_group; }
      Processor find_processor_group(const std::vector<Processor> &procs);
      ProcessorMask find_processor_mask(const std::vector<Processor> &procs);
      template<typename T>
      inline RtEvent issue_runtime_meta_task(const LgTaskArgs<T> &args,
                                             LgPriority lg_priority,
                                   RtEvent precondition = RtEvent::NO_RT_EVENT,
                                   Processor proc = Processor::NO_PROC);
    public:
      DistributedID get_available_distributed_id(void); 
      void free_distributed_id(DistributedID did);
      RtEvent recycle_distributed_id(DistributedID did, RtEvent recycle_event);
      AddressSpaceID determine_owner(DistributedID did) const;
    public:
      void register_distributed_collectable(DistributedID did,
                                            DistributedCollectable *dc);
      void unregister_distributed_collectable(DistributedID did);
      bool has_distributed_collectable(DistributedID did);
      DistributedCollectable* find_distributed_collectable(DistributedID did);
      DistributedCollectable* find_distributed_collectable(DistributedID did,
                                                           RtEvent &ready);
      DistributedCollectable* weak_find_distributed_collectable(
                                                           DistributedID did);
      bool find_pending_collectable_location(DistributedID did,void *&location);
    public:
      LogicalView* find_or_request_logical_view(DistributedID did,
                                                RtEvent &ready);
      PhysicalManager* find_or_request_physical_manager(DistributedID did, 
                                                        RtEvent &ready);
      EquivalenceSet* find_or_request_equivalence_set(DistributedID did,
                                                      RtEvent &ready);
    protected:
      template<typename T, MessageKind MK, VirtualChannelKind VC>
      DistributedCollectable* find_or_request_distributed_collectable(
                                            DistributedID did, RtEvent &ready);
    public:
      FutureImpl* find_or_create_future(DistributedID did,
                                        ReferenceMutator *mutator,
                                        Operation *op = NULL,
                                        GenerationID op_gen = 0, 
#ifdef LEGION_SPY
                                        UniqueID op_uid = 0,
#endif
                                        int op_depth = 0);
      FutureMapImpl* find_or_create_future_map(DistributedID did, 
<<<<<<< HEAD
                          TaskContext *ctx, const Domain &domain, 
                          ApEvent complete, ReferenceMutator *mutator);
=======
                TaskContext *ctx, RtEvent complete, ReferenceMutator *mutator);
>>>>>>> 200abd2d
      IndexSpace find_or_create_index_slice_space(const Domain &launch_domain);
      IndexSpace find_or_create_index_slice_space(const Domain &launch_domain,
                                                  const void *realm_is,
                                                  TypeTag type_tag);
    public:
      void increment_outstanding_top_level_tasks(void);
      void decrement_outstanding_top_level_tasks(void);
    public:
      void issue_runtime_shutdown_attempt(void);
      void initiate_runtime_shutdown(AddressSpaceID source, 
                                     ShutdownManager::ShutdownPhase phase,
                                     ShutdownManager *owner = NULL);
      void confirm_runtime_shutdown(ShutdownManager *shutdown_manager, 
                                    bool phase_one);
      void prepare_runtime_shutdown(void);
      void finalize_runtime_shutdown(void);
    public:
      bool has_outstanding_tasks(void);
#ifdef DEBUG_LEGION
      void increment_total_outstanding_tasks(unsigned tid, bool meta);
      void decrement_total_outstanding_tasks(unsigned tid, bool meta);
#else
      inline void increment_total_outstanding_tasks(void)
        { __sync_fetch_and_add(&total_outstanding_tasks,1); }
      inline void decrement_total_outstanding_tasks(void)
        { __sync_fetch_and_sub(&total_outstanding_tasks,1); }
#endif
    public:
      template<typename T>
      inline T* get_available(LocalLock &local_lock, std::deque<T*> &queue);

      template<bool CAN_BE_DELETED, typename T>
      inline void release_operation(std::deque<T*> &queue, T* operation);
    public:
      IndividualTask*       get_available_individual_task(void);
      PointTask*            get_available_point_task(void);
      IndexTask*            get_available_index_task(void);
      SliceTask*            get_available_slice_task(void);
      MapOp*                get_available_map_op(void);
      CopyOp*               get_available_copy_op(void);
      IndexCopyOp*          get_available_index_copy_op(void);
      PointCopyOp*          get_available_point_copy_op(void);
      FenceOp*              get_available_fence_op(void);
      FrameOp*              get_available_frame_op(void);
      DeletionOp*           get_available_deletion_op(void);
      MergeCloseOp*         get_available_merge_close_op(void);
      PostCloseOp*          get_available_post_close_op(void);
      VirtualCloseOp*       get_available_virtual_close_op(void);
      DynamicCollectiveOp*  get_available_dynamic_collective_op(void);
      FuturePredOp*         get_available_future_pred_op(void);
      NotPredOp*            get_available_not_pred_op(void);
      AndPredOp*            get_available_and_pred_op(void);
      OrPredOp*             get_available_or_pred_op(void);
      AcquireOp*            get_available_acquire_op(void);
      ReleaseOp*            get_available_release_op(void);
      TraceCaptureOp*       get_available_capture_op(void);
      TraceCompleteOp*      get_available_trace_op(void);
      TraceReplayOp*        get_available_replay_op(void);
      TraceBeginOp*         get_available_begin_op(void);
      TraceSummaryOp*       get_available_summary_op(void);
      MustEpochOp*          get_available_epoch_op(void);
      PendingPartitionOp*   get_available_pending_partition_op(void);
      DependentPartitionOp* get_available_dependent_partition_op(void);
      PointDepPartOp*       get_available_point_dep_part_op(void);
      FillOp*               get_available_fill_op(void);
      IndexFillOp*          get_available_index_fill_op(void);
      PointFillOp*          get_available_point_fill_op(void);
      AttachOp*             get_available_attach_op(void);
      DetachOp*             get_available_detach_op(void);
      TimingOp*             get_available_timing_op(void);
      AllReduceOp*          get_available_all_reduce_op(void);
    public: // Control replication operations
      ReplIndividualTask*   get_available_repl_individual_task(void);
      ReplIndexTask*        get_available_repl_index_task(void);
      ReplMergeCloseOp*     get_available_repl_merge_close_op(void);
      ReplFillOp*           get_available_repl_fill_op(void);
      ReplIndexFillOp*      get_available_repl_index_fill_op(void);
      ReplCopyOp*           get_available_repl_copy_op(void);
      ReplIndexCopyOp*      get_available_repl_index_copy_op(void);
      ReplDeletionOp*       get_available_repl_deletion_op(void);
      ReplPendingPartitionOp* get_available_repl_pending_partition_op(void);
      ReplDependentPartitionOp* get_available_repl_dependent_partition_op(void);
      ReplMustEpochOp*      get_available_repl_epoch_op(void);
      ReplTimingOp*         get_available_repl_timing_op(void);
      ReplAllReduceOp*      get_available_repl_all_reduce_op(void);
      ReplFenceOp*          get_available_repl_fence_op(void);
      ReplMapOp*            get_available_repl_map_op(void);
      ReplAttachOp*         get_available_repl_attach_op(void);
      ReplDetachOp*         get_available_repl_detach_op(void);
      ReplTraceCaptureOp*   get_available_repl_capture_op(void);
      ReplTraceCompleteOp*  get_available_repl_trace_op(void);
      ReplTraceReplayOp*    get_available_repl_replay_op(void);
      ReplTraceBeginOp*     get_available_repl_begin_op(void);
      ReplTraceSummaryOp*   get_available_repl_summary_op(void);
    public:
      void free_individual_task(IndividualTask *task);
      void free_point_task(PointTask *task);
      void free_index_task(IndexTask *task);
      void free_slice_task(SliceTask *task);
      void free_map_op(MapOp *op);
      void free_copy_op(CopyOp *op);
      void free_index_copy_op(IndexCopyOp *op);
      void free_point_copy_op(PointCopyOp *op);
      void free_fence_op(FenceOp *op);
      void free_frame_op(FrameOp *op);
      void free_deletion_op(DeletionOp *op);
      void free_merge_close_op(MergeCloseOp *op); 
      void free_post_close_op(PostCloseOp *op);
      void free_virtual_close_op(VirtualCloseOp *op);
      void free_dynamic_collective_op(DynamicCollectiveOp *op);
      void free_future_predicate_op(FuturePredOp *op);
      void free_not_predicate_op(NotPredOp *op);
      void free_and_predicate_op(AndPredOp *op);
      void free_or_predicate_op(OrPredOp *op);
      void free_acquire_op(AcquireOp *op);
      void free_release_op(ReleaseOp *op);
      void free_capture_op(TraceCaptureOp *op);
      void free_trace_op(TraceCompleteOp *op);
      void free_replay_op(TraceReplayOp *op);
      void free_begin_op(TraceBeginOp *op);
      void free_summary_op(TraceSummaryOp *op);
      void free_epoch_op(MustEpochOp *op);
      void free_pending_partition_op(PendingPartitionOp *op);
      void free_dependent_partition_op(DependentPartitionOp* op);
      void free_point_dep_part_op(PointDepPartOp *op);
      void free_fill_op(FillOp *op);
      void free_index_fill_op(IndexFillOp *op);
      void free_point_fill_op(PointFillOp *op);
      void free_attach_op(AttachOp *op);
      void free_detach_op(DetachOp *op);
      void free_timing_op(TimingOp *op);
      void free_all_reduce_op(AllReduceOp *op);
    public: // Control replication operations
      void free_repl_individual_task(ReplIndividualTask *task);
      void free_repl_index_task(ReplIndexTask *task);
      void free_repl_merge_close_op(ReplMergeCloseOp *op);
      void free_repl_fill_op(ReplFillOp *op);
      void free_repl_index_fill_op(ReplIndexFillOp *op);
      void free_repl_copy_op(ReplCopyOp *op);
      void free_repl_index_copy_op(ReplIndexCopyOp *op);
      void free_repl_deletion_op(ReplDeletionOp *op);
      void free_repl_pending_partition_op(ReplPendingPartitionOp *op);
      void free_repl_dependent_partition_op(ReplDependentPartitionOp *op);
      void free_repl_epoch_op(ReplMustEpochOp *op);
      void free_repl_timing_op(ReplTimingOp *op);
      void free_repl_all_reduce_op(ReplAllReduceOp *op);
      void free_repl_fence_op(ReplFenceOp *op);
      void free_repl_map_op(ReplMapOp *op);
      void free_repl_attach_op(ReplAttachOp *op);
      void free_repl_detach_op(ReplDetachOp *op);
      void free_repl_capture_op(ReplTraceCaptureOp *op);
      void free_repl_trace_op(ReplTraceCompleteOp *op);
      void free_repl_replay_op(ReplTraceReplayOp *op);
      void free_repl_begin_op(ReplTraceBeginOp *op);
      void free_repl_summary_op(ReplTraceSummaryOp *op);
    public:
      RegionTreeContext allocate_region_tree_context(void);
      void free_region_tree_context(RegionTreeContext tree_ctx); 
      void register_local_context(UniqueID context_uid, InnerContext *ctx);
      void unregister_local_context(UniqueID context_uid);
      void register_remote_context(UniqueID context_uid, RemoteContext *ctx,
                                   std::set<RtEvent> &preconditions);
      void unregister_remote_context(UniqueID context_uid);
      InnerContext* find_context(UniqueID context_uid, 
                                 bool return_null_if_not_found = false,
                                 RtEvent *wait_for = NULL);
      inline AddressSpaceID get_runtime_owner(UniqueID uid) const
        { return (uid % total_address_spaces); }
    public:
      void register_shard_manager(ReplicationID repl_id, 
                                  ShardManager *manager);
      void unregister_shard_manager(ReplicationID repl_id, 
                                    bool reclaim_id);
      ShardManager* find_shard_manager(ReplicationID repl_id, 
                                       bool can_fail = false);
    public:
      bool is_local(Processor proc) const;
      void find_visible_memories(Processor proc, std::set<Memory> &visible);
    public:
      IndexSpaceID       get_unique_index_space_id(void);
      IndexPartitionID   get_unique_index_partition_id(void);
      FieldSpaceID       get_unique_field_space_id(void);
      IndexTreeID        get_unique_index_tree_id(void);
      RegionTreeID       get_unique_region_tree_id(void);
      UniqueID           get_unique_operation_id(void);
      FieldID            get_unique_field_id(void);
      CodeDescriptorID   get_unique_code_descriptor_id(void);
      LayoutConstraintID get_unique_constraint_id(void);
      IndexSpaceExprID   get_unique_index_space_expr_id(void);
      ReplicationID      get_unique_replication_id(void);
    public:
      // Verify that a region requirement is valid
      LegionErrorType verify_requirement(const RegionRequirement &req,
                                         FieldID &bad_field);
    public:
      // Methods for helping with dumb nested class scoping problems
      Future help_create_future(ApEvent complete, Operation *op = NULL);
      bool help_reset_future(const Future &f);
      IndexSpace help_create_index_space_handle(TypeTag type_tag);
    public:
      unsigned generate_random_integer(void);
#ifdef TRACE_ALLOCATION
    public:
      void trace_allocation(AllocationType type, size_t size, int elems);
      void trace_free(AllocationType type, size_t size, int elems);
      void dump_allocation_info(void);
      static const char* get_allocation_name(AllocationType type);
#endif
    public:
      // These are the static methods that become the meta-tasks
      // for performing all the needed runtime operations
      static void initialize_runtime_task(
                          const void *args, size_t arglen, 
			  const void *userdata, size_t userlen,
			  Processor p);
      static void shutdown_runtime_task(
                          const void *args, size_t arglen, 
			  const void *userdata, size_t userlen,
			  Processor p);
      static void legion_runtime_task(
                          const void *args, size_t arglen, 
			  const void *userdata, size_t userlen,
			  Processor p);
      static void profiling_runtime_task(
                          const void *args, size_t arglen, 
			  const void *userdata, size_t userlen,
			  Processor p);
      static void startup_runtime_task(
                          const void *args, size_t arglen, 
			  const void *userdata, size_t userlen,
			  Processor p);
      static void endpoint_runtime_task(
                          const void *args, size_t arglen, 
			  const void *userdata, size_t userlen,
			  Processor p);
    protected:
      // Internal runtime methods invoked by the above static methods
      // after the find the right runtime instance to call
      void process_schedule_request(Processor p);
      void process_message_task(const void *args, size_t arglen); 
    protected:
      bool prepared_for_shutdown;
    protected:
#ifdef DEBUG_LEGION
      mutable LocalLock outstanding_task_lock;
      std::map<std::pair<unsigned,bool>,unsigned> outstanding_task_counts;
#endif
      unsigned total_outstanding_tasks;
      unsigned outstanding_top_level_tasks;
#ifdef DEBUG_SHUTDOWN_HANG
    public:
      std::vector<int> outstanding_counts;
#endif
    public:
      // Internal runtime state 
      // The local processor managed by this runtime
      const std::set<Processor> local_procs;
    protected:
      // The local utility processors owned by this runtime
      const std::set<Processor> local_utils;
      // Processor managers for each of the local processors
      std::map<Processor,ProcessorManager*> proc_managers;
      // Lock for looking up memory managers
      mutable LocalLock memory_manager_lock;
      // Lock for initializing message managers
      mutable LocalLock message_manager_lock;
      // Memory managers for all the memories we know about
      std::map<Memory,MemoryManager*> memory_managers;
      // Message managers for each of the other runtimes
      MessageManager *message_managers[LEGION_MAX_NUM_NODES];
      // Pending message manager requests
      std::map<AddressSpaceID,RtUserEvent> pending_endpoint_requests;
      // For every processor map it to its address space
      const std::map<Processor,AddressSpaceID> proc_spaces;
      // For every endpoint processor map to its address space
      std::map<Processor,AddressSpaceID> endpoint_spaces;
    protected:
      // The task table 
      mutable LocalLock task_variant_lock;
      std::map<TaskID,TaskImpl*> task_table;
      std::deque<VariantImpl*> variant_table;
    protected:
      // Constraint sets
      mutable LocalLock layout_constraints_lock;
      std::map<LayoutConstraintID,LayoutConstraints*> layout_constraints_table;
      std::map<LayoutConstraintID,RtEvent> pending_constraint_requests;
    protected:
      struct MapperInfo {
        MapperInfo(void)
          : proc(Processor::NO_PROC), map_id(0) { }
        MapperInfo(Processor p, MapperID mid)
          : proc(p), map_id(mid) { }
      public:
        Processor proc;
        MapperID map_id;
      };
      mutable LocalLock mapper_info_lock;
      // For every mapper remember its mapper ID and processor
      std::map<Mapper*,MapperInfo> mapper_infos;
#ifdef DEBUG_LEGION
    protected:
      friend class TreeStateLogger;
      TreeStateLogger *get_tree_state_logger(void) { return tree_state_logger; }
#endif
    protected:
      unsigned unique_index_space_id;
      unsigned unique_index_partition_id;
      unsigned unique_field_space_id;
      unsigned unique_index_tree_id;
      unsigned unique_region_tree_id;
      unsigned unique_operation_id;
      unsigned unique_field_id; 
      unsigned unique_code_descriptor_id;
      unsigned unique_constraint_id;
      unsigned unique_is_expr_id;
      unsigned unique_control_replication_id;
      unsigned unique_task_id;
      unsigned unique_mapper_id;
      unsigned unique_trace_id;
      unsigned unique_projection_id;
      unsigned unique_sharding_id;
      unsigned unique_redop_id;
      unsigned unique_serdez_id;
    protected:
      mutable LocalLock library_lock;
      struct LibraryMapperIDs {
      public:
        MapperID result;
        size_t count;
        RtEvent ready;
        bool result_set;
      };
      std::map<std::string,LibraryMapperIDs> library_mapper_ids;
      // This is only valid on node 0
      unsigned unique_library_mapper_id;
    protected:
      struct LibraryTraceIDs {
        TraceID result;
        size_t count;
        RtEvent ready;
        bool result_set;
      };
      std::map<std::string,LibraryTraceIDs> library_trace_ids;
      // This is only valid on node 0
      unsigned unique_library_trace_id;
    protected:
      struct LibraryProjectionIDs {
      public:
        ProjectionID result;
        size_t count;
        RtEvent ready;
        bool result_set;
      };
      std::map<std::string,LibraryProjectionIDs> library_projection_ids;
      // This is only valid on node 0
      unsigned unique_library_projection_id;
    protected:
      struct LibraryShardingIDs {
      public:
        ShardingID result;
        size_t count;
        RtEvent ready;
        bool result_set;
      };
      std::map<std::string,LibraryShardingIDs> library_sharding_ids;
      // This is only valid on node 0
      unsigned unique_library_sharding_id;
    protected:
      struct LibraryTaskIDs {
      public:
        TaskID result;
        size_t count;
        RtEvent ready;
        bool result_set;
      };
      std::map<std::string,LibraryTaskIDs> library_task_ids;
      // This is only valid on node 0
      unsigned unique_library_task_id;
    protected:
      struct LibraryRedopIDs {
      public:
        ReductionOpID result;
        size_t count;
        RtEvent ready;
        bool result_set;
      };
      std::map<std::string,LibraryRedopIDs> library_redop_ids;
      // This is only valid on node 0
      unsigned unique_library_redop_id;
    protected:
      struct LibrarySerdezIDs {
      public:
        CustomSerdezID result;
        size_t count;
        RtEvent ready;
        bool result_set;
      };
      std::map<std::string,LibrarySerdezIDs> library_serdez_ids;
      // This is only valid on node 0
      unsigned unique_library_serdez_id;
    protected:
      mutable LocalLock redop_lock;
      mutable LocalLock serdez_lock;
    protected:
      mutable LocalLock projection_lock;
      std::map<ProjectionID,ProjectionFunction*> projection_functions;
    protected:
      mutable LocalLock sharding_lock;
      std::map<ShardingID,ShardingFunctor*> sharding_functors;
    protected:
      mutable LocalLock group_lock;
      LegionMap<uint64_t,LegionDeque<ProcessorGroupInfo>::aligned,
                PROCESSOR_GROUP_ALLOC>::tracked processor_groups;
    protected:
      mutable LocalLock processor_mapping_lock;
      std::map<Processor,unsigned> processor_mapping;
    protected:
      mutable LocalLock distributed_id_lock;
      DistributedID unique_distributed_id;
      LegionDeque<DistributedID,
          RUNTIME_DISTRIBUTED_ALLOC>::tracked available_distributed_ids;
    protected:
      mutable LocalLock distributed_collectable_lock;
      LegionMap<DistributedID,DistributedCollectable*,
                RUNTIME_DIST_COLLECT_ALLOC>::tracked dist_collectables;
      std::map<DistributedID,
        std::pair<DistributedCollectable*,RtUserEvent> > pending_collectables;
    protected:
      mutable LocalLock is_slice_lock;
      std::map<std::pair<Domain,TypeTag>,IndexSpace> index_slice_spaces;
    protected:
      // The runtime keeps track of remote contexts so they
      // can be re-used by multiple tasks that get sent remotely
      mutable LocalLock context_lock;
      std::map<UniqueID,InnerContext*> local_contexts;
      LegionMap<UniqueID,RemoteContext*,
                RUNTIME_REMOTE_ALLOC>::tracked remote_contexts;
      std::map<UniqueID,
        std::pair<RtUserEvent,RemoteContext*> > pending_remote_contexts;
      unsigned total_contexts;
      std::deque<RegionTreeContext> available_contexts;
    protected:
      // Keep track of managers for control replication execution
      mutable LocalLock shard_lock;
      std::map<ReplicationID,ShardManager*> shard_managers;
      std::map<TaskID,ImplicitShardManager*> implicit_shard_managers;
    protected:
      // For generating random numbers
      mutable LocalLock random_lock;
      unsigned short random_state[3];
#ifdef TRACE_ALLOCATION
    protected:
      struct AllocationTracker {
      public:
        AllocationTracker(void)
          : total_allocations(0), total_bytes(0),
            diff_allocations(0), diff_bytes(0) { }
      public:
        unsigned total_allocations;
        size_t         total_bytes;
        int       diff_allocations;
        off_t           diff_bytes;
      };
      mutable LocalLock allocation_lock; // leak this lock intentionally
      std::map<AllocationType,AllocationTracker> allocation_manager;
      unsigned long long allocation_tracing_count;
#endif
    protected:
      mutable LocalLock individual_task_lock;
      mutable LocalLock point_task_lock;
      mutable LocalLock index_task_lock;
      mutable LocalLock slice_task_lock;
      mutable LocalLock map_op_lock;
      mutable LocalLock copy_op_lock;
      mutable LocalLock fence_op_lock;
      mutable LocalLock frame_op_lock;
      mutable LocalLock deletion_op_lock;
      mutable LocalLock merge_close_op_lock;
      mutable LocalLock post_close_op_lock;
      mutable LocalLock virtual_close_op_lock;
      mutable LocalLock dynamic_collective_op_lock;
      mutable LocalLock future_pred_op_lock;
      mutable LocalLock not_pred_op_lock;
      mutable LocalLock and_pred_op_lock;
      mutable LocalLock or_pred_op_lock;
      mutable LocalLock acquire_op_lock;
      mutable LocalLock release_op_lock;
      mutable LocalLock capture_op_lock;
      mutable LocalLock trace_op_lock;
      mutable LocalLock replay_op_lock;
      mutable LocalLock begin_op_lock;
      mutable LocalLock summary_op_lock;
      mutable LocalLock epoch_op_lock;
      mutable LocalLock pending_partition_op_lock;
      mutable LocalLock dependent_partition_op_lock;
      mutable LocalLock fill_op_lock;
      mutable LocalLock attach_op_lock;
      mutable LocalLock detach_op_lock;
      mutable LocalLock timing_op_lock;
      mutable LocalLock all_reduce_op_lock;
    protected:
      std::deque<IndividualTask*>       available_individual_tasks;
      std::deque<PointTask*>            available_point_tasks;
      std::deque<IndexTask*>            available_index_tasks;
      std::deque<SliceTask*>            available_slice_tasks;
      std::deque<MapOp*>                available_map_ops;
      std::deque<CopyOp*>               available_copy_ops;
      std::deque<IndexCopyOp*>          available_index_copy_ops;
      std::deque<PointCopyOp*>          available_point_copy_ops;
      std::deque<FenceOp*>              available_fence_ops;
      std::deque<FrameOp*>              available_frame_ops;
      std::deque<DeletionOp*>           available_deletion_ops;
      std::deque<MergeCloseOp*>         available_merge_close_ops;
      std::deque<PostCloseOp*>          available_post_close_ops;
      std::deque<VirtualCloseOp*>       available_virtual_close_ops;
      std::deque<DynamicCollectiveOp*>  available_dynamic_collective_ops;
      std::deque<FuturePredOp*>         available_future_pred_ops;
      std::deque<NotPredOp*>            available_not_pred_ops;
      std::deque<AndPredOp*>            available_and_pred_ops;
      std::deque<OrPredOp*>             available_or_pred_ops;
      std::deque<AcquireOp*>            available_acquire_ops;
      std::deque<ReleaseOp*>            available_release_ops;
      std::deque<TraceCaptureOp*>       available_capture_ops;
      std::deque<TraceCompleteOp*>      available_trace_ops;
      std::deque<TraceReplayOp*>        available_replay_ops;
      std::deque<TraceBeginOp*>         available_begin_ops;
      std::deque<TraceSummaryOp*>       available_summary_ops;
      std::deque<MustEpochOp*>          available_epoch_ops;
      std::deque<PendingPartitionOp*>   available_pending_partition_ops;
      std::deque<DependentPartitionOp*> available_dependent_partition_ops;
      std::deque<PointDepPartOp*>       available_point_dep_part_ops;
      std::deque<FillOp*>               available_fill_ops;
      std::deque<IndexFillOp*>          available_index_fill_ops;
      std::deque<PointFillOp*>          available_point_fill_ops;
      std::deque<AttachOp*>             available_attach_ops;
      std::deque<DetachOp*>             available_detach_ops;
      std::deque<TimingOp*>             available_timing_ops;
      std::deque<AllReduceOp*>          available_all_reduce_ops;
    protected: // Control replication operations
      std::deque<ReplIndividualTask*>   available_repl_individual_tasks;
      std::deque<ReplIndexTask*>        available_repl_index_tasks;
      std::deque<ReplMergeCloseOp*>     available_repl_merge_close_ops;
      std::deque<ReplFillOp*>           available_repl_fill_ops;
      std::deque<ReplIndexFillOp*>      available_repl_index_fill_ops;
      std::deque<ReplCopyOp*>           available_repl_copy_ops;
      std::deque<ReplIndexCopyOp*>      available_repl_index_copy_ops;
      std::deque<ReplDeletionOp*>       available_repl_deletion_ops;
      std::deque<ReplPendingPartitionOp*> 
                                        available_repl_pending_partition_ops;
      std::deque<ReplDependentPartitionOp*> 
                                        available_repl_dependent_partition_ops;
      std::deque<ReplMustEpochOp*>      available_repl_must_epoch_ops;
      std::deque<ReplTimingOp*>         available_repl_timing_ops;
      std::deque<ReplAllReduceOp*>      available_repl_all_reduce_ops;
      std::deque<ReplFenceOp*>          available_repl_fence_ops;
      std::deque<ReplMapOp*>            available_repl_map_ops;
      std::deque<ReplAttachOp*>         available_repl_attach_ops;
      std::deque<ReplDetachOp*>         available_repl_detach_ops;
      std::deque<ReplTraceCaptureOp*>   available_repl_capture_ops;
      std::deque<ReplTraceCompleteOp*>  available_repl_trace_ops;
      std::deque<ReplTraceReplayOp*>    available_repl_replay_ops;
      std::deque<ReplTraceBeginOp*>     available_repl_begin_ops;
      std::deque<ReplTraceSummaryOp*>   available_repl_summary_ops;
#ifdef DEBUG_LEGION
      TreeStateLogger *tree_state_logger;
      // For debugging purposes keep track of
      // some of the outstanding tasks
      std::set<IndividualTask*> out_individual_tasks;
      std::set<PointTask*>      out_point_tasks;
      std::set<IndexTask*>      out_index_tasks;
      std::set<SliceTask*>      out_slice_tasks;
      std::set<MustEpochOp*>    out_must_epoch;
    public:
      // These are debugging method for the above data
      // structures.  They are not called anywhere in
      // actual code.
      void print_out_individual_tasks(FILE *f = stdout, int cnt = -1);
      void print_out_index_tasks(FILE *f = stdout, int cnt = -1);
      void print_out_slice_tasks(FILE *f = stdout, int cnt = -1);
      void print_out_point_tasks(FILE *f = stdout, int cnt = -1);
      void print_outstanding_tasks(FILE *f = stdout, int cnt = -1);
#endif
    public:
      LayoutConstraintID register_layout(
          const LayoutConstraintRegistrar &registrar, 
          LayoutConstraintID id, DistributedID did = 0);
      LayoutConstraints* register_layout(FieldSpace handle,
               const LayoutConstraintSet &cons, bool internal);
      bool register_layout(LayoutConstraints *new_constraints,
                           ReferenceMutator *mutator);
      void release_layout(LayoutConstraintID layout_id);
      void unregister_layout(LayoutConstraintID layout_id);
      static LayoutConstraintID preregister_layout(
                                     const LayoutConstraintRegistrar &registrar,
                                     LayoutConstraintID layout_id);
      FieldSpace get_layout_constraint_field_space(LayoutConstraintID id);
      void get_layout_constraints(LayoutConstraintID layout_id,
                                  LayoutConstraintSet &layout_constraints);
      const char* get_layout_constraints_name(LayoutConstraintID layout_id);
      LayoutConstraints* find_layout_constraints(LayoutConstraintID layout_id,
                                                 bool can_fail = false,
                                                 RtEvent *wait_for = NULL);
    public:
      // Static methods for start-up and callback phases
      static int start(int argc, char **argv, bool background);
      static void register_builtin_reduction_operators(void);
      static const LegionConfiguration& initialize(int *argc, char ***argv, 
                                                   bool filter);
      static LegionConfiguration parse_arguments(int argc, char **argv);
      static void perform_slow_config_checks(const LegionConfiguration &config);
      static void configure_interoperability(bool separate_runtimes);
      static RtEvent configure_runtime(int argc, char **argv,
          const LegionConfiguration &config, RealmRuntime &realm,
          Processor::Kind &startup_kind);
      static int wait_for_shutdown(void);
      Future launch_top_level_task(const TaskLauncher &launcher);
      IndividualTask* create_implicit_top_level(TaskID top_task_id,
                                                MapperID top_mapper_id,
                                                Processor proxy,
                                                const char *task_name);
      ImplicitShardManager* find_implicit_shard_manager(TaskID top_task_id,
                                                MapperID top_mapper_id,
                                                Processor::Kind kind,
                                                unsigned shards_per_space,
                                                bool local);
      Context begin_implicit_task(TaskID top_task_id,
                                  MapperID top_mapper_id,
                                  Processor::Kind proc_kind,
                                  const char *task_name,
                                  bool control_replicable,
                                  unsigned shard_per_address_space,
                                  int shard_id);
      void finish_implicit_task(Context ctx);
      static void set_top_level_task_id(TaskID top_id);
      static void set_top_level_task_mapper_id(MapperID mapper_id);
      static void configure_MPI_interoperability(int rank);
      static void register_handshake(LegionHandshake &handshake);
      static const ReductionOp* get_reduction_op(ReductionOpID redop_id,
                                                 bool has_lock = false);
      static const SerdezOp* get_serdez_op(CustomSerdezID serdez_id,
                                           bool has_lock = false);
      static const SerdezRedopFns* get_serdez_redop_fns(ReductionOpID redop_id,
                                                        bool has_lock = false);
      static void add_registration_callback(RegistrationCallbackFnptr callback);
      static ReductionOpTable& get_reduction_table(bool safe);
      static SerdezOpTable& get_serdez_table(bool safe);
      static SerdezRedopTable& get_serdez_redop_table(bool safe);
      static void register_reduction_op(ReductionOpID redop_id,
                                        ReductionOp *redop,
                                        SerdezInitFnptr init_fnptr,
                                        SerdezFoldFnptr fold_fnptr,
                                        bool permit_duplicates,
                                        bool has_lock = false);
      static void register_serdez_op(CustomSerdezID serdez_id,
                                     SerdezOp *serdez_op,
                                     bool permit_duplicates,
                                     bool has_lock = false);
      static std::deque<PendingVariantRegistration*>&
                                get_pending_variant_table(void);
      static std::map<LayoutConstraintID,LayoutConstraintRegistrar>&
                                get_pending_constraint_table(void);
      static std::map<ProjectionID,ProjectionFunctor*>&
                                get_pending_projection_table(void);
      static std::map<ShardingID,ShardingFunctor*>&
                                get_pending_sharding_table(void);
      static std::vector<LegionHandshake>&
                                get_pending_handshake_table(void);
      static std::vector<RegistrationCallbackFnptr>&
                                get_pending_registration_callbacks(void);
      static TaskID& get_current_static_task_id(void);
      static TaskID generate_static_task_id(void);
      static VariantID preregister_variant(
                      const TaskVariantRegistrar &registrar,
                      const void *user_data, size_t user_data_size,
                      CodeDescriptor *realm_desc, bool has_ret, 
                      const char *task_name,VariantID vid,bool check_id = true);
    public:
      static ReductionOpID& get_current_static_reduction_id(void);
      static ReductionOpID generate_static_reduction_id(void);
      static CustomSerdezID& get_current_static_serdez_id(void);
      static CustomSerdezID generate_static_serdez_id(void);
    public:
      static void report_fatal_message(int code,
                                       const char *file_name,
                                       const int line_number,
                                       const char *message);
      static void report_error_message(int code,
                                       const char *file_name,
                                       const int line_number,
                                       const char *message);
      static void report_warning_message(int code,
                                         const char *file_name, 
                                         const int line_number,
                                         const char *message);
#if defined(PRIVILEGE_CHECKS) || defined(BOUNDS_CHECKS)
    public:
      static const char* find_privilege_task_name(void *impl);
#endif
#ifdef BOUNDS_CHECKS
    public:
      static void check_bounds(void *impl, ptr_t ptr);
      static void check_bounds(void *impl, const DomainPoint &dp);
#endif
    public:
      // Static member variables
      static TaskID legion_main_id;
      static MapperID legion_main_mapper_id;
      static std::vector<RegistrationCallbackFnptr> registration_callbacks;
      static bool legion_main_set;
      static bool runtime_initialized;
      static bool runtime_started;
      static bool runtime_backgrounded;
      static Runtime *the_runtime;
      static RtUserEvent runtime_started_event;
      // Static member variables for MPI interop
      static int mpi_rank;
    public:
      static inline ApEvent merge_events(const TraceInfo *info,
                                         ApEvent e1, ApEvent e2);
      static inline ApEvent merge_events(const TraceInfo *info,
                                         ApEvent e1, ApEvent e2, ApEvent e3);
      static inline ApEvent merge_events(const TraceInfo *info,
                                         const std::set<ApEvent> &events);
    public:
      static inline RtEvent merge_events(RtEvent e1, RtEvent e2);
      static inline RtEvent merge_events(RtEvent e1, RtEvent e2, RtEvent e3);
      static inline RtEvent merge_events(const std::set<RtEvent> &events);
    public:
      static inline ApUserEvent create_ap_user_event(
                                                  const TraceInfo *info = NULL);
      static inline void trigger_event(ApUserEvent to_trigger,
                                   ApEvent precondition = ApEvent::NO_AP_EVENT);
      static inline void poison_event(ApUserEvent to_poison);
    public:
      static inline RtUserEvent create_rt_user_event(void);
      static inline void trigger_event(RtUserEvent to_trigger,
                                   RtEvent precondition = RtEvent::NO_RT_EVENT);
      static inline void poison_event(RtUserEvent to_poison);
    public:
      static inline PredEvent create_pred_event(void);
      static inline void trigger_event(PredEvent to_trigger);
      static inline void poison_event(PredEvent to_poison);
    public:
      static inline ApEvent ignorefaults(Realm::Event e);
      static inline RtEvent protect_event(ApEvent to_protect);
      static inline RtEvent protect_merge_events(
                                          const std::set<ApEvent> &events);
    public:
      static inline ApBarrier get_previous_phase(const PhaseBarrier &bar);
      static inline void phase_barrier_arrive(const PhaseBarrier &bar, 
                unsigned cnt, ApEvent precondition = ApEvent::NO_AP_EVENT,
                const void *reduce_value = NULL, size_t reduce_value_size = 0);
      static inline void advance_barrier(PhaseBarrier &bar);
      static inline void alter_arrival_count(PhaseBarrier &bar, int delta);
    public:
      static inline ApBarrier get_previous_phase(const ApBarrier &bar);
      static inline void phase_barrier_arrive(const ApBarrier &bar, 
                unsigned cnt, ApEvent precondition = ApEvent::NO_AP_EVENT,
                const void *reduce_value = NULL, size_t reduce_value_size = 0);
      static inline void advance_barrier(ApBarrier &bar);
      static inline bool get_barrier_result(ApBarrier bar, void *result,
                                            size_t result_size);
    public:
      static inline RtBarrier get_previous_phase(const RtBarrier &bar);
      static inline void phase_barrier_arrive(const RtBarrier &bar,
                unsigned cnt, RtEvent precondition = RtEvent::NO_RT_EVENT,
                const void *reduce_value = NULL, size_t reduce_value_size = 0);
      static inline void advance_barrier(RtBarrier &bar);
      static inline bool get_barrier_result(RtBarrier bar, void *result,
                                            size_t result_size);
      static inline void alter_arrival_count(RtBarrier &bar, int delta);
    public:
      static inline ApEvent acquire_ap_reservation(Reservation r,bool exclusive,
                                   ApEvent precondition = ApEvent::NO_AP_EVENT);
      static inline RtEvent acquire_rt_reservation(Reservation r,bool exclusive,
                                   RtEvent precondition = RtEvent::NO_RT_EVENT);
      static inline void release_reservation(Reservation r,
                                   LgEvent precondition = LgEvent::NO_LG_EVENT);
    };

    //--------------------------------------------------------------------------
    template<typename T>
    inline T* Runtime::get_available(LocalLock &local_lock, 
                                     std::deque<T*> &queue)
    //--------------------------------------------------------------------------
    {
      T *result = NULL;
      {
        AutoLock l_lock(local_lock);
        if (!queue.empty())
        {
          result = queue.front();
          queue.pop_front();
        }
      }
      // Couldn't find one so make one
      if (result == NULL)
        result = new T(this);
#ifdef DEBUG_LEGION
      assert(result != NULL);
#endif
      result->activate();
      return result;
    }

    //--------------------------------------------------------------------------
    template<bool CAN_BE_DELETED, typename T>
    inline void Runtime::release_operation(std::deque<T*> &queue, T* operation)
    //--------------------------------------------------------------------------
    {
      if (CAN_BE_DELETED && (queue.size() == LEGION_MAX_RECYCLABLE_OBJECTS))
        delete (operation);
      else
        queue.push_front(operation);
    }

    //--------------------------------------------------------------------------
    template<typename T>
    inline RtEvent Runtime::issue_runtime_meta_task(const LgTaskArgs<T> &args,
                    LgPriority priority, RtEvent precondition, Processor target)
    //--------------------------------------------------------------------------
    {
      // If this is not a task directly related to shutdown or is a message, 
      // to a remote node then increment the number of outstanding tasks
#ifdef DEBUG_LEGION
      if (T::TASK_ID < LG_MESSAGE_ID)
        increment_total_outstanding_tasks(args.lg_task_id, true/*meta*/);
#else
      if (T::TASK_ID < LG_MESSAGE_ID)
        increment_total_outstanding_tasks();
#endif
#ifdef DEBUG_SHUTDOWN_HANG
      __sync_fetch_and_add(&outstanding_counts[T::TASK_ID],1);
#endif
      if (!target.exists())
      {
        // If we don't have a processor to explicitly target, figure
        // out which of our utility processors to use
        target = utility_group;
      }
#ifdef DEBUG_LEGION
      assert(target.exists());
#endif
      DETAILED_PROFILER(this, REALM_SPAWN_META_CALL);
      if ((T::TASK_ID < LG_MESSAGE_ID) && (profiler != NULL))
      {
        Realm::ProfilingRequestSet requests;
        profiler->add_meta_request(requests, T::TASK_ID, args.provenance);
#ifdef LEGION_SEPARATE_META_TASKS
        return RtEvent(target.spawn(LG_TASK_ID + T::TASK_ID, &args, sizeof(T),
                                    requests, precondition, priority));
#else
        return RtEvent(target.spawn(LG_TASK_ID, &args, sizeof(T),
                                    requests, precondition, priority));
#endif
      }
      else
#ifdef LEGION_SEPARATE_META_TASKS
        return RtEvent(target.spawn(LG_TASK_ID + T::TASK_ID, &args, sizeof(T),
                                    precondition, priority));
#else
        return RtEvent(target.spawn(LG_TASK_ID, &args, sizeof(T), 
                                    precondition, priority));
#endif
    }

    //--------------------------------------------------------------------------
    /*static*/ inline ApEvent Runtime::merge_events(
                                  const TraceInfo *info, ApEvent e1, ApEvent e2)
    //--------------------------------------------------------------------------
    {
      ApEvent result(Realm::Event::merge_events(e1, e2)); 
#ifdef LEGION_DISABLE_EVENT_PRUNING
      if (!result.exists() || (result == e1) || (result == e2))
      {
        Realm::UserEvent rename(Realm::UserEvent::create_user_event());
        if (result == e1)
          rename.trigger(e1);
        else if (result == e2)
          rename.trigger(e2);
        else
          rename.trigger();
        result = ApEvent(rename);
      }
#endif
#ifdef LEGION_SPY
      LegionSpy::log_event_dependence(e1, result);
      LegionSpy::log_event_dependence(e2, result);
#endif
      if ((info != NULL) && info->recording)
        info->record_merge_events(result, e1, e2);
      return result;
    }

    //--------------------------------------------------------------------------
    /*static*/ inline ApEvent Runtime::merge_events(
                      const TraceInfo *info, ApEvent e1, ApEvent e2, ApEvent e3) 
    //--------------------------------------------------------------------------
    {
      ApEvent result(Realm::Event::merge_events(e1, e2, e3)); 
#ifdef LEGION_DISABLE_EVENT_PRUNING
      if (!result.exists() || (result == e1) || (result == e2) ||(result == e3))
      {
        Realm::UserEvent rename(Realm::UserEvent::create_user_event());
        if (result == e1)
          rename.trigger(e1);
        else if (result == e2)
          rename.trigger(e2);
        else if (result == e3)
          rename.trigger(e3);
        else
          rename.trigger();
        result = ApEvent(rename);
      }
#endif
#ifdef LEGION_SPY
      LegionSpy::log_event_dependence(e1, result);
      LegionSpy::log_event_dependence(e2, result);
      LegionSpy::log_event_dependence(e3, result);
#endif
      if ((info != NULL) && info->recording)
        info->record_merge_events(result, e1, e2, e3);
      return result;
    }

    //--------------------------------------------------------------------------
    /*static*/ inline ApEvent Runtime::merge_events(
                         const TraceInfo *info, const std::set<ApEvent> &events)
    //--------------------------------------------------------------------------
    {
#ifndef LEGION_DISABLE_EVENT_PRUNING
      if (events.empty())
      {
        // Still need to do this for tracing because of merge filter code
        if ((info != NULL) && info->recording)
        {
          ApEvent result;
          info->record_merge_events(result, events);
          return result;
        }
        else
          return ApEvent::NO_AP_EVENT;
      }
      if (events.size() == 1)
      {
        // Still need to do this for tracing because of merge filter code
        if ((info != NULL) && info->recording)
        {
          ApEvent result = *(events.begin());
          info->record_merge_events(result, events);
          return result;
        }
        else
          return *(events.begin());
      }
#endif
      const std::set<Realm::Event> *realm_events = 
        reinterpret_cast<const std::set<Realm::Event>*>(&events);
      ApEvent result(Realm::Event::merge_events(*realm_events));
#ifdef LEGION_DISABLE_EVENT_PRUNING
      if (!result.exists() || (events.find(result) != events.end()))
      {
        Realm::UserEvent rename(Realm::UserEvent::create_user_event());
        if (events.find(result) != events.end())
          rename.trigger(result);
        else
          rename.trigger();
        result = ApEvent(rename);
      }
#endif
#ifdef LEGION_SPY
      for (std::set<ApEvent>::const_iterator it = events.begin();
            it != events.end(); it++)
        LegionSpy::log_event_dependence(*it, result);
#endif
      if ((info != NULL) && info->recording)
        info->record_merge_events(result, events);
      return result;
    }

    //--------------------------------------------------------------------------
    /*static*/ inline RtEvent Runtime::merge_events(RtEvent e1, RtEvent e2)
    //--------------------------------------------------------------------------
    {
      // No logging for runtime operations currently
      return RtEvent(Realm::Event::merge_events(e1, e2)); 
    }

    //--------------------------------------------------------------------------
    /*static*/ inline RtEvent Runtime::merge_events(RtEvent e1, 
                                                    RtEvent e2, RtEvent e3) 
    //--------------------------------------------------------------------------
    {
      // No logging for runtime operations currently
      return RtEvent(Realm::Event::merge_events(e1, e2, e3)); 
    }

    //--------------------------------------------------------------------------
    /*static*/ inline RtEvent Runtime::merge_events(
                                                const std::set<RtEvent> &events)
    //--------------------------------------------------------------------------
    {
#ifndef LEGION_DISABLE_EVENT_PRUNING
      if (events.empty())
        return RtEvent::NO_RT_EVENT;
      if (events.size() == 1)
        return *(events.begin());
#endif
      // No logging for runtime operations currently
      const std::set<Realm::Event> *realm_events = 
        reinterpret_cast<const std::set<Realm::Event>*>(&events);
      return RtEvent(Realm::Event::merge_events(*realm_events));
    }

    //--------------------------------------------------------------------------
    /*static*/ inline ApUserEvent Runtime::create_ap_user_event(
                                                          const TraceInfo *info)
    //--------------------------------------------------------------------------
    {
#ifdef LEGION_SPY
      ApUserEvent result(Realm::UserEvent::create_user_event());
      LegionSpy::log_ap_user_event(result);
#else
      ApUserEvent result(Realm::UserEvent::create_user_event());
#endif
      if ((info != NULL) && info->recording)
        info->record_create_ap_user_event(result);
      return result;
    }

    //--------------------------------------------------------------------------
    /*static*/ inline void Runtime::trigger_event(ApUserEvent to_trigger,
                                                  ApEvent precondition)
    //--------------------------------------------------------------------------
    {
      Realm::UserEvent copy = to_trigger;
      copy.trigger(precondition);
#ifdef LEGION_SPY
      LegionSpy::log_ap_user_event_trigger(to_trigger);
      if (precondition.exists())
        LegionSpy::log_event_dependence(precondition, to_trigger);
#endif
    }

    //--------------------------------------------------------------------------
    /*static*/ inline void Runtime::poison_event(ApUserEvent to_poison)
    //--------------------------------------------------------------------------
    {
      Realm::UserEvent copy = to_poison;
      copy.cancel();
#ifdef LEGION_SPY
      // This counts as triggering
      LegionSpy::log_ap_user_event_trigger(to_poison);
#endif
    }

    //--------------------------------------------------------------------------
    /*static*/ inline RtUserEvent Runtime::create_rt_user_event(void)
    //--------------------------------------------------------------------------
    {
#ifdef LEGION_SPY
      RtUserEvent result(Realm::UserEvent::create_user_event());
      LegionSpy::log_rt_user_event(result);
      return result;
#else
      return RtUserEvent(Realm::UserEvent::create_user_event());
#endif
    }

    //--------------------------------------------------------------------------
    /*static*/ inline void Runtime::trigger_event(RtUserEvent to_trigger,
                                                  RtEvent precondition) 
    //--------------------------------------------------------------------------
    {
      Realm::UserEvent copy = to_trigger;
      copy.trigger(precondition);
#ifdef LEGION_SPY
      LegionSpy::log_rt_user_event_trigger(to_trigger);
#endif
    }

    //--------------------------------------------------------------------------
    /*static*/ inline void Runtime::poison_event(RtUserEvent to_poison)
    //--------------------------------------------------------------------------
    {
      Realm::UserEvent copy = to_poison;
      copy.cancel();
#ifdef LEGION_SPY
      // This counts as triggering
      LegionSpy::log_rt_user_event_trigger(to_poison);
#endif
    }

    //--------------------------------------------------------------------------
    /*static*/ inline PredEvent Runtime::create_pred_event(void)
    //--------------------------------------------------------------------------
    {
#ifdef LEGION_SPY
      PredEvent result(Realm::UserEvent::create_user_event());
      LegionSpy::log_pred_event(result);
      return result;
#else
      return PredEvent(Realm::UserEvent::create_user_event());
#endif
    }

    //--------------------------------------------------------------------------
    /*static*/ inline void Runtime::trigger_event(PredEvent to_trigger)
    //--------------------------------------------------------------------------
    {
      Realm::UserEvent copy = to_trigger;
      copy.trigger();
#ifdef LEGION_SPY
      LegionSpy::log_pred_event_trigger(to_trigger);
#endif
    }

    //--------------------------------------------------------------------------
    /*static*/ inline void Runtime::poison_event(PredEvent to_poison)
    //--------------------------------------------------------------------------
    {
      Realm::UserEvent copy = to_poison;
      copy.cancel();
#ifdef LEGION_SPY
      // This counts as triggering
      LegionSpy::log_pred_event_trigger(to_poison);
#endif
    }

    //--------------------------------------------------------------------------
    /*static*/ inline ApEvent Runtime::ignorefaults(Realm::Event e)
    //--------------------------------------------------------------------------
    {
      ApEvent result(Realm::Event::ignorefaults(e));
#ifdef LEGION_DISABLE_EVENT_PRUNING
      if (!result.exists())
      {
        Realm::UserEvent rename(Realm::UserEvent::create_user_event());
        rename.trigger();
        result = ApEvent(rename);
      }
#ifdef LEGION_SPY
      LegionSpy::log_event_dependence(ApEvent(e), result);
#endif
#endif
      return ApEvent(result);
    }

    //--------------------------------------------------------------------------
    /*static*/ inline RtEvent Runtime::protect_event(ApEvent to_protect)
    //--------------------------------------------------------------------------
    {
      if (to_protect.exists())
        return RtEvent(Realm::Event::ignorefaults(to_protect));
      else
        return RtEvent::NO_RT_EVENT;
    }

    //--------------------------------------------------------------------------
    /*static*/ inline RtEvent Runtime::protect_merge_events(
                                                const std::set<ApEvent> &events)
    //--------------------------------------------------------------------------
    {
      const std::set<Realm::Event> *realm_events = 
        reinterpret_cast<const std::set<Realm::Event>*>(&events);
      return RtEvent(Realm::Event::merge_events_ignorefaults(*realm_events));
    }

    //--------------------------------------------------------------------------
    /*static*/ inline void Runtime::phase_barrier_arrive(
                  const PhaseBarrier &bar, unsigned count, ApEvent precondition,
                  const void *reduce_value, size_t reduce_value_size)
    //--------------------------------------------------------------------------
    {
      Realm::Barrier copy = bar.phase_barrier;
      copy.arrive(count, precondition, reduce_value, reduce_value_size);
#ifdef LEGION_SPY
      if (precondition.exists())
        LegionSpy::log_event_dependence(precondition, bar.phase_barrier);
#endif
    }

    //--------------------------------------------------------------------------
    /*static*/ inline ApBarrier Runtime::get_previous_phase(
                                                        const PhaseBarrier &bar)
    //--------------------------------------------------------------------------
    {
      Realm::Barrier copy = bar.phase_barrier;
      return ApBarrier(copy.get_previous_phase());
    }

    //--------------------------------------------------------------------------
    /*static*/ inline void Runtime::alter_arrival_count(PhaseBarrier &bar,
                                                        int delta)
    //--------------------------------------------------------------------------
    {
      Realm::Barrier copy = bar.phase_barrier;
      bar.phase_barrier = ApBarrier(copy.alter_arrival_count(delta));
    }

    //--------------------------------------------------------------------------
    /*static*/ inline void Runtime::advance_barrier(PhaseBarrier &bar)
    //--------------------------------------------------------------------------
    {
      Realm::Barrier copy = bar.phase_barrier;
      bar.phase_barrier = ApBarrier(copy.advance_barrier());
    }

    //--------------------------------------------------------------------------
    /*static*/ inline ApBarrier Runtime::get_previous_phase(
                                                           const ApBarrier &bar)
    //--------------------------------------------------------------------------
    {
      Realm::Barrier copy = bar;
      return ApBarrier(copy.get_previous_phase());
    }

    //--------------------------------------------------------------------------
    /*static*/ inline void Runtime::phase_barrier_arrive(
                  const ApBarrier &bar, unsigned count, ApEvent precondition,
                  const void *reduce_value, size_t reduce_value_size)
    //--------------------------------------------------------------------------
    {
      Realm::Barrier copy = bar;
      copy.arrive(count, precondition, reduce_value, reduce_value_size);
#ifdef LEGION_SPY
      if (precondition.exists())
        LegionSpy::log_event_dependence(precondition, bar);
#endif
    }

    //--------------------------------------------------------------------------
    /*static*/ inline void Runtime::advance_barrier(ApBarrier &bar)
    //--------------------------------------------------------------------------
    {
      Realm::Barrier copy = bar;
      bar = ApBarrier(copy.advance_barrier());
    }

    //--------------------------------------------------------------------------
    /*static*/ inline bool Runtime::get_barrier_result(ApBarrier bar,
                                               void *result, size_t result_size)
    //--------------------------------------------------------------------------
    {
      Realm::Barrier copy = bar;
      return copy.get_result(result, result_size);
    }

    //--------------------------------------------------------------------------
    /*static*/ inline RtBarrier Runtime::get_previous_phase(const RtBarrier &b)
    //--------------------------------------------------------------------------
    {
      Realm::Barrier copy = b;
      return RtBarrier(copy.get_previous_phase());
    }

    //--------------------------------------------------------------------------
    /*static*/ inline void Runtime::phase_barrier_arrive(const RtBarrier &bar,
           unsigned count, RtEvent precondition, const void *value, size_t size)
    //--------------------------------------------------------------------------
    {
      Realm::Barrier copy = bar;
      copy.arrive(count, precondition, value, size); 
    }

    //--------------------------------------------------------------------------
    /*static*/ inline void Runtime::advance_barrier(RtBarrier &bar)
    //--------------------------------------------------------------------------
    {
      Realm::Barrier copy = bar;
      bar = RtBarrier(copy.advance_barrier());
    }

    //--------------------------------------------------------------------------
    /*static*/ inline bool Runtime::get_barrier_result(RtBarrier bar, 
                                               void *result, size_t result_size)
    //--------------------------------------------------------------------------
    {
      Realm::Barrier copy = bar;
      return copy.get_result(result, result_size);
    }

    //--------------------------------------------------------------------------
    /*static*/ inline void Runtime::alter_arrival_count(RtBarrier &b, int delta)
    //--------------------------------------------------------------------------
    {
      Realm::Barrier copy = b;
      b = RtBarrier(copy.alter_arrival_count(delta));
    }

    //--------------------------------------------------------------------------
    /*static*/ inline ApEvent Runtime::acquire_ap_reservation(Reservation r,
                                           bool exclusive, ApEvent precondition)
    //--------------------------------------------------------------------------
    {
      ApEvent result(r.acquire(exclusive ? 0 : 1, exclusive, precondition));
#ifdef LEGION_DISABLE_EVENT_PRUNING
      if (precondition.exists() && !result.exists())
      {
        Realm::UserEvent rename(Realm::UserEvent::create_user_event());
        rename.trigger();
        result = ApEvent(rename);
      }
#endif
#ifdef LEGION_SPY
      if (precondition.exists())
        LegionSpy::log_event_dependence(precondition, result);
#endif
      return result;
    }

    //--------------------------------------------------------------------------
    /*static*/ inline RtEvent Runtime::acquire_rt_reservation(Reservation r,
                                           bool exclusive, RtEvent precondition)
    //--------------------------------------------------------------------------
    {
      return RtEvent(r.acquire(exclusive ? 0 : 1, exclusive, precondition)); 
    }

    //--------------------------------------------------------------------------
    /*static*/ inline void Runtime::release_reservation(Reservation r,
                                                           LgEvent precondition)
    //--------------------------------------------------------------------------
    {
      r.release(precondition);
    }

  }; // namespace Internal 
}; // namespace Legion 

#endif // __RUNTIME_H__

// EOF
<|MERGE_RESOLUTION|>--- conflicted
+++ resolved
@@ -300,33 +300,22 @@
     public:
       static const AllocationType alloc_type = FUTURE_MAP_ALLOC;
     public:
-<<<<<<< HEAD
-      FutureMapImpl(TaskContext *ctx, Operation *op, const Domain &domain,
+      FutureMapImpl(TaskContext *ctx, Operation *op, 
+                    RtEvent ready, const Domain &domain,
                     Runtime *rt, DistributedID did, AddressSpaceID owner_space,
                     RtUserEvent deletion_trigger=RtUserEvent::NO_RT_USER_EVENT);
       FutureMapImpl(TaskContext *ctx, Runtime *rt, const Domain &domain,
                     DistributedID did, AddressSpaceID owner_space,
-                    ApEvent ready_event, bool register_now = true, // remote
+                    RtEvent ready_event, bool register_now = true, // remote
                     RtUserEvent deletion_trigger=RtUserEvent::NO_RT_USER_EVENT);
-=======
-      FutureMapImpl(TaskContext *ctx, Operation *op, RtEvent ready_event, 
-                    Runtime *rt, DistributedID did, AddressSpaceID owner_space);
-      FutureMapImpl(TaskContext *ctx, Runtime *rt, 
-                    DistributedID did, AddressSpaceID owner_space,
-                    RtEvent ready_event, bool register_now = true); // remote
->>>>>>> 200abd2d
       FutureMapImpl(const FutureMapImpl &rhs);
       virtual ~FutureMapImpl(void);
     public:
       FutureMapImpl& operator=(const FutureMapImpl &rhs);
     public:
-<<<<<<< HEAD
-      inline ApEvent get_ready_event(void) const { return ready_event; }
+      inline RtEvent get_ready_event(void) const { return ready_event; }
       inline const Domain& get_domain(void) const { return future_map_domain; }
       virtual bool is_replicate_future_map(void) const { return false; }
-=======
-      inline RtEvent get_ready_event(void) const { return ready_event; }
->>>>>>> 200abd2d
     public:
       virtual void notify_active(ReferenceMutator *mutator);
       virtual void notify_valid(ReferenceMutator *mutator);
@@ -341,19 +330,12 @@
       void get_void_result(const DomainPoint &point, 
                             bool silence_warnings = true,
                             const char *warning_string = NULL);
-<<<<<<< HEAD
       virtual void wait_all_results(bool silence_warnings = true,
                                     const char *warning_string = NULL);
-      bool reset_all_futures(void);
+      bool reset_all_futures(RtEvent new_ready_event);
       // Use this method to detect when we're wrapped by an argument
       // map which is mainly needed in control replication
       virtual void argument_map_wrap(void) { }
-=======
-      void wait_all_results(bool silence_warnings = true,
-                            const char *warning_string = NULL);
-      // This marks that all the futures are ready somewhere
-      bool reset_all_futures(RtEvent new_ready_event);
->>>>>>> 200abd2d
     public:
       virtual void get_all_futures(std::map<DomainPoint,Future> &futures);
       void set_all_futures(const std::map<DomainPoint,Future> &futures);
@@ -385,12 +367,8 @@
       const Domain future_map_domain;
     protected:
       mutable LocalLock future_map_lock;
-<<<<<<< HEAD
-      ApEvent ready_event;
+      RtEvent ready_event;
       RtUserEvent delete_event;
-=======
-      RtEvent ready_event;
->>>>>>> 200abd2d
       std::map<DomainPoint,Future> futures;
     };
 
@@ -427,7 +405,7 @@
         ReplFutureMapImpl *const impl;
       };
     public:
-      ReplFutureMapImpl(ReplicateContext *ctx, Operation *op, 
+      ReplFutureMapImpl(ReplicateContext *ctx, Operation *op, RtEvent ready, 
                         const Domain &domain, const Domain &shard_domain, 
                         Runtime *rt, DistributedID did, AddressSpaceID owner,
                         RtUserEvent deletion_trigger=
@@ -3185,12 +3163,8 @@
 #endif
                                         int op_depth = 0);
       FutureMapImpl* find_or_create_future_map(DistributedID did, 
-<<<<<<< HEAD
                           TaskContext *ctx, const Domain &domain, 
-                          ApEvent complete, ReferenceMutator *mutator);
-=======
-                TaskContext *ctx, RtEvent complete, ReferenceMutator *mutator);
->>>>>>> 200abd2d
+                          RtEvent complete, ReferenceMutator *mutator);
       IndexSpace find_or_create_index_slice_space(const Domain &launch_domain);
       IndexSpace find_or_create_index_slice_space(const Domain &launch_domain,
                                                   const void *realm_is,
