/* Copyright 2017 Stanford University, NVIDIA Corporation
 *
 * Licensed under the Apache License, Version 2.0 (the "License");
 * you may not use this file except in compliance with the License.
 * You may obtain a copy of the License at
 *
 *     http://www.apache.org/licenses/LICENSE-2.0
 *
 * Unless required by applicable law or agreed to in writing, software
 * distributed under the License is distributed on an "AS IS" BASIS,
 * WITHOUT WARRANTIES OR CONDITIONS OF ANY KIND, either express or implied.
 * See the License for the specific language governing permissions and
 * limitations under the License.
 */


#ifndef __RUNTIME_H__
#define __RUNTIME_H__

#include "legion.h"
#include "legion_spy.h"
#include "region_tree.h"
#include "mapper_manager.h"
#include "legion_utilities.h"
#include "legion_profiling.h"
#include "legion_allocation.h"
#include "garbage_collection.h"

namespace Legion {
  namespace Internal { 

    // Special helper for when we need a dummy context
#define DUMMY_CONTEXT       0

    /**
     * A class for deduplicating memory used with task arguments
     * and knowing when to collect the data associated with it
     */
    class AllocManager : public Collectable {
    public:
      static const AllocationType alloc_type = ALLOC_MANAGER_ALLOC;
    public:
      AllocManager(size_t arglen)
        : Collectable(), 
          allocation(legion_malloc(ALLOC_INTERNAL_ALLOC, arglen)), 
          allocation_size(arglen) { }
      AllocManager(const AllocManager &rhs)
        : Collectable(), allocation(NULL), allocation_size(0)
      { assert(false); /*should never be called*/ }
      ~AllocManager(void)
      { legion_free(ALLOC_INTERNAL_ALLOC, allocation, allocation_size); }
    public:
      AllocManager& operator=(const AllocManager &rhs)
      { assert(false); /*should never be called*/ return *this; }
    public:
      inline void* get_allocation(void) const { return allocation; }
      inline size_t get_allocation_size(void) const
      { return allocation_size; }
    private:
      void *const allocation;
      size_t allocation_size;
    };

    /**
     * \class ArgumentMapImpl
     * An argument map implementation that provides
     * the backing store for an argument map handle.
     * Argument maps maintain pairs of domain points
     * and task arguments.  To make re-use of argument
     * maps efficient with small deltas, argument map
     * implementations provide a nice versionining system
     * with all argument map implementations sharing
     * a single backing store to de-duplicate domain
     * points and values.
     */
    class ArgumentMapImpl : public Collectable {
    public:
      static const AllocationType alloc_type = ARGUMENT_MAP_ALLOC;
    public:
      ArgumentMapImpl(void);
      ArgumentMapImpl(const FutureMap &rhs);
      ArgumentMapImpl(const ArgumentMapImpl &impl);
      ~ArgumentMapImpl(void);
    public:
      ArgumentMapImpl& operator=(const ArgumentMapImpl &rhs);
    public:
      bool has_point(const DomainPoint &point);
      void set_point(const DomainPoint &point, const TaskArgument &arg,
                     bool replace);
      bool remove_point(const DomainPoint &point);
      TaskArgument get_point(const DomainPoint &point);
    public:
      FutureMapImpl* freeze(TaskContext *ctx);
      void unfreeze(void);
    public:
      Runtime *const runtime;
    private:
      FutureMapImpl *future_map;
      std::map<DomainPoint,Future> arguments;
      bool equivalent; // argument and future_map the same
    };

    /**
     * \class FutureImpl
     * The base implementation of a future object.  The runtime
     * manages future implementation objects and knows how to
     * copy them from one node to another.  Future implementations
     * are always made first on the owner node and then moved
     * remotely.  We use the distributed collectable scheme
     * to manage garbage collection of distributed futures
     */
    class FutureImpl : public DistributedCollectable {
    public:
      static const AllocationType alloc_type = FUTURE_ALLOC;
    public:
      struct ContributeCollectiveArgs : 
        public LgTaskArgs<ContributeCollectiveArgs> {
      public:
        static const LgTaskID TASK_ID = LG_CONTRIBUTE_COLLECTIVE_ID;
      public:
        FutureImpl *impl;
        DynamicCollective dc;
        unsigned count;
      };
    public:
      FutureImpl(Runtime *rt, bool register_future, DistributedID did, 
                 AddressSpaceID owner_space, Operation *op = NULL);
      FutureImpl(const FutureImpl &rhs);
      virtual ~FutureImpl(void);
    public:
      FutureImpl& operator=(const FutureImpl &rhs);
    public:
      virtual VirtualChannelKind get_virtual_channel(void) const 
        { return DEFAULT_VIRTUAL_CHANNEL; }
    public:
      void get_void_result(bool silence_warnings = true);
      void* get_untyped_result(bool silence_warnings = true);
      bool is_empty(bool block, bool silence_warnings = true);
      size_t get_untyped_size(void);
      ApEvent get_ready_event(void) const { return ready_event; }
    public:
      // This will simply save the value of the future
      void set_result(const void *args, size_t arglen, bool own);
      // This will save the value of the future locally
      void unpack_future(Deserializer &derez);
      // Cause the future value to complete
      void complete_future(void);
      // Reset the future in case we need to restart the
      // computation for resiliency reasons
      bool reset_future(void);
      // A special function for predicates to peek
      // at the boolean value of a future if it is set
      bool get_boolean_value(bool &valid);
    public:
      virtual void notify_active(ReferenceMutator *mutator);
      virtual void notify_valid(ReferenceMutator *mutator);
      virtual void notify_invalid(ReferenceMutator *mutator);
      virtual void notify_inactive(ReferenceMutator *mutator);
    public:
      void register_dependence(Operation *consumer_op);
    protected:
      void mark_sampled(void);
      void broadcast_result(void);
      void register_waiter(AddressSpaceID sid);
    public:
      void record_future_registered(ReferenceMutator *creator);
      static void handle_future_result(Deserializer &derez, Runtime *rt);
      static void handle_future_subscription(Deserializer &derez, Runtime *rt);
    public:
      void contribute_to_collective(const DynamicCollective &dc,unsigned count);
      static void handle_contribute_to_collective(const void *args);
    public:
      // These three fields are only valid on the owner node
      Operation *const producer_op;
      const GenerationID op_gen;
#ifdef LEGION_SPY
      const UniqueID producer_uid;
#endif
    private:
      FRIEND_ALL_RUNTIME_CLASSES
      ApUserEvent ready_event;
      void *result; 
      size_t result_size;
      volatile bool empty;
      volatile bool sampled;
      // On the owner node, keep track of the registered waiters
      std::set<AddressSpaceID> registered_waiters;
    };

    /**
     * \class FutureMapImpl
     * The base implementation of a future map object. Note
     * that this is now a distributed collectable object too
     * that can be used to find the name of a future for a
     * given point anywhere in the machine.
     */
    class FutureMapImpl : public DistributedCollectable {
    public:
      static const AllocationType alloc_type = FUTURE_MAP_ALLOC;
    public:
      FutureMapImpl(TaskContext *ctx, Operation *op, 
                    Runtime *rt, DistributedID did, AddressSpaceID owner_space);
      FutureMapImpl(TaskContext *ctx, Runtime *rt, 
                    DistributedID did, AddressSpaceID owner_space,
                    bool register_now = true); // empty map
      FutureMapImpl(const FutureMapImpl &rhs);
      ~FutureMapImpl(void);
    public:
      FutureMapImpl& operator=(const FutureMapImpl &rhs);
    public:
      virtual void notify_active(ReferenceMutator *mutator);
      virtual void notify_valid(ReferenceMutator *mutator);
      virtual void notify_invalid(ReferenceMutator *mutator);
      virtual void notify_inactive(ReferenceMutator *mutator);
    public:
      Future get_future(const DomainPoint &point, bool allow_empty = false);
      void set_future(const DomainPoint &point, FutureImpl *impl);
      void get_void_result(const DomainPoint &point, 
                            bool silence_warnings = true);
      void wait_all_results(bool silence_warnings = true);
      void complete_all_futures(void);
      bool reset_all_futures(void);
    public:
      void get_all_futures(std::map<DomainPoint,Future> &futures) const;
      void set_all_futures(const std::map<DomainPoint,Future> &futures);
#ifdef DEBUG_LEGION
    public:
      void add_valid_domain(const Domain &d);
      void add_valid_point(const DomainPoint &dp);
#endif
    public:
      void record_future_map_registered(ReferenceMutator *creator);
      static void handle_future_map_future_request(Deserializer &derez,
                              Runtime *runtime, AddressSpaceID source);
      static void handle_future_map_future_response(Deserializer &derez,
                                                    Runtime *runtime);
    public:
      TaskContext *const context;
      // Either an index space task or a must epoch op
      Operation *const op;
      const GenerationID op_gen;
    private:
      ApEvent ready_event;
      std::map<DomainPoint,Future> futures;
      bool valid;
#ifdef DEBUG_LEGION
    private:
      std::vector<Domain> valid_domains;
      std::set<DomainPoint> valid_points;
#endif
    };

    /**
     * \class PhysicalRegionImpl
     * The base implementation of a physical region object.
     * Physical region objects are not allowed to move from the
     * node in which they are created.  Like other objects
     * available to both the user and runtime they are reference
     * counted to know when they can be deleted.
     *
     * Note that we don't need to protect physical region impls
     * with any kind of synchronization mechanism since they
     * will only be manipulated by a single task which is 
     * guaranteed to only be running on one processor.
     */
    class PhysicalRegionImpl : public Collectable {
    public:
      static const AllocationType alloc_type = PHYSICAL_REGION_ALLOC;
    public:
      PhysicalRegionImpl(const RegionRequirement &req, ApEvent ready_event,
                         bool mapped, TaskContext *ctx, MapperID mid,
                         MappingTagID tag, bool leaf, bool virt, Runtime *rt);
      PhysicalRegionImpl(const PhysicalRegionImpl &rhs);
      ~PhysicalRegionImpl(void);
    public:
      PhysicalRegionImpl& operator=(const PhysicalRegionImpl &rhs);
    public:
      inline bool created_accessor(void) const { return made_accessor; }
    public:
      void wait_until_valid(bool silence_warnings, 
                            bool warn = false, const char *src = NULL);
      bool is_valid(void) const;
      bool is_mapped(void) const;
      LogicalRegion get_logical_region(void) const;
      LegionRuntime::Accessor::RegionAccessor<
        LegionRuntime::Accessor::AccessorType::Generic>
          get_accessor(bool silence_warnings = true);
      LegionRuntime::Accessor::RegionAccessor<
        LegionRuntime::Accessor::AccessorType::Generic> 
          get_field_accessor(FieldID field, bool silence_warnings = true);
    public:
      void unmap_region(void);
      void remap_region(ApEvent new_ready_event);
      const RegionRequirement& get_requirement(void) const;
      void set_reference(const InstanceRef &references);
      void reset_references(const InstanceSet &instances,ApUserEvent term_event,
                            ApEvent wait_for = ApEvent::NO_AP_EVENT);
      ApEvent get_ready_event(void) const;
      bool has_references(void) const;
      void get_references(InstanceSet &instances) const;
      void get_memories(std::set<Memory>& memories) const;
      void get_fields(std::vector<FieldID>& fields) const;
#if defined(PRIVILEGE_CHECKS) || defined(BOUNDS_CHECKS)
    public:
      const char* get_task_name(void) const;
#endif
#ifdef BOUNDS_CHECKS
    public:
      bool contains_ptr(ptr_t ptr) const;
      bool contains_point(const DomainPoint &dp) const;
#endif
    public:
      PhysicalInstance get_instance(unsigned field_id,
          ptrdiff_t &field_offset, bool silence_warnings);
      void get_bounds(void *realm_is, TypeTag type_tag);
      Realm::AccessorPrivilege get_accessor_privileges(void);
    public:
      Runtime *const runtime;
      TaskContext *const context;
      const MapperID map_id;
      const MappingTagID tag;
      const bool leaf_region;
      const bool virtual_mapped;
    private:
      // Event for when the instance ref is ready
      ApEvent ready_event;
      // Instance ref
      InstanceSet references;
      RegionRequirement req;
      bool mapped; // whether it is currently mapped
      bool valid; // whether it is currently valid
      // whether to trigger the termination event
      // upon unmap
      bool trigger_on_unmap;
      bool made_accessor;
      ApUserEvent termination_event;
      ApEvent wait_for_unmap;
#ifdef BOUNDS_CHECKS
    private:
      Domain bounds;
#endif
    };

    /**
     * \class GrantImpl
     * This is the base implementation of a grant object.
     * The grant implementation remembers the locks that
     * must be acquired and gives out an precondition event
     * for acquiring the locks whenever a user attempts
     * to register as using the grant.  Registering requires
     * providing a completion event for the operation which
     * the grant object then knows to use when releasing the
     * locks.  Grants continues accepting registrations
     * until the runtime marks that it is no longer active.
     */
    class GrantImpl : public Collectable {
    public:
      static const AllocationType alloc_type = GRANT_ALLOC;
    public:
      struct ReservationRequest {
      public:
        ReservationRequest(void)
          : reservation(Reservation::NO_RESERVATION),
            mode(0), exclusive(true) { }
        ReservationRequest(Reservation r, unsigned m, bool e)
          : reservation(r), mode(m), exclusive(e) { }
      public:
        Reservation reservation;
        unsigned mode;
        bool exclusive;
      };
    public:
      GrantImpl(void);
      GrantImpl(const std::vector<ReservationRequest> &requests);
      GrantImpl(const GrantImpl &rhs);
      ~GrantImpl(void);
    public:
      GrantImpl& operator=(const GrantImpl &rhs);
    public:
      void register_operation(ApEvent completion_event);
      ApEvent acquire_grant(void);
      void release_grant(void);
    public:
      void pack_grant(Serializer &rez);
      void unpack_grant(Deserializer &derez);
    private:
      std::vector<ReservationRequest> requests;
      bool acquired;
      ApEvent grant_event;
      std::set<ApEvent> completion_events;
      Reservation grant_lock;
    };

    class MPILegionHandshakeImpl : public Collectable {
    public:
      static const AllocationType alloc_type = MPI_HANDSHAKE_ALLOC;
    public:
      MPILegionHandshakeImpl(bool init_in_MPI, int mpi_participants, 
                             int legion_participants);
      MPILegionHandshakeImpl(const MPILegionHandshakeImpl &rhs);
      ~MPILegionHandshakeImpl(void);
    public:
      MPILegionHandshakeImpl& operator=(const MPILegionHandshakeImpl &rhs);
    public:
      void initialize(void);
    public:
      void mpi_handoff_to_legion(void);
      void mpi_wait_on_legion(void);
    public:
      void legion_handoff_to_mpi(void);
      void legion_wait_on_mpi(void);
    public:
      PhaseBarrier get_legion_wait_phase_barrier(void);
      PhaseBarrier get_legion_arrive_phase_barrier(void);
      void advance_legion_handshake(void);
    private:
      const bool init_in_MPI;
      const int mpi_participants;
      const int legion_participants;
    private:
      PhaseBarrier mpi_wait_barrier;
      PhaseBarrier mpi_arrive_barrier;
      PhaseBarrier legion_wait_barrier; // copy of mpi_arrive_barrier
      PhaseBarrier legion_arrive_barrier; // copy of mpi_wait_barrier
    };

    class MPIRankTable {
    public:
      MPIRankTable(Runtime *runtime);
      MPIRankTable(const MPIRankTable &rhs);
      ~MPIRankTable(void);
    public:
      MPIRankTable& operator=(const MPIRankTable &rhs);
    public:
      void perform_rank_exchange(void);
      void handle_mpi_rank_exchange(Deserializer &derez);
    protected:
      void send_explicit_stage(int stage);
      bool send_ready_stages(void);
      void unpack_exchange(int stage, Deserializer &derez);
    public:
      Runtime *const runtime;
      const bool participating;
    public:
      std::map<int,AddressSpace> forward_mapping;
      std::map<AddressSpace,int> reverse_mapping;
    protected:
      Reservation reservation;
      RtUserEvent done_event;
      std::vector<int> stage_notifications;
      std::vector<bool> sent_stages;
    };

    /**
     * \class ProcessorManager
     * This class manages all the state for a single processor
     * within a given instance of the Internal runtime.  It keeps
     * queues for each of the different stages that operations
     * undergo and also tracks when the scheduling task needs
     * to be run for a processor.
     */
    class ProcessorManager {
    public:
      struct TriggerOpArgs : public LgTaskArgs<TriggerOpArgs> {
      public:
        static const LgTaskID TASK_ID = LG_TRIGGER_OP_ID;
      public:
        Operation *op;
        ProcessorManager *manager;
      };
      struct SchedulerArgs : public LgTaskArgs<SchedulerArgs> {
      public:
        static const LgTaskID TASK_ID = LG_SCHEDULER_ID;
      public:
        Processor proc;
      };
      struct TriggerTaskArgs : public LgTaskArgs<TriggerTaskArgs> {
      public:
        static const LgTaskID TASK_ID = LG_TRIGGER_TASK_ID;
      public:
        TaskOp *op;
        ProcessorManager *manager;
      };
      struct MapperMessage {
      public:
        MapperMessage(void)
          : target(Processor::NO_PROC), message(NULL), length(0), radix(0) { }
        MapperMessage(Processor t, void *mes, size_t l)
          : target(t), message(mes), length(l), radix(-1) { }
        MapperMessage(void *mes, size_t l, int r)
          : target(Processor::NO_PROC), message(mes), length(l), radix(r) { }
      public:
        Processor target;
        void *message;
        size_t length;
        int radix;
      };
    public:
      ProcessorManager(Processor proc, Processor::Kind proc_kind,
                       Runtime *rt,
                       unsigned width, unsigned default_mappers,  
                       unsigned max_steals, bool no_steal, bool replay);
      ProcessorManager(const ProcessorManager &rhs);
      ~ProcessorManager(void);
    public:
      ProcessorManager& operator=(const ProcessorManager &rhs);
    public:
      void prepare_for_shutdown(void);
    public:
      void add_mapper(MapperID mid, MapperManager *m, 
                      bool check, bool own, bool skip_replay = false);
      void replace_default_mapper(MapperManager *m, bool own);
      MapperManager* find_mapper(MapperID mid, bool need_lock = true) const;
    public:
      void perform_scheduling(void);
      void launch_task_scheduler(void);
    public:
      void activate_context(InnerContext *context);
      void deactivate_context(InnerContext *context);
      void update_max_context_count(unsigned max_contexts);
    public:
      void process_steal_request(Processor thief, 
                                 const std::vector<MapperID> &thieves);
      void process_advertisement(Processor advertiser, MapperID mid);
    public:
      void add_to_ready_queue(TaskOp *op);
      void add_to_local_ready_queue(Operation *op);
    public:
      inline void find_visible_memories(std::set<Memory> &visible) const
        { visible = visible_memories; }
    protected:
      void perform_mapping_operations(void);
      void issue_advertisements(MapperID mid);
    protected:
      void increment_active_contexts(void);
      void decrement_active_contexts(void);
    public:
      // Immutable state
      Runtime *const runtime;
      const Processor local_proc;
      const Processor::Kind proc_kind;
      // Effective super-scalar width of the runtime
      const unsigned superscalar_width;
      // Maximum number of outstanding steals permitted by any mapper
      const unsigned max_outstanding_steals;
      // Is stealing disabled 
      const bool stealing_disabled;
      // are we doing replay execution
      const bool replay_execution;
    protected:
      // Local queue state
      Reservation local_queue_lock;
      unsigned next_local_index;
      std::vector<RtEvent> local_scheduler_preconditions;
    protected:
      // Scheduling state
      Reservation queue_lock;
      bool task_scheduler_enabled;
      unsigned total_active_contexts;
      struct ContextState {
      public:
        ContextState(void)
          : active(false), owned_tasks(0) { }
      public:
        bool active;
        unsigned owned_tasks;
      };
      std::vector<ContextState> context_states;
    protected:
      // For each mapper, a list of tasks that are ready to map
      std::map<MapperID,std::list<TaskOp*> > ready_queues;
      // Mapper objects
      std::map<MapperID,std::pair<MapperManager*,bool/*own*/> > mappers;
      // For each mapper, the set of processors to which it
      // has outstanding steal requests
      std::map<MapperID,std::set<Processor> > outstanding_steal_requests;
      // Failed thiefs to notify when tasks become available
      std::multimap<MapperID,Processor> failed_thiefs;
      // Reservations for accessing mappers
      Reservation mapper_lock;
      // Reservations for stealing and thieving
      Reservation stealing_lock;
      Reservation thieving_lock;
      // The set of visible memories from this processor
      std::set<Memory> visible_memories;
    };

    /**
     * \class MemoryManager
     * The goal of the memory manager is to keep track of all of
     * the physical instances that the runtime knows about in various
     * memories throughout the system.  This will then allow for
     * feedback when mapping to know when memories are nearing
     * their capacity.
     */
    class MemoryManager {
    public:
      enum RequestKind {
        CREATE_INSTANCE_CONSTRAINTS,
        CREATE_INSTANCE_LAYOUT,
        FIND_OR_CREATE_CONSTRAINTS,
        FIND_OR_CREATE_LAYOUT,
        FIND_ONLY_CONSTRAINTS,
        FIND_ONLY_LAYOUT,
      };
      enum InstanceState {
        COLLECTABLE_STATE = 0,
        ACTIVE_STATE = 1,
        ACTIVE_COLLECTED_STATE = 2,
        VALID_STATE = 3,
      };
    public:
      struct InstanceInfo {
      public:
        InstanceInfo(void)
          : current_state(COLLECTABLE_STATE), 
            deferred_collect(RtUserEvent::NO_RT_USER_EVENT),
            instance_size(0), min_priority(0) { }
      public:
        InstanceState current_state;
        RtUserEvent deferred_collect;
        size_t instance_size;
        GCPriority min_priority;
        std::map<std::pair<MapperID,Processor>,GCPriority> mapper_priorities;
      };
      template<bool SMALLER>
      struct CollectableInfo {
      public:
        CollectableInfo(void)
          : manager(NULL), instance_size(0), priority(0) { }
        CollectableInfo(PhysicalManager *m, size_t size, GCPriority p);
        CollectableInfo(const CollectableInfo &rhs);
        ~CollectableInfo(void);
      public:
        CollectableInfo& operator=(const CollectableInfo &rhs);
      public:
        bool operator<(const CollectableInfo &rhs) const;
        bool operator==(const CollectableInfo &rhs) const;
      public:
        PhysicalManager *manager;
        size_t instance_size;
        GCPriority priority;
      };
    public:
      MemoryManager(Memory mem, Runtime *rt);
      MemoryManager(const MemoryManager &rhs);
      ~MemoryManager(void);
    public:
      MemoryManager& operator=(const MemoryManager &rhs);
    public:
      void prepare_for_shutdown(void);
    public:
      void register_remote_instance(PhysicalManager *manager);
      void unregister_remote_instance(PhysicalManager *manager);
    public:
      void activate_instance(PhysicalManager *manager);
      void deactivate_instance(PhysicalManager *manager);
      void validate_instance(PhysicalManager *manager);
      void invalidate_instance(PhysicalManager *manager);
    public:
      bool create_physical_instance(const LayoutConstraintSet &contraints,
                                    const std::vector<LogicalRegion> &regions,
                                    MappingInstance &result, MapperID mapper_id,
                                    Processor processor, bool acquire, 
                                    GCPriority priority, UniqueID creator_id,
                                    bool remote = false);
      bool create_physical_instance(LayoutConstraints *constraints,
                                    const std::vector<LogicalRegion> &regions,
                                    MappingInstance &result, MapperID mapper_id,
                                    Processor processor, bool acquire, 
                                    GCPriority priority, UniqueID creator_id,
                                    bool remote = false);
      bool find_or_create_physical_instance(
                                    const LayoutConstraintSet &constraints,
                                    const std::vector<LogicalRegion> &regions,
                                    MappingInstance &result, bool &created, 
                                    MapperID mapper_id, Processor processor,
                                    bool acquire, GCPriority priority, 
                                    bool tight_region_bounds,
                                    UniqueID creator_id, bool remote = false);
      bool find_or_create_physical_instance(
                                    LayoutConstraints *constraints,
                                    const std::vector<LogicalRegion> &regions,
                                    MappingInstance &result, bool &created, 
                                    MapperID mapper_id, Processor processor,
                                    bool acquire, GCPriority priority, 
                                    bool tight_region_bounds,
                                    UniqueID creator_id, bool remote = false);
      bool find_physical_instance(  const LayoutConstraintSet &constraints,
                                    const std::vector<LogicalRegion> &regions,
                                    MappingInstance &result, bool acquire,
                                    bool tight_bounds, bool remote = false);
      bool find_physical_instance(  LayoutConstraints *constraints,
                                    const std::vector<LogicalRegion> &regions,
                                    MappingInstance &result, bool acquire,
                                    bool tight_bounds, bool remote = false);
      void release_tree_instances(RegionTreeID tree_id);
      void set_garbage_collection_priority(PhysicalManager *manager,
                                    MapperID mapper_id, Processor proc,
                                    GCPriority priority);
      RtEvent acquire_instances(const std::set<PhysicalManager*> &managers,
                                    std::vector<bool> &results);
      void record_created_instance( PhysicalManager *manager, bool acquire,
                                    MapperID mapper_id, Processor proc,
                                    GCPriority priority, bool remote);
    public:
      void process_instance_request(Deserializer &derez, AddressSpaceID source);
      void process_instance_response(Deserializer &derez,AddressSpaceID source);
      void process_gc_priority_update(Deserializer &derez, AddressSpaceID src);
      void process_never_gc_response(Deserializer &derez);
      void process_acquire_request(Deserializer &derez, AddressSpaceID source);
      void process_acquire_response(Deserializer &derez);
    protected:
      bool find_satisfying_instance(const LayoutConstraintSet &constraints,
                                    const std::vector<LogicalRegion> &regions,
                                    MappingInstance &result, bool acquire, 
                                    bool tight_region_bounds, bool remote);
      bool find_satisfying_instance(LayoutConstraints *constraints,
                                    const std::vector<LogicalRegion> &regions,
                                    MappingInstance &result, bool acquire, 
                                    bool tight_region_bounds, bool remote);
      bool find_satisfying_instance(const LayoutConstraintSet &constraints,
                                    const std::vector<LogicalRegion> &regions,
                                    MappingInstance &result, 
                                    std::set<PhysicalManager*> &candidates,
                                    bool acquire,bool tight_bounds,bool remote);
      bool find_satisfying_instance(LayoutConstraints *constraints,
                                    const std::vector<LogicalRegion> &regions,
                                    MappingInstance &result, 
                                    std::set<PhysicalManager*> &candidates,
                                    bool acquire,bool tight_bounds,bool remote);
      bool find_valid_instance(     const LayoutConstraintSet &constraints,
                                    const std::vector<LogicalRegion> &regions,
                                    MappingInstance &result, bool acquire, 
                                    bool tight_region_bounds, bool remote);
      bool find_valid_instance(     LayoutConstraints *constraints,
                                    const std::vector<LogicalRegion> &regions,
                                    MappingInstance &result, bool acquire, 
                                    bool tight_region_bounds, bool remote);
      void release_candidate_references(const std::set<PhysicalManager*> 
                                                        &candidates) const;
      void release_candidate_references(const std::deque<PhysicalManager*>
                                                        &candidates) const;
    protected:
      PhysicalManager* allocate_physical_instance(
                                    const LayoutConstraintSet &constraints,
                                    const std::vector<LogicalRegion> &regions,
                                    UniqueID creator_id);
      PhysicalManager* find_and_record(PhysicalManager *manager, 
                                    const LayoutConstraintSet &constraints,
                                    const std::vector<LogicalRegion> &regions,
                                    const std::set<PhysicalManager*> &cands,
                                    bool acquire, MapperID mapper_id, 
                                    Processor proc, GCPriority priority,
                                    bool tight_region_bounds, bool remote);
      PhysicalManager* find_and_record(PhysicalManager *manager, 
                                    LayoutConstraints *constraints,
                                    const std::vector<LogicalRegion> &regions,
                                    const std::set<PhysicalManager*> &cands,
                                    bool acquire, MapperID mapper_id, 
                                    Processor proc, GCPriority priority,
                                    bool tight_region_bounds, bool remote);
      void record_deleted_instance(PhysicalManager *manager); 
      void find_instances_by_state(size_t needed_size, InstanceState state, 
                     std::set<CollectableInfo<true> > &smaller_instances,
                     std::set<CollectableInfo<false> > &larger_instances) const;
      template<bool SMALLER>
      PhysicalManager* delete_and_allocate(InstanceBuilder &builder, 
                            size_t needed_size, size_t &total_bytes_deleted,
                      const std::set<CollectableInfo<SMALLER> > &instances);
    public:
      // The memory that we are managing
      const Memory memory;
      // The owner address space
      const AddressSpaceID owner_space;
      // Is this the owner memory or not
      const bool is_owner;
      // The capacity in bytes of this memory
      const size_t capacity;
      // The remaining capacity in this memory
      size_t remaining_capacity;
      // The runtime we are associate with
      Runtime *const runtime;
    protected:
      // Reservation for controlling access to the data
      // structures in this memory manager
      Reservation manager_lock;
      // We maintain several sets of instances here
      // This is a generic list that tracks all the allocated instances
      // It is only valid on the owner node
      LegionMap<PhysicalManager*,InstanceInfo,
                MEMORY_INSTANCES_ALLOC>::tracked current_instances;
    };

    /**
     * \class VirtualChannel
     * This class provides the basic support for sending and receiving
     * messages for a single virtual channel.
     */
    class VirtualChannel {
    public:
      // Implement a three-state state-machine for sending
      // messages.  Either fully self-contained messages
      // or chains of partial messages followed by a final
      // message.
      enum MessageHeader {
        FULL_MESSAGE,
        PARTIAL_MESSAGE,
        FINAL_MESSAGE,
      };
    public:
      VirtualChannel(VirtualChannelKind kind,AddressSpaceID local_address_space,
                     size_t max_message_size, LegionProfiler *profiler);
      VirtualChannel(const VirtualChannel &rhs);
      ~VirtualChannel(void);
    public:
      VirtualChannel& operator=(const VirtualChannel &rhs);
    public:
      void package_message(Serializer &rez, MessageKind k, bool flush,
                           Runtime *runtime, Processor target, 
                           bool response, bool shutdown);
      void process_message(const void *args, size_t arglen, 
                        Runtime *runtime, AddressSpaceID remote_address_space);
      void confirm_shutdown(ShutdownManager *shutdown_manager, bool phase_one);
    private:
      void send_message(bool complete, Runtime *runtime, 
                        Processor target, bool response, bool shutdown);
      void handle_messages(unsigned num_messages, Runtime *runtime, 
                           AddressSpaceID remote_address_space,
                           const char *args, size_t arglen);
      void buffer_messages(unsigned num_messages,
                           const void *args, size_t arglen);
    private:
      Reservation send_lock;
      char *const sending_buffer;
      unsigned sending_index;
      const size_t sending_buffer_size;
      RtEvent last_message_event;
      MessageHeader header;
      unsigned packaged_messages;
      bool partial;
      // State for receiving messages
      // No lock for receiving messages since we know
      // that they are ordered
      char *receiving_buffer;
      unsigned receiving_index;
      size_t receiving_buffer_size;
      unsigned received_messages;
      bool observed_recent;
    private:
      LegionProfiler *const profiler;
    }; 

    /**
     * \class MessageManager
     * This class manages sending and receiving of message between
     * instances of the Internal runtime residing on different nodes.
     * The manager also abstracts some of the details of sending these
     * messages.  Messages can be accumulated together in bulk messages
     * for performance reason.  The runtime can also place an upper
     * bound on the size of the data communicated between runtimes in
     * an active message, which the message manager then uses to
     * break down larger messages into smaller active messages.
     *
     * On the receiving side, the message manager unpacks the messages
     * that have been sent and then call the appropriate runtime
     * methods for handling the messages.  In cases where larger
     * messages were broken down into smaller messages, then message
     * manager waits until it has received all the active messages
     * before handling the message.
     */
    class MessageManager { 
    public:
      MessageManager(AddressSpaceID remote, 
                     Runtime *rt, size_t max,
                     const std::set<Processor> &procs);
      MessageManager(const MessageManager &rhs);
      ~MessageManager(void);
    public:
      MessageManager& operator=(const MessageManager &rhs);
    public:
      void send_message(Serializer &rez, MessageKind kind, 
                        VirtualChannelKind channel, bool flush, 
                        bool response = false, bool shutdown = false);
      void receive_message(const void *args, size_t arglen);
      void confirm_shutdown(ShutdownManager *shutdown_manager,
                            bool phase_one);
    public:
      const AddressSpaceID remote_address_space;
    private:
      Runtime *const runtime;
      // State for sending messages
      Processor target;
      VirtualChannel *const channels; 
    };

    /**
     * \class ShutdownManager
     * A class for helping to manage the shutdown of the 
     * runtime after the application has finished
     */
    class ShutdownManager {
    public:
      enum ShutdownPhase {
        CHECK_TERMINATION = 1,
        CONFIRM_TERMINATION = 2,
        CHECK_SHUTDOWN = 3,
        CONFIRM_SHUTDOWN = 4,
      };
    public:
      struct RetryShutdownArgs : public LgTaskArgs<RetryShutdownArgs> {
      public:
        static const LgTaskID TASK_ID = LG_RETRY_SHUTDOWN_TASK_ID;
      public:
        ShutdownPhase phase;
      };
    public:
      ShutdownManager(ShutdownPhase phase, Runtime *rt, AddressSpaceID source,
                      unsigned radix, ShutdownManager *owner = NULL);
      ShutdownManager(const ShutdownManager &rhs);
      ~ShutdownManager(void);
    public:
      ShutdownManager& operator=(const ShutdownManager &rhs);
    public:
      bool attempt_shutdown(void);
      bool handle_response(bool success, const std::set<RtEvent> &to_add);
    protected:
      void finalize(void);
    public:
      static void handle_shutdown_notification(Deserializer &derez, 
                          Runtime *runtime, AddressSpaceID source);
      static void handle_shutdown_response(Deserializer &derez);
    public:
      void record_outstanding_tasks(void);
      void record_outstanding_profiling_requests(void);
      void record_recent_message(void);
      void record_pending_message(RtEvent pending_event);
    public:
      const ShutdownPhase phase;
      Runtime *const runtime;
      const AddressSpaceID source; 
      const unsigned radix;
      ShutdownManager *const owner;
    protected:
      Reservation shutdown_lock;
      unsigned needed_responses;
      std::set<RtEvent> wait_for;
      bool result;
    };

    /**
     * \class GarbageCollectionEpoch
     * A class for managing the a set of garbage collections
     */
    class GarbageCollectionEpoch {
    public:
      struct GarbageCollectionArgs : public LgTaskArgs<GarbageCollectionArgs> {
      public:
        static const LgTaskID TASK_ID = LG_DEFERRED_COLLECT_ID;
      public:
        GarbageCollectionEpoch *epoch;
        LogicalView *view;
      };
    public:
      GarbageCollectionEpoch(Runtime *runtime);
      GarbageCollectionEpoch(const GarbageCollectionEpoch &rhs);
      ~GarbageCollectionEpoch(void);
    public:
      GarbageCollectionEpoch& operator=(const GarbageCollectionEpoch &rhs);
    public:
      void add_collection(LogicalView *view, ApEvent term_event,
                          ReferenceMutator *mutator);
      RtEvent launch(void);
      bool handle_collection(const GarbageCollectionArgs *args);
    private:
      Runtime *const runtime;
      int remaining;
      std::map<LogicalView*,std::set<ApEvent> > collections;
    };

    /**
     * \struct RegionTreeContext
     * A struct for storing the necessary data for managering a context
     * in the region tree.
     */
    class RegionTreeContext {
    public:
      RegionTreeContext(void)
        : ctx(-1) { }
      RegionTreeContext(ContextID c)
        : ctx(c) { }
    public:
      inline bool exists(void) const { return (ctx >= 0); }
      inline ContextID get_id(void) const 
      {
#ifdef DEBUG_LEGION
        assert(exists());
#endif
        return ContextID(ctx);
      }
      inline bool operator==(const RegionTreeContext &rhs) const
      {
        return (ctx == rhs.ctx);
      }
      inline bool operator!=(const RegionTreeContext &rhs) const
      {
        return (ctx != rhs.ctx);
      }
    private:
      int ctx;
    };

    /**
     * \class LegionContinuation
     * A generic interface class for issuing a continuation
     */
    class LegionContinuation {
    public:
      struct ContinuationArgs : public LgTaskArgs<ContinuationArgs> {
      public:
        static const LgTaskID TASK_ID = LG_CONTINUATION_TASK_ID;
      public:
        LegionContinuation *continuation;
      };
    public:
      RtEvent defer(Runtime *runtime, 
                    RtEvent precondition = RtEvent::NO_RT_EVENT);
    public:
      virtual void execute(void) = 0;
    public:
      static void handle_continuation(const void *args);
    }; 

    /**
     * \class PendingVariantRegistration
     * A small helper class for deferring the restration of task
     * variants until the runtime is started.
     */
    class PendingVariantRegistration {
    public:
      PendingVariantRegistration(VariantID vid, bool has_return,
                                 const TaskVariantRegistrar &registrar,
                                 const void *user_data, size_t user_data_size,
                                 CodeDescriptor *realm_desc, 
                                 const char *task_name);
      PendingVariantRegistration(const PendingVariantRegistration &rhs);
      ~PendingVariantRegistration(void);
    public:
      PendingVariantRegistration& operator=(
                                      const PendingVariantRegistration &rhs);
    public:
      void perform_registration(Runtime *runtime);
    private:
      VariantID vid;
      bool has_return;
      TaskVariantRegistrar registrar;
      void *user_data;
      size_t user_data_size;
      CodeDescriptor *realm_desc; 
      char *logical_task_name; // optional semantic info to attach to the task
    };

    /**
     * \class TaskImpl
     * This class is used for storing all the meta-data associated 
     * with a logical task
     */
    class TaskImpl {
    public:
      static const AllocationType alloc_type = TASK_IMPL_ALLOC;
    public:
      struct SemanticRequestArgs : public LgTaskArgs<SemanticRequestArgs> {
      public:
        static const LgTaskID TASK_ID = LG_TASK_IMPL_SEMANTIC_INFO_REQ_TASK_ID;
      public:
        TaskImpl *proxy_this;
        SemanticTag tag;
        AddressSpaceID source;
      };
    public:
      TaskImpl(TaskID tid, Runtime *rt, const char *name = NULL);
      TaskImpl(const TaskImpl &rhs);
      ~TaskImpl(void);
    public:
      TaskImpl& operator=(const TaskImpl &rhs);
    public:
      inline bool returns_value(void) const { return has_return_type; }
    public:
      void add_variant(VariantImpl *impl);
      VariantImpl* find_variant_impl(VariantID variant_id, bool can_fail);
      void find_valid_variants(std::vector<VariantID> &valid_variants, 
                               Processor::Kind kind) const;
    public:
      const char* get_name(bool needs_lock = true) const;
      void attach_semantic_information(SemanticTag tag, AddressSpaceID source,
         const void *buffer, size_t size, bool is_mutable, bool send_to_owner);
      bool retrieve_semantic_information(SemanticTag tag,
                                         const void *&buffer, size_t &size,
                                         bool can_fail, bool wait_until);
      void send_semantic_info(AddressSpaceID target, SemanticTag tag,
                              const void *value, size_t size, bool is_mutable);
      void send_semantic_request(AddressSpaceID target, SemanticTag tag, 
                             bool can_fail, bool wait_until, RtUserEvent ready);
      void process_semantic_request(SemanticTag tag, AddressSpaceID target, 
                             bool can_fail, bool wait_until, RtUserEvent ready);
    public:
      inline AddressSpaceID get_owner_space(void) const
        { return get_owner_space(task_id, runtime); }
      static AddressSpaceID get_owner_space(TaskID task_id, Runtime *runtime);
    public:
      static void handle_semantic_request(Runtime *runtime, 
                          Deserializer &derez, AddressSpaceID source);
      static void handle_semantic_info(Runtime *runtime,
                          Deserializer &derez, AddressSpaceID source);
      static void handle_variant_request(Runtime *runtime,
                          Deserializer &derez, AddressSpaceID source);
    public:
      const TaskID task_id;
      Runtime *const runtime;
    private:
      Reservation task_lock;
      std::map<VariantID,VariantImpl*> variants;
      std::map<VariantID,RtEvent> outstanding_requests;
      std::map<SemanticTag,SemanticInfo> semantic_infos;
      // Track whether all these variants have a return type or not
      bool has_return_type;
      // Track whether all these variants are idempotent or not
      bool all_idempotent;
    };

    /**
     * \class VariantImpl
     * This class is used for storing all the meta-data associated
     * with a particular variant implementation of a task
     */
    class VariantImpl { 
    public:
      static const AllocationType alloc_type = VARIANT_IMPL_ALLOC;
    public:
      VariantImpl(Runtime *runtime, VariantID vid, TaskImpl *owner, 
                  const TaskVariantRegistrar &registrar, bool ret_val, 
                  CodeDescriptor *realm_desc,
                  const void *user_data = NULL, size_t user_data_size = 0);
      VariantImpl(const VariantImpl &rhs);
      ~VariantImpl(void);
    public:
      VariantImpl& operator=(const VariantImpl &rhs);
    public:
      inline bool is_leaf(void) const { return leaf_variant; }
      inline bool is_inner(void) const { return inner_variant; }
      inline bool is_idempotent(void) const { return idempotent_variant; }
      inline bool returns_value(void) const { return has_return_value; }
      inline const char* get_name(void) const { return variant_name; }
      inline const ExecutionConstraintSet&
        get_execution_constraints(void) const { return execution_constraints; }
      inline const TaskLayoutConstraintSet& 
        get_layout_constraints(void) const { return layout_constraints; } 
    public:
      bool is_no_access_region(unsigned idx) const;
    public:
      ApEvent dispatch_task(Processor target, SingleTask *task, 
          TaskContext *ctx, ApEvent precondition, PredEvent pred,
          int priority, Realm::ProfilingRequestSet &requests);
      void dispatch_inline(Processor current, InlineContext *ctx);
    public:
      Processor::Kind get_processor_kind(bool warn) const;
    public:
      void send_variant_response(AddressSpaceID source, RtUserEvent done_event);
      void broadcast_variant(RtUserEvent done, AddressSpaceID origin,
                             AddressSpaceID local);
    public:
      static void handle_variant_broadcast(Runtime *runtime, 
                                           Deserializer &derez);
      static AddressSpaceID get_owner_space(VariantID vid, Runtime *runtime);
      static void handle_variant_response(Runtime *runtime, 
                                          Deserializer &derez);
    public:
      const VariantID vid;
      TaskImpl *const owner;
      Runtime *const runtime;
      const bool global; // globally valid variant
      const bool has_return_value; // has a return value
    public:
      CodeDescriptor *const realm_descriptor;
    private:
      ExecutionConstraintSet execution_constraints;
      TaskLayoutConstraintSet   layout_constraints;
    private:
      void *user_data;
      size_t user_data_size;
      ApEvent ready_event;
    private: // properties
      bool leaf_variant;
      bool inner_variant;
      bool idempotent_variant;
    private:
      char *variant_name; 
    };

    /**
     * \class LayoutConstraints
     * A class for tracking a long-lived set of constraints
     * These can be moved around the system and referred to in 
     * variout places so we make it a distributed collectable
     */
    class LayoutConstraints : 
      public LayoutConstraintSet, public Collectable {
    public:
      static const AllocationType alloc_type = LAYOUT_CONSTRAINTS_ALLOC; 
    protected:
      struct RemoveFunctor {
      public:
        RemoveFunctor(Serializer &r, Runtime *rt)
          : rez(r), runtime(rt) { }
      public:
        void apply(AddressSpaceID target);
      private:
        Serializer &rez;
        Runtime *runtime;
      };
    public:
      LayoutConstraints(LayoutConstraintID layout_id, FieldSpace handle, 
                        Runtime *runtime, 
                        AddressSpace owner_space, AddressSpaceID local_space);
      LayoutConstraints(LayoutConstraintID layout_id, Runtime *runtime, 
                        const LayoutConstraintRegistrar &registrar);
      LayoutConstraints(LayoutConstraintID layout_id,
                        Runtime *runtime, const LayoutConstraintSet &cons,
                        FieldSpace handle);
      LayoutConstraints(const LayoutConstraints &rhs);
      virtual ~LayoutConstraints(void);
    public:
      LayoutConstraints& operator=(const LayoutConstraints &rhs);
    public:
      inline FieldSpace get_field_space(void) const { return handle; }
      inline const char* get_name(void) const { return constraints_name; }
      inline bool is_owner(void) const { return (owner_space == local_space); }
    public:
      void send_constraint_response(AddressSpaceID source,
                                    RtUserEvent done_event);
      void update_constraints(Deserializer &derez);
      void release_remote_instances(void);
    public:
      bool entails(LayoutConstraints *other_constraints);
      bool entails(const LayoutConstraintSet &other) const;
      bool conflicts(LayoutConstraints *other_constraints);
      bool conflicts(const LayoutConstraintSet &other) const;
      bool entails_without_pointer(LayoutConstraints *other);
      bool entails_without_pointer(const LayoutConstraintSet &other) const;
    public:
      static AddressSpaceID get_owner_space(LayoutConstraintID layout_id,
                                            Runtime *runtime);
    public:
      static void process_request(Runtime *runtime, Deserializer &derez,
                                  AddressSpaceID source);
      static LayoutConstraintID process_response(Runtime *runtime, 
                          Deserializer &derez, AddressSpaceID source);
    public:
      const LayoutConstraintID layout_id;
      const FieldSpace handle;
      const AddressSpace owner_space;
      const AddressSpace local_space;
      Runtime *const runtime;
    protected:
      char *constraints_name;
      Reservation layout_lock;
    protected:
      std::map<LayoutConstraintID,bool> conflict_cache;
      std::map<LayoutConstraintID,bool> entailment_cache;
      std::map<LayoutConstraintID,bool> no_pointer_entailment_cache;
    protected:
      NodeSet remote_instances;
    };

    /**
     * Identity Projection Functor
     * A class that implements the identity projection function
     */
    class IdentityProjectionFunctor : public ProjectionFunctor {
    public:
      IdentityProjectionFunctor(Legion::Runtime *rt);
      virtual ~IdentityProjectionFunctor(void);
    public:
      virtual LogicalRegion project(const Mappable *mappable, unsigned index,
                                    LogicalRegion upper_bound,
                                    const DomainPoint &point);
      virtual LogicalRegion project(const Mappable *mappable, unsigned index,
                                    LogicalPartition upper_bound,
                                    const DomainPoint &point);
      virtual unsigned get_depth(void) const;
    };

    /**
     * \class ProjectionPoint
     * An abstract class for passing to projection functions
     * for recording the results of a projection
     */
    class ProjectionPoint {
    public:
      virtual const DomainPoint& get_domain_point(void) const = 0;
      virtual void set_projection_result(unsigned idx,LogicalRegion result) = 0;
    };

    /**
     * \class ProjectionFunction
     * A class for wrapping projection functors
     */
    class ProjectionFunction {
    public:
      ProjectionFunction(ProjectionID pid, ProjectionFunctor *functor);
      ProjectionFunction(const ProjectionFunction &rhs);
      ~ProjectionFunction(void);
    public:
      ProjectionFunction& operator=(const ProjectionFunction &rhs);
    public:
      // The old path explicitly for tasks
      LogicalRegion project_point(Task *task, unsigned idx, Runtime *runtime,
                                  const DomainPoint &point);
      void project_points(Task *task, unsigned idx, Runtime *runtime,
                          std::vector<MinimalPoint> &minimal_points);
      // Generalized and annonymized
      void project_points(Operation *op, unsigned idx, 
                          const RegionRequirement &req, Runtime *runtime,
                          const std::vector<ProjectionPoint*> &points);
    protected:
      // Old checking code explicitly for tasks
      void check_projection_region_result(const RegionRequirement &req,
                                          const Task *task, unsigned idx,
                                          LogicalRegion result, Runtime *rt);
      void check_projection_partition_result(const RegionRequirement &req,
                                             const Task *task, unsigned idx,
                                             LogicalRegion result, Runtime *rt);
      // Annonymized checking code
      void check_projection_region_result(const RegionRequirement &req,
                                          Operation *op, unsigned idx,
                                          LogicalRegion result, Runtime *rt);
      void check_projection_partition_result(const RegionRequirement &req,
                                          Operation *op, unsigned idx,
                                          LogicalRegion result, Runtime *rt);
    public:
      const int depth; 
      const bool is_exclusive;
      const ProjectionID projection_id;
      ProjectionFunctor *const functor;
    private:
      Reservation projection_reservation;
    }; 

    /**
     * \class Runtime 
     * This is the actual implementation of the Legion runtime functionality
     * that implements the underlying interface for the Runtime 
     * objects.  Most of the calls in the Runtime class translate
     * directly to calls to this interface.  Unfortunately this adds
     * an extra function call overhead to every runtime call because C++
     * is terrible and doesn't have mix-in classes.
     */
    class Runtime {
    public:
      struct DeferredRecycleArgs : public LgTaskArgs<DeferredRecycleArgs> {
      public:
        static const LgTaskID TASK_ID = LG_DEFERRED_RECYCLE_ID;
      public:
        DistributedID did;
      };
      struct DeferredFutureSetArgs : public LgTaskArgs<DeferredFutureSetArgs> {
      public:
        static const LgTaskID TASK_ID = LG_DEFERRED_FUTURE_SET_ID;
      public:
        FutureImpl *target;
        FutureImpl *result;
        TaskOp *task_op;
      };
      struct DeferredFutureMapSetArgs : 
        public LgTaskArgs<DeferredFutureMapSetArgs> {
      public:
        static const LgTaskID TASK_ID = LG_DEFERRED_FUTURE_MAP_SET_ID;
      public:
        FutureMapImpl *future_map;
        FutureImpl *result;
        Domain domain;
        TaskOp *task_op;
      };
      struct DeferredEnqueueArgs : public LgTaskArgs<DeferredEnqueueArgs> {
      public:
        static const LgTaskID TASK_ID = LG_DEFERRED_ENQUEUE_TASK_ID;
      public:
        ProcessorManager *manager;
        TaskOp *task;
      };
      struct TopFinishArgs : public LgTaskArgs<TopFinishArgs> {
      public:
        static const LgTaskID TASK_ID = LG_TOP_FINISH_TASK_ID;
      public:
        TopLevelContext *ctx;
      };
      struct MapperTaskArgs : public LgTaskArgs<MapperTaskArgs> {
      public:
        static const LgTaskID TASK_ID = LG_MAPPER_TASK_ID;
      public:
        FutureImpl *future;
        MapperID map_id;
        Processor proc;
        ApEvent event;
        TopLevelContext *ctx;
      }; 
      struct SelectTunableArgs : public LgTaskArgs<SelectTunableArgs> {
      public:
        static const LgTaskID TASK_ID = LG_SELECT_TUNABLE_TASK_ID;
      public:
        MapperID mapper_id;
        MappingTagID tag;
        TunableID tunable_id;
        unsigned tunable_index; // only valid for LegionSpy
        TaskContext *ctx;
        FutureImpl *result;
      }; 
    public:
      struct ProcessorGroupInfo {
      public:
        ProcessorGroupInfo(void)
          : processor_group(Processor::NO_PROC) { }
        ProcessorGroupInfo(Processor p, const ProcessorMask &m)
          : processor_group(p), processor_mask(m) { }
      public:
        Processor           processor_group;
        ProcessorMask       processor_mask;
      };
    public:
      Runtime(Machine m, AddressSpaceID space_id,
              const std::set<Processor> &local_procs,
              const std::set<Processor> &local_util_procs,
              const std::set<AddressSpaceID> &address_spaces,
              const std::map<Processor,AddressSpaceID> &proc_spaces);
      Runtime(const Runtime &rhs);
      ~Runtime(void);
    public:
      Runtime& operator=(const Runtime &rhs);
    public:
      void register_static_variants(void);
      void register_static_constraints(void);
      void register_static_projections(void);
      void initialize_legion_prof(void);
      void initialize_mappers(void);
      void launch_top_level_task(Processor target);
      ApEvent launch_mapper_task(Mapper *mapper, Processor proc, 
                                 Processor::TaskFuncID tid,
                                 const TaskArgument &arg, MapperID map_id);
      void process_mapper_task_result(const MapperTaskArgs *args);
    public:
      IndexSpace create_index_space(Context ctx, const void *realm_is,
                                    TypeTag type_tag);
      IndexSpace union_index_spaces(Context ctx, 
                                    const std::vector<IndexSpace> &spaces);
      IndexSpace intersect_index_spaces(Context ctx,
                                    const std::vector<IndexSpace> &spaces);
      IndexSpace subtract_index_spaces(Context ctx,
                                    IndexSpace left, IndexSpace right);
      void destroy_index_space(Context ctx, IndexSpace handle);
      // Called from deletion op
      void finalize_index_space_destroy(IndexSpace handle);
    public:
      void destroy_index_partition(Context ctx, IndexPartition handle);
      // Called from deletion op
      void finalize_index_partition_destroy(IndexPartition handle);
    public:
      IndexPartition create_equal_partition(Context ctx, IndexSpace parent,
                                            IndexSpace color_space, 
                                            size_t granuarlity, Color color);
      IndexPartition create_partition_by_union(Context ctx, IndexSpace parent,
                                               IndexPartition handle1,
                                               IndexPartition handle2,
                                               IndexSpace color_space,
                                               PartitionKind kind, Color color);
      IndexPartition create_partition_by_intersection(Context ctx, 
                                               IndexSpace parent,
                                               IndexPartition handle1,
                                               IndexPartition handle2,
                                               IndexSpace color_space,
                                               PartitionKind kind, Color color);
      IndexPartition create_partition_by_difference(Context ctx, 
                                               IndexSpace parent,
                                               IndexPartition handle1,
                                               IndexPartition handle2,
                                               IndexSpace color_space,
                                               PartitionKind kind, Color color);
      Color create_cross_product_partitions(Context ctx, 
                                            IndexPartition handle1,
                                            IndexPartition handle2,
                                std::map<IndexSpace,IndexPartition> &handles,
                                            PartitionKind kind, Color color);
      void create_association(Context ctx,
                              LogicalRegion domain,
                              LogicalRegion domain_parent,
                              FieldID domain_fid,
                              IndexSpace range,
                              MapperID id, MappingTagID tag);
      IndexPartition create_restricted_partition(Context ctx,
                                                 IndexSpace parent,
                                                 IndexSpace color_space,
                                                 const void *transform,
                                                 size_t transform_size,
                                                 const void *extent,
                                                 size_t extent_size,
                                                 PartitionKind part_kind,
                                                 Color color);
      IndexPartition create_partition_by_field(Context ctx, 
                                               LogicalRegion handle,
                                               LogicalRegion parent,
                                               FieldID fid,
                                               IndexSpace color_space,
                                               Color color,
                                               MapperID id, MappingTagID tag);
      IndexPartition create_partition_by_image(Context ctx,
                                               IndexSpace handle,
                                               LogicalPartition projection,
                                               LogicalRegion parent,
                                               FieldID fid, 
                                               IndexSpace color_space,
                                               PartitionKind part_kind,
                                               Color color,
                                               MapperID id, MappingTagID tag);
      IndexPartition create_partition_by_image_range(Context ctx,
                                               IndexSpace handle,
                                               LogicalPartition projection,
                                               LogicalRegion parent,
                                               FieldID fid, 
                                               IndexSpace color_space,
                                               PartitionKind part_kind,
                                               Color color,
                                               MapperID id, MappingTagID tag);
      IndexPartition create_partition_by_preimage(Context ctx,
                                               IndexPartition projection,
                                               LogicalRegion handle,
                                               LogicalRegion parent,
                                               FieldID fid,
                                               IndexSpace color_space,
                                               PartitionKind part_kind,
                                               Color color,
                                               MapperID id, MappingTagID tag);
      IndexPartition create_partition_by_preimage_range(Context ctx,
                                               IndexPartition projection,
                                               LogicalRegion handle,
                                               LogicalRegion parent,
                                               FieldID fid,
                                               IndexSpace color_space,
                                               PartitionKind part_kind,
                                               Color color,
                                               MapperID id, MappingTagID tag);
      IndexPartition create_pending_partition(Context ctx, IndexSpace parent,
                                              IndexSpace color_space,
                                              PartitionKind part_kind,
                                              Color color);
      IndexSpace create_index_space_union(Context ctx, IndexPartition parent,
                                          const void *realm_color, 
                                          TypeTag type_tag,
                                        const std::vector<IndexSpace> &handles);
      IndexSpace create_index_space_union(Context ctx, IndexPartition parent,
                                          const void *realm_color,
                                          TypeTag type_tag,
                                          IndexPartition handle);
      IndexSpace create_index_space_intersection(Context ctx, 
                                                 IndexPartition parent,
                                                 const void *realm_color,
                                                 TypeTag type_tag,
                                       const std::vector<IndexSpace> &handles);
      IndexSpace create_index_space_intersection(Context ctx,
                                                 IndexPartition parent,
                                                 const void *realm_color,
                                                 TypeTag type_tag,
                                                 IndexPartition handle); 
      IndexSpace create_index_space_difference(Context ctx, 
                                               IndexPartition parent,
                                               const void *realm_color,
                                               TypeTag type_tag,
                                               IndexSpace initial,
                                       const std::vector<IndexSpace> &handles);
    public:
      IndexPartition get_index_partition(Context ctx, IndexSpace parent, 
                                         Color color);
      IndexPartition get_index_partition(IndexSpace parent, Color color);
      bool has_index_partition(Context ctx, IndexSpace parent, Color color);
      bool has_index_partition(IndexSpace parent, Color color); 
      IndexSpace get_index_subspace(Context ctx, IndexPartition p,
                                    const void *realm_color, TypeTag type_tag);
      IndexSpace get_index_subspace(IndexPartition p, 
                                    const void *realm_color, TypeTag type_tag);
      bool has_index_subspace(Context ctx, IndexPartition p,
                              const void *realm_color, TypeTag type_tag);
      bool has_index_subspace(IndexPartition p, 
                              const void *realm_color, TypeTag type_tag);
      void get_index_space_domain(Context ctx, IndexSpace handle,
                                  void *realm_is, TypeTag type_tag);
      void get_index_space_domain(IndexSpace handle, 
                                  void *realm_is, TypeTag type_tag);
      Domain get_index_partition_color_space(Context ctx, IndexPartition p);
      Domain get_index_partition_color_space(IndexPartition p);
      void get_index_partition_color_space(IndexPartition p, 
                                           void *realm_is, TypeTag type_tag);
      IndexSpace get_index_partition_color_space_name(Context ctx,
                                                      IndexPartition p);
      IndexSpace get_index_partition_color_space_name(IndexPartition p);
      void get_index_space_partition_colors(Context ctx, IndexSpace handle,
                                            std::set<Color> &colors);
      void get_index_space_partition_colors(IndexSpace handle,
                                            std::set<Color> &colors);
      bool is_index_partition_disjoint(Context ctx, IndexPartition p);
      bool is_index_partition_disjoint(IndexPartition p);
      bool is_index_partition_complete(Context ctx, IndexPartition p);
      bool is_index_partition_complete(IndexPartition p);
      void get_index_space_color_point(Context ctx, IndexSpace handle,
                                       void *realm_color, TypeTag type_tag);
      void get_index_space_color_point(IndexSpace handle,
                                       void *realm_color, TypeTag type_tag);
      DomainPoint get_index_space_color_point(Context ctx, IndexSpace handle);
      DomainPoint get_index_space_color_point(IndexSpace handle);
      Color get_index_partition_color(Context ctx, IndexPartition handle);
      Color get_index_partition_color(IndexPartition handle);
      IndexSpace get_parent_index_space(Context ctx, IndexPartition handle);
      IndexSpace get_parent_index_space(IndexPartition handle);
      bool has_parent_index_partition(Context ctx, IndexSpace handle);
      bool has_parent_index_partition(IndexSpace handle);
      IndexPartition get_parent_index_partition(Context ctx, IndexSpace handle);
      IndexPartition get_parent_index_partition(IndexSpace handle);
      unsigned get_index_space_depth(Context ctx, IndexSpace handle);
      unsigned get_index_space_depth(IndexSpace handle);
      unsigned get_index_partition_depth(Context ctx, IndexPartition handle);
      unsigned get_index_partition_depth(IndexPartition handle);
    public:
      ptr_t safe_cast(Context ctx, ptr_t pointer, LogicalRegion region);
      bool safe_cast(Context ctx, LogicalRegion region,
                     const void *realm_point, TypeTag type_tag);
    public:
      FieldSpace create_field_space(Context ctx);
      void destroy_field_space(Context ctx, FieldSpace handle);
      size_t get_field_size(Context ctx, FieldSpace handle, FieldID fid);
      size_t get_field_size(FieldSpace handle, FieldID fid);
      void get_field_space_fields(Context ctx, FieldSpace handle,
                                  std::vector<FieldID> &fields);
      void get_field_space_fields(FieldSpace handle, 
                                  std::vector<FieldID> &fields);
      // Called from deletion op
      void finalize_field_space_destroy(FieldSpace handle);
      void finalize_field_destroy(FieldSpace handle, FieldID fid);
      void finalize_field_destroy(FieldSpace handle, 
                                  const std::set<FieldID> &to_free);
    public:
      LogicalRegion create_logical_region(Context ctx, IndexSpace index,
                                          FieldSpace fields);
      void destroy_logical_region(Context ctx, LogicalRegion handle);
      void destroy_logical_partition(Context ctx, LogicalPartition handle);
      // Called from deletion ops
      void finalize_logical_region_destroy(LogicalRegion handle);
      void finalize_logical_partition_destroy(LogicalPartition handle);
    public:
      LogicalPartition get_logical_partition(Context ctx, LogicalRegion parent, 
                                             IndexPartition handle);
      LogicalPartition get_logical_partition(LogicalRegion parent,
                                             IndexPartition handle);
      LogicalPartition get_logical_partition_by_color(Context ctx, 
                                                      LogicalRegion parent, 
                                                      Color c);
      LogicalPartition get_logical_partition_by_color(LogicalRegion parent,
                                                      Color c);
      bool has_logical_partition_by_color(Context ctx, LogicalRegion parent,
                                          Color c);
      bool has_logical_partition_by_color(LogicalRegion parent, Color c);
      LogicalPartition get_logical_partition_by_tree(Context ctx, 
                                                     IndexPartition handle, 
                                                     FieldSpace fspace, 
                                                     RegionTreeID tid); 
      LogicalPartition get_logical_partition_by_tree(IndexPartition handle,
                                                     FieldSpace fspace,
                                                     RegionTreeID tid);
      LogicalRegion get_logical_subregion(Context ctx, LogicalPartition parent, 
                                          IndexSpace handle);
      LogicalRegion get_logical_subregion(LogicalPartition parent,
                                          IndexSpace handle);
      LogicalRegion get_logical_subregion_by_color(Context ctx,
                                                   LogicalPartition parent,
                                                   const void *realm_color,
                                                   TypeTag type_tag);
      LogicalRegion get_logical_subregion_by_color(LogicalPartition parent,
                                                   const void *realm_color,
                                                   TypeTag type_tag);
      bool has_logical_subregion_by_color(Context ctx, LogicalPartition parent,
                                          const void *realm_color, 
                                          TypeTag type_tag);
      bool has_logical_subregion_by_color(LogicalPartition parent,
                                          const void *realm_color,
                                          TypeTag type_tag);
      LogicalRegion get_logical_subregion_by_tree(Context ctx, 
                                                  IndexSpace handle, 
                                                  FieldSpace fspace, 
                                                  RegionTreeID tid);
      LogicalRegion get_logical_subregion_by_tree(IndexSpace handle,
                                                  FieldSpace fspace,
                                                  RegionTreeID tid);
      void get_logical_region_color(Context ctx, LogicalRegion handle,
                                    void *realm_color, TypeTag type_tag);
      void get_logical_region_color(LogicalRegion handle, 
                                    void *realm_color, TypeTag type_tag);
      DomainPoint get_logical_region_color_point(Context ctx, 
                                                 LogicalRegion handle);
      DomainPoint get_logical_region_color_point(LogicalRegion handle);
      Color get_logical_partition_color(Context ctx, LogicalPartition handle);
      Color get_logical_partition_color(LogicalPartition handle);
      LogicalRegion get_parent_logical_region(Context ctx, 
                                              LogicalPartition handle);
      LogicalRegion get_parent_logical_region(LogicalPartition handle);
      bool has_parent_logical_partition(Context ctx, LogicalRegion handle);
      bool has_parent_logical_partition(LogicalRegion handle);
      LogicalPartition get_parent_logical_partition(Context ctx, 
                                                    LogicalRegion handle);
      LogicalPartition get_parent_logical_partition(LogicalRegion handle);
    public:
      IndexAllocator create_index_allocator(Context ctx, IndexSpace handle);
      FieldAllocator create_field_allocator(Context ctx, FieldSpace handle);
      ArgumentMap create_argument_map(void);
    public:
      Future execute_task(Context ctx, const TaskLauncher &launcher);
      FutureMap execute_index_space(Context ctx, 
                                    const IndexTaskLauncher &launcher);
      Future execute_index_space(Context ctx, 
                    const IndexTaskLauncher &launcher, ReductionOpID redop);
    public:
      PhysicalRegion map_region(Context ctx, 
                                const InlineLauncher &launcher);
      PhysicalRegion map_region(Context ctx, unsigned idx, 
                                MapperID id = 0, MappingTagID tag = 0);
      void remap_region(Context ctx, PhysicalRegion region);
      void unmap_region(Context ctx, PhysicalRegion region);
      void unmap_all_regions(Context ctx);
    public:
      void fill_fields(Context ctx, const FillLauncher &launcher);
      void fill_fields(Context ctx, const IndexFillLauncher &launcher);
      PhysicalRegion attach_external_resource(Context ctx,
                                              const AttachLauncher &launcher);
      void detach_external_resource(Context ctx, PhysicalRegion region);
      void issue_copy_operation(Context ctx, const CopyLauncher &launcher);
      void issue_copy_operation(Context ctx, const IndexCopyLauncher &launcher);
    public:
      Predicate create_predicate(Context ctx, const Future &f);
      Predicate predicate_not(Context ctx, const Predicate &p);
      Predicate create_predicate(Context ctx,const PredicateLauncher &launcher);
      Future get_predicate_future(Context ctx, const Predicate &p);
    public:
      Lock create_lock(Context ctx);
      void destroy_lock(Context ctx, Lock l);
      Grant acquire_grant(Context ctx, 
                          const std::vector<LockRequest> &requests);
      void release_grant(Context ctx, Grant grant);
    public:
      PhaseBarrier create_phase_barrier(Context ctx, unsigned arrivals);
      void destroy_phase_barrier(Context ctx, PhaseBarrier pb);
      PhaseBarrier advance_phase_barrier(Context ctx, PhaseBarrier pb);
    public:
      DynamicCollective create_dynamic_collective(Context ctx,
                                                  unsigned arrivals,
                                                  ReductionOpID redop,
                                                  const void *init_value,
                                                  size_t init_size);
      void destroy_dynamic_collective(Context ctx, DynamicCollective dc);
      void arrive_dynamic_collective(Context ctx, DynamicCollective dc,
                                     const void *buffer, size_t size,
                                     unsigned count);
      void defer_dynamic_collective_arrival(Context ctx, 
                                            DynamicCollective dc,
                                            const Future &f, unsigned count);
      Future get_dynamic_collective_result(Context ctx, DynamicCollective dc);
      DynamicCollective advance_dynamic_collective(Context ctx,
                                                   DynamicCollective dc);
    public:
      void issue_acquire(Context ctx, const AcquireLauncher &launcher);
      void issue_release(Context ctx, const ReleaseLauncher &launcher);
      void issue_mapping_fence(Context ctx);
      void issue_execution_fence(Context ctx);
      void begin_trace(Context ctx, TraceID tid);
      void end_trace(Context ctx, TraceID tid);
      void begin_static_trace(Context ctx, 
                              const std::set<RegionTreeID> *managed);
      void end_static_trace(Context ctx);
      void complete_frame(Context ctx);
      FutureMap execute_must_epoch(Context ctx, 
                                   const MustEpochLauncher &launcher);
      Future issue_timing_measurement(Context ctx,
                                      const TimingLauncher &launcher);
    public:
      Future select_tunable_value(Context ctx, TunableID tid,
                                  MapperID mid, MappingTagID tag);
      int get_tunable_value(Context ctx, TunableID tid, 
                            MapperID mid, MappingTagID tag);
      void perform_tunable_selection(const SelectTunableArgs *args);
    public:
      Mapper* get_mapper(Context ctx, MapperID id, Processor target);
      Processor get_executing_processor(Context ctx);
      void raise_region_exception(Context ctx, PhysicalRegion region, 
                                  bool nuclear);
    public:
      const std::map<int,AddressSpace>& find_forward_MPI_mapping(void);
      const std::map<AddressSpace,int>& find_reverse_MPI_mapping(void);
    public:
      Mapping::MapperRuntime* get_mapper_runtime(void);
      MapperID generate_dynamic_mapper_id(void);
      static MapperID& get_current_static_mapper_id(void);
      static MapperID generate_static_mapper_id(void);
      void add_mapper(MapperID map_id, Mapper *mapper, Processor proc);
      void replace_default_mapper(Mapper *mapper, Processor proc);
      MapperManager* find_mapper(Processor target, MapperID map_id);
      static MapperManager* wrap_mapper(Runtime *runtime, Mapper *mapper,
                                        MapperID map_id, Processor proc);
    public:
      void register_projection_functor(ProjectionID pid,
                                       ProjectionFunctor *func,
                                       bool need_zero_check = true);
      static void preregister_projection_functor(ProjectionID pid,
                                       ProjectionFunctor *func);
      ProjectionFunction* find_projection_function(ProjectionID pid);
    public:
      void attach_semantic_information(TaskID task_id, SemanticTag,
                                   const void *buffer, size_t size, 
                                   bool is_mutable, bool send_to_owner = true);
      void attach_semantic_information(IndexSpace handle, SemanticTag tag,
                       const void *buffer, size_t size, bool is_mutable);
      void attach_semantic_information(IndexPartition handle, SemanticTag tag,
                       const void *buffer, size_t size, bool is_mutable);
      void attach_semantic_information(FieldSpace handle, SemanticTag tag,
                       const void *buffer, size_t size, bool is_mutable);
      void attach_semantic_information(FieldSpace handle, FieldID fid,
                                       SemanticTag tag, const void *buffer, 
                                       size_t size, bool is_mutable);
      void attach_semantic_information(LogicalRegion handle, SemanticTag tag,
                       const void *buffer, size_t size, bool is_mutable);
      void attach_semantic_information(LogicalPartition handle, SemanticTag tag,
                       const void *buffer, size_t size, bool is_mutable);
    public:
      bool retrieve_semantic_information(TaskID task_id, SemanticTag tag,
                                         const void *&result, size_t &size,
                                         bool can_fail, bool wait_until);
      bool retrieve_semantic_information(IndexSpace handle, SemanticTag tag,
                                         const void *&result, size_t &size,
                                         bool can_fail, bool wait_until);
      bool retrieve_semantic_information(IndexPartition handle, SemanticTag tag,
                                         const void *&result, size_t &size,
                                         bool can_fail, bool wait_until);
      bool retrieve_semantic_information(FieldSpace handle, SemanticTag tag,
                                         const void *&result, size_t &size,
                                         bool can_fail, bool wait_until);
      bool retrieve_semantic_information(FieldSpace handle, FieldID fid,
                                         SemanticTag tag,
                                         const void *&result, size_t &size,
                                         bool can_fail, bool wait_until);
      bool retrieve_semantic_information(LogicalRegion handle, SemanticTag tag,
                                         const void *&result, size_t &size,
                                         bool can_fail, bool wait_until);
      bool retrieve_semantic_information(LogicalPartition part, SemanticTag tag,
                                         const void *&result, size_t &size,
                                         bool can_fail, bool wait_until);
    public:
      FieldID allocate_field(Context ctx, FieldSpace space, 
                             size_t field_size, FieldID fid, 
                             bool local, CustomSerdezID serdez);
      void free_field(Context ctx, FieldSpace space, FieldID fid);
      void allocate_fields(Context ctx, FieldSpace space, 
                           const std::vector<size_t> &sizes,
                           std::vector<FieldID> &resulting_fields, 
                           bool local, CustomSerdezID serdez);
      void free_fields(Context ctx, FieldSpace space, 
                       const std::set<FieldID> &to_free);
    public:
      TaskID generate_dynamic_task_id(void);
      VariantID register_variant(const TaskVariantRegistrar &registrar,
                                 const void *user_data, size_t user_data_size,
                                 CodeDescriptor *realm,
                                 bool ret, VariantID vid = AUTO_GENERATE_ID,
                                 bool check_task_id = true);
      TaskImpl* find_or_create_task_impl(TaskID task_id);
      TaskImpl* find_task_impl(TaskID task_id);
      VariantImpl* find_variant_impl(TaskID task_id, VariantID variant_id,
                                     bool can_fail = false);
    public:
      // Memory manager functions
      MemoryManager* find_memory_manager(Memory mem);
      AddressSpaceID find_address_space(Memory handle) const;
    public:
      // Messaging functions
      MessageManager* find_messenger(AddressSpaceID sid);
      MessageManager* find_messenger(Processor target);
      AddressSpaceID find_address_space(Processor target) const;
    public:
      void process_mapper_message(Processor target, MapperID map_id,
                                  Processor source, const void *message, 
                                  size_t message_size, unsigned message_kind);
      void process_mapper_broadcast(MapperID map_id, Processor source,
                                    const void *message, size_t message_size, 
                                    unsigned message_kind, int radix,int index);
    public:
      void send_task(TaskOp *task);
      void send_tasks(Processor target, const std::set<TaskOp*> &tasks);
      void send_steal_request(const std::multimap<Processor,MapperID> &targets,
                              Processor thief);
      void send_advertisements(const std::set<Processor> &targets,
                              MapperID map_id, Processor source);
      void send_index_space_node(AddressSpaceID target, Serializer &rez);
      void send_index_space_request(AddressSpaceID target, Serializer &rez);
      void send_index_space_return(AddressSpaceID target, Serializer &rez);
      void send_index_space_set(AddressSpaceID target, Serializer &rez);
      void send_index_space_child_request(AddressSpaceID target, 
                                          Serializer &rez);
      void send_index_space_child_response(AddressSpaceID target,
                                           Serializer &rez);
      void send_index_space_colors_request(AddressSpaceID target,
                                           Serializer &rez);
      void send_index_space_colors_response(AddressSpaceID target,
                                            Serializer &rez);
      void send_index_partition_notification(AddressSpaceID target, 
                                             Serializer &rez);
      void send_index_partition_node(AddressSpaceID target, Serializer &rez);
      void send_index_partition_request(AddressSpaceID target, Serializer &rez);
      void send_index_partition_return(AddressSpaceID target, Serializer &rez);
      void send_index_partition_child_request(AddressSpaceID target,
                                              Serializer &rez);
      void send_index_partition_child_response(AddressSpaceID target,
                                               Serializer &rez);
      void send_field_space_node(AddressSpaceID target, Serializer &rez);
      void send_field_space_request(AddressSpaceID target, Serializer &rez);
      void send_field_space_return(AddressSpaceID target, Serializer &rez);
      void send_field_alloc_request(AddressSpaceID target, Serializer &rez);
      void send_field_alloc_notification(AddressSpaceID target,Serializer &rez);
      void send_field_space_top_alloc(AddressSpaceID target, Serializer &rez);
      void send_field_free(AddressSpaceID target, Serializer &rez);
      void send_local_field_alloc_request(AddressSpaceID target, 
                                          Serializer &rez);
      void send_local_field_alloc_response(AddressSpaceID target,
                                           Serializer &rez);
      void send_local_field_free(AddressSpaceID target, Serializer &rez);
      void send_local_field_update(AddressSpaceID target, Serializer &rez);
      void send_top_level_region_request(AddressSpaceID target,Serializer &rez);
      void send_top_level_region_return(AddressSpaceID target, Serializer &rez); 
      void send_logical_region_node(AddressSpaceID target, Serializer &rez);
      void send_index_space_destruction(IndexSpace handle, 
                                        AddressSpaceID target);
      void send_index_partition_destruction(IndexPartition handle, 
                                            AddressSpaceID target);
      void send_field_space_destruction(FieldSpace handle, 
                                        AddressSpaceID target);
      void send_logical_region_destruction(LogicalRegion handle, 
                                           AddressSpaceID target);
      void send_logical_partition_destruction(LogicalPartition handle,
                                              AddressSpaceID target);
      void send_individual_remote_mapped(Processor target, 
                                         Serializer &rez, bool flush = true);
      void send_individual_remote_complete(Processor target, Serializer &rez);
      void send_individual_remote_commit(Processor target, Serializer &rez);
      void send_slice_remote_mapped(Processor target, Serializer &rez);
      void send_slice_remote_complete(Processor target, Serializer &rez);
      void send_slice_remote_commit(Processor target, Serializer &rez);
      void send_did_remote_registration(AddressSpaceID target, Serializer &rez);
      void send_did_remote_valid_update(AddressSpaceID target, Serializer &rez);
      void send_did_remote_gc_update(AddressSpaceID target, Serializer &rez);
      void send_did_remote_resource_update(AddressSpaceID target,
                                           Serializer &rez);
      void send_did_add_create_reference(AddressSpaceID target,Serializer &rez);
      void send_did_remove_create_reference(AddressSpaceID target,
                                            Serializer &rez, bool flush = true);
      void send_did_remote_unregister(AddressSpaceID target, Serializer &rez,
                                      VirtualChannelKind vc);
      void send_back_logical_state(AddressSpaceID target, Serializer &rez);
      void send_back_atomic(AddressSpaceID target, Serializer &rez);
      void send_atomic_reservation_request(AddressSpaceID target, 
                                           Serializer &rez);
      void send_atomic_reservation_response(AddressSpaceID target, 
                                            Serializer &rez);
      void send_materialized_view(AddressSpaceID target, Serializer &rez);
      void send_composite_view(AddressSpaceID target, Serializer &rez);
      void send_fill_view(AddressSpaceID target, Serializer &rez);
      void send_phi_view(AddressSpaceID target, Serializer &rez);
      void send_reduction_view(AddressSpaceID target, Serializer &rez);
      void send_instance_manager(AddressSpaceID target, Serializer &rez);
      void send_reduction_manager(AddressSpaceID target, Serializer &rez);
      void send_create_top_view_request(AddressSpaceID target, Serializer &rez);
      void send_create_top_view_response(AddressSpaceID target,Serializer &rez);
      void send_subview_did_request(AddressSpaceID target, Serializer &rez);
      void send_subview_did_response(AddressSpaceID target, Serializer &rez);
      void send_view_update_request(AddressSpaceID target, Serializer &rez);
      void send_view_update_response(AddressSpaceID target, Serializer &rez);
      void send_view_remote_update(AddressSpaceID target, Serializer &rez);
      void send_view_remote_invalidate(AddressSpaceID target, Serializer &rez);
      void send_future_result(AddressSpaceID target, Serializer &rez);
      void send_future_subscription(AddressSpaceID target, Serializer &rez);
      void send_future_map_request_future(AddressSpaceID target, 
                                          Serializer &rez);
      void send_future_map_response_future(AddressSpaceID target,
                                           Serializer &rez);
      void send_mapper_message(AddressSpaceID target, Serializer &rez);
      void send_mapper_broadcast(AddressSpaceID target, Serializer &rez);
      void send_task_impl_semantic_request(AddressSpaceID target, 
                                           Serializer &rez);
      void send_index_space_semantic_request(AddressSpaceID target, 
                                             Serializer &rez);
      void send_index_partition_semantic_request(AddressSpaceID target,
                                                 Serializer &rez);
      void send_field_space_semantic_request(AddressSpaceID target,
                                             Serializer &rez);
      void send_field_semantic_request(AddressSpaceID target, Serializer &rez);
      void send_logical_region_semantic_request(AddressSpaceID target,
                                                Serializer &rez);
      void send_logical_partition_semantic_request(AddressSpaceID target,
                                                   Serializer &rez);
      void send_task_impl_semantic_info(AddressSpaceID target,
                                        Serializer &rez);
      void send_index_space_semantic_info(AddressSpaceID target, 
                                          Serializer &rez);
      void send_index_partition_semantic_info(AddressSpaceID target,
                                              Serializer &rez);
      void send_field_space_semantic_info(AddressSpaceID target,
                                          Serializer &rez);
      void send_field_semantic_info(AddressSpaceID target, Serializer &rez);
      void send_logical_region_semantic_info(AddressSpaceID target,
                                             Serializer &rez);
      void send_logical_partition_semantic_info(AddressSpaceID target,
                                                Serializer &rez);
      void send_remote_context_request(AddressSpaceID target, Serializer &rez);
      void send_remote_context_response(AddressSpaceID target, Serializer &rez);
      void send_remote_context_free(AddressSpaceID target, Serializer &rez);
      void send_version_owner_request(AddressSpaceID target, Serializer &rez);
      void send_version_owner_response(AddressSpaceID target, Serializer &rez);
      void send_version_state_response(AddressSpaceID target, Serializer &rez);
      void send_version_state_update_request(AddressSpaceID target, 
                                             Serializer &rez);
      void send_version_state_update_response(AddressSpaceID target, 
                                              Serializer &rez);
      void send_version_state_valid_notification(AddressSpaceID target,
                                                 Serializer &rez);
      void send_version_manager_advance(AddressSpaceID target, Serializer &rez);
      void send_version_manager_invalidate(AddressSpaceID target,
                                           Serializer &rez);
      void send_version_manager_request(AddressSpaceID target, Serializer &rez);
      void send_version_manager_response(AddressSpaceID target,Serializer &rez);
      void send_instance_request(AddressSpaceID target, Serializer &rez);
      void send_instance_response(AddressSpaceID target, Serializer &rez);
      void send_gc_priority_update(AddressSpaceID target, Serializer &rez);
      void send_never_gc_response(AddressSpaceID target, Serializer &rez);
      void send_acquire_request(AddressSpaceID target, Serializer &rez);
      void send_acquire_response(AddressSpaceID target, Serializer &rez);
      void send_variant_request(AddressSpaceID target, Serializer &rez);
      void send_variant_response(AddressSpaceID target, Serializer &rez);
      void send_variant_broadcast(AddressSpaceID target, Serializer &rez);
      void send_constraint_request(AddressSpaceID target, Serializer &rez);
      void send_constraint_response(AddressSpaceID target, Serializer &rez);
      void send_constraint_release(AddressSpaceID target, Serializer &rez);
      void send_constraint_removal(AddressSpaceID target, Serializer &rez);
      void send_mpi_rank_exchange(AddressSpaceID target, Serializer &rez);
      void send_shutdown_notification(AddressSpaceID target, Serializer &rez);
      void send_shutdown_response(AddressSpaceID target, Serializer &rez);
    public:
      // Complementary tasks for handling messages
      void handle_task(Deserializer &derez);
      void handle_steal(Deserializer &derez);
      void handle_advertisement(Deserializer &derez);
      void handle_index_space_node(Deserializer &derez, AddressSpaceID source);
      void handle_index_space_request(Deserializer &derez, 
                                      AddressSpaceID source);
      void handle_index_space_return(Deserializer &derez); 
      void handle_index_space_set(Deserializer &derez, AddressSpaceID source);
      void handle_index_space_child_request(Deserializer &derez, 
                                            AddressSpaceID source); 
      void handle_index_space_child_response(Deserializer &derez);
      void handle_index_space_colors_request(Deserializer &derez,
                                             AddressSpaceID source);
      void handle_index_space_colors_response(Deserializer &derez);
      void handle_index_partition_notification(Deserializer &derez);
      void handle_index_partition_node(Deserializer &derez,
                                       AddressSpaceID source);
      void handle_index_partition_request(Deserializer &derez,
                                          AddressSpaceID source);
      void handle_index_partition_return(Deserializer &derez);
      void handle_index_partition_child_request(Deserializer &derez,
                                                AddressSpaceID source);
      void handle_index_partition_child_response(Deserializer &derez);
      void handle_field_space_node(Deserializer &derez, AddressSpaceID source);
      void handle_field_space_request(Deserializer &derez,
                                      AddressSpaceID source);
      void handle_field_space_return(Deserializer &derez);
      void handle_field_alloc_request(Deserializer &derez);
      void handle_field_alloc_notification(Deserializer &derez);
      void handle_field_space_top_alloc(Deserializer &derez,
                                        AddressSpaceID source);
      void handle_field_free(Deserializer &derez, AddressSpaceID source);
      void handle_local_field_alloc_request(Deserializer &derez,
                                            AddressSpaceID source);
      void handle_local_field_alloc_response(Deserializer &derez);
      void handle_local_field_free(Deserializer &derez);
      void handle_local_field_update(Deserializer &derez);
      void handle_top_level_region_request(Deserializer &derez,
                                           AddressSpaceID source);
      void handle_top_level_region_return(Deserializer &derez);
      void handle_logical_region_node(Deserializer &derez, 
                                      AddressSpaceID source);
      void handle_index_space_destruction(Deserializer &derez,
                                          AddressSpaceID source);
      void handle_index_partition_destruction(Deserializer &derez,
                                              AddressSpaceID source);
      void handle_field_space_destruction(Deserializer &derez,
                                          AddressSpaceID source);
      void handle_logical_region_destruction(Deserializer &derez,
                                             AddressSpaceID source);
      void handle_logical_partition_destruction(Deserializer &derez,
                                                AddressSpaceID source);
      void handle_individual_remote_mapped(Deserializer &derez); 
      void handle_individual_remote_complete(Deserializer &derez);
      void handle_individual_remote_commit(Deserializer &derez);
      void handle_slice_remote_mapped(Deserializer &derez, 
                                      AddressSpaceID source);
      void handle_slice_remote_complete(Deserializer &derez);
      void handle_slice_remote_commit(Deserializer &derez);
      void handle_did_remote_registration(Deserializer &derez, 
                                          AddressSpaceID source);
      void handle_did_remote_valid_update(Deserializer &derez);
      void handle_did_remote_gc_update(Deserializer &derez);
      void handle_did_remote_resource_update(Deserializer &derez);
      void handle_did_create_add(Deserializer &derez);
      void handle_did_create_remove(Deserializer &derez);
      void handle_did_remote_unregister(Deserializer &derez);
      void handle_send_back_logical_state(Deserializer &derez);
      void handle_send_atomic_reservation_request(Deserializer &derez,
                                                  AddressSpaceID source);
      void handle_send_atomic_reservation_response(Deserializer &derez);
      void handle_send_materialized_view(Deserializer &derez, 
                                         AddressSpaceID source);
      void handle_send_composite_view(Deserializer &derez,
                                      AddressSpaceID source);
      void handle_send_fill_view(Deserializer &derez, AddressSpaceID source);
      void handle_send_phi_view(Deserializer &derez, AddressSpaceID source);
      void handle_send_reduction_view(Deserializer &derez,
                                      AddressSpaceID source);
      void handle_send_instance_manager(Deserializer &derez,
                                        AddressSpaceID source);
      void handle_send_reduction_manager(Deserializer &derez,
                                         AddressSpaceID source);
      void handle_create_top_view_request(Deserializer &derez,
                                          AddressSpaceID source);
      void handle_create_top_view_response(Deserializer &derez);
      void handle_subview_did_request(Deserializer &derez, 
                                      AddressSpaceID source);
      void handle_subview_did_response(Deserializer &derez);
      void handle_view_request(Deserializer &derez, AddressSpaceID source);
      void handle_view_update_request(Deserializer &derez, 
                                      AddressSpaceID source);
      void handle_view_update_response(Deserializer &derez);
      void handle_view_remote_update(Deserializer &derez,
                                     AddressSpaceID source);
      void handle_view_remote_invalidate(Deserializer &derez);
      void handle_manager_request(Deserializer &derez, AddressSpaceID source);
      void handle_future_result(Deserializer &derez);
      void handle_future_subscription(Deserializer &derez);
      void handle_future_map_future_request(Deserializer &derez,
                                            AddressSpaceID source);
      void handle_future_map_future_response(Deserializer &derez);
      void handle_mapper_message(Deserializer &derez);
      void handle_mapper_broadcast(Deserializer &derez);
      void handle_task_impl_semantic_request(Deserializer &derez,
                                             AddressSpaceID source);
      void handle_index_space_semantic_request(Deserializer &derez,
                                               AddressSpaceID source);
      void handle_index_partition_semantic_request(Deserializer &derez,
                                                   AddressSpaceID source);
      void handle_field_space_semantic_request(Deserializer &derez,
                                               AddressSpaceID source);
      void handle_field_semantic_request(Deserializer &derez,
                                         AddressSpaceID source);
      void handle_logical_region_semantic_request(Deserializer &derez,
                                                  AddressSpaceID source);
      void handle_logical_partition_semantic_request(Deserializer &derez,
                                                     AddressSpaceID source);
      void handle_task_impl_semantic_info(Deserializer &derez,
                                          AddressSpaceID source);
      void handle_index_space_semantic_info(Deserializer &derez,
                                            AddressSpaceID source);
      void handle_index_partition_semantic_info(Deserializer &derez,
                                                AddressSpaceID source);
      void handle_field_space_semantic_info(Deserializer &derez,
                                            AddressSpaceID source);
      void handle_field_semantic_info(Deserializer &derez,
                                      AddressSpaceID source);
      void handle_logical_region_semantic_info(Deserializer &derez,
                                               AddressSpaceID source);
      void handle_logical_partition_semantic_info(Deserializer &derez,
                                                  AddressSpaceID source);
      void handle_remote_context_request(Deserializer &derez,
                                         AddressSpaceID source);
      void handle_remote_context_response(Deserializer &derez);
      void handle_remote_context_free(Deserializer &derez);
      void handle_version_owner_request(Deserializer &derez, 
                                        AddressSpaceID source);
      void handle_version_owner_response(Deserializer &derez);
      void handle_version_state_request(Deserializer &derez,
                                        AddressSpaceID source);
      void handle_version_state_response(Deserializer &derez,
                                         AddressSpaceID source);
      void handle_version_state_update_request(Deserializer &derez);
      void handle_version_state_update_response(Deserializer &derez);
      void handle_version_state_valid_notification(Deserializer &derez,
                                                   AddressSpaceID source);
      void handle_version_manager_advance(Deserializer &derez,
                                          AddressSpaceID source);
      void handle_version_manager_invalidate(Deserializer &derez);
      void handle_version_manager_request(Deserializer &derez, 
                                          AddressSpaceID source);
      void handle_version_manager_response(Deserializer &derez);
      void handle_instance_request(Deserializer &derez, AddressSpaceID source);
      void handle_instance_response(Deserializer &derez,AddressSpaceID source);
      void handle_gc_priority_update(Deserializer &derez,AddressSpaceID source);
      void handle_never_gc_response(Deserializer &derez);
      void handle_acquire_request(Deserializer &derez, AddressSpaceID source);
      void handle_acquire_response(Deserializer &derez);
      void handle_variant_request(Deserializer &derez, AddressSpaceID source);
      void handle_variant_response(Deserializer &derez);
      void handle_variant_broadcast(Deserializer &derez);
      void handle_constraint_request(Deserializer &derez,AddressSpaceID source);
      void handle_constraint_response(Deserializer &derez,AddressSpaceID src);
      void handle_constraint_release(Deserializer &derez);
      void handle_constraint_removal(Deserializer &derez);
      void handle_top_level_task_request(Deserializer &derez);
      void handle_top_level_task_complete(Deserializer &derez);
      void handle_mpi_rank_exchange(Deserializer &derez);
      void handle_shutdown_notification(Deserializer &derez, 
                                        AddressSpaceID source);
      void handle_shutdown_response(Deserializer &derez);
    public: // Calls to handle mapper requests
      bool create_physical_instance(Memory target_memory,
                                    const LayoutConstraintSet &constraints,
                                    const std::vector<LogicalRegion> &regions,
                                    MappingInstance &result, MapperID mapper_id,
                                    Processor processor, bool acquire, 
                                    GCPriority priority, UniqueID creator_id);
      bool create_physical_instance(Memory target_memory, 
                                    LayoutConstraintID layout_id,
                                    const std::vector<LogicalRegion> &regions,
                                    MappingInstance &result, MapperID mapper_id,
                                    Processor processor, bool acquire, 
                                    GCPriority priority, UniqueID creator_id);
      bool find_or_create_physical_instance(Memory target_memory,
                                    const LayoutConstraintSet &constraints,
                                    const std::vector<LogicalRegion> &regions,
                                    MappingInstance &result, bool &created, 
                                    MapperID mapper_id, Processor processor,
                                    bool acquire, GCPriority priority,
                                    bool tight_bounds, UniqueID creator_id);
      bool find_or_create_physical_instance(Memory target_memory,
                                    LayoutConstraintID layout_id,
                                    const std::vector<LogicalRegion> &regions,
                                    MappingInstance &result, bool &created, 
                                    MapperID mapper_id, Processor processor,
                                    bool acquire, GCPriority priority,
                                    bool tight_bounds, UniqueID creator_id);
      bool find_physical_instance(Memory target_memory,
                                    const LayoutConstraintSet &constraints,
                                    const std::vector<LogicalRegion> &regions,
                                    MappingInstance &result, bool acquire,
                                    bool tight_region_bounds);
      bool find_physical_instance(Memory target_memory,
                                    LayoutConstraintID layout_id,
                                    const std::vector<LogicalRegion> &regions,
                                    MappingInstance &result, bool acquire,
                                    bool tight_region_bounds);
      void release_tree_instances(RegionTreeID tree_id);
    public:
      // Helper methods for the RegionTreeForest
      inline unsigned get_context_count(void) { return total_contexts; }
      inline unsigned get_start_color(void) const { return address_space; }
      inline unsigned get_color_modulus(void) const { return runtime_stride; }
    public:
      // Manage the execution of tasks within a context
      void activate_context(InnerContext *context);
      void deactivate_context(InnerContext *context);
    public:
      void add_to_dependence_queue(TaskContext *ctx, Processor p,Operation *op);
      void add_to_ready_queue(Processor p, TaskOp *task_op, 
                              RtEvent wait_on = RtEvent::NO_RT_EVENT);
      void add_to_local_queue(Processor p, Operation *op);
    public:
      inline Processor find_utility_group(void) { return utility_group; }
      Processor find_processor_group(const std::vector<Processor> &procs);
      ProcessorMask find_processor_mask(const std::vector<Processor> &procs);
      template<typename T>
      inline RtEvent issue_runtime_meta_task(const LgTaskArgs<T> &args,
                                   LgPriority lg_priority, Operation *op = NULL,
                                   RtEvent precondition = RtEvent::NO_RT_EVENT,
                                   Processor proc = Processor::NO_PROC);
    public:
      DistributedID get_available_distributed_id(bool need_cont, 
                                                 bool has_lock = false);
      void free_distributed_id(DistributedID did);
      RtEvent recycle_distributed_id(DistributedID did, RtEvent recycle_event);
      AddressSpaceID determine_owner(DistributedID did) const;
    public:
      void register_distributed_collectable(DistributedID did,
                                            DistributedCollectable *dc,
                                            bool needs_lock = true);
      void unregister_distributed_collectable(DistributedID did);
      bool has_distributed_collectable(DistributedID did);
      DistributedCollectable* find_distributed_collectable(DistributedID did);
      DistributedCollectable* weak_find_distributed_collectable(
                                                           DistributedID did);
      bool find_pending_collectable_location(DistributedID did,void *&location);
    public:
      LogicalView* find_or_request_logical_view(DistributedID did,
                                                RtEvent &ready);
      PhysicalManager* find_or_request_physical_manager(DistributedID did, 
                                                        RtEvent &ready);
      VersionState* find_or_request_version_state(DistributedID did,
                                                  RtEvent &ready);
    protected:
      template<typename T, MessageKind MK, VirtualChannelKind VC>
      DistributedCollectable* find_or_request_distributed_collectable(
                                            DistributedID did, RtEvent &ready);
    public:
      FutureImpl* find_or_create_future(DistributedID did,
                                        ReferenceMutator *mutator);
<<<<<<< HEAD
      IndexSpace find_index_launch_space(Context ctx,
                                         const Domain &launch_domain);
=======
      FutureMapImpl* find_or_create_future_map(DistributedID did, 
                      TaskContext *ctx, ReferenceMutator *mutator);
>>>>>>> f43019f7
    public:
      void defer_collect_user(LogicalView *view, ApEvent term_event, 
                              ReferenceMutator *mutator);
      void complete_gc_epoch(GarbageCollectionEpoch *epoch);
    public:
      void increment_outstanding_top_level_tasks(void);
      void decrement_outstanding_top_level_tasks(void);
    public:
      void issue_runtime_shutdown_attempt(void);
      void initiate_runtime_shutdown(AddressSpaceID source, 
                                     ShutdownManager::ShutdownPhase phase,
                                     ShutdownManager *owner = NULL);
      void confirm_runtime_shutdown(ShutdownManager *shutdown_manager, 
                                    bool phase_one);
      void prepare_runtime_shutdown(void);
      void finalize_runtime_shutdown(void);
    public:
      bool has_outstanding_tasks(void);
#ifdef DEBUG_LEGION
      void increment_total_outstanding_tasks(unsigned tid, bool meta);
      void decrement_total_outstanding_tasks(unsigned tid, bool meta);
#else
      inline void increment_total_outstanding_tasks(void)
        { __sync_fetch_and_add(&total_outstanding_tasks,1); }
      inline void decrement_total_outstanding_tasks(void)
        { __sync_fetch_and_sub(&total_outstanding_tasks,1); }
#endif
    public:
      template<typename T>
      inline T* get_available(Reservation reservation,
                              std::deque<T*> &queue, bool has_lock);

      template<bool CAN_BE_DELETED, typename T>
      inline void release_operation(std::deque<T*> &queue, T* operation);
    public:
      IndividualTask*       get_available_individual_task(bool need_cont,
                                                  bool has_lock = false);
      PointTask*            get_available_point_task(bool need_cont,
                                                  bool has_lock = false);
      IndexTask*            get_available_index_task(bool need_cont,
                                                  bool has_lock = false);
      SliceTask*            get_available_slice_task(bool need_cont,
                                                  bool has_lock = false);
      MapOp*                get_available_map_op(bool need_cont,
                                                  bool has_lock = false);
      CopyOp*               get_available_copy_op(bool need_cont,
                                                  bool has_lock = false);
      IndexCopyOp*          get_available_index_copy_op(bool need_cont,
                                                  bool has_lock = false);
      PointCopyOp*          get_available_point_copy_op(bool need_cont,
                                                  bool has_lock = false);
      FenceOp*              get_available_fence_op(bool need_cont,
                                                  bool has_lock = false);
      FrameOp*              get_available_frame_op(bool need_cont,
                                                  bool has_lock = false);
      DeletionOp*           get_available_deletion_op(bool need_cont,
                                                  bool has_lock = false);
      OpenOp*               get_available_open_op(bool need_cont,
                                                  bool has_lock = false);
      AdvanceOp*            get_available_advance_op(bool need_cont,
                                                  bool has_lock = false);
      InterCloseOp*         get_available_inter_close_op(bool need_cont,
                                                  bool has_lock = false);
      ReadCloseOp*          get_available_read_close_op(bool need_cont,
                                                  bool has_lock = false);
      PostCloseOp*          get_available_post_close_op(bool need_cont,
                                                  bool has_lock = false);
      VirtualCloseOp*       get_available_virtual_close_op(bool need_cont,
                                                  bool has_lock = false);
      DynamicCollectiveOp*  get_available_dynamic_collective_op(bool need_cont,
                                                  bool has_lock = false);
      FuturePredOp*         get_available_future_pred_op(bool need_cont,
                                                  bool has_lock = false);
      NotPredOp*            get_available_not_pred_op(bool need_cont,
                                                  bool has_lock = false);
      AndPredOp*            get_available_and_pred_op(bool need_cont,
                                                  bool has_lock = false);
      OrPredOp*             get_available_or_pred_op(bool need_cont,
                                                  bool has_lock = false);
      AcquireOp*            get_available_acquire_op(bool need_cont,
                                                  bool has_lock = false);
      ReleaseOp*            get_available_release_op(bool need_cont,
                                                  bool has_lock = false);
      TraceCaptureOp*       get_available_capture_op(bool need_cont,
                                                  bool has_lock = false);
      TraceCompleteOp*      get_available_trace_op(bool need_cont,
                                                  bool has_lock = false);
      MustEpochOp*          get_available_epoch_op(bool need_cont,
                                                  bool has_lock = false);
      PendingPartitionOp*   get_available_pending_partition_op(bool need_cont,
                                                  bool has_lock = false);
      DependentPartitionOp* get_available_dependent_partition_op(bool need_cont,
                                                  bool has_lock = false);
      PointDepPartOp*       get_available_point_dep_part_op(bool need_cont,
                                                  bool has_lock = false);
      FillOp*               get_available_fill_op(bool need_cont,
                                                  bool has_lock = false);
      IndexFillOp*          get_available_index_fill_op(bool need_cont,
                                                  bool has_lock = false);
      PointFillOp*          get_available_point_fill_op(bool need_cont,
                                                  bool has_lock = false);
      AttachOp*             get_available_attach_op(bool need_cont,
                                                  bool has_lock = false);
      DetachOp*             get_available_detach_op(bool need_cont,
                                                  bool has_lock = false);
      TimingOp*             get_available_timing_op(bool need_cont,
                                                  bool has_lock = false);
    public:
      void free_individual_task(IndividualTask *task);
      void free_point_task(PointTask *task);
      void free_index_task(IndexTask *task);
      void free_slice_task(SliceTask *task);
      void free_map_op(MapOp *op);
      void free_copy_op(CopyOp *op);
      void free_index_copy_op(IndexCopyOp *op);
      void free_point_copy_op(PointCopyOp *op);
      void free_fence_op(FenceOp *op);
      void free_frame_op(FrameOp *op);
      void free_deletion_op(DeletionOp *op);
      void free_open_op(OpenOp *op);
      void free_advance_op(AdvanceOp *op);
      void free_inter_close_op(InterCloseOp *op); 
      void free_read_close_op(ReadCloseOp *op);
      void free_post_close_op(PostCloseOp *op);
      void free_virtual_close_op(VirtualCloseOp *op);
      void free_dynamic_collective_op(DynamicCollectiveOp *op);
      void free_future_predicate_op(FuturePredOp *op);
      void free_not_predicate_op(NotPredOp *op);
      void free_and_predicate_op(AndPredOp *op);
      void free_or_predicate_op(OrPredOp *op);
      void free_acquire_op(AcquireOp *op);
      void free_release_op(ReleaseOp *op);
      void free_capture_op(TraceCaptureOp *op);
      void free_trace_op(TraceCompleteOp *op);
      void free_epoch_op(MustEpochOp *op);
      void free_pending_partition_op(PendingPartitionOp *op);
      void free_dependent_partition_op(DependentPartitionOp* op);
      void free_point_dep_part_op(PointDepPartOp *op);
      void free_fill_op(FillOp *op);
      void free_index_fill_op(IndexFillOp *op);
      void free_point_fill_op(PointFillOp *op);
      void free_attach_op(AttachOp *op);
      void free_detach_op(DetachOp *op);
      void free_timing_op(TimingOp *op);
    public:
      RegionTreeContext allocate_region_tree_context(void);
      void free_region_tree_context(RegionTreeContext tree_ctx); 
      void register_local_context(UniqueID context_uid, InnerContext *ctx);
      void unregister_local_context(UniqueID context_uid);
      void register_remote_context(UniqueID context_uid, RemoteContext *ctx,
                                   std::set<RtEvent> &preconditions);
      void unregister_remote_context(UniqueID context_uid);
      InnerContext* find_context(UniqueID context_uid, 
                                 bool return_null_if_not_found = false);
      inline AddressSpaceID get_runtime_owner(UniqueID uid) const
        { return (uid % runtime_stride); }
    public:
      bool is_local(Processor proc) const;
      void find_visible_memories(Processor proc, std::set<Memory> &visible);
    public:
      IndexSpaceID       get_unique_index_space_id(void);
      IndexPartitionID   get_unique_index_partition_id(void);
      FieldSpaceID       get_unique_field_space_id(void);
      IndexTreeID        get_unique_index_tree_id(void);
      RegionTreeID       get_unique_region_tree_id(void);
      UniqueID           get_unique_operation_id(void);
      FieldID            get_unique_field_id(void);
      VariantID          get_unique_variant_id(void);
      LayoutConstraintID get_unique_constraint_id(void);
    public:
      // Verify that a region requirement is valid
      LegionErrorType verify_requirement(const RegionRequirement &req,
                                         FieldID &bad_field);
    public:
      // Methods for helping with dumb nested class scoping problems
      Future help_create_future(Operation *op = NULL);
      void help_complete_future(const Future &f);
      bool help_reset_future(const Future &f);
    public:
      unsigned generate_random_integer(void);
#ifdef TRACE_ALLOCATION
    public:
      void trace_allocation(AllocationType type, size_t size, int elems);
      void trace_free(AllocationType type, size_t size, int elems);
      void dump_allocation_info(void);
      static const char* get_allocation_name(AllocationType type);
#endif
    public:
      // These are the static methods that become the meta-tasks
      // for performing all the needed runtime operations
      static void initialize_runtime(
                          const void *args, size_t arglen, 
			  const void *userdata, size_t userlen,
			  Processor p);
      static void shutdown_runtime(
                          const void *args, size_t arglen, 
			  const void *userdata, size_t userlen,
			  Processor p);
      static void legion_runtime_task(
                          const void *args, size_t arglen, 
			  const void *userdata, size_t userlen,
			  Processor p);
      static void profiling_runtime_task(
                          const void *args, size_t arglen, 
			  const void *userdata, size_t userlen,
			  Processor p);
      static void profiling_mapper_task(
                          const void *args, size_t arglen, 
			  const void *userdata, size_t userlen,
			  Processor p);
      static void launch_top_level(
                          const void *args, size_t arglen, 
			  const void *userdata, size_t userlen,
			  Processor p);
      static void init_mpi_interop(const void *args, size_t arglen, 
			  const void *userdata, size_t userlen,
			  Processor p);
      static void init_mpi_sync(const void *args, size_t arglen, 
			  const void *userdata, size_t userlen,
			  Processor p);
    protected:
      static void configure_collective_settings(int total_spaces);
    protected:
      // Internal runtime methods invoked by the above static methods
      // after the find the right runtime instance to call
      void process_schedule_request(Processor p);
      void process_profiling_task(Processor p, const void *args, size_t arglen);
      void process_message_task(const void *args, size_t arglen);
    public:
      // The Runtime wrapper for this class
      Legion::Runtime *const external;
      // The Mapper Runtime for this class
      Legion::Mapping::MapperRuntime *const mapper_runtime;
      // The machine object for this runtime
      const Machine machine;
      const AddressSpaceID address_space; 
      const unsigned total_address_spaces;
      const unsigned runtime_stride; // stride for uniqueness
      LegionProfiler *profiler;
      RegionTreeForest *const forest;
      Processor utility_group;
      const bool has_explicit_utility_procs;
    protected:
      bool prepared_for_shutdown;
    protected:
#ifdef DEBUG_LEGION
      Reservation outstanding_task_lock;
      std::map<std::pair<unsigned,bool>,unsigned> outstanding_task_counts;
#endif
      unsigned total_outstanding_tasks;
      unsigned outstanding_top_level_tasks;
#ifdef DEBUG_SHUTDOWN_HANG
    public:
      std::vector<int> outstanding_counts;
#endif
    protected:
      // Internal runtime state 
      // The local processor managed by this runtime
      const std::set<Processor> local_procs;
      // The local utility processors owned by this runtime
      const std::set<Processor> local_utils;
      // Processor managers for each of the local processors
      std::map<Processor,ProcessorManager*> proc_managers;
      // Reservation for looking up memory managers
      Reservation memory_manager_lock;
      // Reservation for initializing message managers
      Reservation message_manager_lock;
      // Memory managers for all the memories we know about
      std::map<Memory,MemoryManager*> memory_managers;
      // Message managers for each of the other runtimes
      MessageManager *message_managers[MAX_NUM_NODES];
      // For every processor map it to its address space
      const std::map<Processor,AddressSpaceID> proc_spaces;
    protected:
      // The task table 
      Reservation task_variant_lock;
      std::map<TaskID,TaskImpl*> task_table;
      std::deque<VariantImpl*> variant_table;
    protected:
      // Constraint sets
      Reservation layout_constraints_lock;
      std::map<LayoutConstraintID,LayoutConstraints*> layout_constraints_table;
      std::map<LayoutConstraintID,RtEvent> pending_constraint_requests;
    protected:
      struct MapperInfo {
        MapperInfo(void)
          : proc(Processor::NO_PROC), map_id(0) { }
        MapperInfo(Processor p, MapperID mid)
          : proc(p), map_id(mid) { }
      public:
        Processor proc;
        MapperID map_id;
      };
      Reservation mapper_info_lock;
      // For every mapper remember its mapper ID and processor
      std::map<Mapper*,MapperInfo> mapper_infos;
#ifdef DEBUG_LEGION
    protected:
      friend class TreeStateLogger;
      TreeStateLogger *get_tree_state_logger(void) { return tree_state_logger; }
#endif
    protected:
      unsigned unique_index_space_id;
      unsigned unique_index_partition_id;
      unsigned unique_field_space_id;
      unsigned unique_index_tree_id;
      unsigned unique_region_tree_id;
      unsigned unique_operation_id;
      unsigned unique_field_id; 
      unsigned unique_variant_id;
      unsigned unique_constraint_id;
      unsigned unique_task_id;
      unsigned unique_mapper_id;
    protected:
      Reservation projection_lock;
      std::map<ProjectionID,ProjectionFunction*> projection_functions;
    protected:
      Reservation group_lock;
      LegionMap<uint64_t,LegionDeque<ProcessorGroupInfo>::aligned,
                PROCESSOR_GROUP_ALLOC>::tracked processor_groups;
    protected:
      Reservation processor_mapping_lock;
      std::map<Processor,unsigned> processor_mapping;
    protected:
      Reservation distributed_id_lock;
      DistributedID unique_distributed_id;
      LegionDeque<DistributedID,
          RUNTIME_DISTRIBUTED_ALLOC>::tracked available_distributed_ids;
    protected:
      Reservation distributed_collectable_lock;
      LegionMap<DistributedID,DistributedCollectable*,
                RUNTIME_DIST_COLLECT_ALLOC>::tracked dist_collectables;
      std::map<DistributedID,
        std::pair<DistributedCollectable*,RtUserEvent> > pending_collectables;
    protected:
      Reservation is_launch_lock;
      std::map<Domain,IndexSpace> index_launch_spaces;
    protected:
      Reservation gc_epoch_lock;
      GarbageCollectionEpoch *current_gc_epoch;
      LegionSet<GarbageCollectionEpoch*,
                RUNTIME_GC_EPOCH_ALLOC>::tracked  pending_gc_epochs;
      unsigned gc_epoch_counter;
    protected:
      // The runtime keeps track of remote contexts so they
      // can be re-used by multiple tasks that get sent remotely
      Reservation context_lock;
      std::map<UniqueID,InnerContext*> local_contexts;
      LegionMap<UniqueID,RemoteContext*,
                RUNTIME_REMOTE_ALLOC>::tracked remote_contexts;
      std::map<UniqueID,RtUserEvent> pending_remote_contexts;
      unsigned total_contexts;
      std::deque<RegionTreeContext> available_contexts;
    protected:
      // For generating random numbers
      Reservation random_lock;
      unsigned short random_state[3];
#ifdef TRACE_ALLOCATION
    protected:
      struct AllocationTracker {
      public:
        AllocationTracker(void)
          : total_allocations(0), total_bytes(0),
            diff_allocations(0), diff_bytes(0) { }
      public:
        unsigned total_allocations;
        size_t         total_bytes;
        int       diff_allocations;
        off_t           diff_bytes;
      };
      Reservation allocation_lock;
      std::map<AllocationType,AllocationTracker> allocation_manager;
      unsigned long long allocation_tracing_count;
#endif
    protected:
      Reservation individual_task_lock;
      Reservation point_task_lock;
      Reservation index_task_lock;
      Reservation slice_task_lock;
      Reservation map_op_lock;
      Reservation copy_op_lock;
      Reservation fence_op_lock;
      Reservation frame_op_lock;
      Reservation deletion_op_lock;
      Reservation open_op_lock;
      Reservation advance_op_lock;
      Reservation inter_close_op_lock;
      Reservation read_close_op_lock;
      Reservation post_close_op_lock;
      Reservation virtual_close_op_lock;
      Reservation dynamic_collective_op_lock;
      Reservation future_pred_op_lock;
      Reservation not_pred_op_lock;
      Reservation and_pred_op_lock;
      Reservation or_pred_op_lock;
      Reservation acquire_op_lock;
      Reservation release_op_lock;
      Reservation capture_op_lock;
      Reservation trace_op_lock;
      Reservation epoch_op_lock;
      Reservation pending_partition_op_lock;
      Reservation dependent_partition_op_lock;
      Reservation fill_op_lock;
      Reservation attach_op_lock;
      Reservation detach_op_lock;
      Reservation timing_op_lock;
    protected:
      std::deque<IndividualTask*>       available_individual_tasks;
      std::deque<PointTask*>            available_point_tasks;
      std::deque<IndexTask*>            available_index_tasks;
      std::deque<SliceTask*>            available_slice_tasks;
      std::deque<MapOp*>                available_map_ops;
      std::deque<CopyOp*>               available_copy_ops;
      std::deque<IndexCopyOp*>          available_index_copy_ops;
      std::deque<PointCopyOp*>          available_point_copy_ops;
      std::deque<FenceOp*>              available_fence_ops;
      std::deque<FrameOp*>              available_frame_ops;
      std::deque<DeletionOp*>           available_deletion_ops;
      std::deque<OpenOp*>               available_open_ops;
      std::deque<AdvanceOp*>            available_advance_ops;
      std::deque<InterCloseOp*>         available_inter_close_ops;
      std::deque<ReadCloseOp*>          available_read_close_ops;
      std::deque<PostCloseOp*>          available_post_close_ops;
      std::deque<VirtualCloseOp*>       available_virtual_close_ops;
      std::deque<DynamicCollectiveOp*>  available_dynamic_collective_ops;
      std::deque<FuturePredOp*>         available_future_pred_ops;
      std::deque<NotPredOp*>            available_not_pred_ops;
      std::deque<AndPredOp*>            available_and_pred_ops;
      std::deque<OrPredOp*>             available_or_pred_ops;
      std::deque<AcquireOp*>            available_acquire_ops;
      std::deque<ReleaseOp*>            available_release_ops;
      std::deque<TraceCaptureOp*>       available_capture_ops;
      std::deque<TraceCompleteOp*>      available_trace_ops;
      std::deque<MustEpochOp*>          available_epoch_ops;
      std::deque<PendingPartitionOp*>   available_pending_partition_ops;
      std::deque<DependentPartitionOp*> available_dependent_partition_ops;
      std::deque<PointDepPartOp*>       available_point_dep_part_ops;
      std::deque<FillOp*>               available_fill_ops;
      std::deque<IndexFillOp*>          available_index_fill_ops;
      std::deque<PointFillOp*>          available_point_fill_ops;
      std::deque<AttachOp*>             available_attach_ops;
      std::deque<DetachOp*>             available_detach_ops;
      std::deque<TimingOp*>             available_timing_ops;
#ifdef DEBUG_LEGION
      TreeStateLogger *tree_state_logger;
      // For debugging purposes keep track of
      // some of the outstanding tasks
      std::set<IndividualTask*> out_individual_tasks;
      std::set<PointTask*>      out_point_tasks;
      std::set<IndexTask*>      out_index_tasks;
      std::set<SliceTask*>      out_slice_tasks;
      std::set<MustEpochOp*>    out_must_epoch;
    public:
      // These are debugging method for the above data
      // structures.  They are not called anywhere in
      // actual code.
      void print_out_individual_tasks(FILE *f = stdout, int cnt = -1);
      void print_out_index_tasks(FILE *f = stdout, int cnt = -1);
      void print_out_slice_tasks(FILE *f = stdout, int cnt = -1);
      void print_out_point_tasks(FILE *f = stdout, int cnt = -1);
      void print_outstanding_tasks(FILE *f = stdout, int cnt = -1);
#endif
    public:
      LayoutConstraintID register_layout(
          const LayoutConstraintRegistrar &registrar, 
          LayoutConstraintID id);
      LayoutConstraints* register_layout(FieldSpace handle,
                                         const LayoutConstraintSet &cons);
      bool register_layout(LayoutConstraints *new_constraints, bool needs_lock);
      void release_layout(LayoutConstraintID layout_id);
      void unregister_layout(LayoutConstraintID layout_id);
      static LayoutConstraintID preregister_layout(
                                     const LayoutConstraintRegistrar &registrar,
                                     LayoutConstraintID layout_id);
      FieldSpace get_layout_constraint_field_space(LayoutConstraintID id);
      void get_layout_constraints(LayoutConstraintID layout_id,
                                  LayoutConstraintSet &layout_constraints);
      const char* get_layout_constraints_name(LayoutConstraintID layout_id);
      LayoutConstraints* find_layout_constraints(LayoutConstraintID layout_id,
                                                 bool can_fail = false);
    public:
      // Static methods for start-up and callback phases
      static int start(int argc, char **argv, bool background);
      static void wait_for_shutdown(void);
      static void set_top_level_task_id(Processor::TaskFuncID top_id);
      static void configure_MPI_interoperability(int rank);
      static void register_handshake(MPILegionHandshake &handshake);
      static const ReductionOp* get_reduction_op(ReductionOpID redop_id);
      static const SerdezOp* get_serdez_op(CustomSerdezID serdez_id);
      static const SerdezRedopFns* get_serdez_redop_fns(ReductionOpID redop_id);
      static void add_registration_callback(RegistrationCallbackFnptr callback);
      static InputArgs& get_input_args(void);
      static Runtime* get_runtime(Processor p);
      static ReductionOpTable& get_reduction_table(void);
      static SerdezOpTable& get_serdez_table(void);
      static SerdezRedopTable& get_serdez_redop_table(void);
      static std::deque<PendingVariantRegistration*>&
                                get_pending_variant_table(void);
      static std::map<LayoutConstraintID,LayoutConstraintRegistrar>&
                                get_pending_constraint_table(void);
      static std::map<ProjectionID,ProjectionFunctor*>&
                                get_pending_projection_table(void);
      static TaskID& get_current_static_task_id(void);
      static TaskID generate_static_task_id(void);
      static VariantID preregister_variant(
                      const TaskVariantRegistrar &registrar,
                      const void *user_data, size_t user_data_size,
                      CodeDescriptor *realm_desc,
                      bool has_ret, const char *task_name,bool check_id = true);
#if defined(PRIVILEGE_CHECKS) || defined(BOUNDS_CHECKS)
    public:
      static const char* find_privilege_task_name(void *impl);
#endif
#ifdef BOUNDS_CHECKS
    public:
      static void check_bounds(void *impl, ptr_t ptr);
      static void check_bounds(void *impl, const DomainPoint &dp);
#endif
    private:
      static RtEvent register_runtime_tasks(RealmRuntime &realm);
      static Processor::TaskFuncID get_next_available_id(void);
      static void log_machine(Machine machine);
    public:
      // Static member variables
      static Runtime *the_runtime;
      // the runtime map is only valid when running with -lg:separate
      static std::map<Processor,Runtime*> *runtime_map;
      static std::vector<RegistrationCallbackFnptr> registration_callbacks;
      static Processor::TaskFuncID legion_main_id;
      static int initial_task_window_size;
      static unsigned initial_task_window_hysteresis;
      static unsigned initial_tasks_to_schedule;
      static unsigned superscalar_width;
      static unsigned max_message_size;
      static unsigned gc_epoch_size;
      static unsigned max_local_fields;
      static bool runtime_started;
      static bool runtime_backgrounded;
      static bool runtime_warnings;
      static bool separate_runtime_instances;
      static bool record_registration;
      static bool stealing_disabled;
      static bool resilient_mode;
      static bool unsafe_launch;
      static bool unsafe_mapper;
      static bool dynamic_independence_tests;
      static bool legion_spy_enabled;
      static bool enable_test_mapper;
      static bool legion_ldb_enabled;
      static const char* replay_file;
      // Collective settings
      static int legion_collective_radix;
      static int legion_collective_log_radix;
      static int legion_collective_stages;
      static int legion_collective_participating_spaces;
      static int legion_collective_last_radix;
      static int legion_collective_last_log_radix;
      // MPI Interoperability
      static int mpi_rank;
      static MPIRankTable *mpi_rank_table;
      static std::vector<MPILegionHandshake> *pending_handshakes;
#ifdef DEBUG_LEGION
      static bool logging_region_tree_state;
      static bool verbose_logging;
      static bool logical_logging_only;
      static bool physical_logging_only;
      static bool check_privileges;
      static bool verify_disjointness;
      static bool bit_mask_logging;
#endif
      static bool program_order_execution;
    public:
      static unsigned num_profiling_nodes;
    public:
      static inline ApEvent merge_events(ApEvent e1, ApEvent e2);
      static inline ApEvent merge_events(ApEvent e1, ApEvent e2, ApEvent e3);
      static inline ApEvent merge_events(const std::set<ApEvent> &events);
    public:
      static inline RtEvent merge_events(RtEvent e1, RtEvent e2);
      static inline RtEvent merge_events(RtEvent e1, RtEvent e2, RtEvent e3);
      static inline RtEvent merge_events(const std::set<RtEvent> &events);
    public:
      static inline ApUserEvent create_ap_user_event(void);
      static inline void trigger_event(ApUserEvent to_trigger,
                                   ApEvent precondition = ApEvent::NO_AP_EVENT);
      static inline void poison_event(ApUserEvent to_poison);
    public:
      static inline RtUserEvent create_rt_user_event(void);
      static inline void trigger_event(RtUserEvent to_trigger,
                                   RtEvent precondition = RtEvent::NO_RT_EVENT);
      static inline void poison_event(RtUserEvent to_poison);
    public:
      static inline PredEvent create_pred_event(void);
      static inline void trigger_event(PredEvent to_trigger);
      static inline void poison_event(PredEvent to_poison);
    public:
      static inline ApEvent ignorefaults(Realm::Event e);
      static inline RtEvent protect_event(ApEvent to_protect);
      static inline RtEvent protect_merge_events(
                                          const std::set<ApEvent> &events);
    public:
      static inline void phase_barrier_arrive(const PhaseBarrier &bar, 
                unsigned cnt, ApEvent precondition = ApEvent::NO_AP_EVENT,
                const void *reduce_value = NULL, size_t reduce_value_size = 0);
      static inline ApBarrier get_previous_phase(const PhaseBarrier &bar);
      static inline void alter_arrival_count(PhaseBarrier &bar, int delta);
      static inline void advance_barrier(PhaseBarrier &bar);
      static inline bool get_barrier_result(ApBarrier bar, void *result,
                                            size_t result_size);
    public:
      static inline ApEvent acquire_ap_reservation(Reservation r,bool exclusive,
                                   ApEvent precondition = ApEvent::NO_AP_EVENT);
      static inline RtEvent acquire_rt_reservation(Reservation r,bool exclusive,
                                   RtEvent precondition = RtEvent::NO_RT_EVENT);
      static inline void release_reservation(Reservation r,
                                   LgEvent precondition = LgEvent::NO_LG_EVENT);
    };

    /**
     * \class GetAvailableContinuation
     * Continuation class for obtaining resources from the runtime
     */
    template<typename T, T (Runtime::*FUNC_PTR)(bool,bool)>
    class GetAvailableContinuation : public LegionContinuation {
    public:
      GetAvailableContinuation(Runtime *rt, Reservation r)
        : runtime(rt), reservation(r) { }
    public:
      inline T get_result(void)
      {
        // Try to take the reservation, see if we get it
        RtEvent acquire_event = 
          Runtime::acquire_rt_reservation(reservation, true/*exclusive*/);
        if (acquire_event.has_triggered())
        {
          // We got it! Do it now!
          result = (runtime->*FUNC_PTR)(false/*do continuation*/,
                                        true/*has lock*/);
          Runtime::release_reservation(reservation);
          return result;
        }
        // Otherwise we didn't get so issue the deferred task
        // to avoid waiting for a reservation in an application task
        RtEvent done_event = defer(runtime, acquire_event);
        done_event.wait();
        return result;
      }
      virtual void execute(void)
      {
        // If we got here we know we have the reservation
        result = (runtime->*FUNC_PTR)(false/*do continuation*/,
                                      true/*has lock*/); 
        // Now release the reservation 
        Runtime::release_reservation(reservation);
      }
    protected:
      Runtime *const runtime;
      Reservation reservation;
      T result;
    };

    /**
     * \class RegisterDistributedContinuation
     * Continuation class for registration of distributed collectables
     */
    class RegisterDistributedContinuation : public LegionContinuation {
    public:
      RegisterDistributedContinuation(DistributedID id,
                                      DistributedCollectable *d,
                                      Runtime *rt)
        : did(id), dc(d), runtime(rt) { }
    public:
      virtual void execute(void)
      {
        runtime->register_distributed_collectable(did, dc, false/*need lock*/);
      }
    protected:
      const DistributedID did;
      DistributedCollectable *const dc;
      Runtime *const runtime;
    };

    /**
     * \class FindMapperContinuation
     */
    class FindMapperContinuation : public LegionContinuation {
    public:
      FindMapperContinuation(const ProcessorManager *man, MapperID mid)
        : manager(man), map_id(mid), result(NULL) {  }
    public:
      virtual void execute(void)
      {
        result = manager->find_mapper(map_id, false/*need lock*/); 
      }
    public:
      inline MapperManager* get_result(void) const { return result; }
    protected:
      const ProcessorManager *const manager;
      const MapperID map_id;
      MapperManager *result;
    };

    /**
     * \class RegisterConstraintsContinuation
     */
    class RegisterConstraintsContinuation : public LegionContinuation {
    public:
      RegisterConstraintsContinuation(LayoutConstraints *cons, Runtime *rt)
        : constraints(cons), runtime(rt) { }
    public:
      virtual void execute(void)
      {
        runtime->register_layout(constraints, false/*need lock*/);
      }
    protected:
      LayoutConstraints *const constraints;
      Runtime *const runtime;
    };

    //--------------------------------------------------------------------------
    template<typename T>
    inline T* Runtime::get_available(Reservation reservation, 
                                      std::deque<T*> &queue, bool has_lock)
    //--------------------------------------------------------------------------
    {
      T *result = NULL;
      if (!has_lock)
      {
        AutoLock r_lock(reservation);
        if (!queue.empty())
        {
          result = queue.front();
          queue.pop_front();
        }
      }
      else
      {
        if (!queue.empty())
        {
          result = queue.front();
          queue.pop_front();
        }
      }
      // Couldn't find one so make one
      if (result == NULL)
        result = legion_new<T>(this);
#ifdef DEBUG_LEGION
      assert(result != NULL);
#endif
      result->activate();
      return result;
    }

    //--------------------------------------------------------------------------
    template<bool CAN_BE_DELETED, typename T>
    inline void Runtime::release_operation(std::deque<T*> &queue, T* operation)
    //--------------------------------------------------------------------------
    {
      if (CAN_BE_DELETED && (queue.size() == LEGION_MAX_RECYCLABLE_OBJECTS))
        legion_delete(operation);
      else
        queue.push_front(operation);
    }

    //--------------------------------------------------------------------------
    template<typename T>
    inline RtEvent Runtime::issue_runtime_meta_task(const LgTaskArgs<T> &args,
                                      LgPriority priority, Operation *op, 
                                      RtEvent precondition, Processor target)
    //--------------------------------------------------------------------------
    {
      // If this is not a task directly related to shutdown or is a message, 
      // to a remote node then increment the number of outstanding tasks
#ifdef DEBUG_LEGION
      if (T::TASK_ID < LG_MESSAGE_ID)
        increment_total_outstanding_tasks(args.lg_task_id, true/*meta*/);
#else
      if (T::TASK_ID < LG_MESSAGE_ID)
        increment_total_outstanding_tasks();
#endif
#ifdef DEBUG_SHUTDOWN_HANG
      __sync_fetch_and_add(&outstanding_counts[T::TASK_ID],1);
#endif
      if (!target.exists())
      {
        // If we don't have a processor to explicitly target, figure
        // out which of our utility processors to use
        target = utility_group;
      }
#ifdef DEBUG_LEGION
      assert(target.exists());
#endif
      DETAILED_PROFILER(this, REALM_SPAWN_META_CALL);
      if ((T::TASK_ID < LG_MESSAGE_ID) && (profiler != NULL))
      {
        Realm::ProfilingRequestSet requests;
        profiler->add_meta_request(requests, T::TASK_ID, op);
        return RtEvent(target.spawn(LG_TASK_ID, &args, sizeof(T),
                                    requests, precondition, priority));
      }
      else
        return RtEvent(target.spawn(LG_TASK_ID, &args, sizeof(T), 
                                    precondition, priority));
    }

    //--------------------------------------------------------------------------
    /*static*/ inline ApEvent Runtime::merge_events(ApEvent e1, ApEvent e2)
    //--------------------------------------------------------------------------
    {
      ApEvent result(Realm::Event::merge_events(e1, e2)); 
#ifdef LEGION_SPY
      if (!result.exists() || (result == e1) || (result == e2))
      {
        Realm::UserEvent rename(Realm::UserEvent::create_user_event());
        if (result == e1)
          rename.trigger(e1);
        else if (result == e2)
          rename.trigger(e2);
        else
          rename.trigger();
        result = ApEvent(rename);
      }
      LegionSpy::log_event_dependence(e1, result);
      LegionSpy::log_event_dependence(e2, result);
#endif
      return result;
    }

    //--------------------------------------------------------------------------
    /*static*/ inline ApEvent Runtime::merge_events(ApEvent e1, 
                                                    ApEvent e2, ApEvent e3) 
    //--------------------------------------------------------------------------
    {
      ApEvent result(Realm::Event::merge_events(e1, e2, e3)); 
#ifdef LEGION_SPY
      if (!result.exists() || (result == e1) || (result == e2) ||(result == e3))
      {
        Realm::UserEvent rename(Realm::UserEvent::create_user_event());
        if (result == e1)
          rename.trigger(e1);
        else if (result == e2)
          rename.trigger(e2);
        else if (result == e3)
          rename.trigger(e3);
        else
          rename.trigger();
        result = ApEvent(rename);
      }
      LegionSpy::log_event_dependence(e1, result);
      LegionSpy::log_event_dependence(e2, result);
      LegionSpy::log_event_dependence(e3, result);
#endif
      return result;
    }

    //--------------------------------------------------------------------------
    /*static*/ inline ApEvent Runtime::merge_events(
                                                const std::set<ApEvent> &events)
    //--------------------------------------------------------------------------
    {
#ifndef LEGION_SPY
      if (events.empty())
        return ApEvent::NO_AP_EVENT;
      if (events.size() == 1)
        return *(events.begin());
#endif
      const std::set<Realm::Event> *realm_events = 
        reinterpret_cast<const std::set<Realm::Event>*>(&events);
      ApEvent result(Realm::Event::merge_events(*realm_events));
#ifdef LEGION_SPY
      if (!result.exists() || (events.find(result) != events.end()))
      {
        Realm::UserEvent rename(Realm::UserEvent::create_user_event());
        if (events.find(result) != events.end())
          rename.trigger(result);
        else
          rename.trigger();
        result = ApEvent(rename);
      }
      for (std::set<ApEvent>::const_iterator it = events.begin();
            it != events.end(); it++)
        LegionSpy::log_event_dependence(*it, result);
#endif
      return result;
    }

    //--------------------------------------------------------------------------
    /*static*/ inline RtEvent Runtime::merge_events(RtEvent e1, RtEvent e2)
    //--------------------------------------------------------------------------
    {
      // No logging for runtime operations currently
      return RtEvent(Realm::Event::merge_events(e1, e2)); 
    }

    //--------------------------------------------------------------------------
    /*static*/ inline RtEvent Runtime::merge_events(RtEvent e1, 
                                                    RtEvent e2, RtEvent e3) 
    //--------------------------------------------------------------------------
    {
      // No logging for runtime operations currently
      return RtEvent(Realm::Event::merge_events(e1, e2, e3)); 
    }

    //--------------------------------------------------------------------------
    /*static*/ inline RtEvent Runtime::merge_events(
                                                const std::set<RtEvent> &events)
    //--------------------------------------------------------------------------
    {
#ifndef LEGION_SPY
      if (events.empty())
        return RtEvent::NO_RT_EVENT;
      if (events.size() == 1)
        return *(events.begin());
#endif
      // No logging for runtime operations currently
      const std::set<Realm::Event> *realm_events = 
        reinterpret_cast<const std::set<Realm::Event>*>(&events);
      return RtEvent(Realm::Event::merge_events(*realm_events));
    }

    //--------------------------------------------------------------------------
    /*static*/ inline ApUserEvent Runtime::create_ap_user_event(void)
    //--------------------------------------------------------------------------
    {
#ifdef LEGION_SPY
      ApUserEvent result(Realm::UserEvent::create_user_event());
      LegionSpy::log_ap_user_event(result);
      return result;
#else
      return ApUserEvent(Realm::UserEvent::create_user_event());
#endif
    }

    //--------------------------------------------------------------------------
    /*static*/ inline void Runtime::trigger_event(ApUserEvent to_trigger,
                                                  ApEvent precondition)
    //--------------------------------------------------------------------------
    {
      Realm::UserEvent copy = to_trigger;
      copy.trigger(precondition);
#ifdef LEGION_SPY
      LegionSpy::log_ap_user_event_trigger(to_trigger);
      if (precondition.exists())
        LegionSpy::log_event_dependence(precondition, to_trigger);
#endif
    }

    //--------------------------------------------------------------------------
    /*static*/ inline void Runtime::poison_event(ApUserEvent to_poison)
    //--------------------------------------------------------------------------
    {
      Realm::UserEvent copy = to_poison;
      copy.cancel();
#ifdef LEGION_SPY
      // This counts as triggering
      LegionSpy::log_ap_user_event_trigger(to_poison);
#endif
    }

    //--------------------------------------------------------------------------
    /*static*/ inline RtUserEvent Runtime::create_rt_user_event(void)
    //--------------------------------------------------------------------------
    {
#ifdef LEGION_SPY
      RtUserEvent result(Realm::UserEvent::create_user_event());
      LegionSpy::log_rt_user_event(result);
      return result;
#else
      return RtUserEvent(Realm::UserEvent::create_user_event());
#endif
    }

    //--------------------------------------------------------------------------
    /*static*/ inline void Runtime::trigger_event(RtUserEvent to_trigger,
                                                  RtEvent precondition) 
    //--------------------------------------------------------------------------
    {
      Realm::UserEvent copy = to_trigger;
      copy.trigger(precondition);
#ifdef LEGION_SPY
      LegionSpy::log_rt_user_event_trigger(to_trigger);
#endif
    }

    //--------------------------------------------------------------------------
    /*static*/ inline void Runtime::poison_event(RtUserEvent to_poison)
    //--------------------------------------------------------------------------
    {
      Realm::UserEvent copy = to_poison;
      copy.cancel();
#ifdef LEGION_SPY
      // This counts as triggering
      LegionSpy::log_rt_user_event_trigger(to_poison);
#endif
    }

    //--------------------------------------------------------------------------
    /*static*/ inline PredEvent Runtime::create_pred_event(void)
    //--------------------------------------------------------------------------
    {
#ifdef LEGION_SPY
      PredEvent result(Realm::UserEvent::create_user_event());
      LegionSpy::log_pred_event(result);
      return result;
#else
      return PredEvent(Realm::UserEvent::create_user_event());
#endif
    }

    //--------------------------------------------------------------------------
    /*static*/ inline void Runtime::trigger_event(PredEvent to_trigger)
    //--------------------------------------------------------------------------
    {
      Realm::UserEvent copy = to_trigger;
      copy.trigger();
#ifdef LEGION_SPY
      LegionSpy::log_pred_event_trigger(to_trigger);
#endif
    }

    //--------------------------------------------------------------------------
    /*static*/ inline void Runtime::poison_event(PredEvent to_poison)
    //--------------------------------------------------------------------------
    {
      Realm::UserEvent copy = to_poison;
      copy.cancel();
#ifdef LEGION_SPY
      // This counts as triggering
      LegionSpy::log_pred_event_trigger(to_poison);
#endif
    }

    //--------------------------------------------------------------------------
    /*static*/ inline ApEvent Runtime::ignorefaults(Realm::Event e)
    //--------------------------------------------------------------------------
    {
      ApEvent result(Realm::Event::ignorefaults(e));
#ifdef LEGION_SPY
      if (!result.exists())
      {
        Realm::UserEvent rename(Realm::UserEvent::create_user_event());
        rename.trigger();
        result = ApEvent(rename);
      }
      LegionSpy::log_event_dependence(ApEvent(e), result);
#endif
      return ApEvent(result);
    }

    //--------------------------------------------------------------------------
    /*static*/ inline RtEvent Runtime::protect_event(ApEvent to_protect)
    //--------------------------------------------------------------------------
    {
      if (to_protect.exists())
        return RtEvent(Realm::Event::ignorefaults(to_protect));
      else
        return RtEvent::NO_RT_EVENT;
    }

    //--------------------------------------------------------------------------
    /*static*/ inline RtEvent Runtime::protect_merge_events(
                                                const std::set<ApEvent> &events)
    //--------------------------------------------------------------------------
    {
      const std::set<Realm::Event> *realm_events = 
        reinterpret_cast<const std::set<Realm::Event>*>(&events);
      return RtEvent(Realm::Event::merge_events_ignorefaults(*realm_events));
    }

    //--------------------------------------------------------------------------
    /*static*/ inline void Runtime::phase_barrier_arrive(
                  const PhaseBarrier &bar, unsigned count, ApEvent precondition,
                  const void *reduce_value, size_t reduce_value_size)
    //--------------------------------------------------------------------------
    {
      Realm::Barrier copy = bar.phase_barrier;
      copy.arrive(count, precondition, reduce_value, reduce_value_size);
#ifdef LEGION_SPY
      if (precondition.exists())
        LegionSpy::log_event_dependence(precondition, bar.phase_barrier);
#endif
    }

    //--------------------------------------------------------------------------
    /*static*/ inline ApBarrier Runtime::get_previous_phase(
                                                        const PhaseBarrier &bar)
    //--------------------------------------------------------------------------
    {
      Realm::Barrier copy = bar.phase_barrier;
      return ApBarrier(copy.get_previous_phase());
    }

    //--------------------------------------------------------------------------
    /*static*/ inline void Runtime::alter_arrival_count(PhaseBarrier &bar,
                                                        int delta)
    //--------------------------------------------------------------------------
    {
      Realm::Barrier copy = bar.phase_barrier;
      bar.phase_barrier = ApBarrier(copy.alter_arrival_count(delta));
    }

    //--------------------------------------------------------------------------
    /*static*/ inline void Runtime::advance_barrier(PhaseBarrier &bar)
    //--------------------------------------------------------------------------
    {
      Realm::Barrier copy = bar.phase_barrier;
      bar.phase_barrier = ApBarrier(copy.advance_barrier());
    }

    //--------------------------------------------------------------------------
    /*static*/ inline bool Runtime::get_barrier_result(ApBarrier bar,
                                               void *result, size_t result_size)
    //--------------------------------------------------------------------------
    {
      Realm::Barrier copy = bar;
      return copy.get_result(result, result_size);
    }

    //--------------------------------------------------------------------------
    /*static*/ inline ApEvent Runtime::acquire_ap_reservation(Reservation r,
                                           bool exclusive, ApEvent precondition)
    //--------------------------------------------------------------------------
    {
      ApEvent result(r.acquire(exclusive ? 0 : 1, exclusive, precondition));
#ifdef LEGION_SPY
      if (precondition.exists() && !result.exists())
      {
        Realm::UserEvent rename(Realm::UserEvent::create_user_event());
        rename.trigger();
        result = ApEvent(rename);
      }
      if (precondition.exists())
        LegionSpy::log_event_dependence(precondition, result);
#endif
      return result;
    }

    //--------------------------------------------------------------------------
    /*static*/ inline RtEvent Runtime::acquire_rt_reservation(Reservation r,
                                           bool exclusive, RtEvent precondition)
    //--------------------------------------------------------------------------
    {
      return RtEvent(r.acquire(exclusive ? 0 : 1, exclusive, precondition)); 
    }

    //--------------------------------------------------------------------------
    /*static*/ inline void Runtime::release_reservation(Reservation r,
                                                           LgEvent precondition)
    //--------------------------------------------------------------------------
    {
      r.release(precondition);
    }

  }; // namespace Internal 
}; // namespace Legion 

#endif // __RUNTIME_H__

// EOF
<|MERGE_RESOLUTION|>--- conflicted
+++ resolved
@@ -2318,13 +2318,10 @@
     public:
       FutureImpl* find_or_create_future(DistributedID did,
                                         ReferenceMutator *mutator);
-<<<<<<< HEAD
+      FutureMapImpl* find_or_create_future_map(DistributedID did, 
+                      TaskContext *ctx, ReferenceMutator *mutator);
       IndexSpace find_index_launch_space(Context ctx,
                                          const Domain &launch_domain);
-=======
-      FutureMapImpl* find_or_create_future_map(DistributedID did, 
-                      TaskContext *ctx, ReferenceMutator *mutator);
->>>>>>> f43019f7
     public:
       void defer_collect_user(LogicalView *view, ApEvent term_event, 
                               ReferenceMutator *mutator);
