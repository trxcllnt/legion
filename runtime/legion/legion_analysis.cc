/* Copyright 2018 Stanford University, NVIDIA Corporation
 *
 * Licensed under the Apache License, Version 2.0 (the "License");
 * you may not use this file except in compliance with the License.
 * You may obtain a copy of the License at
 *
 *     http://www.apache.org/licenses/LICENSE-2.0
 *
 * Unless required by applicable law or agreed to in writing, software
 * distributed under the License is distributed on an "AS IS" BASIS,
 * WITHOUT WARRANTIES OR CONDITIONS OF ANY KIND, either express or implied.
 * See the License for the specific language governing permissions and
 * limitations under the License.
 */

#include "legion.h"
#include "legion/runtime.h"
#include "legion/legion_ops.h"
#include "legion/legion_tasks.h"
#include "legion/region_tree.h"
#include "legion/legion_spy.h"
#include "legion/legion_trace.h"
#include "legion/legion_profiling.h"
#include "legion/legion_instances.h"
#include "legion/legion_views.h"
#include "legion/legion_analysis.h"
#include "legion/legion_context.h"
#include "legion/legion_replication.h"

namespace Legion {
  namespace Internal {

    LEGION_EXTERN_LOGGER_DECLARATIONS

    /////////////////////////////////////////////////////////////
    // Users and Info 
    /////////////////////////////////////////////////////////////

    //--------------------------------------------------------------------------
    LogicalUser::LogicalUser(void)
      : GenericUser(), op(NULL), idx(0), gen(0), timeout(TIMEOUT)
#ifdef LEGION_SPY
        , uid(0)
#endif
    //--------------------------------------------------------------------------
    {
    }

    //--------------------------------------------------------------------------
    LogicalUser::LogicalUser(Operation *o, unsigned id, const RegionUsage &u,
                             const FieldMask &m)
      : GenericUser(u, m), op(o), idx(id), 
        gen(o->get_generation()), timeout(TIMEOUT)
#ifdef LEGION_SPY
        , uid(o->get_unique_op_id())
#endif
    //--------------------------------------------------------------------------
    {
    }

    //--------------------------------------------------------------------------
    LogicalUser::LogicalUser(Operation *o, GenerationID g, unsigned id, 
                             const RegionUsage &u, const FieldMask &m)
      : GenericUser(u, m), op(o), idx(id), gen(g), timeout(TIMEOUT)
#ifdef LEGION_SPY
        , uid(o->get_unique_op_id())
#endif
    //--------------------------------------------------------------------------
    {
    }

    //--------------------------------------------------------------------------
    PhysicalUser::PhysicalUser(void)
    //--------------------------------------------------------------------------
    {
    }
    
    //--------------------------------------------------------------------------
    PhysicalUser::PhysicalUser(const RegionUsage &u, const LegionColor c,
                               UniqueID id, unsigned x, IndexSpaceExpression *e)
      : usage(u), child(c), op_id(id), index(x), expr(e)
    //--------------------------------------------------------------------------
    {
    }

    //--------------------------------------------------------------------------
    PhysicalUser::PhysicalUser(const PhysicalUser &rhs)
    //--------------------------------------------------------------------------
    {
      // should never be called
      assert(false);
    }

    //--------------------------------------------------------------------------
    PhysicalUser::~PhysicalUser(void)
    //--------------------------------------------------------------------------
    {
    }

    //--------------------------------------------------------------------------
    PhysicalUser& PhysicalUser::operator=(const PhysicalUser &rhs)
    //--------------------------------------------------------------------------
    {
      // should never be called
      assert(false);
      return *this;
    }

    //--------------------------------------------------------------------------
    void PhysicalUser::pack_user(Serializer &rez, AddressSpaceID target)
    //--------------------------------------------------------------------------
    {
      rez.serialize(child);
      rez.serialize(usage.privilege);
      rez.serialize(usage.prop);
      rez.serialize(usage.redop);
      rez.serialize(op_id);
      rez.serialize(index);
      expr->pack_expression(rez, target);
    }

    //--------------------------------------------------------------------------
    /*static*/ PhysicalUser* PhysicalUser::unpack_user(Deserializer &derez,
        bool add_reference, RegionTreeForest *forest, AddressSpaceID source)
    //--------------------------------------------------------------------------
    {
      PhysicalUser *result = new PhysicalUser();
      derez.deserialize(result->child);
      derez.deserialize(result->usage.privilege);
      derez.deserialize(result->usage.prop);
      derez.deserialize(result->usage.redop);
      derez.deserialize(result->op_id);
      derez.deserialize(result->index);
      result->expr = 
        IndexSpaceExpression::unpack_expression(derez, forest, source);
#ifdef DEBUG_LEGION
      assert(result->expr != NULL);
#endif
      if (add_reference)
        result->add_reference();
      return result;
    }

    /////////////////////////////////////////////////////////////
    // TraversalInfo
    /////////////////////////////////////////////////////////////

    //--------------------------------------------------------------------------
    TraversalInfo::TraversalInfo(ContextID c, Operation *o, unsigned idx,
                                 const RegionRequirement &r, VersionInfo &info, 
                                 const FieldMask &k, std::set<RtEvent> &e)
      : ctx(c), op(o), index(idx), req(r), version_info(info),
        traversal_mask(k), context_uid(o->get_context()->get_context_uid()),
        map_applied_events(e)
    //--------------------------------------------------------------------------
    {
    }

    //--------------------------------------------------------------------------
    void TraversalInfo::pack(Serializer &rez) const
    //--------------------------------------------------------------------------
    {
      // No need to pack the ContextID, won't be used remotely
      op->pack_remote_operation(rez);
      rez.serialize(index);
      ExternalTask::pack_region_requirement(req, rez);
      // No need to pack any version information since this
      // version information is for the destination and we've
      // already got the destination preconditions
      rez.serialize(traversal_mask);
      rez.serialize(context_uid);
      // Make a user event to trigger when the remote applied events are done
      RtUserEvent remote_applied = Runtime::create_rt_user_event();
      rez.serialize(remote_applied);
      map_applied_events.insert(remote_applied);
    }

    //--------------------------------------------------------------------------
    RemoteTraversalInfo::RemoteTraversalInfo(RemoteOp *remote_op,
        unsigned idx, const RegionRequirement &r, const FieldMask &mask,
        UniqueID ctx_uid, RtUserEvent remote)
      : TraversalInfo(0/*dummy ctx*/, remote_op, idx, r, dummy_version_info,
                      mask, applied_events),
        remote_applied(remote) 
    //--------------------------------------------------------------------------
    {
    }

    //--------------------------------------------------------------------------
    RemoteTraversalInfo::~RemoteTraversalInfo(void)
    //--------------------------------------------------------------------------
    {
      // Hook up the map applied events
      if (!applied_events.empty())
        Runtime::trigger_event(remote_applied, 
            Runtime::merge_events(applied_events));
      else
        Runtime::trigger_event(remote_applied);
      // We also own the Remote operation so we need to delete it
      delete op;
    }

    //--------------------------------------------------------------------------
    /*static*/ RemoteTraversalInfo* RemoteTraversalInfo::unpack(
                                          Deserializer &derez, Runtime *runtime)
    //--------------------------------------------------------------------------
    {
      RemoteOp *remote_op = RemoteOp::unpack_remote_operation(derez, runtime);
      unsigned index;
      derez.deserialize(index);
      RegionRequirement req;
      ExternalTask::unpack_region_requirement(req, derez); 
      FieldMask traversal_mask;
      derez.deserialize(traversal_mask);
      UniqueID context_uid;
      derez.deserialize(context_uid);
      RtUserEvent remote_applied;
      derez.deserialize(remote_applied);
      return new RemoteTraversalInfo(remote_op, index, req, traversal_mask,
                                     context_uid, remote_applied);
    }

    /////////////////////////////////////////////////////////////
    // VersioningSet
    /////////////////////////////////////////////////////////////

    //--------------------------------------------------------------------------
    template<ReferenceSource REF_KIND>
    VersioningSet<REF_KIND>::VersioningSet(void)
      : single(true)
    //--------------------------------------------------------------------------
    {
      versions.single_version = NULL;
    }

    //--------------------------------------------------------------------------
    template<ReferenceSource REF_KIND>
    VersioningSet<REF_KIND>::VersioningSet(const VersioningSet &rhs)
      : single(true) 
    //--------------------------------------------------------------------------
    {
      // must be empty
#ifdef DEBUG_LEGION
      assert(rhs.single);
      assert(rhs.versions.single_version == NULL);
#endif
      versions.single_version = NULL;
    }

    //--------------------------------------------------------------------------
    template<ReferenceSource REF_KIND>
    VersioningSet<REF_KIND>::~VersioningSet(void)
    //--------------------------------------------------------------------------
    {
      clear(); 
    }

    //--------------------------------------------------------------------------
    template<ReferenceSource REF_KIND>
    VersioningSet<REF_KIND>& VersioningSet<REF_KIND>::operator=(
                                                       const VersioningSet &rhs)
    //--------------------------------------------------------------------------
    {
      // should never be called
      assert(false);
    }

    //--------------------------------------------------------------------------
    template<ReferenceSource REF_KIND>
    const FieldMask& VersioningSet<REF_KIND>::operator[](
                                                      VersionState *state) const
    //--------------------------------------------------------------------------
    {
      if (single)
      {
#ifdef DEBUG_LEGION
        assert(state == versions.single_version);
#endif
        return valid_fields;
      }
      else
      {
        LegionMap<VersionState*,FieldMask>::aligned::const_iterator finder =
          versions.multi_versions->find(state);
#ifdef DEBUG_LEGION
        assert(finder != versions.multi_versions->end());
#endif
        return finder->second;
      }
    }

    //--------------------------------------------------------------------------
    template<ReferenceSource REF_KIND>
    bool VersioningSet<REF_KIND>::insert(VersionState *state, 
                               const FieldMask &mask, ReferenceMutator *mutator)
    //--------------------------------------------------------------------------
    {
#ifdef DEBUG_LEGION
      assert(!!mask);
#endif
      bool result = true;
      if (single)
      {
        if (versions.single_version == NULL)
        {
          versions.single_version = state;
          valid_fields = mask;
          if (REF_KIND != LAST_SOURCE_REF)
            state->add_base_valid_ref(REF_KIND, mutator);
        }
        else if (versions.single_version == state)
        {
          valid_fields |= mask;
          result = false;
        }
        else
        {
          // Go to multi
          LegionMap<VersionState*,FieldMask>::aligned *multi = 
            new LegionMap<VersionState*,FieldMask>::aligned();
          (*multi)[versions.single_version] = valid_fields;
          (*multi)[state] = mask;
          versions.multi_versions = multi;
          single = false;
          valid_fields |= mask;
          if (REF_KIND != LAST_SOURCE_REF)
            state->add_base_valid_ref(REF_KIND, mutator);
        }
      }
      else
      {
 #ifdef DEBUG_LEGION
        assert(versions.multi_versions != NULL);
#endif   
        LegionMap<VersionState*,FieldMask>::aligned::iterator finder = 
          versions.multi_versions->find(state);
        if (finder == versions.multi_versions->end())
        {
          (*versions.multi_versions)[state] = mask;
          if (REF_KIND != LAST_SOURCE_REF)
            state->add_base_valid_ref(REF_KIND, mutator);
        }
        else
        {
          finder->second |= mask;
          result = false;
        }
        valid_fields |= mask;
      }
      return result;
    }

    //--------------------------------------------------------------------------
    template<ReferenceSource REF_KIND>
    RtEvent VersioningSet<REF_KIND>::insert(VersionState *state,
                                            const FieldMask &mask, 
                                            Runtime *runtime, RtEvent pre)
    //--------------------------------------------------------------------------
    {
#ifdef DEBUG_LEGION
      assert(!!mask);
#endif
      if (single)
      {
        if (versions.single_version == NULL)
        {
          versions.single_version = state;
          valid_fields = mask;
          if (REF_KIND != LAST_SOURCE_REF)
          {
            if (pre.exists() && !pre.has_triggered())
            {
              VersioningSetRefArgs args;
              args.state = state;
              args.kind = REF_KIND;
              return runtime->issue_runtime_meta_task(args, 
                      LG_LATENCY_WORK_PRIORITY, pre);
            }
            else
            {
              LocalReferenceMutator mutator;
              state->add_base_valid_ref(REF_KIND, &mutator);
              return mutator.get_done_event();
            }
          }
        }
        else if (versions.single_version == state)
        {
          valid_fields |= mask;
        }
        else
        {
          // Go to multi
          LegionMap<VersionState*,FieldMask>::aligned *multi = 
            new LegionMap<VersionState*,FieldMask>::aligned();
          (*multi)[versions.single_version] = valid_fields;
          (*multi)[state] = mask;
          versions.multi_versions = multi;
          single = false;
          valid_fields |= mask;
          if (REF_KIND != LAST_SOURCE_REF)
          {
            if (pre.exists() && !pre.has_triggered())
            {
              VersioningSetRefArgs args;
              args.state = state;
              args.kind = REF_KIND;
              return runtime->issue_runtime_meta_task(args, 
                      LG_LATENCY_WORK_PRIORITY, pre);
            }
            else
            {
              LocalReferenceMutator mutator;
              state->add_base_valid_ref(REF_KIND, &mutator);
              return mutator.get_done_event();
            }
          }
        }
      }
      else
      {
 #ifdef DEBUG_LEGION
        assert(versions.multi_versions != NULL);
#endif   
        LegionMap<VersionState*,FieldMask>::aligned::iterator finder = 
          versions.multi_versions->find(state);
        if (finder == versions.multi_versions->end())
        {
          (*versions.multi_versions)[state] = mask;
          if (REF_KIND != LAST_SOURCE_REF)
          {
            if (pre.exists() && !pre.has_triggered())
            {
              VersioningSetRefArgs args;
              args.state = state;
              args.kind = REF_KIND;
              return runtime->issue_runtime_meta_task(args, 
                      LG_LATENCY_WORK_PRIORITY, pre);
            }
            else
            {
              LocalReferenceMutator mutator;
              state->add_base_valid_ref(REF_KIND, &mutator);
              return mutator.get_done_event();
            }
          }
        }
        else
          finder->second |= mask;
        valid_fields |= mask;
      }
      if (pre.exists())
        return pre;
      return RtEvent::NO_RT_EVENT;
    }

    //--------------------------------------------------------------------------
    template<ReferenceSource REF_KIND>
    void VersioningSet<REF_KIND>::erase(VersionState *to_erase) 
    //--------------------------------------------------------------------------
    {
      if (single)
      {
#ifdef DEBUG_LEGION
        assert(versions.single_version == to_erase);
#endif
        versions.single_version = NULL;
        valid_fields.clear();
      }
      else
      {
        LegionMap<VersionState*,FieldMask>::aligned::iterator finder = 
          versions.multi_versions->find(to_erase);
#ifdef DEBUG_LEGION
        assert(finder != versions.multi_versions->end());
#endif
        valid_fields -= finder->second;
        versions.multi_versions->erase(finder);
        if (versions.multi_versions->size() == 1)
        {
          // go back to single
          finder = versions.multi_versions->begin();
          valid_fields = finder->second;
          VersionState *first = finder->first;
          delete versions.multi_versions;
          versions.single_version = first;
          single = true;
        }
      }
      if ((REF_KIND != LAST_SOURCE_REF) &&
          to_erase->remove_base_valid_ref(REF_KIND))
        delete to_erase; 
    }

    //--------------------------------------------------------------------------
    template<ReferenceSource REF_KIND>
    void VersioningSet<REF_KIND>::clear(void)
    //--------------------------------------------------------------------------
    {
      if (single)
      {
        if ((REF_KIND != LAST_SOURCE_REF) && (versions.single_version != NULL) 
            && versions.single_version->remove_base_valid_ref(REF_KIND))
          delete versions.single_version;
        versions.single_version = NULL;
      }
      else
      {
#ifdef DEBUG_LEGION
        assert(versions.multi_versions != NULL);
#endif
        if (REF_KIND != LAST_SOURCE_REF)
        {
          for (LegionMap<VersionState*,FieldMask>::aligned::iterator it = 
                versions.multi_versions->begin(); it != 
                versions.multi_versions->end(); it++)
          {
            if (it->first->remove_base_valid_ref(REF_KIND))
              delete it->first;
          }
        }
        delete versions.multi_versions;
        versions.multi_versions = NULL;
        single = true;
      }
      valid_fields.clear();
    }

    //--------------------------------------------------------------------------
    template<ReferenceSource REF_KIND>
    size_t VersioningSet<REF_KIND>::size(void) const
    //--------------------------------------------------------------------------
    {
      if (single)
      {
        if (versions.single_version == NULL)
          return 0;
        else
          return 1;
      }
      else
        return versions.multi_versions->size(); 
    }

    //--------------------------------------------------------------------------
    template<ReferenceSource REF_KIND>
    std::pair<VersionState*,FieldMask>* 
                      VersioningSet<REF_KIND>::next(VersionState *current) const
    //--------------------------------------------------------------------------
    {
      if (single)
      {
#ifdef DEBUG_LEGION
        assert(current == versions.single_version);
#endif
        return NULL; 
      }
      else
      {
        LegionMap<VersionState*,FieldMask>::aligned::iterator finder = 
          versions.multi_versions->find(current);
#ifdef DEBUG_LEGION
        assert(finder != versions.multi_versions->end());
#endif
        finder++;
        if (finder == versions.multi_versions->end())
          return NULL;
        else
          return reinterpret_cast<
                      std::pair<VersionState*,FieldMask>*>(&(*finder));
      }
    }

    //--------------------------------------------------------------------------
    template<ReferenceSource REF_KIND>
    void VersioningSet<REF_KIND>::move(VersioningSet &other)
    //--------------------------------------------------------------------------
    {
#ifdef DEBUG_LEGION
      assert(other.empty());
#endif
      if (single)
      {
        other.versions.single_version = versions.single_version;
        other.single = true;
        versions.single_version = NULL;
      }
      else
      {
        other.versions.multi_versions = versions.multi_versions;
        other.single = false;
        versions.multi_versions = NULL;
        single = true;
      }
      other.valid_fields = valid_fields;
      valid_fields.clear();
    }

    //--------------------------------------------------------------------------
    template<ReferenceSource REF_KIND>
    typename VersioningSet<REF_KIND>::iterator 
                                      VersioningSet<REF_KIND>::begin(void) const
    //--------------------------------------------------------------------------
    {
      // Scariness!
      if (single)
      {
        // If we're empty return end
        if (versions.single_version == NULL)
          return end();
        return iterator(this, 
            reinterpret_cast<std::pair<VersionState*,FieldMask>*>(
              const_cast<VersioningSet<REF_KIND>*>(this)), 
                                                    true/*single*/);
      }
      else
        return iterator(this,
            reinterpret_cast<std::pair<VersionState*,FieldMask>*>(
              &(*(versions.multi_versions->begin()))), false); 
    }

#ifdef DEBUG_LEGION
    //--------------------------------------------------------------------------
    template<ReferenceSource REF_KIND>
    void VersioningSet<REF_KIND>::sanity_check(void) const
    //--------------------------------------------------------------------------
    {
      // Each field should exist exactly once
      if (!single)
      {
        assert(versions.multi_versions != NULL);
        FieldMask previous_mask;
        for (LegionMap<VersionState*,FieldMask>::aligned::const_iterator it = 
              versions.multi_versions->begin(); it != 
              versions.multi_versions->end(); it++)
        {
          assert(previous_mask * it->second);
          previous_mask |= it->second;
        }
      }
    }
#endif

    // Make sure this one gets instantiated
    template class VersioningSet<>;

    /////////////////////////////////////////////////////////////
    // VersionInfo 
    /////////////////////////////////////////////////////////////

    //--------------------------------------------------------------------------
    VersionInfo::VersionInfo(void)
      : upper_bound_node(NULL)
    //--------------------------------------------------------------------------
    {
    }

    //--------------------------------------------------------------------------
    VersionInfo::VersionInfo(const VersionInfo &rhs)
      : upper_bound_node(rhs.upper_bound_node), 
        field_versions(rhs.field_versions), split_masks(rhs.split_masks)
    //--------------------------------------------------------------------------
    {
      physical_states.resize(rhs.physical_states.size(), NULL); 
      for (unsigned idx = 0; idx < physical_states.size(); idx++)
      {
        if (rhs.physical_states[idx] == NULL)
          continue;
        physical_states[idx] = rhs.physical_states[idx]->clone();
      }
    }

    //--------------------------------------------------------------------------
    VersionInfo::~VersionInfo(void)
    //--------------------------------------------------------------------------
    {
      clear();
    }

    //--------------------------------------------------------------------------
    VersionInfo& VersionInfo::operator=(const VersionInfo &rhs)
    //--------------------------------------------------------------------------
    {
#ifdef DEBUG_LEGION
      assert(field_versions.empty());
      assert(physical_states.empty());
      assert(split_masks.empty());
#endif
      upper_bound_node = rhs.upper_bound_node;
      field_versions = rhs.field_versions;
      split_masks = rhs.split_masks;
      physical_states.resize(rhs.physical_states.size(), NULL); 
      for (unsigned idx = 0; idx < physical_states.size(); idx++)
      {
        if (rhs.physical_states[idx] == NULL)
          continue;
        physical_states[idx] = rhs.physical_states[idx]->clone();
      }
      return *this;
    }

    //--------------------------------------------------------------------------
    void VersionInfo::record_split_fields(RegionTreeNode *node,
                            const FieldMask &split_mask, unsigned offset/*= 0*/)
    //--------------------------------------------------------------------------
    {
      const unsigned depth = node->get_depth() + offset;
#ifdef DEBUG_LEGION
      assert(depth < split_masks.size());
#endif
      split_masks[depth] |= split_mask;
    }

    //--------------------------------------------------------------------------
    void VersionInfo::add_current_version(VersionState *state, 
                                    const FieldMask &state_mask, bool path_only)
    //--------------------------------------------------------------------------
    {
      RegionTreeNode *node = state->logical_node;
      const unsigned depth = node->get_depth();
#ifdef DEBUG_LEGION
      assert(depth < physical_states.size());
#endif
      if (physical_states[depth] == NULL)
        physical_states[depth] = new PhysicalState(node, path_only);
      physical_states[depth]->add_version_state(state, state_mask);
      // Now record the version information
#ifdef DEBUG_LEGION
      assert(depth < field_versions.size());
#endif
      FieldVersions &local_versions = field_versions[depth];
      FieldVersions::iterator finder = 
        local_versions.find(state->version_number);
      if (finder == local_versions.end())
        local_versions[state->version_number] = state_mask;
      else
        finder->second |= state_mask;
    }

    //--------------------------------------------------------------------------
    void VersionInfo::add_advance_version(VersionState *state, 
                                    const FieldMask &state_mask, bool path_only)
    //--------------------------------------------------------------------------
    {
      RegionTreeNode *node = state->logical_node;
      const unsigned depth = node->get_depth();
#ifdef DEBUG_LEGION
      assert(depth < physical_states.size());
#endif
      if (physical_states[depth] == NULL)
        physical_states[depth] = new PhysicalState(node, path_only);
      physical_states[depth]->add_advance_state(state, state_mask);
    }

    //--------------------------------------------------------------------------
    void VersionInfo::set_upper_bound_node(RegionTreeNode *node)
    //--------------------------------------------------------------------------
    {
      upper_bound_node = node;
    }

    //--------------------------------------------------------------------------
    bool VersionInfo::has_physical_states(void) const
    //--------------------------------------------------------------------------
    {
      for (unsigned idx = 0; idx < physical_states.size(); idx++)
      {
        if (physical_states[idx] != NULL)
          return true;
      }
      return false;
    }

    //--------------------------------------------------------------------------
    void VersionInfo::apply_mapping(std::set<RtEvent> &applied_conditions, 
                                    bool copy_through/*=false*/)
    //--------------------------------------------------------------------------
    {
      // We only ever need to apply state at the leaves
#ifdef DEBUG_LEGION
      assert(!physical_states.empty());
#endif
      unsigned last_idx = physical_states.size() - 1;
      if (copy_through)
      {
        // Deal with mis-speculated state that we still have to propagate
        PhysicalState *state = physical_states[last_idx];
        // If we have advance states and we haven't capture, then
        // we need to propagate information
        if (state->has_advance_states() && !state->is_captured())
          state->capture_state();
      }
      physical_states[last_idx]->apply_state(applied_conditions);
    }

    //--------------------------------------------------------------------------
    void VersionInfo::resize(size_t max_depth)
    //--------------------------------------------------------------------------
    {
      // Make this max_depth+1
      max_depth += 1;
      field_versions.resize(max_depth);
      physical_states.resize(max_depth,NULL);
      split_masks.resize(max_depth);
    }

    //--------------------------------------------------------------------------
    void VersionInfo::resize(size_t max_depth, HandleType req_handle,
                             ProjectionFunction *function)
    //--------------------------------------------------------------------------
    {
      // Path depth is twice the function depth because it counts region levels
      max_depth += (2*function->depth);
      // If it is a partition projection function we add one more
      // to get to the next region
      if (req_handle == PART_PROJECTION)
        max_depth += 1;
      resize(max_depth);
    }

    //--------------------------------------------------------------------------
    void VersionInfo::clear(void)
    //--------------------------------------------------------------------------
    {
      upper_bound_node = NULL;
      field_versions.clear();
      for (std::vector<PhysicalState*>::const_iterator it = 
            physical_states.begin(); it != physical_states.end(); it++)
      {
        if ((*it) != NULL)
          delete *it;
      }
      physical_states.clear();
      split_masks.clear();
    }

    //--------------------------------------------------------------------------
    void VersionInfo::sanity_check(unsigned depth)
    //--------------------------------------------------------------------------
    {
      if (depth >= field_versions.size())
        return;
      const FieldVersions &versions = field_versions[depth];
      FieldMask previous_fields;
      for (LegionMap<VersionID,FieldMask>::aligned::const_iterator it = 
            versions.begin(); it != versions.end(); it++)
      {
        assert(previous_fields * it->second);
        previous_fields |= it->second;
      }
    }

    //--------------------------------------------------------------------------
    void VersionInfo::clone_logical(const VersionInfo &rhs, 
                                 const FieldMask &mask, RegionTreeNode *to_node)
    //--------------------------------------------------------------------------
    {
#ifdef DEBUG_LEGION
      assert(upper_bound_node == NULL);
      assert(physical_states.empty());
      assert(field_versions.empty());
      assert(split_masks.empty());
#endif
      const unsigned max_depth = to_node->get_depth() + 1;
#ifdef DEBUG_LEGION
      assert(max_depth <= rhs.split_masks.size());
#endif
      // Only need to copy over the upper bound and split masks that
      // are computed as part of the logical analysis
      upper_bound_node = rhs.upper_bound_node;
      split_masks.resize(max_depth);
      for (unsigned idx = 0; idx < max_depth; idx++)
        split_masks[idx] = rhs.split_masks[idx] & mask;
      // Only need to resize the other things
      field_versions.resize(max_depth);
      physical_states.resize(max_depth, NULL);
    }

    //--------------------------------------------------------------------------
    void VersionInfo::copy_to(VersionInfo &rhs)
    //--------------------------------------------------------------------------
    {
      rhs.upper_bound_node = upper_bound_node;
      // No need to copy over the physical states
      rhs.field_versions = field_versions;
      rhs.split_masks = split_masks;
    }

    //--------------------------------------------------------------------------
    void VersionInfo::clone_to_depth(unsigned depth, const FieldMask &mask,
                               InnerContext *context, VersionInfo &target_info,
                               std::set<RtEvent> &ready_events) const
    //--------------------------------------------------------------------------
    {
      // If the upper bound nodes are the same, we are done
      const unsigned upper_depth = upper_bound_node->get_depth();
#ifdef DEBUG_LEGION
      assert(upper_depth <= depth);
#endif
      if (upper_depth == depth)
        return;
      // Update the upper bound node
      target_info.set_upper_bound_node(upper_bound_node);
      // Copy data into the target info
      for (unsigned idx = upper_depth; idx < depth; idx++)
      {
        const PhysicalState *state = physical_states[idx];
#ifdef DEBUG_LEGION
        assert(state != NULL);
#endif
        const FieldMask split_overlap = split_masks[idx] & mask;
        if (!!split_overlap)
          target_info.record_split_fields(state->node, split_overlap);
        // Also copy over the needed version states
        state->clone_to(mask, split_overlap, context, target_info,ready_events);
      }
    }

    //--------------------------------------------------------------------------
    PhysicalState* VersionInfo::find_physical_state(RegionTreeNode *node)
    //--------------------------------------------------------------------------
    {
      const unsigned depth = node->get_depth();
#ifdef DEBUG_LEGION
      assert(depth < physical_states.size());
#endif
      PhysicalState *result = physical_states[depth];
      // We can make a physical state if it is below our upper bound node
      if ((result == NULL) && 
          (upper_bound_node->get_depth() <= node->get_depth()))
      {
        result = 
          new PhysicalState(node, (depth < (physical_states.size()-1)));
        result->capture_state();
        physical_states[depth] = result;
        return result;
      }
#ifdef DEBUG_LEGION
      assert(result != NULL);
      assert(result->node == node);
#endif
      if (!result->is_captured())
        result->capture_state();
      return result;
    }

    //--------------------------------------------------------------------------
    void VersionInfo::get_field_versions(RegionTreeNode *node, bool split_prev,
                                         const FieldMask &needed_fields,
                                         FieldVersions &result_versions)
    //--------------------------------------------------------------------------
    {
      const unsigned depth = node->get_depth();
#ifdef DEBUG_LEGION
      assert(depth < field_versions.size());
      assert(depth < split_masks.size());
#endif
      const FieldMask &split_mask = split_masks[depth];
      const FieldVersions &local_versions = field_versions[depth];
      if (!split_prev || !split_mask)
      {
        // If we don't care about the split previous mask then we can
        // just copy over what we need
        for (FieldVersions::const_iterator it = local_versions.begin();
              it != local_versions.end(); it++)
        {
          const FieldMask overlap = needed_fields & it->second;
          if (!overlap)
            continue;
          result_versions[it->first] = overlap;
        }
      }
      else
      {
        // We need to save any fields that are needed, and we want
        // the previous version number for any split fields
        for (FieldVersions::const_iterator it = local_versions.begin();
              it != local_versions.end(); it++)
        {
          FieldMask overlap = needed_fields & it->second;
          if (!overlap)
            continue;
          FieldMask split_overlap = overlap & split_mask;
          if (!split_overlap)
          {
            result_versions[it->first] = overlap;
            continue;
          }
#ifdef DEBUG_LEGION
          assert(it->first > 0);
#endif
          result_versions[it->first - 1] = split_overlap;
          overlap -= split_overlap;
          if (!!overlap)
            result_versions[it->first] = overlap;
        }
      }
    }

    //--------------------------------------------------------------------------
    void VersionInfo::get_advance_versions(RegionTreeNode *node, bool base,
                                           const FieldMask &needed_fields,
                                           FieldVersions &result_versions)
    //--------------------------------------------------------------------------
    {
      const unsigned depth = node->get_depth();
#ifdef DEBUG_LEGION
      assert(depth < split_masks.size());
      assert(depth < field_versions.size());
#endif
      const FieldVersions &local_versions = field_versions[depth];
      if (base)
      {
        // Should be no split masks for base updates
#ifdef DEBUG_LEGION
        assert(!split_masks[depth]);
#endif
        // Bottom node with no split fields so therefore we need all
        // the fields advanced
        for (FieldVersions::const_iterator it = local_versions.begin();
              it != local_versions.end(); it++)
        {
          FieldMask overlap = needed_fields & it->second;
          if (!overlap)
            continue;
          result_versions[it->first+1] = overlap;
        }
      }
      else
      {
        // Above versions have already been advanced as reflected
        // by split fields
        for (FieldVersions::const_iterator it = local_versions.begin();
              it != local_versions.end(); it++)
        {
          FieldMask overlap = needed_fields & it->second;
          if (!overlap)
            continue;
          result_versions[it->first] = overlap;
        }
      }
    }

    //--------------------------------------------------------------------------
    const FieldMask& VersionInfo::get_split_mask(unsigned depth) const
    //--------------------------------------------------------------------------
    {
#ifdef DEBUG_LEGION
      assert(depth < split_masks.size());
#endif
      return split_masks[depth];
    }

    //--------------------------------------------------------------------------
    void VersionInfo::get_split_mask(RegionTreeNode *node,
                                     const FieldMask &needed_fields,
                                     FieldMask &result)
    //--------------------------------------------------------------------------
    {
      const unsigned depth = node->get_depth();
#ifdef DEBUG_LEGION
      assert(depth < split_masks.size());
#endif
      result = split_masks[depth];
    }

    //--------------------------------------------------------------------------
    void VersionInfo::pack_writing_version_numbers(Serializer &rez) const
    //--------------------------------------------------------------------------
    {
      pack_version_numbers(rez);
    }

    //--------------------------------------------------------------------------
    void VersionInfo::pack_version_info(Serializer &rez) const
    //--------------------------------------------------------------------------
    {
      pack_version_numbers(rez);
      if (upper_bound_node != NULL)
      {
        rez.serialize<size_t>(physical_states.size());
        bool is_region = upper_bound_node->is_region();
        for (std::vector<PhysicalState*>::const_iterator it = 
              physical_states.begin(); it != physical_states.end(); it++)
        {
          if ((*it) == NULL)
          {
            rez.serialize<bool>(true); // empty
            continue;
          }
          rez.serialize<bool>(false); // not empty
          rez.serialize<bool>((*it)->path_only);
          if (is_region)
            rez.serialize((*it)->node->as_region_node()->handle);
          else
            rez.serialize((*it)->node->as_partition_node()->handle);
          (*it)->pack_physical_state(rez);
          // Reverse polarity
          is_region = !is_region;
        }
      }
    }

    //--------------------------------------------------------------------------
    void VersionInfo::unpack_version_info(Deserializer &derez, 
                              Runtime *runtime, std::set<RtEvent> &ready_events)
    //--------------------------------------------------------------------------
    {
      unpack_version_numbers(derez, runtime->forest);
      if (upper_bound_node != NULL)
      {
        size_t num_states;
        derez.deserialize(num_states);
        physical_states.resize(num_states, NULL);
        bool is_region = upper_bound_node->is_region();
        for (unsigned idx = 0; idx < num_states; idx++)
        {
          bool empty;
          derez.deserialize(empty);
          if (empty)
            continue;
          bool is_path_only;
          derez.deserialize(is_path_only);
          RegionTreeNode *node = NULL;
          if (is_region)
          {
            LogicalRegion handle;
            derez.deserialize(handle);
            node = runtime->forest->get_node(handle);
          }
          else
          {
            LogicalPartition handle;
            derez.deserialize(handle);
            node = runtime->forest->get_node(handle);
          }
          PhysicalState *next = new PhysicalState(node, is_path_only);
          next->unpack_physical_state(derez, runtime, ready_events);
          physical_states[idx] = next;
          // Reverse the polarity
          is_region = !is_region;
        }
      }
    }

    //--------------------------------------------------------------------------
    void VersionInfo::pack_version_numbers(Serializer &rez) const
    //--------------------------------------------------------------------------
    {
#ifdef DEBUG_LEGION
      assert(split_masks.size() == field_versions.size());
#endif
      pack_upper_bound_node(rez);
      // Then pack the split masks, nothing else needs to be sent
      rez.serialize<size_t>(split_masks.size());
      for (unsigned idx = 0; idx < split_masks.size(); idx++)
        rez.serialize(split_masks[idx]);
      for (unsigned idx = 0; idx < field_versions.size(); idx++)
      {
        const LegionMap<VersionID,FieldMask>::aligned &fields = 
          field_versions[idx];
        rez.serialize<size_t>(fields.size());
        for (LegionMap<VersionID,FieldMask>::aligned::const_iterator it = 
              fields.begin(); it != fields.end(); it++)
        {
          rez.serialize(it->first);
          rez.serialize(it->second);
        }
      }
    }

    //--------------------------------------------------------------------------
    void VersionInfo::unpack_version_numbers(Deserializer &derez,
                                             RegionTreeForest *forest)
    //--------------------------------------------------------------------------
    {
      unpack_upper_bound_node(derez, forest);
      size_t depth;
      derez.deserialize(depth);
      split_masks.resize(depth);
      for (unsigned idx = 0; idx < depth; idx++)
        derez.deserialize(split_masks[idx]);
      field_versions.resize(depth);
      for (unsigned idx = 0; idx < depth; idx++)
      {
        size_t num_versions;
        derez.deserialize(num_versions);
        if (num_versions == 0)
          continue;
        LegionMap<VersionID,FieldMask>::aligned &fields = 
          field_versions[idx];
        for (unsigned idx2 = 0; idx2 < num_versions; idx2++)
        {
          VersionID vid;
          derez.deserialize(vid);
          derez.deserialize(fields[vid]);
        }
      }
    }

    //--------------------------------------------------------------------------
    void VersionInfo::pack_upper_bound_node(Serializer &rez) const
    //--------------------------------------------------------------------------
    {
      // Pack the upper bound node (if there is one)
      if (upper_bound_node != NULL)
      {
        if (upper_bound_node->is_region())
        {
          rez.serialize<bool>(true/*is region*/);
          rez.serialize(upper_bound_node->as_region_node()->handle);
        }
        else
        {
          rez.serialize<bool>(false/*is region*/);
          rez.serialize(upper_bound_node->as_partition_node()->handle);
        }
      }
      else
      {
        rez.serialize<bool>(true/*is region*/);
        rez.serialize(LogicalRegion::NO_REGION);
      }
    }

    //--------------------------------------------------------------------------
    void VersionInfo::unpack_upper_bound_node(Deserializer &derez,
                                              RegionTreeForest *forest)
    //--------------------------------------------------------------------------
    {
#ifdef DEBUG_LEGION
      assert(upper_bound_node == NULL);
#endif
      bool is_region;
      derez.deserialize(is_region);
      if (is_region)
      {
        LogicalRegion handle;
        derez.deserialize(handle);
        if (handle.exists())
          upper_bound_node = forest->get_node(handle);
      }
      else
      {
        LogicalPartition handle;
        derez.deserialize(handle);
        upper_bound_node = forest->get_node(handle);
      }
    }

    //--------------------------------------------------------------------------
    void VersionInfo::capture_base_advance_states(
                 LegionMap<DistributedID,FieldMask>::aligned &base_states) const
    //--------------------------------------------------------------------------
    {
#ifdef DEBUG_LEGION
      assert(!physical_states.empty());
      assert(base_states.empty());
#endif
      const PhysicalState *base_state = physical_states.back();
      const VersioningSet<PHYSICAL_STATE_REF> &states = 
        base_state->get_advance_states();
      for (VersioningSet<PHYSICAL_STATE_REF>::iterator it = 
            states.begin(); it != states.end(); it++)
        base_states[it->first->did] = it->second;
    }

    /////////////////////////////////////////////////////////////
    // RestrictInfo 
    /////////////////////////////////////////////////////////////

    //--------------------------------------------------------------------------
    RestrictInfo::RestrictInfo(void)
    //--------------------------------------------------------------------------
    {
    }

    //--------------------------------------------------------------------------
    RestrictInfo::RestrictInfo(const RestrictInfo &rhs)
    //--------------------------------------------------------------------------
    {
#ifdef DEBUG_LEGION
      assert(restrictions.empty());
#endif
      for (LegionMap<PhysicalManager*,FieldMask>::aligned::const_iterator it = 
            rhs.restrictions.begin(); it != rhs.restrictions.end(); it++)
      {
        it->first->add_base_gc_ref(RESTRICTED_REF);
        restrictions.insert(*it);
      }
    }

    //--------------------------------------------------------------------------
    RestrictInfo::~RestrictInfo(void)
    //--------------------------------------------------------------------------
    {
      for (LegionMap<PhysicalManager*,FieldMask>::aligned::const_iterator it = 
            restrictions.begin(); it != restrictions.end(); it++)
      {
        if (it->first->remove_base_gc_ref(RESTRICTED_REF))
          delete it->first;
      }
      restrictions.clear();
    }

    //--------------------------------------------------------------------------
    RestrictInfo& RestrictInfo::operator=(const RestrictInfo &rhs)
    //--------------------------------------------------------------------------
    {
#ifdef DEBUG_LEGION
      assert(restrictions.empty());
#endif
      for (LegionMap<PhysicalManager*,FieldMask>::aligned::const_iterator it = 
            rhs.restrictions.begin(); it != rhs.restrictions.end(); it++)
      {
        it->first->add_base_gc_ref(RESTRICTED_REF);
        restrictions.insert(*it);
      }
      return *this;
    }

    //--------------------------------------------------------------------------
    void RestrictInfo::record_restriction(PhysicalManager *inst, 
                                          const FieldMask &mask)
    //--------------------------------------------------------------------------
    {
      LegionMap<PhysicalManager*,FieldMask>::aligned::iterator finder = 
        restrictions.find(inst);
      if (finder == restrictions.end())
      {
        inst->add_base_gc_ref(RESTRICTED_REF);
        restrictions[inst] = mask;
      }
      else
        finder->second |= mask;
    }

    //--------------------------------------------------------------------------
    void RestrictInfo::populate_restrict_fields(FieldMask &to_fill) const
    //--------------------------------------------------------------------------
    {
      for (LegionMap<PhysicalManager*,FieldMask>::aligned::const_iterator it = 
            restrictions.begin(); it != restrictions.end(); it++)
        to_fill |= it->second;
    }

    //--------------------------------------------------------------------------
    void RestrictInfo::clear(void)
    //--------------------------------------------------------------------------
    {
      for (LegionMap<PhysicalManager*,FieldMask>::aligned::const_iterator it = 
            restrictions.begin(); it != restrictions.end(); it++)
      {
        if (it->first->remove_base_gc_ref(RESTRICTED_REF))
          delete it->first;
      }
      restrictions.clear();
      restricted_instances.clear();
    }

    //--------------------------------------------------------------------------
    const InstanceSet& RestrictInfo::get_instances(void)
    //--------------------------------------------------------------------------
    {
      if (restricted_instances.size() == restrictions.size())
        return restricted_instances;
      restricted_instances.resize(restrictions.size());
      unsigned idx = 0;
      for (LegionMap<PhysicalManager*,FieldMask>::aligned::const_iterator it = 
            restrictions.begin(); it != restrictions.end(); it++, idx++)
        restricted_instances[idx] = InstanceRef(it->first, it->second);
      return restricted_instances;
    }

    //--------------------------------------------------------------------------
    void RestrictInfo::pack_info(Serializer &rez) const
    //--------------------------------------------------------------------------
    {
      rez.serialize<size_t>(restrictions.size());
      for (LegionMap<PhysicalManager*,FieldMask>::aligned::const_iterator it = 
            restrictions.begin(); it != restrictions.end(); it++)
      {
        rez.serialize(it->first->did);
        rez.serialize(it->second);
      }
    }

    //--------------------------------------------------------------------------
    void RestrictInfo::unpack_info(Deserializer &derez, Runtime *runtime,
                                   std::set<RtEvent> &ready_events)
    //--------------------------------------------------------------------------
    {
      size_t num_restrictions;
      derez.deserialize(num_restrictions);
      for (unsigned idx = 0; idx < num_restrictions; idx++)
      {
        DistributedID did;
        derez.deserialize(did);
        RtEvent ready;
        PhysicalManager *manager =  
          runtime->find_or_request_physical_manager(did, ready);
        derez.deserialize(restrictions[manager]);
        if (ready.exists() && !ready.has_triggered())
        {
          DeferRestrictedManagerArgs args;
          args.manager = manager;
          ready = runtime->issue_runtime_meta_task(args, 
              LG_LATENCY_DEFERRED_PRIORITY, ready);
          ready_events.insert(ready);
        }
        else
        {
          WrapperReferenceMutator mutator(ready_events);
          manager->add_base_gc_ref(RESTRICTED_REF, &mutator);
        }
      }
    }

    //--------------------------------------------------------------------------
    /*static*/ void RestrictInfo::handle_deferred_reference(const void *args)
    //--------------------------------------------------------------------------
    {
      const DeferRestrictedManagerArgs *margs = 
        (const DeferRestrictedManagerArgs*)args;
      LocalReferenceMutator mutator;
      margs->manager->add_base_gc_ref(RESTRICTED_REF, &mutator);
    }

    /////////////////////////////////////////////////////////////
    // Restriction 
    /////////////////////////////////////////////////////////////

    //--------------------------------------------------------------------------
    Restriction::Restriction(RegionNode *n)
      : tree_id(n->handle.get_tree_id()), local_node(n)
    //--------------------------------------------------------------------------
    {
    }

    //--------------------------------------------------------------------------
    Restriction::Restriction(const Restriction &rhs)
      : tree_id(rhs.tree_id), local_node(rhs.local_node)
    //--------------------------------------------------------------------------
    {
      // should never be called
      assert(false);
    }

    //--------------------------------------------------------------------------
    Restriction::~Restriction(void)
    //--------------------------------------------------------------------------
    {
      // Delete our acquisitions
      for (std::set<Acquisition*>::const_iterator it = acquisitions.begin();
            it != acquisitions.end(); it++)
        delete (*it);
      acquisitions.clear();
      // Remove references on any of our instances
      for (LegionMap<PhysicalManager*,FieldMask>::aligned::const_iterator it =
            instances.begin(); it != instances.end(); it++)
      {
        if (it->first->remove_base_gc_ref(RESTRICTED_REF))
          delete it->first;
      }
      instances.clear();
    }

    //--------------------------------------------------------------------------
    Restriction& Restriction::operator=(const Restriction &rhs)
    //--------------------------------------------------------------------------
    {
      // should never be called
      assert(false);
      return *this;
    }

    //--------------------------------------------------------------------------
    void Restriction::add_restricted_instance(PhysicalManager *inst,
                                              const FieldMask &inst_fields)
    //--------------------------------------------------------------------------
    {
      // Always update the restricted fields
      restricted_fields |= inst_fields;
      LegionMap<PhysicalManager*,FieldMask>::aligned::iterator finder = 
        instances.find(inst);
      if (finder == instances.end())
      {
        inst->add_base_gc_ref(RESTRICTED_REF);
        instances[inst] = inst_fields;
      }
      else
        finder->second |= inst_fields; 
    }

    //--------------------------------------------------------------------------
    void Restriction::find_restrictions(RegionTreeNode *node, 
              FieldMask &possibly_restricted, RestrictInfo &restrict_info) const
    //--------------------------------------------------------------------------
    {
      if (!local_node->intersects_with(node))    
        return;
      // See if we have any acquires that make this alright
      for (std::set<Acquisition*>::const_iterator it = acquisitions.begin();
            it != acquisitions.end(); it++)
      {
        (*it)->find_restrictions(node, possibly_restricted, restrict_info);
        if (!possibly_restricted)
          return;
      }
      // If we make it here then we are restricted
      FieldMask restricted = possibly_restricted & restricted_fields;
      if (!!restricted)
      {
        // Record the restrictions
        for (LegionMap<PhysicalManager*,FieldMask>::aligned::const_iterator
              it = instances.begin(); it != instances.end(); it++)
        {
          FieldMask overlap = it->second & restricted;
          if (!overlap)
            continue;
          restrict_info.record_restriction(it->first, overlap);
        }
        // Remove the restricted fields
        possibly_restricted -= restricted;
      }
    }

    //--------------------------------------------------------------------------
    bool Restriction::matches(DetachOp *op, RegionNode *node,
                              FieldMask &remaining_fields)
    //--------------------------------------------------------------------------
    {
      // Not the same node, then we aren't going to match
      if (local_node != node)
        return false;
      FieldMask overlap = remaining_fields & restricted_fields;
      if (!overlap)
        return false;
      // If we have any acquired fields here, we can't match
      for (std::set<Acquisition*>::const_iterator it = acquisitions.begin();
            it != acquisitions.end(); it++)
      {
        (*it)->remove_acquired_fields(overlap);
        if (!overlap)
          return false;
      }
      // These are the fields that we match for
      remaining_fields -= overlap;
      restricted_fields -= overlap;
      // We've been removed, deletion will clean up the references
      if (!restricted_fields)
        return true;
      // Filter out the overlapped instances
      std::vector<PhysicalManager*> to_delete;
      for (LegionMap<PhysicalManager*,FieldMask>::aligned::iterator it = 
            instances.begin(); it != instances.end(); it++)
      {
        it->second -= overlap;
        if (!it->second)
          to_delete.push_back(it->first);
      }
      if (!to_delete.empty())
      {
        for (std::vector<PhysicalManager*>::const_iterator it = 
              to_delete.begin(); it != to_delete.end(); it++)
        {
          instances.erase(*it);
          if ((*it)->remove_base_gc_ref(RESTRICTED_REF))
            delete *it;
        }
      }
      return false;
    }

    //--------------------------------------------------------------------------
    void Restriction::remove_restricted_fields(FieldMask &remaining) const
    //--------------------------------------------------------------------------
    {
      remaining -= restricted_fields;
    }

    //--------------------------------------------------------------------------
    void Restriction::add_acquisition(AcquireOp *op, RegionNode *node,
                                      FieldMask &remaining_fields)
    //--------------------------------------------------------------------------
    {
      FieldMask overlap = restricted_fields & remaining_fields;
      if (!overlap)
        return;
      // If we don't dominate then we can't help
      if (!local_node->dominates(node))
      {
        if (local_node->intersects_with(node))
          REPORT_LEGION_ERROR(ERROR_ILLEGAL_PARTIAL_ACQUIRE, 
                        "Illegal partial acquire operation (ID %lld) "
                        "performed in task %s (ID %lld)", op->get_unique_id(),
                        op->get_context()->get_task_name(),
                        op->get_context()->get_unique_id())
        return;
      }
      // At this point we know we'll be handling the fields one 
      // way or another so remove them for the original set
      remaining_fields -= overlap;
      // Try adding it to any of the acquires
      for (std::set<Acquisition*>::const_iterator it = acquisitions.begin();
            it != acquisitions.end(); it++)
      {
        (*it)->add_acquisition(op, node, overlap);
        if (!overlap)
          return;
      }
      // If we still have any remaining fields, we can add them here
      acquisitions.insert(new Acquisition(node, overlap));
    }
    
    //--------------------------------------------------------------------------
    void Restriction::remove_acquisition(ReleaseOp *op, RegionNode *node,
                                         FieldMask &remaining_fields)
    //--------------------------------------------------------------------------
    {
      if (restricted_fields * remaining_fields)
        return;
      if (!local_node->intersects_with(node))
        return;
      std::vector<Acquisition*> to_delete;
      for (std::set<Acquisition*>::const_iterator it = acquisitions.begin();
            it != acquisitions.end(); it++)
      {
        if ((*it)->matches(op, node, remaining_fields))
          to_delete.push_back(*it);
        else if (!!remaining_fields)
          (*it)->remove_acquisition(op, node, remaining_fields);
        if (!remaining_fields)
          break;
      }
      if (!to_delete.empty())
      {
        for (std::vector<Acquisition*>::const_iterator it = 
              to_delete.begin(); it != to_delete.end(); it++)
        {
          acquisitions.erase(*it);
          delete (*it);
        }
      }
    }

    //--------------------------------------------------------------------------
    void Restriction::add_restriction(AttachOp *op, RegionNode *node,
                             PhysicalManager *inst, FieldMask &remaining_fields)
    //--------------------------------------------------------------------------
    {
      if (restricted_fields * remaining_fields)
        return;
      if (!local_node->intersects_with(node))
        return;
      // Try adding it to any of our acquires
      for (std::set<Acquisition*>::const_iterator it = acquisitions.begin();
            it != acquisitions.end(); it++)
      {
        (*it)->add_restriction(op, node, inst, remaining_fields);
        if (!remaining_fields)
          return;
      }
      // It's bad if we get here
      REPORT_LEGION_ERROR(ERROR_ILLEGAL_INTERFERING_RESTRICTON, 
                    "Illegal interfering restriction performed by attach "
                    "operation (ID %lld) in task %s (ID %lld)",
                    op->get_unique_op_id(), op->get_context()->get_task_name(),
                    op->get_context()->get_unique_id())
    }
    
    //--------------------------------------------------------------------------
    void Restriction::remove_restriction(DetachOp *op, RegionNode *node,
                                         FieldMask &remaining_fields)
    //--------------------------------------------------------------------------
    {
      if (restricted_fields * remaining_fields)
        return;
      if (!local_node->dominates(node))
        return;
      for (std::set<Acquisition*>::const_iterator it = acquisitions.begin();
            it != acquisitions.end(); it++)
      {
        (*it)->remove_restriction(op, node, remaining_fields);
        if (!remaining_fields)
          return;
      }
    }

    /////////////////////////////////////////////////////////////
    // Acquisition 
    /////////////////////////////////////////////////////////////

    //--------------------------------------------------------------------------
    Acquisition::Acquisition(RegionNode *node, const FieldMask &acquired)
      : local_node(node), acquired_fields(acquired)
    //--------------------------------------------------------------------------
    {
    }

    //--------------------------------------------------------------------------
    Acquisition::Acquisition(const Acquisition &rhs)
      : local_node(rhs.local_node)
    //--------------------------------------------------------------------------
    {
      // should never be called
      assert(false);
    }

    //--------------------------------------------------------------------------
    Acquisition::~Acquisition(void)
    //--------------------------------------------------------------------------
    {
      for (std::set<Restriction*>::const_iterator it = restrictions.begin();
            it != restrictions.end(); it++)
        delete (*it);
      restrictions.clear();
    }

    //--------------------------------------------------------------------------
    Acquisition& Acquisition::operator=(const Acquisition &rhs)
    //--------------------------------------------------------------------------
    {
      // should never be called
      assert(false);
      return *this;
    }

    //--------------------------------------------------------------------------
    void Acquisition::find_restrictions(RegionTreeNode *node,
                                        FieldMask &possibly_restricted,
                                        RestrictInfo &restrict_info) const
    //--------------------------------------------------------------------------
    {
      if (acquired_fields * possibly_restricted)
        return;
      if (!local_node->intersects_with(node))
        return;
      // Check to see if it is restricted below
      for (std::set<Restriction*>::const_iterator it = 
            restrictions.begin(); it != restrictions.end(); it++)
      {
        (*it)->find_restrictions(node, possibly_restricted, restrict_info);
        if (!possibly_restricted)
          return;
      }
      FieldMask overlap = acquired_fields & possibly_restricted;
      // If we dominate and they weren't restricted below, we know
      // that they are acquired
      if (!!overlap && local_node->dominates(node))
        possibly_restricted -= overlap;
    }

    //--------------------------------------------------------------------------
    bool Acquisition::matches(ReleaseOp *op, RegionNode *node,
                              FieldMask &remaining_fields)
    //--------------------------------------------------------------------------
    {
      if (local_node != node)
        return false;
      FieldMask overlap = remaining_fields & acquired_fields;
      if (!overlap)
        return false;
      // If we have any restricted fields below, then we can't match
      for (std::set<Restriction*>::const_iterator it = restrictions.begin();
            it != restrictions.end(); it++)
      {
        (*it)->remove_restricted_fields(overlap);
        if (!overlap)
          return false;
      }
      // These are the fields that we match for
      remaining_fields -= overlap;
      acquired_fields -= overlap;
      if (!acquired_fields)
        return true;
      else
        return false;
    }

    //--------------------------------------------------------------------------
    void Acquisition::remove_acquired_fields(FieldMask &remaining_fields) const
    //--------------------------------------------------------------------------
    {
      remaining_fields -= acquired_fields;
    }

    //--------------------------------------------------------------------------
    void Acquisition::add_acquisition(AcquireOp *op, RegionNode *node,
                                      FieldMask &remaining_fields)
    //--------------------------------------------------------------------------
    {
      if (acquired_fields * remaining_fields)
        return;
      if (!local_node->intersects_with(node))
        return;
      for (std::set<Restriction*>::const_iterator it = 
            restrictions.begin(); it != restrictions.end(); it++)
      {
        (*it)->add_acquisition(op, node, remaining_fields);
        if (!remaining_fields)
          return;
      }
      // It's bad if we get here
      REPORT_LEGION_ERROR(ERROR_ILLEGAL_INTERFERING_ACQUIRE, 
                    "Illegal interfering acquire operation performed by "
                    "acquire operation (ID %lld) in task %s (ID %lld)",
                    op->get_unique_op_id(), op->get_context()->get_task_name(),
                    op->get_context()->get_unique_id())
    }

    //--------------------------------------------------------------------------
    void Acquisition::remove_acquisition(ReleaseOp *op, RegionNode *node,
                                         FieldMask &remaining_fields)
    //--------------------------------------------------------------------------
    {
      if (acquired_fields * remaining_fields)
        return;
      if (!local_node->dominates(node))
        return;
      for (std::set<Restriction*>::const_iterator it = restrictions.begin();
            it != restrictions.end(); it++)
      {
        (*it)->remove_acquisition(op, node, remaining_fields);
        if (!remaining_fields)
          return;
      }
    }

    //--------------------------------------------------------------------------
    void Acquisition::add_restriction(AttachOp *op, RegionNode *node,
                          PhysicalManager *manager, FieldMask &remaining_fields)
    //--------------------------------------------------------------------------
    {
      FieldMask overlap = remaining_fields & acquired_fields;
      if (!overlap)
        return;
      if (!local_node->dominates(node))
      {
        if (local_node->intersects_with(node))
          REPORT_LEGION_ERROR(ERROR_ILLEGAL_PARTIAL_RESTRICTION, 
                        "Illegal partial restriction operation performed by "
                        "attach operation (ID %lld) in task %s (ID %lld)",
                        op->get_unique_op_id(), 
                        op->get_context()->get_task_name(),
                        op->get_context()->get_unique_id())
        return;
      }
      // At this point we know we'll be able to do the restriction
      remaining_fields -= overlap;
      for (std::set<Restriction*>::const_iterator it = restrictions.begin();
            it != restrictions.end(); it++)
      {
        (*it)->add_restriction(op, node, manager, overlap);
        if (!overlap)
          return;
      }
      Restriction *restriction = new Restriction(node);
      restriction->add_restricted_instance(manager, overlap);
      restrictions.insert(restriction); 
    }

    //--------------------------------------------------------------------------
    void Acquisition::remove_restriction(DetachOp *op, RegionNode *node,
                                         FieldMask &remaining_fields)
    //--------------------------------------------------------------------------
    {
      if (acquired_fields * remaining_fields)
        return;
      if (!local_node->intersects_with(node))
        return;
      std::vector<Restriction*> to_delete;
      for (std::set<Restriction*>::const_iterator it = restrictions.begin();
            it != restrictions.end(); it++)
      {
        if ((*it)->matches(op, node, remaining_fields))
          to_delete.push_back(*it);
        else if (!!remaining_fields)
          (*it)->remove_restriction(op, node, remaining_fields);
        if (!remaining_fields)
          break;
      }
      if (!to_delete.empty())
      {
        for (std::vector<Restriction*>::const_iterator it = 
              to_delete.begin(); it != to_delete.end(); it++)
        {
          restrictions.erase(*it);
          delete (*it);
        }
      }
    }

    /////////////////////////////////////////////////////////////
    // TraceInfo 
    /////////////////////////////////////////////////////////////

    //--------------------------------------------------------------------------
    TraceInfo::TraceInfo(bool already_tr, LegionTrace *tr, unsigned idx,
                         const RegionRequirement &r)
      : already_traced(already_tr), trace(tr), req_idx(idx), req(r)
    //--------------------------------------------------------------------------
    {
      // If we have a trace but it doesn't handle the region tree then
      // we should mark that this is not part of a trace
      if ((trace != NULL) && 
          !trace->handles_region_tree(req.parent.get_tree_id()))
      {
        already_traced = false;
        trace = NULL;
      }
    }

    /////////////////////////////////////////////////////////////
    // ProjectionInfo 
    /////////////////////////////////////////////////////////////

    //--------------------------------------------------------------------------
    ProjectionInfo::ProjectionInfo(Runtime *runtime, 
                                   const RegionRequirement &req, 
                                   IndexSpace launch_space, ShardingFunction *f)
      : projection((req.handle_type != SINGULAR) ? 
          runtime->find_projection_function(req.projection) : NULL),
        projection_type(req.handle_type),
        projection_space((req.handle_type != SINGULAR) ?
            runtime->forest->get_node(launch_space) : NULL),
        sharding_function(f), dirty_reduction(false)
    //--------------------------------------------------------------------------
    {
    }

    //--------------------------------------------------------------------------
    void ProjectionInfo::record_projection_epoch(ProjectionEpochID epoch,
                                                 const FieldMask &epoch_mask)
    //--------------------------------------------------------------------------
    {
      LegionMap<ProjectionEpochID,FieldMask>::aligned::iterator finder = 
        projection_epochs.find(epoch);
      if (finder == projection_epochs.end())
        projection_epochs[epoch] = epoch_mask;
      else
        finder->second |= epoch_mask;
    }

    //--------------------------------------------------------------------------
    void ProjectionInfo::clear(void)
    //--------------------------------------------------------------------------
    {
      projection = NULL;
      projection_type = SINGULAR;
      projection_space = NULL;
      projection_epochs.clear();
      sharding_function = NULL;
      dirty_reduction = false;
    }

    //--------------------------------------------------------------------------
    void ProjectionInfo::pack_info(Serializer &rez) const
    //--------------------------------------------------------------------------
    {
      rez.serialize<size_t>(projection_epochs.size());
      for (LegionMap<ProjectionEpochID,FieldMask>::aligned::const_iterator 
            it = projection_epochs.begin(); it != projection_epochs.end(); it++)
      {
        rez.serialize(it->first);
        rez.serialize(it->second);
      }
      rez.serialize<bool>(dirty_reduction);
    }

    //--------------------------------------------------------------------------
    void ProjectionInfo::unpack_info(Deserializer &derez, Runtime *runtime,
                      const RegionRequirement &req, IndexSpaceNode *launch_node)
    //--------------------------------------------------------------------------
    {
      projection_type = req.handle_type;
      if (req.handle_type != SINGULAR)
      {
        projection = runtime->find_projection_function(req.projection);
        projection_space = launch_node; 
      }
      size_t num_epochs;
      derez.deserialize(num_epochs);
      for (unsigned idx = 0; idx < num_epochs; idx++)
      {
        ProjectionEpochID epoch_id;
        derez.deserialize(epoch_id);
        derez.deserialize(projection_epochs[epoch_id]);
      }
      derez.deserialize<bool>(dirty_reduction);
    }

    //--------------------------------------------------------------------------
    void ProjectionInfo::pack_epochs(Serializer &rez) const
    //--------------------------------------------------------------------------
    {
      rez.serialize<size_t>(projection_epochs.size());
      for (LegionMap<ProjectionEpochID,FieldMask>::aligned::const_iterator it =
            projection_epochs.begin(); it != projection_epochs.end(); it++)
      {
        rez.serialize(it->first);
        rez.serialize(it->second);
      }
    }

    //--------------------------------------------------------------------------
    void ProjectionInfo::unpack_epochs(Deserializer &derez)
    //--------------------------------------------------------------------------
    {
#ifdef DEBUG_LEGION
      assert(projection_epochs.empty());
#endif
      size_t num_epochs;
      derez.deserialize(num_epochs);
      for (unsigned idx = 0; idx < num_epochs; idx++)
      {
        ProjectionEpochID epoch;
        derez.deserialize(epoch);
        derez.deserialize(projection_epochs[epoch]);
      }
    }

    /////////////////////////////////////////////////////////////
    // PathTraverser 
    /////////////////////////////////////////////////////////////

    //--------------------------------------------------------------------------
    PathTraverser::PathTraverser(RegionTreePath &p)
      : path(p)
    //--------------------------------------------------------------------------
    {
    }

    //--------------------------------------------------------------------------
    PathTraverser::PathTraverser(const PathTraverser &rhs)
      : path(rhs.path)
    //--------------------------------------------------------------------------
    {
      // should never be called
      assert(false);
    }

    //--------------------------------------------------------------------------
    PathTraverser::~PathTraverser(void)
    //--------------------------------------------------------------------------
    {
    }

    //--------------------------------------------------------------------------
    PathTraverser& PathTraverser::operator=(const PathTraverser &rhs)
    //--------------------------------------------------------------------------
    {
      // should never be called
      assert(false);
      return *this;
    }

    //--------------------------------------------------------------------------
    bool PathTraverser::traverse(RegionTreeNode *node)
    //--------------------------------------------------------------------------
    {
      // Continue visiting nodes and then finding their children
      // until we have traversed the entire path.
      while (true)
      {
#ifdef DEBUG_LEGION
        assert(node != NULL);
#endif
        depth = node->get_depth();
        has_child = path.has_child(depth);
        if (has_child)
          next_child = path.get_child(depth);
        bool continue_traversal = node->visit_node(this);
        if (!continue_traversal)
          return false;
        if (!has_child)
          break;
        node = node->get_tree_child(next_child);
      }
      return true;
    }

    /////////////////////////////////////////////////////////////
    // LogicalPathRegistrar
    /////////////////////////////////////////////////////////////

    //--------------------------------------------------------------------------
    LogicalPathRegistrar::LogicalPathRegistrar(ContextID c, Operation *o,
                                       const FieldMask &m, RegionTreePath &p)
      : PathTraverser(p), ctx(c), field_mask(m), op(o)
    //--------------------------------------------------------------------------
    {
    }

    //--------------------------------------------------------------------------
    LogicalPathRegistrar::LogicalPathRegistrar(const LogicalPathRegistrar&rhs)
      : PathTraverser(rhs.path), ctx(0), field_mask(FieldMask()), op(NULL)
    //--------------------------------------------------------------------------
    {
      // should never be called
      assert(false);
    }

    //--------------------------------------------------------------------------
    LogicalPathRegistrar::~LogicalPathRegistrar(void)
    //--------------------------------------------------------------------------
    {
    }

    //--------------------------------------------------------------------------
    LogicalPathRegistrar& LogicalPathRegistrar::operator=(
                                                const LogicalPathRegistrar &rhs)
    //--------------------------------------------------------------------------
    {
      // should never be called
      assert(false);
      return *this;
    }

    //--------------------------------------------------------------------------
    bool LogicalPathRegistrar::visit_region(RegionNode *node)
    //--------------------------------------------------------------------------
    {
      node->register_logical_dependences(ctx, op, field_mask,false/*dominate*/);
      if (!has_child)
      {
        // If we're at the bottom, fan out and do all the children
        LogicalRegistrar registrar(ctx, op, field_mask, false);
        return node->visit_node(&registrar);
      }
      return true;
    }

    //--------------------------------------------------------------------------
    bool LogicalPathRegistrar::visit_partition(PartitionNode *node)
    //--------------------------------------------------------------------------
    {
      node->register_logical_dependences(ctx, op, field_mask,false/*dominate*/);
      if (!has_child)
      {
        // If we're at the bottom, fan out and do all the children
        LogicalRegistrar registrar(ctx, op, field_mask, false);
        return node->visit_node(&registrar);
      }
      return true;
    }


    /////////////////////////////////////////////////////////////
    // LogicalRegistrar
    /////////////////////////////////////////////////////////////
    
    //--------------------------------------------------------------------------
    LogicalRegistrar::LogicalRegistrar(ContextID c, Operation *o,
                                       const FieldMask &m, bool dom)
      : ctx(c), field_mask(m), op(o), dominate(dom)
    //--------------------------------------------------------------------------
    {
    }

    //--------------------------------------------------------------------------
    LogicalRegistrar::LogicalRegistrar(const LogicalRegistrar &rhs)
      : ctx(0), field_mask(FieldMask()), op(NULL), dominate(rhs.dominate)
    //--------------------------------------------------------------------------
    {
      // should never be called
      assert(false);
    }

    //--------------------------------------------------------------------------
    LogicalRegistrar::~LogicalRegistrar(void)
    //--------------------------------------------------------------------------
    {
    }

    //--------------------------------------------------------------------------
    LogicalRegistrar& LogicalRegistrar::operator=(const LogicalRegistrar &rhs)
    //--------------------------------------------------------------------------
    {
      // should never be called
      assert(false);
      return *this;
    }

    //--------------------------------------------------------------------------
    bool LogicalRegistrar::visit_only_valid(void) const
    //--------------------------------------------------------------------------
    {
      return false;
    }

    //--------------------------------------------------------------------------
    bool LogicalRegistrar::visit_region(RegionNode *node)
    //--------------------------------------------------------------------------
    {
      node->register_logical_dependences(ctx, op, field_mask, dominate);
      return true;
    }

    //--------------------------------------------------------------------------
    bool LogicalRegistrar::visit_partition(PartitionNode *node)
    //--------------------------------------------------------------------------
    {
      node->register_logical_dependences(ctx, op, field_mask, dominate);
      return true;
    }

    /////////////////////////////////////////////////////////////
    // CurrentInitializer 
    /////////////////////////////////////////////////////////////

    //--------------------------------------------------------------------------
    CurrentInitializer::CurrentInitializer(ContextID c)
      : ctx(c)
    //--------------------------------------------------------------------------
    {
    }

    //--------------------------------------------------------------------------
    CurrentInitializer::CurrentInitializer(const CurrentInitializer &rhs)
      : ctx(0)
    //--------------------------------------------------------------------------
    {
      // should never be called
      assert(false);
    }

    //--------------------------------------------------------------------------
    CurrentInitializer::~CurrentInitializer(void)
    //--------------------------------------------------------------------------
    {
    }

    //--------------------------------------------------------------------------
    CurrentInitializer& CurrentInitializer::operator=(
                                                  const CurrentInitializer &rhs)
    //--------------------------------------------------------------------------
    {
      // should never be called
      assert(false);
      return *this;
    }

    //--------------------------------------------------------------------------
    bool CurrentInitializer::visit_only_valid(void) const
    //--------------------------------------------------------------------------
    {
      return false;
    }

    //--------------------------------------------------------------------------
    bool CurrentInitializer::visit_region(RegionNode *node)
    //--------------------------------------------------------------------------
    {
      node->initialize_current_state(ctx); 
      return true;
    }

    //--------------------------------------------------------------------------
    bool CurrentInitializer::visit_partition(PartitionNode *node)
    //--------------------------------------------------------------------------
    {
      node->initialize_current_state(ctx);
      return true;
    }

    /////////////////////////////////////////////////////////////
    // CurrentInvalidator
    /////////////////////////////////////////////////////////////

    //--------------------------------------------------------------------------
    CurrentInvalidator::CurrentInvalidator(ContextID c, bool only)
      : ctx(c), users_only(only)
    //--------------------------------------------------------------------------
    {
    }

    //--------------------------------------------------------------------------
    CurrentInvalidator::CurrentInvalidator(const CurrentInvalidator &rhs)
      : ctx(0), users_only(false)
    //--------------------------------------------------------------------------
    {
      // should never be called
      assert(false);
    }

    //--------------------------------------------------------------------------
    CurrentInvalidator::~CurrentInvalidator(void)
    //--------------------------------------------------------------------------
    {
    }

    //--------------------------------------------------------------------------
    CurrentInvalidator& CurrentInvalidator::operator=(
                                                  const CurrentInvalidator &rhs)
    //--------------------------------------------------------------------------
    {
      // should never be called
      assert(false);
      return *this;
    }

    //--------------------------------------------------------------------------
    bool CurrentInvalidator::visit_only_valid(void) const
    //--------------------------------------------------------------------------
    {
      return false;
    }

    //--------------------------------------------------------------------------
    bool CurrentInvalidator::visit_region(RegionNode *node)
    //--------------------------------------------------------------------------
    {
      node->invalidate_current_state(ctx, users_only); 
      return true;
    }

    //--------------------------------------------------------------------------
    bool CurrentInvalidator::visit_partition(PartitionNode *node)
    //--------------------------------------------------------------------------
    {
      node->invalidate_current_state(ctx, users_only);
      return true;
    }

    /////////////////////////////////////////////////////////////
    // DeletionInvalidator 
    /////////////////////////////////////////////////////////////

    //--------------------------------------------------------------------------
    DeletionInvalidator::DeletionInvalidator(ContextID c, const FieldMask &dm)
      : ctx(c), deletion_mask(dm)
    //--------------------------------------------------------------------------
    {
    }

    //--------------------------------------------------------------------------
    DeletionInvalidator::DeletionInvalidator(const DeletionInvalidator &rhs)
      : ctx(0), deletion_mask(rhs.deletion_mask)
    //--------------------------------------------------------------------------
    {
      // should never be called
      assert(false);
    }

    //--------------------------------------------------------------------------
    DeletionInvalidator::~DeletionInvalidator(void)
    //--------------------------------------------------------------------------
    {
    }

    //--------------------------------------------------------------------------
    DeletionInvalidator& DeletionInvalidator::operator=(
                                                 const DeletionInvalidator &rhs)
    //--------------------------------------------------------------------------
    {
      // should never be called
      assert(false);
      return *this;
    }

    //--------------------------------------------------------------------------
    bool DeletionInvalidator::visit_only_valid(void) const
    //--------------------------------------------------------------------------
    {
      return false;
    }

    //--------------------------------------------------------------------------
    bool DeletionInvalidator::visit_region(RegionNode *node)
    //--------------------------------------------------------------------------
    {
      node->invalidate_deleted_state(ctx, deletion_mask); 
      return true;
    }

    //--------------------------------------------------------------------------
    bool DeletionInvalidator::visit_partition(PartitionNode *node)
    //--------------------------------------------------------------------------
    {
      node->invalidate_deleted_state(ctx, deletion_mask);
      return true;
    }

    /////////////////////////////////////////////////////////////
    // Projection Epoch
    /////////////////////////////////////////////////////////////

    // C++ is really dumb
    const ProjectionEpochID ProjectionEpoch::first_epoch;

    //--------------------------------------------------------------------------
    ProjectionEpoch::ProjectionEpoch(ProjectionEpochID id, const FieldMask &m)
      : epoch_id(id), valid_fields(m)
    //--------------------------------------------------------------------------
    {
    }

    //--------------------------------------------------------------------------
    ProjectionEpoch::ProjectionEpoch(const ProjectionEpoch &rhs)
      : epoch_id(rhs.epoch_id), valid_fields(rhs.valid_fields) 
    //--------------------------------------------------------------------------
    {
      // should never be called
      assert(false);
    }

    //--------------------------------------------------------------------------
    ProjectionEpoch::~ProjectionEpoch(void)
    //--------------------------------------------------------------------------
    {
    }

    //--------------------------------------------------------------------------
    ProjectionEpoch& ProjectionEpoch::operator=(const ProjectionEpoch &rhs)
    //--------------------------------------------------------------------------
    {
      // should never be called
      assert(false);
      return *this;
    }

    //--------------------------------------------------------------------------
    void ProjectionEpoch::insert(ProjectionFunction *function, 
                                 IndexSpaceNode* node, ShardingFunction *shard)
    //--------------------------------------------------------------------------
    {
#ifdef DEBUG_LEGION
      assert(!!valid_fields);
#endif
      projections.insert(ProjectionSummary(node, function, shard));
    }

    /////////////////////////////////////////////////////////////
    // ProjectionTree 
    /////////////////////////////////////////////////////////////

    //--------------------------------------------------------------------------
    ProjectionTree::ProjectionTree(IndexTreeNode *n, ShardID owner)
      : node(n), owner_shard(owner)
    //--------------------------------------------------------------------------
    {
    }

    //--------------------------------------------------------------------------
    ProjectionTree::ProjectionTree(const ProjectionTree &rhs)
      : node(rhs.node), owner_shard(rhs.owner_shard)
    //--------------------------------------------------------------------------
    {
      // should never be called
      assert(false);
    }

    //--------------------------------------------------------------------------
    ProjectionTree::~ProjectionTree(void)
    //--------------------------------------------------------------------------
    {
      for (std::map<IndexTreeNode*,ProjectionTree*>::const_iterator it = 
            children.begin(); it != children.end(); it++)
        delete it->second;
    }

    //--------------------------------------------------------------------------
    ProjectionTree& ProjectionTree::operator=(const ProjectionTree &rhs)
    //--------------------------------------------------------------------------
    {
      // should never be called
      assert(false);
      return *this;
    }

    //--------------------------------------------------------------------------
    void ProjectionTree::add_child(ProjectionTree *child)
    //--------------------------------------------------------------------------
    {
      children[child->node] = child;
    }

    //--------------------------------------------------------------------------
    bool ProjectionTree::dominates(const ProjectionTree *other) const
    //--------------------------------------------------------------------------
    {
#ifdef DEBUG_LEGION
      assert(node == other->node);
#endif
      // If we have no children we definitely dominate
      // Assuming of course that we are on the same shard
      if (children.empty())
      {
        if (other->children.empty())
          return (owner_shard == other->owner_shard);
        return other->all_same_shard(owner_shard);
      }
      // If we have children and the other one doesn't then we don't
      if (other->children.empty())
        return false;
      // Check to see if we have a child that dominates each of the
      // other trees children
      for (std::map<IndexTreeNode*,ProjectionTree*>::const_iterator it = 
            other->children.begin(); it != other->children.end(); it++)
      {
        std::map<IndexTreeNode*,ProjectionTree*>::const_iterator finder = 
          children.find(it->first);
        if (finder == children.end())
          return false;
        if (!finder->second->dominates(it->second))
          return false;
      }
      return true;
    }

    //--------------------------------------------------------------------------
    bool ProjectionTree::disjoint(const ProjectionTree *other) const
    //--------------------------------------------------------------------------
    {
#ifdef DEBUG_LEGION
      assert(node == other->node);
#endif
      if (children.empty() || other->children.empty())
        return false;
      if (!node->is_index_space_node() && 
          node->as_index_part_node()->is_disjoint())
      {
        // All children are disjoint, if there are any common ones
        // see if they are disjoint with respect to each other
        for (std::map<IndexTreeNode*,ProjectionTree*>::const_iterator it =
              children.begin(); it != children.end(); it++)
        {
          std::map<IndexTreeNode*,ProjectionTree*>::const_iterator finder =
            other->children.find(it->first);
          if ((finder != other->children.end()) &&
              !it->second->disjoint(finder->second))
            return false;
        }
      }
      else
      {
        // Children are not disjoint, so any that don't match
        // cause the test to fail, otherwise we can still recurse
        if (node->is_index_space_node())
        {
          IndexSpaceNode *space = node->as_index_space_node();
          for (std::map<IndexTreeNode*,ProjectionTree*>::const_iterator it1 = 
                children.begin(); it1 != children.end(); it1++)
          {
            for (std::map<IndexTreeNode*,ProjectionTree*>::const_iterator it2 =
                  other->children.begin(); it2 != other->children.end(); it2++)
            {
              if (it1->first == it2->first)
              {
                if (!it1->second->disjoint(it2->second))
                  return false;
              }
              else if (!space->are_disjoint(it1->first->color, 
                                            it2->first->color))
                return false;
            }
          }

        }
        else
        {
          IndexPartNode *part = node->as_index_part_node();
          for (std::map<IndexTreeNode*,ProjectionTree*>::const_iterator it1 = 
                children.begin(); it1 != children.end(); it1++)
          {
            for (std::map<IndexTreeNode*,ProjectionTree*>::const_iterator it2 =
                  other->children.begin(); it2 != other->children.end(); it2++)
            {
              if (it1->first == it2->first)
              {
                if (!it1->second->disjoint(it2->second))
                  return false;
              }
              else if (!part->are_disjoint(it1->first->color,it2->first->color))
                return false;
            }
          }
        }
      }
      return true;
    }

    //--------------------------------------------------------------------------
    bool ProjectionTree::all_same_shard(ShardID other_shard) const
    //--------------------------------------------------------------------------
    {
      if (children.empty())
        return (owner_shard == other_shard);
      for (std::map<IndexTreeNode*,ProjectionTree*>::const_iterator it = 
            children.begin(); it != children.end(); it++)
      {
        if (!it->second->all_same_shard(other_shard))
          return false;
      }
      return true;
    }

    /////////////////////////////////////////////////////////////
    // LogicalState 
    ///////////////////////////////////////////////////////////// 

    //--------------------------------------------------------------------------
    LogicalState::LogicalState(RegionTreeNode *node, ContextID ctx)
      : owner(node)
    //--------------------------------------------------------------------------
    {
    }

    //--------------------------------------------------------------------------
    LogicalState::LogicalState(const LogicalState &rhs)
      : owner(NULL)
    //--------------------------------------------------------------------------
    {
      // should never be called
      assert(false);
    }

    //--------------------------------------------------------------------------
    LogicalState::~LogicalState(void)
    //--------------------------------------------------------------------------
    {
    }

    //--------------------------------------------------------------------------
    LogicalState& LogicalState::operator=(const LogicalState&rhs)
    //--------------------------------------------------------------------------
    {
      // should never be called
      assert(false);
      return *this;
    }

    //--------------------------------------------------------------------------
    void LogicalState::check_init(void)
    //--------------------------------------------------------------------------
    {
#ifdef DEBUG_LEGION
      assert(field_states.empty());
      assert(curr_epoch_users.empty());
      assert(prev_epoch_users.empty());
      assert(projection_epochs.empty());
      assert(!dirty_fields);
      assert(!dirty_below);
      assert(!reduction_fields);
#endif
    }

    //--------------------------------------------------------------------------
    void LogicalState::clear_logical_users(void)
    //--------------------------------------------------------------------------
    {
      if (!curr_epoch_users.empty())
      {
        for (LegionList<LogicalUser,CURR_LOGICAL_ALLOC>::track_aligned::
              const_iterator it = curr_epoch_users.begin(); it != 
              curr_epoch_users.end(); it++)
        {
          it->op->remove_mapping_reference(it->gen); 
        }
        curr_epoch_users.clear();
      }
      if (!prev_epoch_users.empty())
      {
        for (LegionList<LogicalUser,PREV_LOGICAL_ALLOC>::track_aligned::
              const_iterator it = prev_epoch_users.begin(); it != 
              prev_epoch_users.end(); it++)
        {
          it->op->remove_mapping_reference(it->gen); 
        }
        prev_epoch_users.clear();
      }
    }

    //--------------------------------------------------------------------------
    void LogicalState::reset(void)
    //--------------------------------------------------------------------------
    {
      field_states.clear();
      clear_logical_users(); 
      dirty_below.clear();
      dirty_fields.clear();
      reduction_fields.clear();
      outstanding_reductions.clear();
      for (std::list<ProjectionEpoch*>::const_iterator it = 
            projection_epochs.begin(); it != projection_epochs.end(); it++)
        delete *it;
      projection_epochs.clear();
    } 

    //--------------------------------------------------------------------------
    void LogicalState::clear_deleted_state(const FieldMask &deleted_mask)
    //--------------------------------------------------------------------------
    {
      for (LegionList<FieldState>::aligned::iterator it = field_states.begin();
            it != field_states.end(); /*nothing*/)
      {
        it->valid_fields -= deleted_mask;
        if (!it->valid_fields)
        {
          it = field_states.erase(it);
          continue;
        }
        std::vector<LegionColor> to_delete;
        for (LegionMap<LegionColor,FieldMask>::aligned::iterator child_it = 
              it->open_children.begin(); child_it != 
              it->open_children.end(); child_it++)
        {
          child_it->second -= deleted_mask;
          if (!child_it->second)
            to_delete.push_back(child_it->first);
        }
        if (!to_delete.empty())
        {
          for (std::vector<LegionColor>::const_iterator cit = to_delete.begin();
                cit != to_delete.end(); cit++)
            it->open_children.erase(*cit);
        }
        if (!it->open_children.empty())
          it++;
        else
          it = field_states.erase(it);
      }
      reduction_fields -= deleted_mask;
      if (!outstanding_reductions.empty())
      {
        std::vector<ReductionOpID> to_delete;
        for (LegionMap<ReductionOpID,FieldMask>::aligned::iterator it = 
              outstanding_reductions.begin(); it != 
              outstanding_reductions.end(); it++)
        {
          it->second -= deleted_mask;
          if (!it->second)
            to_delete.push_back(it->first);
        }
        for (std::vector<ReductionOpID>::const_iterator it = 
              to_delete.begin(); it != to_delete.end(); it++)
        {
          outstanding_reductions.erase(*it);
        }
      }
      dirty_below -= deleted_mask;
      dirty_fields -= deleted_mask;
    }

    //--------------------------------------------------------------------------
    void LogicalState::advance_projection_epochs(const FieldMask &advance_mask)
    //--------------------------------------------------------------------------
    {
      // See if we can get some coalescing going on here
      std::map<ProjectionEpochID,ProjectionEpoch*> to_add; 
      for (std::list<ProjectionEpoch*>::iterator it = 
            projection_epochs.begin(); it != 
            projection_epochs.end(); /*nothing*/)
      {
        FieldMask overlap = (*it)->valid_fields & advance_mask;
        if (!overlap)
        {
          it++;
          continue;
        }
        const ProjectionEpochID next_epoch_id = (*it)->epoch_id + 1;
        std::map<ProjectionEpochID,ProjectionEpoch*>::iterator finder = 
          to_add.find(next_epoch_id);
        if (finder == to_add.end())
        {
          ProjectionEpoch *next_epoch = 
            new ProjectionEpoch((*it)->epoch_id+1, overlap);
          to_add[next_epoch_id] = next_epoch;
        }
        else
          finder->second->valid_fields |= overlap;
        // Filter the fields from our old one
        (*it)->valid_fields -= overlap;
        if (!((*it)->valid_fields))
        {
          delete (*it);
          it = projection_epochs.erase(it);
        }
        else
          it++;
      }
      if (!to_add.empty())
      {
        for (std::map<ProjectionEpochID,ProjectionEpoch*>::const_iterator it = 
              to_add.begin(); it != to_add.end(); it++)
          projection_epochs.push_back(it->second);
      }
    }

    //--------------------------------------------------------------------------
    void LogicalState::capture_projection_epochs(FieldMask capture_mask,
                                                 ProjectionInfo &info)
    //--------------------------------------------------------------------------
    {
#ifdef DEBUG_LEGION
      assert(!!capture_mask);
#endif
      for (std::list<ProjectionEpoch*>::const_iterator it = 
            projection_epochs.begin(); it != projection_epochs.end(); it++)
      {
        FieldMask overlap = (*it)->valid_fields & capture_mask;
        if (!overlap)
          continue;
        info.record_projection_epoch((*it)->epoch_id, overlap);
        capture_mask -= overlap;
        if (!capture_mask)
          return;
      }
      // If it didn't already exist, start a new projection epoch
      ProjectionEpoch *new_epoch = 
        new ProjectionEpoch(ProjectionEpoch::first_epoch, capture_mask);
      new_epoch->insert(info.projection, info.projection_space, 
                        info.sharding_function);
      projection_epochs.push_back(new_epoch);
      // Record it
      info.record_projection_epoch(ProjectionEpoch::first_epoch, capture_mask);
    }

    //--------------------------------------------------------------------------
    void LogicalState::capture_close_epochs(FieldMask capture_mask, 
                                 OpenState state, ClosedNode *closed_node) const
    //--------------------------------------------------------------------------
    {
      for (std::list<ProjectionEpoch*>::const_iterator it = 
            projection_epochs.begin(); it != projection_epochs.end(); it++)
      {
        FieldMask overlap = (*it)->valid_fields & capture_mask;
        if (!overlap)
          continue;
        closed_node->record_projections(*it, state, overlap);
        capture_mask -= overlap;
        if (!capture_mask)
          return;
      }
    }

    //--------------------------------------------------------------------------
    void LogicalState::update_projection_epochs(FieldMask update_mask,
                                                const ProjectionInfo &info)
    //--------------------------------------------------------------------------
    {
      for (std::list<ProjectionEpoch*>::const_iterator it = 
            projection_epochs.begin(); it != projection_epochs.end(); it++)
      {
        FieldMask overlap = (*it)->valid_fields & update_mask;
        if (!overlap)
          continue;
        (*it)->insert(info.projection, info.projection_space, 
                      info.sharding_function);
        update_mask -= overlap;
        if (!update_mask)
          return;
      }
#ifdef DEBUG_LEGION
      assert(!!update_mask);
#endif
      // If we get here will still have an update mask so make an epoch
      ProjectionEpoch *new_epoch = 
        new ProjectionEpoch(ProjectionEpoch::first_epoch, update_mask);
      new_epoch->insert(info.projection, info.projection_space, 
                        info.sharding_function);
      projection_epochs.push_back(new_epoch);
    }

    /////////////////////////////////////////////////////////////
    // Projection Summary 
    /////////////////////////////////////////////////////////////

    //--------------------------------------------------------------------------
    ProjectionSummary::ProjectionSummary(void)
      : domain(NULL), projection(NULL), sharding(NULL)
    //--------------------------------------------------------------------------
    {
    }

    //--------------------------------------------------------------------------
    ProjectionSummary::ProjectionSummary(IndexSpaceNode *is, 
                                         ProjectionFunction *p, 
                                         ShardingFunction *s)
      : domain(is), projection(p), sharding(s)
    //--------------------------------------------------------------------------
    {
    }

    //--------------------------------------------------------------------------
    ProjectionSummary::ProjectionSummary(const ProjectionInfo &info) 
      : domain(info.projection_space), projection(info.projection), 
        sharding(info.sharding_function)
    //--------------------------------------------------------------------------
    {
    }

    //--------------------------------------------------------------------------
    bool ProjectionSummary::operator<(const ProjectionSummary &rhs) const
    //--------------------------------------------------------------------------
    {
      if (domain->handle < rhs.domain->handle)
        return true;
      else if (domain->handle > rhs.domain->handle)
        return false;
      else if (projection->projection_id < rhs.projection->projection_id)
        return true;
      else if (projection->projection_id > rhs.projection->projection_id)
        return false;
      else if ((sharding == NULL) && (rhs.sharding == NULL))
        return false;
      else if ((sharding == NULL) && (rhs.sharding != NULL))
        return true;
      else if (rhs.sharding == NULL)
        return false;
      else
        return (sharding->sharding_id < rhs.sharding->sharding_id);
    }

    //--------------------------------------------------------------------------
    bool ProjectionSummary::operator==(const ProjectionSummary &rhs) const
    //--------------------------------------------------------------------------
    {
      if (domain->handle != rhs.domain->handle)
        return false;
      else if (projection->projection_id != rhs.projection->projection_id)
        return false;
      else if ((sharding == NULL) && (rhs.sharding == NULL))
        return true;
      else if ((sharding == NULL) && (rhs.sharding != NULL))
        return false;
      else if (rhs.sharding == NULL)
        return false;
      if (sharding->sharding_id != rhs.sharding->sharding_id)
        return false;
      return true;
    }

    //--------------------------------------------------------------------------
    bool ProjectionSummary::operator!=(const ProjectionSummary &rhs) const
    //--------------------------------------------------------------------------
    {
      return !(*this == rhs);
    }

    //--------------------------------------------------------------------------
    void ProjectionSummary::pack_summary(Serializer &rez) const
    //--------------------------------------------------------------------------
    {
      rez.serialize(domain->handle);
      rez.serialize(projection->projection_id);
      // Never need to pass back the sharding function anyway
    }

    //--------------------------------------------------------------------------
    /*static*/ ProjectionSummary ProjectionSummary::unpack_summary(
                                 Deserializer &derez, RegionTreeForest *context)
    //--------------------------------------------------------------------------
    {
      ProjectionSummary result;
      IndexSpace handle;
      derez.deserialize(handle);
      result.domain = context->get_node(handle);
      ProjectionID pid;
      derez.deserialize(pid);
      result.projection = context->runtime->find_projection_function(pid);
      return result;
    }

    /////////////////////////////////////////////////////////////
    // FieldState 
    /////////////////////////////////////////////////////////////

    //--------------------------------------------------------------------------
    FieldState::FieldState(void)
      : open_state(NOT_OPEN), redop(0), rebuild_timeout(1), 
        disjoint_shallow(false)
    //--------------------------------------------------------------------------
    {
    }

    //--------------------------------------------------------------------------
    FieldState::FieldState(const GenericUser &user, const FieldMask &m, 
                           const LegionColor c)
      : ChildState(m), redop(0), rebuild_timeout(1), disjoint_shallow(false)
    //--------------------------------------------------------------------------
    {
      if (IS_READ_ONLY(user.usage))
        open_state = OPEN_READ_ONLY;
      else if (IS_WRITE(user.usage))
        open_state = OPEN_READ_WRITE;
      else if (IS_REDUCE(user.usage))
      {
        open_state = OPEN_SINGLE_REDUCE;
        redop = user.usage.redop;
      }
      open_children[c] = m;
    }

    //--------------------------------------------------------------------------
    FieldState::FieldState(const RegionUsage &usage, const FieldMask &m,
                           ProjectionFunction *proj, IndexSpaceNode *proj_space,
                           ShardingFunction *fn, RegionTreeNode *node, 
                           bool dirty_reduction)
      : ChildState(m), redop(0), rebuild_timeout(1), disjoint_shallow(false)
    //--------------------------------------------------------------------------
    {
#ifdef DEBUG_LEGION
      assert(proj != NULL);
#endif
      if (IS_READ_ONLY(usage))
        open_state = OPEN_READ_ONLY_PROJ;
      else if (IS_REDUCE(usage))
      {
        if (dirty_reduction)
          open_state = OPEN_REDUCE_PROJ_DIRTY;
        else
          open_state = OPEN_REDUCE_PROJ;
        redop = usage.redop;
      }
      else
      {
        open_state = OPEN_READ_WRITE_PROJ;
        projections.insert(ProjectionSummary(proj_space, proj, fn));
        // Check for disjoint shallow completeness
        if ((fn == NULL) && (proj->depth == 0) && !node->is_region() &&
            node->are_all_children_disjoint())
          disjoint_shallow = true;
      }
    }

    //--------------------------------------------------------------------------
    bool FieldState::overlaps(const FieldState &rhs) const
    //--------------------------------------------------------------------------
    {
      if (redop != rhs.redop)
        return false;
      if (is_projection_state())
      {
        if (!rhs.is_projection_state())
          return false;
        // Both projection spaces, check to see if they have the same
        // set of projections
        if (!projections_match(rhs))
          return false;
        // if we make it past here they are all the same
      }
      else if (rhs.is_projection_state())
        return false;
      // Now check the privilege states
      if (redop == 0)
        return (open_state == rhs.open_state);
      else
      {
#ifdef DEBUG_LEGION
        assert((open_state == OPEN_SINGLE_REDUCE) ||
               (open_state == OPEN_MULTI_REDUCE) ||
               (open_state == OPEN_REDUCE_PROJ) ||
               (open_state == OPEN_REDUCE_PROJ_DIRTY));
        assert((rhs.open_state == OPEN_SINGLE_REDUCE) ||
               (rhs.open_state == OPEN_MULTI_REDUCE) ||
               (rhs.open_state == OPEN_REDUCE_PROJ) ||
               (rhs.open_state == OPEN_REDUCE_PROJ_DIRTY));
#endif
        // Only support merging reduction fields with exactly the
        // same mask which should be single fields for reductions
        return (valid_fields == rhs.valid_fields);
      }
    }

    //--------------------------------------------------------------------------
    bool FieldState::projections_match(const FieldState &rhs) const
    //--------------------------------------------------------------------------
    {
      if (projections.size() != rhs.projections.size())
        return false;
      std::set<ProjectionSummary>::const_iterator it1 = projections.begin();
      std::set<ProjectionSummary>::const_iterator it2 = rhs.projections.begin();
      // zip the projections so we can compare them
      while (it1 != projections.end())
      {
        if ((*it1) != (*it2))
          return false;
        it1++; it2++;
      }
      return true;
    }

    //--------------------------------------------------------------------------
    void FieldState::merge(const FieldState &rhs, RegionTreeNode *node)
    //--------------------------------------------------------------------------
    {
      valid_fields |= rhs.valid_fields;
      for (LegionMap<LegionColor,FieldMask>::aligned::const_iterator it = 
            rhs.open_children.begin(); it != rhs.open_children.end(); it++)
      {
        LegionMap<LegionColor,FieldMask>::aligned::iterator finder = 
                                      open_children.find(it->first);
        if (finder == open_children.end())
          open_children[it->first] = it->second;
        else
          finder->second |= it->second;
      }
#ifdef DEBUG_LEGION
      assert(redop == rhs.redop);
      assert(projections_match(rhs));
#endif
      if (redop > 0)
      {
#ifdef DEBUG_LEGION
        assert(!open_children.empty());
#endif
        // For the reductions, handle the case where we need to merge
        // reduction modes, if they are all disjoint, we don't need
        // to distinguish between single and multi reduce
        if (node->are_all_children_disjoint())
        {
          open_state = OPEN_READ_WRITE;
          redop = 0;
        }
        else
        {
          if (open_children.size() == 1)
            open_state = OPEN_SINGLE_REDUCE;
          else
            open_state = OPEN_MULTI_REDUCE;
        }
      }
      // no need to merge projections, we know they are the same
    }

    //--------------------------------------------------------------------------
    bool FieldState::can_elide_close_operation(const ProjectionInfo &info,
                                     RegionTreeNode *node, bool reduction) const
    //--------------------------------------------------------------------------
    {
#ifdef DEBUG_LEGION
      assert(!projections.empty()); // should be in a projection mode
#endif
      // This function is super important! It decides whether this new
      // projection info can be added to the current projection epoch, if
      // it can't then we will need a close operation to be inserted
      bool elide = true;
      // We have two different paths corresponding to whether we are in
      // a control replication context or not
      if (info.sharding_function == NULL)
      {
        // If we don't have a sharding function, then we aren't in a 
        // control replication context
        // See if we are in a disjoint shallow complete mode
        // If we're disjoint shallow then we can definitely always
        // elide the close operation as we can do more writes or 
        // reads on this epoch without any issues, for reductions
        // though we can only go in the same epoch if we're reducing
        // to a subset of the writes that have already been done
        if (!disjoint_shallow || reduction)
        {
          // If we're not disjoint shallow complete we have more work to do
          // Run through the list and see if all the index spaces
          // are the same or dominate our index space and all the
          // projection functions are the same as ours, if this is
          // true then we know this is a totally data parallel
          // computation and there is no need for a close
          for (std::set<ProjectionSummary>::const_iterator it = 
                projections.begin(); it != projections.end(); it++)
          {
            if (it->projection != info.projection)    
            {
              elide = false;
              break;
            }
            if ((it->domain != info.projection_space) && 
                !it->domain->dominates(info.projection_space))
            {
              elide = false;
              break;
            }
          }
          if (!elide)
          {
            // Next we're going to need to compute the actual interference
            // sets so check to see if we've memoized the result or not
            if (!info.projection->find_elide_close_result(info, projections,
                                                          node, elide))
            {
              elide = expensive_elide_test(info, node, reduction); 
              // Now memoize the results for later
              info.projection->record_elide_close_result(info, projections,
                                                         node, elide);
            }
          }
        }
      }
      else
      {
        // We have a sharding function so we are in a 
        // control replication context

        // See if all the index spaces dominate, and the projection
        // functions are all the same, and the sharding functions are
        // all the same, in which case we know this is totally data
        // parallel and each shard has the same subregion set
        for (std::set<ProjectionSummary>::const_iterator it = 
              projections.begin(); it != projections.end(); it++)
        {
          if (it->projection != info.projection)
          {
            elide = false;
            break;
          }
          if (it->sharding != info.sharding_function)
          {
            elide = false;
            break;
          }
          if ((it->domain != info.projection_space) && 
              !it->domain->dominates(info.projection_space))
          {
            elide = false;
            break;
          }
        }

        if (!elide)
        {
          // Next we're going to need to compute the actual interference
          // set so check to see if we've memoized the result or not
          if (!info.projection->find_elide_close_result(info, projections,
                                                        node, elide))
          {
            elide = expensive_elide_test(info, node, reduction); 
            // Now memoize the results for later
            info.projection->record_elide_close_result(info, projections,
                                                       node, elide);
          }
        }
      }
      return elide;
    }

    //--------------------------------------------------------------------------
    void FieldState::record_projection_summary(const ProjectionInfo &info,
                                               RegionTreeNode *node)
    //--------------------------------------------------------------------------
    {
      if (disjoint_shallow || projections.empty())
      {
        if ((info.sharding_function == NULL) && 
            (info.projection->depth == 0) && !node->is_region() &&
            node->are_all_children_disjoint())
          disjoint_shallow = true;
        else
          disjoint_shallow = false;
      }
      projections.insert(ProjectionSummary(info));
    }

    //--------------------------------------------------------------------------
    bool FieldState::expensive_elide_test(const ProjectionInfo &info,
                                     RegionTreeNode *node, bool reduction) const
    //--------------------------------------------------------------------------
    {
      // We can't do this test if the projection function is not functional
      if (!info.projection->is_functional)
      {
        REPORT_LEGION_WARNING(LEGION_WARNING_SLOW_NON_FUNCTIONAL_PROJECTION,
            "We strongly encourage all projection functors to be functional, "
            "however, projection function %d is not and therefore an "
            "expensive analysis cannot be memoized. Please consider making "
            "it functional to avoid performance degredation.", 
            info.projection->projection_id)
        return false;
      }
      // Then check whether one of two conditions are true:
      // 1. We can build an injective mapping for each region in
      // the next projection where it is the same as or a subregion
      // of every region it interferes with
      // 2. If the new projection is not a reduction then if 
      // every access is independent of the prior writes then 
      // we know that we can safely add this to the epoch without
      // needing to do a close operation
      IndexTreeNode *root_source = node->get_row_source();
      ProjectionTree *prev = new ProjectionTree(root_source);
      // Construct the previous projection tree from all prior projections
      {
        std::map<IndexTreeNode*,ProjectionTree*> node_map;
        node_map[root_source] = prev;
        for (std::set<ProjectionSummary>::const_iterator it = 
              projections.begin(); it != projections.end(); it++)
          it->projection->construct_projection_tree(node, it->domain, 
                                                    it->sharding, node_map);
      }
      // Then construct the new projection tree
      ProjectionTree *next = 
        info.projection->construct_projection_tree(node, info.projection_space,
                                                   info.sharding_function);
      // First check to see if the previous dominates
      bool has_mapping = false;
      if (prev->dominates(next))
        has_mapping = true;
      bool all_disjoint = false;
      if (!has_mapping && !reduction) // no disjoint reductions
        all_disjoint = prev->disjoint(next);
      // Clean up our data structures
      delete prev;
      delete next;
#ifdef DEBUG_LEGION
      assert(!has_mapping || !all_disjoint); // can't both be true
#endif
      return (has_mapping || all_disjoint);
    }

    //--------------------------------------------------------------------------
    void FieldState::print_state(TreeStateLogger *logger,
                                 const FieldMask &capture_mask) const
    //--------------------------------------------------------------------------
    {
      switch (open_state)
      {
        case NOT_OPEN:
          {
            logger->log("Field State: NOT OPEN (%ld)", 
                        open_children.size());
            break;
          }
        case OPEN_READ_WRITE:
          {
            logger->log("Field State: OPEN READ WRITE (%ld)", 
                        open_children.size());
            break;
          }
        case OPEN_READ_ONLY:
          {
            logger->log("Field State: OPEN READ-ONLY (%ld)", 
                        open_children.size());
            break;
          }
        case OPEN_SINGLE_REDUCE:
          {
            logger->log("Field State: OPEN SINGLE REDUCE Mode %d (%ld)", 
                        redop, open_children.size());
            break;
          }
        case OPEN_MULTI_REDUCE:
          {
            logger->log("Field State: OPEN MULTI REDUCE Mode %d (%ld)", 
                        redop, open_children.size());
            break;
          }
        case OPEN_READ_ONLY_PROJ:
          {
            logger->log("Field State: OPEN READ-ONLY PROJECTION %zd",
                        projections.size());
            break;
          }
        case OPEN_READ_WRITE_PROJ:
          {
            logger->log("Field State: OPEN READ WRITE PROJECTION %zd",
                        projections.size());
            break;
          }
        case OPEN_REDUCE_PROJ:
          {
            logger->log("Field State: OPEN REDUCE PROJECTION %zd Mode %d",
                        projections.size(), redop);
            break;
          }
        default:
          assert(false);
      }
      logger->down();
      for (LegionMap<LegionColor,FieldMask>::aligned::const_iterator it = 
            open_children.begin(); it != open_children.end(); it++)
      {
        FieldMask overlap = it->second & capture_mask;
        if (!overlap)
          continue;
        char *mask_buffer = overlap.to_string();
        logger->log("Color %d   Mask %s", it->first, mask_buffer);
        free(mask_buffer);
      }
      logger->up();
    }

    /////////////////////////////////////////////////////////////
    // Closed Node
    /////////////////////////////////////////////////////////////

    //--------------------------------------------------------------------------
    ClosedNode::ClosedNode(RegionTreeNode *n)
      : node(n)
    //--------------------------------------------------------------------------
    {
    }

    //--------------------------------------------------------------------------
    ClosedNode::ClosedNode(const ClosedNode &rhs)
      : node(rhs.node)
    //--------------------------------------------------------------------------
    {
      // should never be called
      assert(false);
    }

    //--------------------------------------------------------------------------
    ClosedNode::~ClosedNode(void)
    //--------------------------------------------------------------------------
    {
      // Recursively delete the rest of the tree
      for (std::map<RegionTreeNode*,ClosedNode*>::const_iterator it = 
            children.begin(); it != children.end(); it++)
        delete it->second;
      children.clear();
    }

    //--------------------------------------------------------------------------
    ClosedNode& ClosedNode::operator=(const ClosedNode &rhs)
    //--------------------------------------------------------------------------
    {
      // should never be called
      assert(false);
      return *this;
    }

    //--------------------------------------------------------------------------
    ClosedNode* ClosedNode::clone_disjoint_projection(
                  RegionTreeNode *child_node, const FieldMask &close_mask) const
    //--------------------------------------------------------------------------
    {
#ifdef DEBUG_LEGION
      assert(children.empty()); // should never have any children here
#endif
      ClosedNode *result = new ClosedNode(child_node);
      for (LegionMap<ProjectionSummary,FieldMask>::aligned::const_iterator pit =
            write_projections.begin(); pit != write_projections.end(); pit++)
      {
        const FieldMask overlap = pit->second & close_mask;
        if (!overlap)
          continue;
#ifdef DEBUG_LEGION
        // Shouldn't be doing this in a control replication context
        assert(pit->first.sharding == NULL);
#endif
        result->record_projection(pit->first.projection, OPEN_READ_WRITE_PROJ,
                                  pit->first.domain, overlap);
      }
      for (LegionMap<ProjectionSummary,FieldMask>::aligned::const_iterator pit =
            reduce_projections.begin(); pit != reduce_projections.end(); pit++)
      {
        const FieldMask overlap = pit->second & close_mask;
        if (!overlap)
          continue;
#ifdef DEBUG_LEGION
        // Shouldn't be doing this in a control replication context
        assert(pit->first.sharding == NULL);
#endif
        result->record_projection(pit->first.projection, OPEN_REDUCE_PROJ,
                                  pit->first.domain, overlap);
      }
      return result;
    }

    //--------------------------------------------------------------------------
    void ClosedNode::record_projection(ProjectionFunction *function,
                  OpenState state, IndexSpaceNode *space, const FieldMask &mask)
    //--------------------------------------------------------------------------
    {
      ProjectionSummary key(space, function, NULL);
      switch (state)
      {
        case OPEN_READ_WRITE_PROJ:
        case OPEN_REDUCE_PROJ_DIRTY:
          {
            write_projections[key] |= mask;
            break;
          }
        case OPEN_REDUCE_PROJ:
          {
            reduce_projections[key] |= mask;
            break;
          }
        default:
          assert(false); // shouldn't see any other states
      }
    }

    //--------------------------------------------------------------------------
    void ClosedNode::add_child_node(ClosedNode *child)
    //--------------------------------------------------------------------------
    {
#ifdef DEBUG_LEGION
      assert(children.find(child->node) == children.end());
#endif
      children[child->node] = child; 
    }

    //--------------------------------------------------------------------------
    ClosedNode* ClosedNode::get_child_node(RegionTreeNode *child) const
    //--------------------------------------------------------------------------
    {
      std::map<RegionTreeNode*,ClosedNode*>::const_iterator finder = 
        children.find(child);
      if (finder != children.end())
        return finder->second;
      else
        return NULL;
    }

    //--------------------------------------------------------------------------
    void ClosedNode::record_closed_fields(const FieldMask &fields)
    //--------------------------------------------------------------------------
    {
      covered_fields |= fields;
    }

    //--------------------------------------------------------------------------
    void ClosedNode::record_reduced_fields(const FieldMask &fields)
    //--------------------------------------------------------------------------
    {
      reduced_fields |= fields;
    }

    //--------------------------------------------------------------------------
    void ClosedNode::record_projections(const ProjectionEpoch *epoch,
                                        OpenState state,const FieldMask &fields)
    //--------------------------------------------------------------------------
    {
      switch (state)
      {
        case OPEN_READ_WRITE_PROJ:
        case OPEN_REDUCE_PROJ_DIRTY:
          {
            for (std::set<ProjectionSummary>::const_iterator pit = 
                  epoch->projections.begin(); pit != 
                  epoch->projections.end(); pit++)
            {
              LegionMap<ProjectionSummary,FieldMask>::aligned::iterator finder =
                write_projections.find(*pit);
              if (finder != write_projections.end())
                finder->second |= fields;
              else // Didn't exist before so we can just insert it
                write_projections[*pit] = fields;
            }
            break;
          }
        case OPEN_REDUCE_PROJ:
          {
            for (std::set<ProjectionSummary>::const_iterator pit = 
                  epoch->projections.begin(); pit != 
                  epoch->projections.end(); pit++)
            {
              LegionMap<ProjectionSummary,FieldMask>::aligned::iterator finder =
                reduce_projections.find(*pit);
              if (finder != reduce_projections.end())
                finder->second |= fields;
              else // Didn't exist before so we can just insert it
                reduce_projections[*pit] = fields;
            }
            break;
          }
        default:
          assert(false); // shouldn't see any other states
      
      }
    }

#ifndef DISABLE_CVOPT
    //--------------------------------------------------------------------------
    void ClosedNode::find_needed_shards(FieldMask mask, ShardID origin_shard,
                  IndexSpaceExpression *target, const WriteMasks &write_masks,
                  std::map<ShardID,WriteMasks> &needed_shards,
                  std::map<ShardID,WriteMasks> &reduction_shards) const
    //--------------------------------------------------------------------------
    {
      // See if we have valid fields that overlap
      mask &= valid_fields;
      if (!mask)
        return;
      // See if we have any write projections to test against first
      if (!write_projections.empty())
        find_interfering_shards(mask, origin_shard, target, write_masks, 
                                write_projections, needed_shards);
      // Then see if we have any reduction projections
      if (!reduce_projections.empty())
        find_interfering_shards(mask, origin_shard, target, write_masks,
                                reduce_projections, reduction_shards);
      // Then traverse any children
      for (std::map<RegionTreeNode*,ClosedNode*>::const_iterator it = 
            children.begin(); it != children.end(); it++)
      {
        IndexSpaceExpression *child_target_expr = 
          node->context->intersect_index_spaces(target,
              it->first->get_index_space_expression());
        if (child_target_expr->is_empty())
          continue;
        it->second->find_needed_shards(mask, origin_shard, child_target_expr,
                                write_masks, needed_shards, reduction_shards);
      }
    }

    //--------------------------------------------------------------------------
    void ClosedNode::find_needed_shards_single(const unsigned field_index,
        const ShardID origin_shard, IndexSpaceExpression *write_mask,
        std::map<ShardID,IndexSpaceExpression*> &needed_shards,
        std::map<ShardID,IndexSpaceExpression*> &reduction_shards) const
    //--------------------------------------------------------------------------
    {
      // See if we need to consider anything at this node
      if (!valid_fields.is_set(field_index))
        return;
      // See if we have any write projections first
      if (!write_projections.empty())
        find_interfering_shards_single(field_index, origin_shard, write_mask,
                                       write_projections, needed_shards);
      // Also check for any reduction projections
      if (!reduce_projections.empty())
        find_interfering_shards_single(field_index, origin_shard, write_mask,
                                       reduce_projections, reduction_shards);
      // Then traverse any children
      for (std::map<RegionTreeNode*,ClosedNode*>::const_iterator it = 
            children.begin(); it != children.end(); it++)
      {
        IndexSpaceExpression *child_write_mask = 
          node->context->intersect_index_spaces(write_mask,
              it->first->get_index_space_expression());
        if (child_write_mask->is_empty())
          continue;
        it->second->find_needed_shards_single(field_index, origin_shard,
                      child_write_mask, needed_shards, reduction_shards);
      }
    }

    //--------------------------------------------------------------------------
    void ClosedNode::find_interfering_shards(FieldMask mask,
            const ShardID origin_shard, IndexSpaceExpression *target_expr,
            const WriteMasks &write_masks,
            const LegionMap<ProjectionSummary,FieldMask>::aligned &projections,
                  std::map<ShardID,WriteMasks> &needed_shards) const
    //--------------------------------------------------------------------------
    {
      // Iterate over the write masks and find ones that we care about
      for (WriteMasks::const_iterator wit = write_masks.begin();
            wit != write_masks.end(); wit++)
      {
        const FieldMask mask_overlap = wit->second & mask;
        if (!mask_overlap)
          continue;
        mask -= mask_overlap;
        IndexSpaceExpression *mask_expr = 
          node->context->subtract_index_spaces(target_expr, wit->first);
        if (mask_expr->is_empty())
        {
          if (!mask)
            return;
          continue;
        }
        // We have an interesting write mask so find the interfering projections
        for (LegionMap<ProjectionSummary,FieldMask>::aligned::const_iterator
              pit = projections.begin(); pit != projections.end(); pit++)
        {
          // More intersection testing
          const FieldMask overlap = pit->second & mask_overlap;
          if (!overlap)
            continue;
          Domain full_space;
          pit->first.domain->get_launch_space_domain(full_space);
          // Invert the projection function to find the interfering points
          std::map<DomainPoint,IndexSpaceExpression*> interfering_points;
          pit->first.projection->find_interfering_points(node->context, node,
                                      pit->first.domain->handle, full_space,
                                      mask_expr, interfering_points);
          if (!interfering_points.empty())
          {
            for (std::map<DomainPoint,IndexSpaceExpression*>::const_iterator 
                  dit = interfering_points.begin(); 
                  dit != interfering_points.end(); dit++)
            {
              const ShardID shard = 
                pit->first.sharding->find_owner(dit->first, full_space);
              // Skip our origin shard since we know about that
              if (shard == origin_shard)
                continue;
              // Now we have to insert it into all the right places
              std::map<ShardID,WriteMasks>::iterator shard_finder =
                needed_shards.find(shard);
              if (shard_finder != needed_shards.end())
              {
                WriteMasks::iterator finder = 
                  shard_finder->second.find(dit->second);
                if (finder != shard_finder->second.end())
                  finder->second |= overlap;
                else
                  shard_finder->second[dit->second] = overlap;
              }
              else
                needed_shards[shard][dit->second] = overlap;
            }
          }
        }
        // If we did all the fields we are done
        if (!mask)
          return;
      }
      // should only get here if we still have fields to do
#ifdef DEBUG_LEGION
      assert(!!mask);
#endif
      // We have an interesting write mask so find the interfering projections
      for (LegionMap<ProjectionSummary,FieldMask>::aligned::const_iterator
            pit = projections.begin(); pit != projections.end(); pit++)
      {
        // More intersection testing
        const FieldMask overlap = pit->second & mask;
        if (!overlap)
          continue;
        Domain full_space;
        pit->first.domain->get_launch_space_domain(full_space);
        // Invert the projection function to find the interfering points
        std::map<DomainPoint,IndexSpaceExpression*> interfering_points;
        pit->first.projection->find_interfering_points(node->context, node,
                                    pit->first.domain->handle, full_space,
                                    target_expr, interfering_points);
        if (!interfering_points.empty())
        {
          for (std::map<DomainPoint,IndexSpaceExpression*>::const_iterator 
                dit = interfering_points.begin(); 
                dit != interfering_points.end(); dit++)
          {
            const ShardID shard = 
              pit->first.sharding->find_owner(dit->first, full_space);
            // Skip our origin shard since we know about that
            if (shard == origin_shard)
              continue;
            // Now we have to insert it into all the right places
            std::map<ShardID,WriteMasks>::iterator shard_finder =
              needed_shards.find(shard);
            if (shard_finder != needed_shards.end())
            {
              WriteMasks::iterator finder = 
                shard_finder->second.find(dit->second);
              if (finder != shard_finder->second.end())
                finder->second |= overlap;
              else
                shard_finder->second[dit->second] = overlap;
            }
            else
              needed_shards[shard][dit->second] = overlap;
          }
        }
      }
    }

    //--------------------------------------------------------------------------
    void ClosedNode::find_interfering_shards_single(const unsigned field_index,
        const ShardID origin_shard, IndexSpaceExpression *target_expr,
        const LegionMap<ProjectionSummary,FieldMask>::aligned &projections,
        std::map<ShardID,IndexSpaceExpression*> &needed_shards) const
    //--------------------------------------------------------------------------
    {
      for (LegionMap<ProjectionSummary,FieldMask>::aligned::const_iterator
            pit = projections.begin(); pit != projections.end(); pit++)
      {
#ifdef DEBUG_LEGION
        // Should always have a sharding function
        assert(pit->first.sharding != NULL);
#endif
        if (!pit->second.is_set(field_index))
          continue;
        Domain full_space;
        pit->first.domain->get_launch_space_domain(full_space);
        // Invert the projection function to find the interfering points
        std::map<DomainPoint,IndexSpaceExpression*> interfering_points;
        pit->first.projection->find_interfering_points(node->context, node,
                                     pit->first.domain->handle, full_space, 
                                     target_expr, interfering_points);
        if (!interfering_points.empty())
        {
          for (std::map<DomainPoint,IndexSpaceExpression*>::const_iterator 
                dit = interfering_points.begin(); 
                dit != interfering_points.end(); dit++)
          {
            const ShardID shard = 
              pit->first.sharding->find_owner(dit->first, full_space);
            // Skip our origin shard since we know about that
            if (shard == origin_shard)
              continue;
            std::map<ShardID,IndexSpaceExpression*>::iterator finder = 
              needed_shards.find(shard);
            if (finder != needed_shards.end())
              // Union the index space expressions together
              finder->second = node->context->union_index_spaces(
                                      finder->second, dit->second);
            else
              needed_shards[shard] = dit->second;
          }
        }
      }
    }
#else
    //--------------------------------------------------------------------------
    void ClosedNode::find_needed_shards(FieldMask mask, RegionTreeNode *target,
                                        std::set<ShardID> &needed_shards) const
    //--------------------------------------------------------------------------
    {
      // See if we have valid fields that overlap
      mask &= valid_fields;
      if (!mask)
        return;
      // See if we have any projections that we need to find other shards for
      if (!write_projections.empty())
      {
        for (LegionMap<ProjectionSummary,FieldMask>::aligned::const_iterator
              pit = write_projections.begin(); 
              pit != write_projections.end(); pit++)
        {
#ifdef DEBUG_LEGION
          // Should always have a sharding function
          assert(pit->first.sharding != NULL);
#endif
          if (pit->second * mask)
            continue;
          Domain full_space;
          pit->first.domain->get_launch_space_domain(full_space);
          // Invert the projection function to find the interfering points
          std::set<DomainPoint> interfering_points;
          pit->first.projection->find_interfering_points(target->context, node,
            pit->first.domain->handle, full_space, target, interfering_points);
          if (!interfering_points.empty())
          {
            for (std::set<DomainPoint>::const_iterator dit = 
                  interfering_points.begin(); dit != 
                  interfering_points.end(); dit++)
            {
              ShardID shard = pit->first.sharding->find_owner(*dit, full_space);
              needed_shards.insert(shard);
            }
          }
        }
      }
      if (!reduce_projections.empty())
      {
        for (LegionMap<ProjectionSummary,FieldMask>::aligned::const_iterator
              pit = reduce_projections.begin(); 
              pit != reduce_projections.end(); pit++)
        {
#ifdef DEBUG_LEGION
          // Should always have a sharding function
          assert(pit->first.sharding != NULL);
#endif
          if (pit->second * mask)
            continue;
          Domain full_space;
          pit->first.domain->get_launch_space_domain(full_space);
          // Invert the projection function to find the interfering points
          std::set<DomainPoint> interfering_points;
          pit->first.projection->find_interfering_points(target->context, node,
            pit->first.domain->handle, full_space, target, interfering_points);
          if (!interfering_points.empty())
          {
            for (std::set<DomainPoint>::const_iterator dit = 
                  interfering_points.begin(); dit != 
                  interfering_points.end(); dit++)
            {
              ShardID shard = pit->first.sharding->find_owner(*dit, full_space);
              needed_shards.insert(shard);
            }
          }
        }
      }
      // Now traverse any children that intersect with our target
      for (std::map<RegionTreeNode*,ClosedNode*>::const_iterator it = 
            children.begin(); it != children.end(); it++)
      {
        if (!it->first->intersects_with(target, false/*compute*/))
          continue;
        it->second->find_needed_shards(mask, target, needed_shards);
      }
    }
#endif

    //--------------------------------------------------------------------------
    void ClosedNode::fix_closed_tree(void)
    //--------------------------------------------------------------------------
    {
      // If we are complete and have all our children, that we can also
      // infer covering at this node
      if (!children.empty())
      {
        const bool local_complete = node->is_complete() && 
          (children.size() == node->get_num_children());
        bool first_child = true;
        FieldMask child_covered;
        // Do all our sub-trees first
        for (std::map<RegionTreeNode*,ClosedNode*>::const_iterator it = 
              children.begin(); it != children.end(); it++)
        {
          // Recurse down the tree
          it->second->fix_closed_tree();
          // Update our valid mask
          valid_fields |= it->second->get_valid_fields();
          // If the child is complete we can also update covered
          if (it->second->node->is_complete())
            covered_fields |= it->second->get_covered_fields();
          if (local_complete)
          {
            if (first_child)
            {
              child_covered = it->second->get_covered_fields();
              first_child = false;
            }
            else
              child_covered &= it->second->get_covered_fields();
          }
        }
        if (local_complete && !!child_covered)
          covered_fields |= child_covered;
      }
      // All our covered fields are always valid
      if (!!covered_fields)
        valid_fields |= covered_fields;
      if (!!reduced_fields)
        valid_fields |= reduced_fields;
      // Finally update our valid fields based on any projections
      if (!write_projections.empty())
      {
        for (LegionMap<ProjectionSummary,FieldMask>::aligned::const_iterator
              pit = write_projections.begin(); 
              pit != write_projections.end(); pit++)
          valid_fields |= pit->second;
      }
      if (!reduce_projections.empty())
      {
        for (LegionMap<ProjectionSummary,FieldMask>::aligned::const_iterator
              pit = reduce_projections.begin(); 
              pit != reduce_projections.end(); pit++)
          valid_fields |= pit->second;
      }
    }

    //--------------------------------------------------------------------------
    void ClosedNode::filter_dominated_fields(const ClosedNode *old_tree, 
                                            FieldMask &non_dominated_mask) const
    //--------------------------------------------------------------------------
    {
#ifdef DEBUG_LEGION
      assert(node == old_tree->node); // should always be the same
#endif
      // We can remove any fields we are covered by here
      if (!!covered_fields)
      {
        non_dominated_mask -= covered_fields;
        if (!non_dominated_mask)
          return;
      }
      // If we have any projections, we can also try to filter by that
      if (!write_projections.empty())
      {
        old_tree->filter_dominated_projection_fields(non_dominated_mask, 
                                                     write_projections); 
        if (!non_dominated_mask)
          return;
      }
      // Otherwise try to see if the children zip well, this only
      // works if we actually have children that can dominate other children
      if (!children.empty())
        old_tree->filter_dominated_children(non_dominated_mask, children);
    }

    //--------------------------------------------------------------------------
    void ClosedNode::filter_dominated_projection_fields(
        FieldMask &non_dominated_mask,
        const LegionMap<ProjectionSummary,
                        FieldMask>::aligned &new_projections) const
    //--------------------------------------------------------------------------
    {
      // In order to remove a dominated field, for each of our projection
      // operations, we need to find one in the new set that dominates it
      FieldMask dominated_mask = non_dominated_mask;
      for (LegionMap<ProjectionSummary,FieldMask>::aligned::const_iterator
            pit = write_projections.begin(); 
            pit != write_projections.end(); pit++)
      {
        // Find the set of fields that are still dominated for everything
        // that overlap with this projection so we can check that they
        // are still dominated
        const FieldMask need_dominated = pit->second & dominated_mask;
        if (!need_dominated)
          continue;
        FieldMask actually_dominated;
        // See if we can find one in the new set that dominates 
        for (LegionMap<ProjectionSummary,FieldMask>::aligned::const_iterator
              it = new_projections.begin(); it != new_projections.end(); it++)
        {
          // If the projection functions don't match then we can't
          // do anything about dominance
          if (pit->first.projection != it->first.projection)
            continue;
          // The overlap are fields that can be dominated
          FieldMask overlap = it->second & need_dominated;
          if (!overlap)
            continue;
          // Now check to see if the index space dominates
          // Types have to match, if they don't we don't care
          if (it->first.domain->handle.get_type_tag() !=
              pit->first.domain->handle.get_type_tag())
            continue;
          if (it->first.domain->dominates(pit->first.domain))
          {
            actually_dominated |= overlap;
            if (actually_dominated == need_dominated)
              break;
          }
        }
        // Remove any fields that should have been dominated that weren't
        dominated_mask -= (need_dominated - actually_dominated);
        if (!dominated_mask)
          break;
      }
      // Remove the dominated fields from the set
      if (!!dominated_mask)
        non_dominated_mask -= dominated_mask;
    }

    //--------------------------------------------------------------------------
    void ClosedNode::filter_dominated_children(FieldMask &non_dominated_mask,
               const std::map<RegionTreeNode*,ClosedNode*> &new_children) const
    //--------------------------------------------------------------------------
    {
      // If the child is created for a complete partition with an identity
      // projection over the entire color space, we are dominated for its fields
      // TODO: Any bijective projections can use this optimization
      ProjectionFunction *identity =
        node->context->runtime->find_projection_function(0);
      for (std::map<RegionTreeNode*,ClosedNode*>::const_iterator it =
            new_children.begin(); it != new_children.end(); it++)
      {
        if (it->first->is_region() || it->second->write_projections.empty()) 
          continue;
        PartitionNode *node = it->first->as_partition_node();
        if (!node->is_complete()) 
          continue;
        IndexSpaceNode *color_space = node->row_source->color_space;
        // Iterate over the projections and look for anything with an 
        // identity projection function for which we can do something
        for (LegionMap<ProjectionSummary,FieldMask>::aligned::const_iterator
              pit = it->second->write_projections.begin();
              pit != it->second->write_projections.end(); pit++)
        {
          if (pit->first.projection != identity)
            continue;
          FieldMask new_child_dominated = non_dominated_mask & pit->second;
          if (!new_child_dominated)
            continue;
          if ((color_space->get_num_dims() != pit->first.domain->get_num_dims())
              || ! pit->first.domain->dominates(color_space))
            continue;
          // If there are any reduction fields they can't be dominated
          if (!!it->second->reduced_fields)
          {
            new_child_dominated -= it->second->reduced_fields;
            if (!new_child_dominated)
              continue;
          }
          // Remove the fields dominated by this new child
          non_dominated_mask -= new_child_dominated;
          if (!!non_dominated_mask) 
            return;
        }
      }
      // In order to remove a field, it has to be dominated in all our children
      FieldMask dominated_fields = non_dominated_mask;
      // If we have projections instead of explicitly closed children then we 
      // aren't going to directly compare them right now
      // TODO: make this analysis more precise
      if (!write_projections.empty())
      {
        for (LegionMap<ProjectionSummary,FieldMask>::aligned::const_iterator
              pit = write_projections.begin(); 
              pit != write_projections.end(); pit++)
        {
          const FieldMask overlap = pit->second & dominated_fields;
          if (!overlap)
            continue;
          dominated_fields -= overlap;
          if (!dominated_fields)
            return;
        }
      }
      FieldMask not_dominated_by_all;
      for (std::map<RegionTreeNode*,ClosedNode*>::const_iterator it = 
            children.begin(); it != children.end(); it++)
      {
        FieldMask overlap = it->second->get_valid_fields() & non_dominated_mask;
        if (!overlap)
          continue;
        std::map<RegionTreeNode*,ClosedNode*>::const_iterator finder = 
          new_children.find(it->first);
        // If we can't find it, then we are not dominated for those fields
        if (finder == new_children.end())
        {
          dominated_fields -= overlap;
          if (!dominated_fields)
            return;
          continue;
        }
        FieldMask child_non_dominated = overlap;
        finder->second->filter_dominated_fields(it->second,child_non_dominated);
        not_dominated_by_all |= child_non_dominated;
      }
      non_dominated_mask -= dominated_fields - not_dominated_by_all;
    }

    //--------------------------------------------------------------------------
    void ClosedNode::pack_closed_node(Serializer &rez) const 
    //--------------------------------------------------------------------------
    {
      if (node->is_region())
        rez.serialize(node->as_region_node()->handle);
      else
        rez.serialize(node->as_partition_node()->handle);
      rez.serialize(valid_fields);
      rez.serialize(covered_fields);
      rez.serialize<size_t>(write_projections.size());
      for (LegionMap<ProjectionSummary,FieldMask>::aligned::const_iterator pit =
            write_projections.begin(); pit != write_projections.end(); pit++)
      {
        rez.serialize(pit->first.projection->projection_id);
        if (pit->first.sharding!= NULL)
        {
          rez.serialize<bool>(true);
          rez.serialize(pit->first.sharding->sharding_id);
        }
        else
          rez.serialize<bool>(false);
        rez.serialize(pit->first.domain->handle);
        rez.serialize(pit->second);
      }
      rez.serialize<size_t>(reduce_projections.size());
      for (LegionMap<ProjectionSummary,FieldMask>::aligned::const_iterator pit =
            reduce_projections.begin(); pit != reduce_projections.end(); pit++)
      {
        rez.serialize(pit->first.projection->projection_id);
        if (pit->first.sharding!= NULL)
        {
          rez.serialize<bool>(true);
          rez.serialize(pit->first.sharding->sharding_id);
        }
        else
          rez.serialize<bool>(false);
        rez.serialize(pit->first.domain->handle);
        rez.serialize(pit->second);
      }
      rez.serialize<size_t>(children.size());
      for (std::map<RegionTreeNode*,ClosedNode*>::const_iterator it = 
            children.begin(); it != children.end(); it++)
        it->second->pack_closed_node(rez);
    }

    //--------------------------------------------------------------------------
    void ClosedNode::perform_unpack(Deserializer &derez, InnerContext *ctx, 
                                    Runtime *runtime, bool is_region)
    //--------------------------------------------------------------------------
    {
      derez.deserialize(valid_fields);
      derez.deserialize(covered_fields);
      size_t num_write_projections;
      derez.deserialize(num_write_projections);
      for (unsigned idx = 0; idx < num_write_projections; idx++)
      {
        ProjectionSummary summary;
        ProjectionID pid;
        derez.deserialize(pid);
        summary.projection = runtime->find_projection_function(pid);
        bool has_sharding_function;
        derez.deserialize(has_sharding_function);
        if (has_sharding_function)
        {
          ShardingID sid;
          derez.deserialize(sid);
          summary.sharding = ctx->find_sharding_function(sid);
        }
        IndexSpace handle;
        derez.deserialize(handle);
        summary.domain = runtime->forest->get_node(handle);
        derez.deserialize(write_projections[summary]);
      }
      size_t num_reduce_projections;
      derez.deserialize(num_reduce_projections);
      for (unsigned idx = 0; idx < num_reduce_projections; idx++)
      {
        ProjectionSummary summary;
        ProjectionID pid;
        derez.deserialize(pid);
        summary.projection = runtime->find_projection_function(pid);
        bool has_sharding_function;
        derez.deserialize(has_sharding_function);
        if (has_sharding_function)
        {
          ShardingID sid;
          derez.deserialize(sid);
          summary.sharding = ctx->find_sharding_function(sid);
        }
        IndexSpace handle;
        derez.deserialize(handle);
        summary.domain = runtime->forest->get_node(handle);
        derez.deserialize(reduce_projections[summary]);
      }
      size_t num_children;
      derez.deserialize(num_children);
      for (unsigned idx = 0; idx < num_children; idx++)
      {
        ClosedNode *child = unpack_closed_node(derez, ctx, runtime, !is_region);
        children[child->node] = child;
      }
    }

    //--------------------------------------------------------------------------
    /*static*/ ClosedNode* ClosedNode::unpack_closed_node(Deserializer &derez,
                            InnerContext *ctx, Runtime *runtime, bool is_region)
    //--------------------------------------------------------------------------
    {
      RegionTreeNode *node = NULL;
      if (is_region)
      {
        LogicalRegion handle;
        derez.deserialize(handle);
        node = runtime->forest->get_node(handle);
      }
      else
      {
        LogicalPartition handle;
        derez.deserialize(handle);
        node = runtime->forest->get_node(handle);
      }
      ClosedNode *result = new ClosedNode(node);
      result->perform_unpack(derez, ctx, runtime, is_region);
      return result;
    }

    /////////////////////////////////////////////////////////////
    // Logical Closer 
    /////////////////////////////////////////////////////////////

    //--------------------------------------------------------------------------
    LogicalCloser::LogicalCloser(ContextID c, const LogicalUser &u, 
                                 RegionTreeNode *r, bool val, bool capture)
      : ctx(c), user(u), root_node(r), validates(val), capture_users(capture),
        normal_close_op(NULL), index_close_op(NULL),
        read_only_close_op(NULL), flush_only_close_op(NULL)
    //--------------------------------------------------------------------------
    {
    }

    //--------------------------------------------------------------------------
    LogicalCloser::LogicalCloser(const LogicalCloser &rhs)
      : user(rhs.user), root_node(rhs.root_node), validates(rhs.validates),
        capture_users(rhs.capture_users)
    //--------------------------------------------------------------------------
    {
      // should never be called
      assert(false);
    }

    //--------------------------------------------------------------------------
    LogicalCloser::~LogicalCloser(void)
    //--------------------------------------------------------------------------
    {
    }

    //--------------------------------------------------------------------------
    LogicalCloser& LogicalCloser::operator=(const LogicalCloser &rhs)
    //--------------------------------------------------------------------------
    {
      // should never be called
      assert(false);
      return *this;
    }

    //--------------------------------------------------------------------------
    void LogicalCloser::record_close_operation(const FieldMask &mask, 
                                           bool projection, bool disjoint_close)
    //--------------------------------------------------------------------------
    {
#ifdef DEBUG_LEGION
      assert(!!mask);
#endif
<<<<<<< HEAD
=======
      normal_close_mask |= mask;
      if (projection && !disjoint_close)
        closed_projections |= mask;
>>>>>>> 70400fc6
      if (disjoint_close)
      {
#ifdef DEBUG_LEGION
        assert(projection); // should only happen with projections
        assert(mask * normal_close_mask); // shouldn't overlap
#endif
        disjoint_close_mask |= mask;
        closed_projections |= mask;
      }
      else
      {
#ifdef DEBUG_LEGION
        assert(mask * disjoint_close_mask); // shouldn't overlap
#endif
        normal_close_mask |= mask;
        if (projection)
          closed_projections |= mask;
      }
    }

    //--------------------------------------------------------------------------
    void LogicalCloser::record_overwriting_close(const FieldMask &mask,
                                                 bool projection)
    //--------------------------------------------------------------------------
    {
#ifdef DEBUG_LEGION
      assert(!!mask);
#endif
      // Overwriting closes do all the same stuff as read-only closes
      // only they also get to clear the dirty-below bits in the state
      overwriting_close_mask |= mask;
      record_read_only_close(mask, projection);
    }

    //--------------------------------------------------------------------------
    void LogicalCloser::record_read_only_close(const FieldMask &mask,
                                               bool projection)
    //--------------------------------------------------------------------------
    {
#ifdef DEBUG_LEGION
      assert(!!mask);
#endif
      read_only_close_mask |= mask;
      if (projection)
        closed_projections |= mask;
    }

    //--------------------------------------------------------------------------
    void LogicalCloser::record_flush_only_close(const FieldMask &mask)
    //--------------------------------------------------------------------------
    {
#ifdef DEBUG_LEGION
      assert(!!mask);
#endif
      flush_only_close_mask |= mask;
    }

    //--------------------------------------------------------------------------
    ClosedNode* LogicalCloser::find_closed_node(RegionTreeNode *node)
    //--------------------------------------------------------------------------
    {
      std::map<RegionTreeNode*,ClosedNode*>::const_iterator finder = 
        closed_nodes.find(node);
      if (finder != closed_nodes.end())
        return finder->second;
      // Otherwise we need to make it
      ClosedNode *result = new ClosedNode(node);
      closed_nodes[node] = result;
      // Make it up the tree if necessary
      if (node != root_node)
      {
        ClosedNode *parent = find_closed_node(node->get_parent());
        parent->add_child_node(result);
      }
      return result;
    }

    //--------------------------------------------------------------------------
    void LogicalCloser::record_closed_user(const LogicalUser &user,
                                          const FieldMask &mask, bool read_only)
    //--------------------------------------------------------------------------
    {
      if (read_only)
      {
        read_only_closed_users.push_back(user);
        LogicalUser &closed_user = read_only_closed_users.back();
        closed_user.field_mask = mask;
      }
      else
      {
        normal_closed_users.push_back(user);
        LogicalUser &closed_user = normal_closed_users.back();
        closed_user.field_mask = mask;
      }
    }

#ifndef LEGION_SPY
    //--------------------------------------------------------------------------
    void LogicalCloser::pop_closed_user(bool read_only)
    //--------------------------------------------------------------------------
    {
      if (read_only)
        read_only_closed_users.pop_back();
      else
        normal_closed_users.pop_back();
    }
#endif

    //--------------------------------------------------------------------------
    void LogicalCloser::initialize_close_operations(LogicalState &state, 
                                                   Operation *creator,
                                                   const VersionInfo &ver_info,
                                                   const TraceInfo &trace_info)
    //--------------------------------------------------------------------------
    {
#ifdef DEBUG_LEGION
      // These sets of fields better be disjoint
      assert(normal_close_mask * flush_only_close_mask);
#endif
      // Construct a reigon requirement for this operation
      // All privileges are based on the parent logical region
      RegionRequirement req;
      if (root_node->is_region())
        req = RegionRequirement(root_node->as_region_node()->handle,
                                READ_WRITE, EXCLUSIVE, trace_info.req.parent);
      else
        req = RegionRequirement(root_node->as_partition_node()->handle, 0,
                                READ_WRITE, EXCLUSIVE, trace_info.req.parent);
      TaskContext *ctx = creator->get_context(); 
      if (!!normal_close_mask)
      {
#ifdef DEBUG_LEGION_COLLECTIVES
        normal_close_op = ctx->get_inter_close_op(user, root_node);
#else
        normal_close_op = ctx->get_inter_close_op();
#endif
        normal_close_gen = normal_close_op->get_generation();
        // Compute the set of fields that we need
        root_node->column_source->get_field_set(normal_close_mask,
                                               trace_info.req.privilege_fields,
                                               req.privilege_fields);
        std::map<RegionTreeNode*,ClosedNode*>::const_iterator finder = 
          closed_nodes.find(root_node);
#ifdef DEBUG_LEGION
        assert(finder != closed_nodes.end()); // better have a closed tree
#endif
        // Now initialize the operation
        normal_close_op->initialize(creator->get_context(), req, finder->second,
                                    trace_info, trace_info.req_idx, 
                                    ver_info, normal_close_mask, creator);
        // We can clear this now
        closed_nodes.clear();
      }
      if (!!disjoint_close_mask)
      {
#ifdef DEBUG_LEGION_COLLECTIVES
        index_close_op = ctx->get_index_close_op(user, root_node);
#else
        index_close_op = ctx->get_index_close_op();
#endif
        // Compute the set of fields that we need
        req.privilege_fields.clear();
        root_node->column_source->get_field_set(disjoint_close_mask,
                                               trace_info.req.privilege_fields,
                                               req.privilege_fields);
        std::map<RegionTreeNode*,ClosedNode*>::const_iterator finder = 
          closed_nodes.find(root_node);
#ifdef DEBUG_LEGION
        assert(finder != closed_nodes.end()); // better have a closed tree
        assert(!root_node->is_region());
#endif
        IndexPartNode *part_node = root_node->as_partition_node()->row_source;
        // Perform the close over the whole domain
        index_close_op->initialize(creator->get_context(), req, finder->second, 
                                   trace_info, trace_info.req_idx, 
                                   ver_info, disjoint_close_mask, creator,
                                   part_node->color_space);
        // We need to record which projection epoch we are in
        state.capture_projection_epochs(disjoint_close_mask, 
                                        index_close_op->projection_info);
      }
      if (!!read_only_close_mask)
      {
#ifdef DEBUG_LEGION_COLLECTIVES
        read_only_close_op = ctx->get_read_only_close_op(user, root_node);
#else
        read_only_close_op = ctx->get_read_only_close_op(); 
#endif
        read_only_close_gen = read_only_close_op->get_generation();
        req.privilege_fields.clear();
        root_node->column_source->get_field_set(read_only_close_mask,
                                               trace_info.req.privilege_fields,
                                               req.privilege_fields);
        read_only_close_op->initialize(creator->get_context(), req, 
                                       trace_info, trace_info.req_idx, 
                                       read_only_close_mask, creator);
      }
      // Finally if we have any fields which are flush only
      // make a close operation for them and add it to force close
      if (!!flush_only_close_mask)
      {
#ifdef DEBUG_LEGION_COLLECTIVES
        flush_only_close_op = ctx->get_inter_close_op(user, root_node);
#else
        flush_only_close_op = ctx->get_inter_close_op();
#endif
        flush_only_close_gen = flush_only_close_op->get_generation();
        req.privilege_fields.clear();
        // Compute the set of fields that we need
        root_node->column_source->get_field_set(flush_only_close_mask,
                                               trace_info.req.privilege_fields,
                                               req.privilege_fields);
        // Make a closed tree of just the root node
        // There are no dirty fields here since we just flushing reductions
        ClosedNode *closed_tree = new ClosedNode(root_node);
        flush_only_close_op->initialize(creator->get_context(), req, 
            closed_tree, trace_info, trace_info.req_idx, 
            ver_info, flush_only_close_mask, creator);
      }
    }

    //--------------------------------------------------------------------------
    void LogicalCloser::perform_dependence_analysis(const LogicalUser &current,
                                                    const FieldMask &open_below,
              LegionList<LogicalUser,CURR_LOGICAL_ALLOC>::track_aligned &cusers,
              LegionList<LogicalUser,PREV_LOGICAL_ALLOC>::track_aligned &pusers)
    //--------------------------------------------------------------------------
    {
      // A slightly strange case that can occur is if we close two different
      // children of the same node for the same field in different modes then
      // we can get both a normal close operation and a read-only close 
      // operation for the same field, in which case they need to share users
      // This should be a very rare case
      const FieldMask close_overlap = normal_close_mask & read_only_close_mask;
      if (!!close_overlap)
      {
        LegionVector<LogicalUser>::aligned add_normal_closed_users;
        for (std::list<LogicalUser>::const_iterator it = 
              read_only_closed_users.begin(); it != 
              read_only_closed_users.end(); it++)
        {
          const FieldMask overlap = it->field_mask & close_overlap;
          if (!overlap)
            continue;
#ifdef LEGION_SPY
          it->op->add_mapping_reference(it->gen);
#else
          if (!it->op->add_mapping_reference(it->gen))
            continue;
#endif
          add_normal_closed_users.push_back(*it);
          add_normal_closed_users.back().field_mask = overlap;
        }
        LegionVector<LogicalUser>::aligned add_read_only_closed_users;
        for (std::list<LogicalUser>::const_iterator it = 
              normal_closed_users.begin(); it != 
              normal_closed_users.end(); it++)
        {
          const FieldMask overlap = it->field_mask & close_overlap;
          if (!overlap)
            continue;
#ifdef LEGION_SPY
          it->op->add_mapping_reference(it->gen);
#else
          if (!it->op->add_mapping_reference(it->gen))
            continue;
#endif
          add_read_only_closed_users.push_back(*it);
          add_read_only_closed_users.back().field_mask = overlap;
        }
        normal_closed_users.insert(normal_closed_users.end(),
          add_normal_closed_users.begin(), add_normal_closed_users.end());
        read_only_closed_users.insert(read_only_closed_users.end(),
          add_read_only_closed_users.begin(), add_read_only_closed_users.end());
      }
      // We also need to do dependence analysis against all the other operations
      // that this operation recorded dependences on above in the tree so we
      // don't run too early.
      LegionList<LogicalUser,LOGICAL_REC_ALLOC>::track_aligned &above_users = 
                                              current.op->get_logical_records();
      if (normal_close_op != NULL)
      {
        LogicalUser normal_close_user(normal_close_op, 0/*idx*/, 
            RegionUsage(READ_WRITE, EXCLUSIVE, 0/*redop*/), normal_close_mask);
        register_dependences(normal_close_op, normal_close_user, current, 
            open_below, normal_closed_users, above_users, cusers, pusers);
      }
      if (index_close_op != NULL)
      {
        LogicalUser index_close_user(index_close_op, 0/*idx*/,
           RegionUsage(READ_WRITE, EXCLUSIVE, 0/*redop*/), disjoint_close_mask);
        register_dependences(index_close_op, index_close_user, current,
            open_below, normal_closed_users, above_users, cusers, pusers);
      }
      if (read_only_close_op != NULL)
      {
        LogicalUser read_only_close_user(read_only_close_op, 0/*idx*/, 
          RegionUsage(READ_WRITE, EXCLUSIVE, 0/*redop*/), read_only_close_mask);
        register_dependences(read_only_close_op, read_only_close_user, current,
            open_below, read_only_closed_users, above_users, cusers, pusers);
        
      }
      if (flush_only_close_op != NULL)
      {
        LegionList<LogicalUser,CLOSE_LOGICAL_ALLOC>::track_aligned no_users;
        LogicalUser flush_close_user(flush_only_close_op, 0/*idx*/, 
         RegionUsage(READ_WRITE, EXCLUSIVE, 0/*redop*/), flush_only_close_mask);
        register_dependences(flush_only_close_op, flush_close_user,
            current, open_below, no_users, above_users, cusers, pusers);
      }
      // Now we can remove our references on our local users
      for (LegionList<LogicalUser>::aligned::const_iterator it = 
            normal_closed_users.begin(); it != normal_closed_users.end(); it++)
      {
        it->op->remove_mapping_reference(it->gen);
      }
      for (LegionList<LogicalUser>::aligned::const_iterator it =
            read_only_closed_users.begin(); it != 
            read_only_closed_users.end(); it++)
      {
        it->op->remove_mapping_reference(it->gen);
      }
    }

    // If you are looking for LogicalCloser::register_dependences it can 
    // be found in region_tree.cc to make sure the templates are instantiated

    //--------------------------------------------------------------------------
    void LogicalCloser::update_state(LogicalState &state)
    //--------------------------------------------------------------------------
    {
#ifdef DEBUG_LEGION
      assert(state.owner == root_node);
#endif
      // Advance any closed projection epochs
      if (!!closed_projections)
        state.advance_projection_epochs(closed_projections);
      // If we had any overwriting close operations remove dirty below bits
      if (!!overwriting_close_mask)
        state.dirty_below -= overwriting_close_mask;
      // If we only have read-only closes then we are done
      FieldMask closed_mask = 
        normal_close_mask | disjoint_close_mask | flush_only_close_mask;
      if (!closed_mask)
        return;
      root_node->filter_prev_epoch_users(state, closed_mask);
      root_node->filter_curr_epoch_users(state, closed_mask);
      // Any dirty data which is not a disjoint close resides at this level
      // otherwise it is still below
      if (!!disjoint_close_mask)
      {
        closed_mask -= disjoint_close_mask;
        if (!closed_mask)
          return;
      }
      // the dirty data now resides at this level
      state.dirty_fields |= closed_mask;
      state.dirty_below -= closed_mask;
    }

    //--------------------------------------------------------------------------
    void LogicalCloser::register_close_operations(
               LegionList<LogicalUser,CURR_LOGICAL_ALLOC>::track_aligned &users)
    //--------------------------------------------------------------------------
    {
      // No need to add mapping references, we did that in 
      // Note we also use the cached generation IDs since the close
      // operations have already been kicked off and might be done
      // LogicalCloser::register_dependences
      if (normal_close_op != NULL)
      {
        LogicalUser close_user(normal_close_op, normal_close_gen, 0/*idx*/, 
            RegionUsage(READ_WRITE, EXCLUSIVE, 0/*redop*/), normal_close_mask);
        users.push_back(close_user);
      }
      if (index_close_op != NULL)
      {
        LogicalUser close_user(index_close_op, 0/*idx*/,
           RegionUsage(READ_WRITE, EXCLUSIVE, 0/*redop*/), disjoint_close_mask);
        users.push_back(close_user);
      }
      if (read_only_close_op != NULL)
      {
        LogicalUser close_user(read_only_close_op, read_only_close_gen,0/*idx*/,
          RegionUsage(READ_WRITE, EXCLUSIVE, 0/*redop*/), read_only_close_mask);
        users.push_back(close_user);
      }
      if (flush_only_close_op != NULL)
      {
        LogicalUser close_user(flush_only_close_op, 
                               flush_only_close_gen, 0/*idx*/,
         RegionUsage(READ_WRITE, EXCLUSIVE, 0/*redop*/), flush_only_close_mask);
        users.push_back(close_user);
      }
    }

    /////////////////////////////////////////////////////////////
    // Physical State 
    /////////////////////////////////////////////////////////////

    //--------------------------------------------------------------------------
    PhysicalState::PhysicalState(RegionTreeNode *n, bool path)
      : node(n), path_only(path), captured(false)
    //--------------------------------------------------------------------------
    {
    }

    //--------------------------------------------------------------------------
    PhysicalState::PhysicalState(const PhysicalState &rhs)
      : node(NULL), path_only(false)
    //--------------------------------------------------------------------------
    {
      // should never be called
      assert(false);
    }

    //--------------------------------------------------------------------------
    PhysicalState::~PhysicalState(void)
    //--------------------------------------------------------------------------
    {
      // Remove references to our version states and delete them if necessary
      version_states.clear();
      advance_states.clear();
    }

    //--------------------------------------------------------------------------
    PhysicalState& PhysicalState::operator=(const PhysicalState &rhs)
    //--------------------------------------------------------------------------
    {
      // should never be called
      assert(false);
      return *this;
    }
    
    //--------------------------------------------------------------------------
    void PhysicalState::pack_physical_state(Serializer &rez)
    //--------------------------------------------------------------------------
    {
      rez.serialize<size_t>(version_states.size());
      for (PhysicalVersions::iterator it = version_states.begin();
            it != version_states.end(); it++)
      {
        rez.serialize(it->first->did);
        rez.serialize(it->second);
      }
      rez.serialize<size_t>(advance_states.size());
      for (PhysicalVersions::iterator it = advance_states.begin();
            it != advance_states.end(); it++)
      {
        rez.serialize(it->first->did);
        rez.serialize(it->second);
      }
    }

    //--------------------------------------------------------------------------
    void PhysicalState::unpack_physical_state(Deserializer &derez,
                                              Runtime *runtime,
                                              std::set<RtEvent> &ready_events)
    //--------------------------------------------------------------------------
    {
      WrapperReferenceMutator mutator(ready_events);
      size_t num_versions;
      derez.deserialize(num_versions);
      for (unsigned idx = 0; idx < num_versions; idx++)
      {
        DistributedID did;
        derez.deserialize(did);
        FieldMask mask;
        derez.deserialize(mask);
        RtEvent ready;
        VersionState *state = runtime->find_or_request_version_state(did,ready);
        if (ready.exists())
        {
          RtEvent done = version_states.insert(state, mask, runtime, ready);
          ready_events.insert(done);
        }
        else
          version_states.insert(state, mask, &mutator);
      }
      size_t num_advance;
      derez.deserialize(num_advance);
      for (unsigned idx = 0; idx < num_advance; idx++)
      {
        DistributedID did;
        derez.deserialize(did);
        FieldMask mask;
        derez.deserialize(mask);
        RtEvent ready;
        VersionState *state = runtime->find_or_request_version_state(did,ready);
        if (ready.exists())
        {
          RtEvent done = advance_states.insert(state, mask, runtime, ready);
          ready_events.insert(done);
        }
        else
          advance_states.insert(state, mask, &mutator);
      }
    }

    //--------------------------------------------------------------------------
    void PhysicalState::add_version_state(VersionState *state, 
                                          const FieldMask &state_mask)
    //--------------------------------------------------------------------------
    {
      version_states.insert(state, state_mask);
    }

    //--------------------------------------------------------------------------
    void PhysicalState::add_advance_state(VersionState *state, 
                                          const FieldMask &state_mask)
    //--------------------------------------------------------------------------
    {
      advance_states.insert(state, state_mask);
    }

    //--------------------------------------------------------------------------
    void PhysicalState::capture_state(void)
    //--------------------------------------------------------------------------
    {
      DETAILED_PROFILER(node->context->runtime,
                        PHYSICAL_STATE_CAPTURE_STATE_CALL);
#ifdef DEBUG_LEGION
      assert(!captured);
#endif
      // Path only first since path only can also be a split
      if (path_only)
      {
        for (PhysicalVersions::iterator it = version_states.begin();
              it != version_states.end(); it++)
        {
          it->first->update_path_only_state(this, it->second);
        }
      }
      else
      {
        for (PhysicalVersions::iterator it = version_states.begin();
              it != version_states.end(); it++)
        {
          it->first->update_physical_state(this, it->second);
        }
      }
      captured = true;
    }

    //--------------------------------------------------------------------------
    void PhysicalState::apply_state(std::set<RtEvent> &applied_conditions) const
    //--------------------------------------------------------------------------
    {
      DETAILED_PROFILER(node->context->runtime,
                        PHYSICAL_STATE_APPLY_STATE_CALL);
#ifdef DEBUG_LEGION
      assert(captured);
#endif
      // No advance versions then we are done
      if (advance_states.empty())
        return;
      for (PhysicalVersions::iterator it = advance_states.begin();
            it != advance_states.end(); it++)
        it->first->merge_physical_state(this, it->second, applied_conditions);
    }

    //--------------------------------------------------------------------------
    void PhysicalState::filter_composite_mask(FieldMask &composite_mask)
    //--------------------------------------------------------------------------
    {
      FieldMask need_close;
      for (PhysicalVersions::iterator it = version_states.begin();
            it != version_states.end(); it++)
      {
        FieldMask overlap = it->second & composite_mask;
        if (!overlap)
          continue;
        it->first->find_close_fields(overlap, need_close);
        if (need_close == composite_mask)
          return;
      }
      composite_mask &= need_close;
    }

    //--------------------------------------------------------------------------
    void PhysicalState::capture_composite_root(CompositeView *composite_view,
                  const FieldMask &close_mask, ReferenceMutator *mutator,
                  const LegionMap<LogicalView*,FieldMask>::aligned &valid_above)
    //--------------------------------------------------------------------------
    {
      // Capture all the information for the root from the version_states
      for (PhysicalVersions::iterator it = version_states.begin();
            it != version_states.end(); it++)
      {
        FieldMask overlap = it->second & close_mask;
        if (!overlap)
          continue;
        it->first->capture_root(composite_view, overlap, mutator);
      }
      // Finally record any valid above views
      for (LegionMap<LogicalView*,FieldMask>::aligned::const_iterator it = 
            valid_above.begin(); it != valid_above.end(); it++)
      {
        composite_view->record_valid_view(it->first, it->second, mutator);
        // We also have to record these as dirty fields to make 
        // sure that we issue copies from them if necessary
        composite_view->record_dirty_fields(it->second);
      }
    }

    //--------------------------------------------------------------------------
    PhysicalState* PhysicalState::clone(void) const
    //--------------------------------------------------------------------------
    {
      PhysicalState *result = new PhysicalState(node, path_only);
      if (!version_states.empty())
      {
        for (PhysicalVersions::iterator it = version_states.begin();
              it != version_states.end(); it++)
          result->add_version_state(it->first, it->second);
      }
      if (!advance_states.empty())
      {
        for (PhysicalVersions::iterator it = advance_states.begin();
              it != advance_states.end(); it++)
          result->add_advance_state(it->first, it->second);
      }
      if (is_captured())
      {
        result->dirty_mask = dirty_mask;
        result->reduction_mask = reduction_mask;
        result->valid_views = valid_views;
        result->reduction_views = reduction_views;
      }
      return result;
    }

    //--------------------------------------------------------------------------
    void PhysicalState::clone_to(const FieldMask &version_mask, 
                                 const FieldMask &split_mask,
                                 InnerContext *context,
                                 VersionInfo &target_info,
                                 std::set<RtEvent> &ready_events) const
    //--------------------------------------------------------------------------
    {
      // Should only be calling this on path only nodes
#ifdef DEBUG_LEGION
      assert(path_only);
#endif
      if (!version_states.empty())
      {
        // Three different cases here depending on whether we have a split mask
        if (!split_mask)
        {
          // No split mask: just need initial versions of everything
          for (PhysicalVersions::iterator it = version_states.begin();
                it != version_states.end(); it++)
          {
            const FieldMask overlap = it->second & version_mask;
            if (!overlap)
              continue;
            target_info.add_current_version(it->first, overlap, path_only);
            it->first->request_initial_version_state(context, overlap,
                                                     ready_events);
          }
        }
        else if (split_mask == version_mask)
        {
          // All fields are split, need final versions of everything
          for (PhysicalVersions::iterator it = version_states.begin();
                it != version_states.end(); it++)
          {
            const FieldMask overlap = it->second & version_mask;
            if (!overlap)
              continue;
            target_info.add_current_version(it->first, overlap, path_only);
            it->first->request_final_version_state(context, overlap,
                                                   ready_events);
          }
        }
        else
        {
          // Mixed, need to figure out which ones we need initial/final versions
          for (PhysicalVersions::iterator it = version_states.begin();
                it != version_states.end(); it++)
          {
            FieldMask overlap = it->second & version_mask;
            if (!overlap)
              continue;
            target_info.add_current_version(it->first, overlap, path_only);
            const FieldMask split_overlap = overlap & split_mask; 
            if (!!split_overlap)
            {
              it->first->request_final_version_state(context, split_overlap,
                                                     ready_events);
              const FieldMask non_split_overlap = version_mask - split_overlap;
              if (!!non_split_overlap)
                it->first->request_initial_version_state(context, 
                                  non_split_overlap, ready_events);
            }
            else
              it->first->request_initial_version_state(context, overlap,
                                                       ready_events);
          }
        }
      }
      // For advance states we don't need to request any versions
      if (!advance_states.empty())
      {
        for (PhysicalVersions::iterator it = advance_states.begin();
              it != advance_states.end(); it++)
        {
          FieldMask overlap = it->second & version_mask;
          if (!overlap)
            continue;
          target_info.add_advance_version(it->first, overlap, path_only);
        }
      }
    }

    //--------------------------------------------------------------------------
    void PhysicalState::print_physical_state(const FieldMask &capture_mask,
                         LegionMap<LegionColor,FieldMask>::aligned &to_traverse,
                                             TreeStateLogger *logger)
    //--------------------------------------------------------------------------
    {
      // Dirty Mask
      {
        FieldMask overlap = dirty_mask & capture_mask;
        char *dirty_buffer = overlap.to_string();
        logger->log("Dirty Mask: %s",dirty_buffer);
        free(dirty_buffer);
      }
      // Valid Views
      {
        unsigned num_valid = 0;
        for (LegionMap<LogicalView*,FieldMask>::aligned::const_iterator it = 
              valid_views.begin(); it != valid_views.end(); it++)
        {
          if (it->second * capture_mask)
            continue;
          num_valid++;
        }
        logger->log("Valid Instances (%d)", num_valid);
        logger->down();
        for (LegionMap<LogicalView*,FieldMask>::aligned::const_iterator it = 
              valid_views.begin(); it != valid_views.end(); it++)
        {
          FieldMask overlap = it->second & capture_mask;
          if (!overlap)
            continue;
          if (it->first->is_deferred_view())
            continue;
#ifdef DEBUG_LEGION
          assert(it->first->as_instance_view()->is_materialized_view());
#endif
          MaterializedView *current = 
            it->first->as_instance_view()->as_materialized_view();
          char *valid_mask = overlap.to_string();
          logger->log("Instance " IDFMT "   Memory " IDFMT "   Mask %s",
                      current->manager->get_instance().id, 
                      current->manager->get_memory().id, valid_mask);
          free(valid_mask);
        }
        logger->up();
      }
      // Valid Reduction Views
      {
        unsigned num_valid = 0;
        for (LegionMap<ReductionView*,FieldMask>::aligned::const_iterator it =
              reduction_views.begin(); it != 
              reduction_views.end(); it++)
        {
          if (it->second * capture_mask)
            continue;
          num_valid++;
        }
        logger->log("Valid Reduction Instances (%d)", num_valid);
        logger->down();
        for (LegionMap<ReductionView*,FieldMask>::aligned::const_iterator it = 
              reduction_views.begin(); it != 
              reduction_views.end(); it++)
        {
          FieldMask overlap = it->second & capture_mask;
          if (!overlap)
            continue;
          char *valid_mask = overlap.to_string();
          logger->log("Reduction Instance " IDFMT "   Memory " IDFMT 
                      "  Mask %s",
                      it->first->manager->get_instance().id, 
                      it->first->manager->get_memory().id, valid_mask);
          free(valid_mask);
        }
        logger->up();
      }
    } 

    /////////////////////////////////////////////////////////////
    // Version Manager 
    /////////////////////////////////////////////////////////////

    // C++ is dumb
    const VersionID VersionManager::init_version;

    //--------------------------------------------------------------------------
    VersionManager::VersionManager(RegionTreeNode *n, ContextID c)
      : ctx(c), node(n), depth(n->get_depth()), runtime(n->context->runtime),
        current_context(NULL), is_owner(false)
    //--------------------------------------------------------------------------
    {
    }

    //--------------------------------------------------------------------------
    VersionManager::VersionManager(const VersionManager &rhs)
      : ctx(rhs.ctx), node(rhs.node), depth(rhs.depth), runtime(rhs.runtime)
    //--------------------------------------------------------------------------
    {
      // should never be called
      assert(false);
    }

    //--------------------------------------------------------------------------
    VersionManager::~VersionManager(void)
    //--------------------------------------------------------------------------
    {
    }

    //--------------------------------------------------------------------------
    VersionManager& VersionManager::operator=(const VersionManager &rhs)
    //--------------------------------------------------------------------------
    {
      // should never be called
      assert(false);
      return *this;
    }

    //--------------------------------------------------------------------------
    void VersionManager::reset(void)
    //--------------------------------------------------------------------------
    {
      AutoLock m_lock(manager_lock);
      is_owner = false;
      current_context = NULL;
      remote_valid_fields.clear();
      pending_remote_advance_summary.clear();
      pending_remote_advances.clear();
      remote_valid.clear();
      previous_opens.clear();
      previous_advancers.clear();
      if (!current_version_infos.empty())
        current_version_infos.clear();
      if (!previous_version_infos.empty())
        previous_version_infos.clear();
    }

    //--------------------------------------------------------------------------
    void VersionManager::initialize_state(ApEvent term_event,
                                          const RegionUsage &usage,
                                          const FieldMask &user_mask,
                                          const InstanceSet &targets,
                                          InnerContext *context,
                                          unsigned init_index,
                                 const std::vector<LogicalView*> &corresponding,
                                          std::set<RtEvent> &applied_events)
    //--------------------------------------------------------------------------
    {
      // See if we have been assigned
      if (context != current_context)
      {
#ifdef DEBUG_LEGION
        assert(current_version_infos.empty() || 
                (current_version_infos.size() == 1));
        assert(previous_version_infos.empty());
#endif
        const AddressSpaceID local_space = 
          node->context->runtime->address_space;
        owner_space = context->get_version_owner(node, local_space);
        is_owner = (owner_space == local_space);
        current_context = context;
      }
      // Make a new version state and initialize it, then insert it
      VersionState *init_state = create_new_version_state(init_version);
      init_state->initialize(term_event, usage, user_mask, targets, context, 
                             init_index, corresponding, applied_events);
      // We do need the lock because sometimes these are virtual
      // mapping results comping back
      AutoLock m_lock(manager_lock);
#ifdef DEBUG_LEGION
      sanity_check();
#endif
      LegionMap<VersionID,ManagerVersions>::aligned::iterator finder = 
          current_version_infos.find(init_version);
      if (finder == current_version_infos.end())
        current_version_infos[init_version].insert(init_state, user_mask);
      else
        finder->second.insert(init_state, user_mask);
#ifdef DEBUG_LEGION
      sanity_check();
#endif
    }

    //--------------------------------------------------------------------------
    void VersionManager::record_current_versions(const FieldMask &version_mask, 
                                                FieldMask &unversioned_mask,
                                                InnerContext *context, 
                                                Operation *op, unsigned index,
                                                const RegionUsage &usage,
                                                VersionInfo &version_info,
                                                std::set<RtEvent> &ready_events)
    //--------------------------------------------------------------------------
    {
      // See if we have been assigned
      if (context != current_context)
      {
        const AddressSpaceID local_space = 
          node->context->runtime->address_space;
        owner_space = context->get_version_owner(node, local_space);
        is_owner = (owner_space == local_space);
        current_context = context;
      } 
      // We'll only track unversioned in the reading cases
      FieldMask unversioned;
      // Now we can record our versions
      if (IS_WRITE(usage))
      {
        // Uncomment this if we want READ_WRITE on unversioned
        // data to result in a warning, same with the code below
#ifdef UNVERSIONED_READ_WRITE_WARNING
        if (HAS_READ(usage))
          unversioned = version_mask;
#endif
        // At first we only need the lock in read-only mode
        AutoLock m_lock(manager_lock,1,false/*exclusive*/);
        // See if we are the owner
        if (!is_owner)
        {
          const FieldMask request_mask = version_mask - remote_valid_fields;
          // Also handle the case where we have stale data from advances
          if (!!request_mask ||
              !(version_mask * pending_remote_advance_summary))
          {
            // Release the lock before sending the message
            m_lock.release();
            // Always pass in the full mask as the call will recompute
            // the request_mask in case we lose a race
            RtEvent wait_on = send_remote_version_request(version_mask,
                                                          ready_events);
            wait_on.wait();
            // Only retake the reservation, when we are ready
            m_lock.reacquire();
#ifdef DEBUG_LEGION
            // When we wake up everything should be good
            assert(!(version_mask - remote_valid_fields));
#endif
          }
        }
#ifdef DEBUG_LEGION
        sanity_check();
#endif
        // Just capture the current versions for now if we end
        // up mapping a physical instance then we'll advance 
        // later and record those versions as necessary
        for (LegionMap<VersionID,ManagerVersions>::aligned::const_iterator 
              vit = current_version_infos.begin(); vit !=
              current_version_infos.end(); vit++)
        {
          FieldMask local_overlap = vit->second.get_valid_mask() & version_mask;
          if (!local_overlap)
            continue;
#ifdef UNVERSIONED_READ_WRITE_WARNING
          unversioned -= local_overlap;
#endif
          for (ManagerVersions::iterator it = vit->second.begin();
                it != vit->second.end(); it++)
          {
            FieldMask overlap = it->second & local_overlap;
            if (!overlap)
              continue;
            version_info.add_current_version(it->first, overlap,
                                             false/*path only*/);
            it->first->request_final_version_state(context, overlap, 
                                                   ready_events);
          }
        }
#ifdef UNVERSIONED_READ_WRITE_WARNING
        // Have to return since we don't want to make empty versions
        return;
#endif
      }
      else
      {
        // Only track unversioned in non-writing cases for now
        unversioned = version_mask;
        // At first we only need the lock in read-only mode
        AutoLock m_lock(manager_lock,1,false/*exclusive*/);
        // See if we are the owner
        if (!is_owner)
        {
          const FieldMask request_mask = version_mask - remote_valid_fields;
          // Also handle the case where we have stale data from advances
          if (!!request_mask ||
              !(version_mask * pending_remote_advance_summary))
          {
            // Release the lock before sending the message
            m_lock.release();
            // Always pass in the full mask as the call will recompute
            // the request_mask in case we lose a race
            RtEvent wait_on = send_remote_version_request(version_mask,
                                                          ready_events);
            // Only retake the reservation, when we are ready
            wait_on.wait();
            m_lock.reacquire();
#ifdef DEBUG_LEGION
            // When we wake up everything should be good
            assert(!(version_mask - remote_valid_fields));
#endif
          }
        }
#ifdef DEBUG_LEGION
        sanity_check();
#endif
        // We only need the current versions, but we record them
        // as both the previous and the advance
        for (LegionMap<VersionID,ManagerVersions>::aligned::const_iterator
              vit = current_version_infos.begin(); vit != 
              current_version_infos.end(); vit++)
        {
          FieldMask local_overlap = vit->second.get_valid_mask() & version_mask;
          if (!local_overlap)
            continue;
          for (ManagerVersions::iterator it = vit->second.begin();
                it != vit->second.end(); it++)
          {
            FieldMask overlap = it->second & local_overlap;
            if (!overlap)
              continue;
            unversioned -= overlap;
            version_info.add_current_version(it->first, overlap,
                                             false/*path only*/);
            version_info.add_advance_version(it->first, overlap,
                                             false/*path only*/);
            it->first->request_initial_version_state(context, overlap, 
                                                     ready_events);
          }
          if (!unversioned)
            break;
        }
      }
      // If we have unversioned fields we need to make new 
      // version state object(s) for those fields
      if (!!unversioned)
      {
        // Only keep fields that are still unversioned
        unversioned_mask &= unversioned;
        // This is a nasty case: if we're unversioned it means we
        // have no protection from the mapping dependences to know
        // that we are the only one creating any new VersionState
        // objects, so we need a point of serialization (the owner)
        // to handle the creation of any unversioned fields, if we're 
        // on a remote node then we need to send a message to the owner
        LegionMap<VersionState*,FieldMask>::aligned unversioned_states;
        if (!is_owner)
        {
          RtUserEvent wait_on = Runtime::create_rt_user_event();
          // Send a message to the owner to do the update
          Serializer rez;
          {
            RezCheck z(rez);
            rez.serialize(current_context->get_context_uid());
            if (node->is_region())
            {
              rez.serialize<bool>(true);
              rez.serialize(node->as_region_node()->handle);
            }
            else
            {
              rez.serialize<bool>(false);
              rez.serialize(node->as_partition_node()->handle);
            }
            rez.serialize(unversioned);
            rez.serialize(&unversioned_states);
            rez.serialize(wait_on);
          }
          runtime->send_version_manager_unversioned_request(owner_space, rez);
          wait_on.wait();
        }
        else
        {
          WrapperReferenceMutator mutator(ready_events);
          find_or_create_unversioned_states(unversioned, 
                                            unversioned_states, &mutator);
        }
        // Now we can record the results
        for (LegionMap<VersionState*,FieldMask>::aligned::const_iterator it =
              unversioned_states.begin(); it != unversioned_states.end(); it++)
        {
          version_info.add_current_version(it->first, it->second,
                                           false/*path only*/);
          version_info.add_advance_version(it->first, it->second, 
                                           false/*path only*/);
          it->first->request_initial_version_state(context, it->second, 
                                                   ready_events);
        }
      }
      else if (!!unversioned_mask)
        unversioned_mask.clear();
    }

    //--------------------------------------------------------------------------
    void VersionManager::record_advance_versions(const FieldMask &version_mask,
                                                InnerContext *context,
                                                VersionInfo &version_info,
                                                std::set<RtEvent> &ready_events)
    //--------------------------------------------------------------------------
    {
      // See if we have been assigned
      if (context != current_context)
      {
        const AddressSpaceID local_space = 
          node->context->runtime->address_space;
        owner_space = context->get_version_owner(node, local_space);
        is_owner = (owner_space == local_space);
        current_context = context;
      }
      AutoLock m_lock(manager_lock, 1, false/*exclusive*/);
      // See if we are the owner
      if (!is_owner)
      {
        const FieldMask request_mask = version_mask - remote_valid_fields;
        // Also handle the case where we have stale data from advances
        if (!!request_mask ||
            !(version_mask * pending_remote_advance_summary))
        {
          // Release the lock before sending the message
          m_lock.release();
          // Always pass in the full mask as the call will recompute
          // the request_mask in case we lose a race
          RtEvent wait_on = send_remote_version_request(version_mask,
                                                        ready_events);
          // Retake the lock only once we're ready to
          wait_on.wait();
          m_lock.reacquire();
#ifdef DEBUG_LEGION
          // When we wake up everything should be good
          assert(!(version_mask - remote_valid_fields));
#endif
        }
      }
      for (LegionMap<VersionID,ManagerVersions>::aligned::const_iterator
            vit = current_version_infos.begin(); vit != 
            current_version_infos.end(); vit++)
      {
        FieldMask local_overlap = version_mask & vit->second.get_valid_mask();
        if (!local_overlap)
          continue;
        for (ManagerVersions::iterator it = vit->second.begin();
              it != vit->second.end(); it++)
        {
          FieldMask overlap = it->second & local_overlap;
          if (!overlap)
            continue;
          version_info.add_advance_version(it->first, overlap,
                                           false/*path only*/);
        }
      }
    }

    //--------------------------------------------------------------------------
    void VersionManager::compute_advance_split_mask(VersionInfo &version_info,
                                                   UniqueID logical_context_uid,
                                                   InnerContext *context,
                                                const FieldMask &version_mask,
                                                std::set<RtEvent> &ready_events,
          const LegionMap<ProjectionEpochID,FieldMask>::aligned &advance_epochs)
    //--------------------------------------------------------------------------
    {
      // See if we have been assigned
      if (context != current_context)
      {
        const AddressSpaceID local_space = 
          node->context->runtime->address_space;
        owner_space = context->get_version_owner(node, local_space);
        is_owner = (owner_space == local_space);
        current_context = context;
      }
      AutoLock m_lock(manager_lock,1,false/*exclusive*/);
      // See if we are the owner
      if (!is_owner)
      {
        const FieldMask request_mask = version_mask - remote_valid_fields;
        // Also handle the case where we have stale data from advances
        if (!!request_mask ||
            !(version_mask * pending_remote_advance_summary))
        {
          // Release the lock before sending the message
          m_lock.release();
          // Always pass in the full mask as the call will recompute
          // the request_mask in case we lose a race
          RtEvent wait_on = send_remote_version_request(version_mask,
                                                        ready_events); 
          // Retake the lock only once we're ready to
          wait_on.wait();
          m_lock.reacquire();
#ifdef DEBUG_LEGION
          // When we wake up everything should be good
          assert(!(version_mask - remote_valid_fields));
#endif
        }
      }
      // See if we've done any previous advances for this projection epoch
      for (LegionMap<ProjectionEpochID,FieldMask>::aligned::const_iterator it =
            advance_epochs.begin(); it != advance_epochs.end(); it++)
      {
        LegionMap<ProjectionEpoch,FieldMask>::aligned::const_iterator 
          finder = previous_advancers.find(
              ProjectionEpoch(logical_context_uid, it->first));
        if (finder == previous_advancers.end())
          continue;
        FieldMask overlap = finder->second & it->second;
        if (!overlap)
          continue;
        version_info.record_split_fields(node, overlap);
      }
    }

    //--------------------------------------------------------------------------
    void VersionManager::record_path_only_versions(
                                                const FieldMask &version_mask,
                                                const FieldMask &split_mask,
                                                FieldMask &unversioned_mask,
                                                InnerContext *context,
                                                Operation *op, unsigned index,
                                                const RegionUsage &usage,
                                                VersionInfo &version_info,
                                                std::set<RtEvent> &ready_events)
    //--------------------------------------------------------------------------
    {
      // See if we have been assigned
      if (context != current_context)
      {
        const AddressSpaceID local_space = 
          node->context->runtime->address_space;
        owner_space = context->get_version_owner(node, local_space);
        is_owner = (owner_space == local_space);
        current_context = context;
      }
      // We aren't mutating our data structures, so we just need 
      // the manager lock in read only mode
      AutoLock m_lock(manager_lock,1,false/*exclusive*/);
      // See if we are the owner
      if (!is_owner)
      {
        const FieldMask request_mask = version_mask - remote_valid_fields;
        // Also handle the case where we have stale data from advances
        if (!!request_mask ||
            !(version_mask * pending_remote_advance_summary))
        {
          // Release the lock before sending the message
          m_lock.release();
          // Always pass in the full mask as the call will recompute
          // the request_mask in case we lose a race
          RtEvent wait_on = send_remote_version_request(version_mask,
                                                        ready_events); 
          // Retake the lock only once we're ready to
          wait_on.wait();
          m_lock.reacquire();
#ifdef DEBUG_LEGION
          // When we wake up everything should be good
          assert(!(version_mask - remote_valid_fields));
#endif
        }
      }
      FieldMask unversioned = version_mask; 
#ifdef DEBUG_LEGION
      sanity_check();
#endif
      // Do different things depending on whether we are 
      // not read-only, have split fields, or no split fields
      if (!IS_READ_ONLY(usage))
      {
        // We are modifying below in the sub-tree so all the fields 
        // should be split
#ifdef DEBUG_LEGION
        assert(version_mask == split_mask);
#endif
        // All fields from previous are current and all fields from 
        // current are advance, unless we are doing reductions so
        // we don't need to get anything from previous
        if (!IS_REDUCE(usage))
        {
          for (LegionMap<VersionID,ManagerVersions>::aligned::const_iterator
                vit = previous_version_infos.begin(); vit !=
                previous_version_infos.end(); vit++)
          {
            FieldMask local_overlap = 
              vit->second.get_valid_mask() & version_mask;
            if (!local_overlap)
              continue;
            for (ManagerVersions::iterator it = vit->second.begin();
                  it != vit->second.end(); it++)
            {
              FieldMask overlap = it->second & local_overlap;
              if (!overlap)
                continue;
              unversioned -= overlap;
              version_info.add_current_version(it->first, overlap,
                                               true/*path only*/);
              it->first->request_final_version_state(context, overlap, 
                                                     ready_events);
            }
            if (!unversioned)
              break;
          }
          // We don't care about versioning information for writes because
          // they can modify the next version
          if (!!unversioned_mask)
            unversioned_mask.clear();
        }
        else if (!!unversioned_mask)
        {
          // If we are a reduction and we have previously unversioned
          // fields then we need to do a little check to make sure
          // that versions at least exist
          for (LegionMap<VersionID,ManagerVersions>::aligned::const_iterator
                vit = previous_version_infos.begin(); vit != 
                previous_version_infos.end(); vit++)
          {
            // Don't need to capture the actual states, just need to 
            // remove all the fields for which we have a prior version
            if (vit->second.size() > 1)
            {
              // Need this to be precise and valid mask might overapproximate
              for (ManagerVersions::iterator it = vit->second.begin();
                    it != vit->second.end(); it++)
                unversioned_mask -= it->second;
            }
            else
              unversioned_mask -= vit->second.get_valid_mask();
            if (!unversioned_mask)
              break;
          }
        }
        for (LegionMap<VersionID,ManagerVersions>::aligned::const_iterator
              vit = current_version_infos.begin(); vit !=
              current_version_infos.end(); vit++)
        {
          FieldMask local_overlap = vit->second.get_valid_mask() & version_mask;
          if (!local_overlap)
            continue;
          for (ManagerVersions::iterator it = vit->second.begin();
                it != vit->second.end(); it++)
          {
            FieldMask overlap = it->second & local_overlap;
            if (!overlap)
              continue;
            version_info.add_advance_version(it->first, overlap,
                                             true/*path only*/);
            // No need to request anything since we're contributing only
          }
        }
      }
      else if (!!split_mask)
      {
        // We are read-only with split fields that we have to deal with
        // Split fields we need the final version of previous, while
        // non-split fields we need final version of current, no need
        // for advance fields because we are read-only
        for (LegionMap<VersionID,ManagerVersions>::aligned::const_iterator
              vit = previous_version_infos.begin(); vit !=
              previous_version_infos.end(); vit++)
        {
          FieldMask local_overlap = vit->second.get_valid_mask() & split_mask;
          if (!local_overlap)
            continue;
          for (ManagerVersions::iterator it = vit->second.begin();
                it != vit->second.end(); it++)
          {
            FieldMask overlap = it->second & local_overlap;
            if (!overlap)
              continue;
            unversioned -= overlap;
            version_info.add_current_version(it->first, overlap,
                                             true/*path only*/);
            it->first->request_final_version_state(context, overlap, 
                                                   ready_events);
          }
          if (!unversioned)
            break;
        }
        FieldMask non_split = version_mask - split_mask;
        if (!!non_split)
        {
          for (LegionMap<VersionID,ManagerVersions>::aligned::const_iterator
                vit = current_version_infos.begin(); vit !=
                current_version_infos.end(); vit++)
          {
            FieldMask local_overlap = vit->second.get_valid_mask() & non_split;
            if (!local_overlap)
              continue;
            for (ManagerVersions::iterator it = vit->second.begin();
                  it != vit->second.end(); it++)
            {
              FieldMask overlap = it->second & local_overlap;
              if (!overlap)
                continue;
              version_info.add_current_version(it->first, overlap,
                                               true/*path only*/);
              it->first->request_initial_version_state(context, overlap,
                                                       ready_events);
            }
          } 
        }
        // Update the unversioned mask if necessary
        if (!!unversioned_mask)
        {
          if (!!unversioned)
            unversioned_mask &= unversioned;
          else
            unversioned_mask.clear();
        }
      }
      else
      {
        // We are read-only with no split fields so everything is easy
        // We do have to request the initial version of the states
        for (LegionMap<VersionID,ManagerVersions>::aligned::const_iterator
              vit = current_version_infos.begin(); vit !=
              current_version_infos.end(); vit++)
        {
          FieldMask local_overlap = vit->second.get_valid_mask() & version_mask;
          if (!local_overlap)
            continue;
          for (ManagerVersions::iterator it = vit->second.begin();
                it != vit->second.end(); it++)
          {
            FieldMask overlap = it->second & local_overlap;
            if (!overlap)
              continue;
            unversioned -= overlap;
            version_info.add_current_version(it->first, overlap, 
                                             true/*path only*/);
            it->first->request_initial_version_state(context, overlap, 
                                                     ready_events);
          }
          if (!unversioned)
            break;
        }
        // Update the unversioned mask if necessary
        if (!!unversioned_mask)
        {
          if (!!unversioned)
            unversioned_mask &= unversioned;
          else
            unversioned_mask.clear();
        }
      }
    }

    //--------------------------------------------------------------------------
    void VersionManager::advance_versions(FieldMask mask, 
                                          UniqueID logical_context_uid,
                                          InnerContext *physical_context, 
                                          bool update_parent_state,
                                          std::set<RtEvent> &applied_events,
                                          bool dedup_opens,
                                          ProjectionEpochID open_epoch,
                                          bool dedup_advances, 
                                          ProjectionEpochID advance_epoch,
                                          const FieldMask *dirty_previous,
                                          const ProjectionInfo *proj_info,
                                          const VersioningSet<> *repl_states)
    //--------------------------------------------------------------------------
    {
      DETAILED_PROFILER(node->context->runtime, 
                        CURRENT_STATE_ADVANCE_VERSION_NUMBERS_CALL);
      // See if we have been assigned
      if (physical_context != current_context)
      {
        const AddressSpaceID local_space = 
          node->context->runtime->address_space;
        owner_space = physical_context->get_version_owner(node, local_space);
        is_owner = (owner_space == local_space);
        current_context = physical_context;
      }
      // Check to see if we are the owner
      if (!is_owner)
      {
        // First send back the message to the owner to do the advance there
        // This also guarantees that we are serialized with respect to 
        // all previous advances since the virtual channel is in order
        // which means we have implicit dependences on all previous 
        // advances issued from this node
        RtEvent advanced = send_remote_advance(mask, update_parent_state,
                                               logical_context_uid,
                                               dedup_opens, open_epoch, 
                                               dedup_advances, advance_epoch,
                                               dirty_previous, proj_info,
                                               repl_states);
        // Now retake the lock and see if we need to save this
        // in the list of pending remote advances
        // We can do this afterwards as we know the advance will always
        // come before any valid requests for a given region requirement
        {
          AutoLock m_lock(manager_lock);
          const FieldMask valid_overlap = mask & remote_valid_fields;
          if (!valid_overlap)
          {
            // if we have no overlap then there is no need to store
            // this i the set of pending remote_advances
            applied_events.insert(advanced);
            return;
          }
          // Otherwise save it in the pending remote advance summary
          // and keep going so we can launch off a task to reclaim it
          pending_remote_advances[advanced] = valid_overlap; 
          pending_remote_advance_summary |= valid_overlap;
        }
        // Launch off a meta-task to reclaim the advanced field
        PendingAdvanceArgs args;
        args.proxy_this = this;
        args.to_reclaim = advanced;
        RtEvent done = 
          runtime->issue_runtime_meta_task(args, LG_LATENCY_WORK_PRIORITY,
                                           advanced);
        // Add this event to the set of applied preconditions
        // in order to avoid cleanup races
        applied_events.insert(done);
        return;
      }
      // If we are deduplicating advances, do that now
      // to see if we can avoid any communication
      if (dedup_opens || dedup_advances)
      {
        AutoLock m_lock(manager_lock,1,false/*exclusive*/);
        if (dedup_opens)
        {
          LegionMap<ProjectionEpoch,FieldMask>::aligned::const_iterator
            finder = previous_opens.find(
                ProjectionEpoch(logical_context_uid, open_epoch));
          if (finder != previous_opens.end())
          {
            mask -= finder->second;
            if (!mask)
              return;
          }
        }
        if (dedup_advances)
        {
          LegionMap<ProjectionEpoch,FieldMask>::aligned::const_iterator 
            finder = previous_advancers.find(
                ProjectionEpoch(logical_context_uid, advance_epoch));
          if (finder != previous_advancers.end())
          {
            mask -= finder->second;
            if (!mask)
              return;
          }
        }
      }
      WrapperReferenceMutator mutator(applied_events);
      // If we have to update our parent version info, then we
      // need to keep track of all the new VersionState objects that we make
      VersioningSet<> new_states;
      // We need the lock in exclusive mode because we are going
      // to be mutating our data structures
      {
        AutoLock m_lock(manager_lock);
        // Recheck for any advance or open fields in case we lost the race
        if (dedup_opens)
        {
          // Filter out any previous opens if necessary
          const ProjectionEpoch key(logical_context_uid, open_epoch);
          if (!previous_opens.empty())
          {
            for (LegionMap<ProjectionEpoch,FieldMask>::aligned::iterator it =
                  previous_opens.begin(); it != 
                  previous_opens.end(); /*nothing*/)
            {
              if (it->first == key) // skip our own
              {
                it++;
                continue;
              }
              it->second -= mask;
              if (!it->second)
              {
                LegionMap<ProjectionEpoch,FieldMask>::aligned::iterator 
                  to_delete = it;
                it++;
                previous_opens.erase(to_delete);
              }
              else
                it++;
            }
          }
          LegionMap<ProjectionEpoch,FieldMask>::aligned::iterator
            finder = previous_opens.find(key);
          if (finder != previous_opens.end())
          {
            mask -= finder->second;
            if (!mask)
              return;
            finder->second |= mask;
          }
          else
            previous_opens[key] = mask;
        }
        if (dedup_advances)
        {
          // Filter out any previous advancers if necessary  
          const ProjectionEpoch key(logical_context_uid, advance_epoch);
          if (!previous_advancers.empty())
          {
            for (LegionMap<ProjectionEpoch,FieldMask>::aligned::iterator it =
                  previous_advancers.begin(); it != 
                  previous_advancers.end(); /*nothing*/)
            {
              if (it->first == key) // skip our own
              {
                it++;
                continue;
              }
              it->second -= mask;
              if (!it->second)
              {
                LegionMap<ProjectionEpoch,FieldMask>::aligned::iterator 
                  to_delete = it;
                it++;
                previous_advancers.erase(to_delete);
              }
              else
                it++;
            }
          }
          LegionMap<ProjectionEpoch,FieldMask>::aligned::iterator 
            finder = previous_advancers.find(key);
          if (finder != previous_advancers.end())
          {
            mask -= finder->second;
            if (!mask)
              return;
            finder->second |= mask;
          }
          else
            previous_advancers[key] = mask;
        }
        // Record any epoch updates
        if (proj_info != NULL)
        {
          const LegionMap<ProjectionEpochID,FieldMask>::aligned 
            &advance_epochs = proj_info->get_projection_epochs();
          for (LegionMap<ProjectionEpochID,FieldMask>::aligned::const_iterator
               pit = advance_epochs.begin(); pit != advance_epochs.end(); pit++)
          {
            const ProjectionEpoch key(logical_context_uid, pit->first);
            FieldMask update_mask = pit->second;
            // Filter out any previous advancers with overlapping fields
            std::vector<ProjectionEpoch> to_delete;
            for (LegionMap<ProjectionEpoch,FieldMask>::aligned::iterator it = 
                  previous_advancers.begin(); it !=
                  previous_advancers.end(); it++)
            {
              if (it->first == key)
              {
                update_mask -= it->second;
                if (!update_mask)
                  break;
                continue;
              }
              it->second -= pit->second;
              if (!it->second)
                to_delete.push_back(it->first);
            }
            if (!to_delete.empty())
            {
              for (std::vector<ProjectionEpoch>::const_iterator it = 
                    to_delete.begin(); it != to_delete.end(); it++)
                previous_advancers.erase(*it);
            }
            if (!!update_mask)
            {
              LegionMap<ProjectionEpoch,FieldMask>::aligned::iterator finder =
                previous_advancers.find(key);
              if (finder == previous_advancers.end())
                previous_advancers[key] = update_mask;
              else
                finder->second |= update_mask;
            }
          }
        }
        // Now send any invalidations to get them in flight
        if (!remote_valid.empty() && !(remote_valid_fields * mask))
        {
          std::vector<AddressSpaceID> to_delete;
          for (LegionMap<AddressSpaceID,FieldMask>::aligned::iterator it = 
                remote_valid.begin(); it != remote_valid.end(); it++)
          {
            FieldMask overlap = mask & it->second;
            if (!overlap)
              continue;
            RtEvent done = send_remote_invalidate(it->first, overlap);
            applied_events.insert(done); 
            it->second -= mask;
            if (!it->second)
              to_delete.push_back(it->first);
          }
          if (!to_delete.empty())
          {
            for (std::vector<AddressSpaceID>::const_iterator it = 
                  to_delete.begin(); it != to_delete.end(); it++)
              remote_valid.erase(*it);
          }
          remote_valid_fields -= mask;
        }
        // Otherwise we are the owner node so we can do the update
#ifdef DEBUG_LEGION
        sanity_check();
#endif
        // First filter out fields in the previous
        std::vector<VersionID> to_delete_previous;
        FieldMask previous_filter = mask;
        for (LegionMap<VersionID,ManagerVersions>::aligned::iterator vit =
              previous_version_infos.begin(); vit != 
              previous_version_infos.end(); vit++)
        {
          FieldMask overlap = vit->second.get_valid_mask() & previous_filter;
          if (!overlap)
            continue;
          ManagerVersions &info = vit->second;
          // Might be an overapproximation, so we might need to
          // update the overlap because we need it precise below
          const bool need_overlap_update = (info.size() > 1);
          // See if everyone is going away or just some of them
          if (overlap == info.get_valid_mask())
          {
            // The whole version number is going away, remove all
            // the valid references on the version state objects
            if (need_overlap_update)
            {
              overlap.clear();
              for (ManagerVersions::iterator it = info.begin();
                    it != info.end(); it++)
                overlap |= it->second;
            }
            to_delete_previous.push_back(vit->first);
          }
          else
          {
            // Only some of the state are being filtered
            std::vector<VersionState*> to_delete;
            if (need_overlap_update)
              overlap.clear();
            for (ManagerVersions::iterator it = info.begin();
                  it != info.end(); it++)
            {
              FieldMask state_overlap = it->second & previous_filter;
              if (!state_overlap)
                continue;
              if (need_overlap_update)
                overlap |= state_overlap;
              it->second -= state_overlap;
              if (!it->second)
                to_delete.push_back(it->first);
            }
            if (!to_delete.empty())
            {
              for (std::vector<VersionState*>::const_iterator it = 
                    to_delete.begin(); it != to_delete.end(); it++)
                info.erase(*it);
              if (info.empty())
                to_delete_previous.push_back(vit->first);
            }
          }
          if (need_overlap_update && !overlap)
            continue;
          previous_filter -= overlap;
          if (!previous_filter)
            break;
        }
        if (!to_delete_previous.empty())
        {
          for (std::vector<VersionID>::const_iterator it = 
                to_delete_previous.begin(); it != 
                to_delete_previous.end(); it++)
          {
            previous_version_infos.erase(*it);
          }
          to_delete_previous.clear();
        }
        // Now filter fields from current back to previous
        FieldMask current_filter = mask;
        // Keep a set of version states that have to be added
        LegionMap<VersionState*,FieldMask>::aligned to_add;
        std::set<VersionID> to_delete_current;
        // Do this in reverse order so we can add new states earlier
        for (LegionMap<VersionID,ManagerVersions>::aligned::reverse_iterator 
              vit = current_version_infos.rbegin(); vit != 
              current_version_infos.rend(); vit++)
        {
          FieldMask version_overlap = 
            vit->second.get_valid_mask() & current_filter;
          if (!version_overlap)
            continue;
          ManagerVersions &info = vit->second;
          // If we have more than one element then the
          // valid mask might be an over approximation and
          // we're going to need the precise overlap set below
          const bool need_version_overlap_update = (info.size() > 1);
          if (version_overlap == info.get_valid_mask())
          {
            // Send back the whole version state info to previous
            to_delete_current.insert(vit->first);
            // See if we need to merge it or can just copy it
            LegionMap<VersionID,ManagerVersions>::aligned::iterator 
              prev_finder = previous_version_infos.find(vit->first);
            if (prev_finder == previous_version_infos.end())
            {
              if (need_version_overlap_update)
              {
                version_overlap.clear();
                for (ManagerVersions::iterator it = info.begin();
                      it != info.end(); it++)
                  version_overlap |= it->second; 
              }
              // Can just send it back with no merge
              info.move(previous_version_infos[vit->first]);
            }
            else
            {
              // prev_inf already existed
              // Filter back the version states
              if (need_version_overlap_update)
                version_overlap.clear();
              for (ManagerVersions::iterator it = info.begin();
                    it != info.end(); it++)
              {
                if (need_version_overlap_update)
                  version_overlap |= it->second;
                prev_finder->second.insert(it->first, it->second, &mutator);
              }
              info.clear(); // clear it in case we get unerased
            }
          }
          else
          {
            if (need_version_overlap_update)
              version_overlap.clear();
            // Filter back only some of the version states
            std::vector<VersionState*> to_delete;
            ManagerVersions &prev_info = previous_version_infos[vit->first];
            for (ManagerVersions::iterator it = info.begin();
                  it != info.end(); it++)
            {
              FieldMask overlap = it->second & current_filter;
              if (!overlap)
                continue;
              if (need_version_overlap_update)
                version_overlap |= overlap; 
              prev_info.insert(it->first, overlap, &mutator);
              it->second -= overlap;
              if (!it->second)
                to_delete.push_back(it->first);
            }
            if (!to_delete.empty())
            {
              for (std::vector<VersionState*>::const_iterator it = 
                    to_delete.begin(); it != to_delete.end(); it++)
                info.erase(*it);
            }
            if (info.empty())
              to_delete_current.insert(vit->first);
          }
          // Make our new version state object and add if we can
          VersionID next_version = vit->first+1;
          // Remove this version number from the delete set if it exists
          to_delete_current.erase(next_version);
          if (repl_states != NULL)
          {
            // If we've been given remote states to use from another
            // control replicated context then we should be able
            // to find a version state with the right version number
            for (VersioningSet<>::iterator it = repl_states->begin();
                  it != repl_states->end(); it++)
            {
              // This doesn't hold if we are doing a must-epoch exchange
              // See the ghost exchange example
              //if (it->first->version_number != next_version)
              //  continue;
              FieldMask overlap = it->second & version_overlap;
              if (!overlap)
                continue;
              if (update_parent_state || (dirty_previous != NULL))
                new_states.insert(it->first, overlap, &mutator);
              // Kind of dangerous to be getting another iterator to this
              // data structure that we're iterating, but since neither
              // is mutating, we won't invalidate any iterators
              LegionMap<VersionID,ManagerVersions>::aligned::iterator 
                next_finder = current_version_infos.find(next_version);
              if (next_finder != current_version_infos.end())
                next_finder->second.insert(it->first, overlap, &mutator);
              else
                to_add[it->first] = overlap;
              current_filter -= overlap;
              version_overlap -= overlap;
              if (!version_overlap)
                break;
            }
#ifdef DEBUG_LEGION
            assert(!version_overlap); // should be empty when we're done
#endif
          }
          else
          {
            VersionState *new_state = create_new_version_state(next_version);
            if (update_parent_state || (dirty_previous != NULL))
              new_states.insert(new_state, version_overlap, &mutator);
            // Kind of dangerous to be getting another iterator to this
            // data structure that we're iterating, but since neither
            // is mutating, we won't invalidate any iterators
            LegionMap<VersionID,ManagerVersions>::aligned::iterator 
              next_finder = current_version_infos.find(next_version);
            if (next_finder != current_version_infos.end())
              next_finder->second.insert(new_state, version_overlap, &mutator);
            else
              to_add[new_state] = version_overlap;
            current_filter -= version_overlap;
            if (!current_filter)
              break;
          }
        }
        // Remove any old version state infos
        if (!to_delete_current.empty())
        {
          for (std::set<VersionID>::const_iterator it = 
                to_delete_current.begin(); it != to_delete_current.end(); it++)
            current_version_infos.erase(*it);
        }
        // See if we have any fields for which there was no prior
        // version number, if there was then these are fields which
        // are being initialized and should be added as version 1
        if (!!current_filter)
        {
          if (repl_states != NULL)
          {
            // If we've been given remote states to use from another
            // control replicated context then we should be able
            // to find a version state with the right version number
            FieldMask remaining_filter = current_filter;
            for (VersioningSet<>::iterator it = repl_states->begin();
                  it != repl_states->end(); it++)
            {
              // This doesn't hold if we are doing a must-epoch exchange
              // See the ghost exchange example
              //if (it->first->version_number != init_version)
              //  continue;
              const FieldMask overlap = remaining_filter & it->second;
              if (!overlap)
                continue;
              if (update_parent_state || (dirty_previous != NULL))
                new_states.insert(it->first, overlap, &mutator);
              current_version_infos[it->first->version_number].insert(
                  it->first, overlap, &mutator);
              // Update the mask of fields we have yet to handle
              remaining_filter -= overlap;
              if (!remaining_filter)
                break;
            }
#ifdef DEBUG_LEGION
            assert(!remaining_filter); // should be empty when we're done
#endif
          }
          else
          {
            // No repl states for us to worry about here
            VersionState *new_state = create_new_version_state(init_version);
            if (update_parent_state || (dirty_previous != NULL))
              new_states.insert(new_state, current_filter, &mutator);
            current_version_infos[init_version].insert(new_state, 
                                                       current_filter,&mutator);
          }
        }
        // Finally add in our new states
        if (!to_add.empty())
        {
          for (LegionMap<VersionState*,FieldMask>::aligned::const_iterator 
                it = to_add.begin(); it != to_add.end(); it++)
          {
            ManagerVersions &versions = 
              current_version_infos[it->first->version_number];
#ifdef DEBUG_LEGION
            // We shouldn't already have these fields
            if (!versions.empty())
              assert(it->second * versions.get_valid_mask());
#endif
            versions.insert(it->first, it->second, &mutator);
          }
        }
#ifdef DEBUG_LEGION
        sanity_check();
#endif
      } // release the lock
      // If we have no new states then we are done
      if (new_states.empty())
        return;
      // See if we have to capture any dirty data from the previous versions
      // If we don't have to update the parent state then we are at the
      // top of the tree, so there is no need to worry about closes from above
      if (dirty_previous != NULL)
      {
        AutoLock m_lock(manager_lock,1,false/*exclusive*/);
        for (LegionMap<VersionID,ManagerVersions>::aligned::const_iterator vit =
              previous_version_infos.begin(); vit != 
              previous_version_infos.end(); vit++)
        {
          // Disjoint so it doesn't matter
          if (vit->second.get_valid_mask() * (*dirty_previous))
            continue;
          for (ManagerVersions::iterator mit = vit->second.begin();
                mit != vit->second.end(); mit++)
          {
            FieldMask state_overlap = mit->second & *dirty_previous;
            if (!state_overlap)
              continue;
            // Get the final version of this version state
            std::set<RtEvent> preconditions;
            mit->first->request_final_version_state(physical_context, 
                                                  state_overlap, preconditions);
            if (!preconditions.empty())
            {
              RtEvent precondition = Runtime::merge_events(preconditions);
              for (VersioningSet<>::iterator it = new_states.begin();
                    it != new_states.end(); it++)
              {
                FieldMask overlap = it->second & state_overlap;
                if (!overlap)
                  continue;
                DirtyUpdateArgs args;
                args.previous = mit->first;
                args.target = it->first;
                // Have to use new here for alignment
                args.capture_mask = new FieldMask(overlap);
                RtEvent done = 
                  runtime->issue_runtime_meta_task(args, 
                      LG_LATENCY_WORK_PRIORITY, precondition);
                applied_events.insert(done);
                state_overlap -= overlap;
                if (!state_overlap)
                  break;
              }
            }
            else
            {
              // We can do the captures now 
              for (VersioningSet<>::iterator it = new_states.begin();
                    it != new_states.end(); it++)
              {
                FieldMask overlap = it->second & state_overlap;
                if (!overlap)
                  continue;
                mit->first->capture_dirty_instances(overlap, it->first); 
                state_overlap -= overlap;
                if (!state_overlap)
                  break;
              }
            }
          }
        }
      }
      // If we recorded any new states then we have to tell our parent manager
      if (update_parent_state)
      {
        RegionTreeNode *parent = node->get_parent();      
#ifdef DEBUG_LEGION
        assert(parent != NULL);
#endif
        VersionManager &parent_manager = 
          parent->get_current_version_manager(ctx);
        const LegionColor color = node->get_color();
        // This destroys new states, but whatever we're done anyway
        parent_manager.update_child_versions(physical_context, color, 
                                             new_states, applied_events);
      }
    }

    //--------------------------------------------------------------------------
    void VersionManager::reclaim_pending_advance(RtEvent done_event)
    //--------------------------------------------------------------------------
    {
#ifdef DEBUG_LEGION
      assert(!is_owner);
#endif
      AutoLock m_lock(manager_lock);
      LegionMap<RtEvent,FieldMask>::aligned::iterator finder = 
        pending_remote_advances.find(done_event);
      // Might already have been pruned by an invalidate
      if (finder == pending_remote_advances.end())
        return;
      // Otherwise remote it and rebuild the summary mask
      pending_remote_advances.erase(finder);
      FieldMask new_summary;
      for (LegionMap<RtEvent,FieldMask>::aligned::const_iterator it = 
            pending_remote_advances.begin(); it != 
            pending_remote_advances.end(); it++)
        new_summary |= it->second;
      pending_remote_advance_summary = new_summary;
    }

    //--------------------------------------------------------------------------
    void VersionManager::find_or_create_unversioned_states(
                FieldMask unversioned,
                LegionMap<VersionState*,FieldMask>::aligned &unversioned_states,
                ReferenceMutator *mutator)
    //--------------------------------------------------------------------------
    {
#ifdef DEBUG_LEGION
      assert(is_owner);
#endif
      // Retake the lock in exclusive mode and see if we lost any races
      AutoLock m_lock(manager_lock);
      for (LegionMap<VersionID,ManagerVersions>::aligned::const_iterator
            vit = current_version_infos.begin(); vit != 
            current_version_infos.end(); vit++)
      {
        // Only need to check against unversioned this time
        FieldMask local_overlap = vit->second.get_valid_mask() & unversioned;
        if (!local_overlap)
          continue;
        for (ManagerVersions::iterator it = vit->second.begin();
              it != vit->second.end(); it++)
        {
          FieldMask overlap = it->second & local_overlap;
          if (!overlap)
            continue;
          unversioned_states[it->first] = overlap;
          unversioned -= overlap;
          if (!unversioned)
            return;
        }
      }
      // If we get here then we actually need to make a new state
      VersionState *new_state = create_new_version_state(init_version);
      current_version_infos[init_version].insert(new_state, 
                                                 unversioned, mutator);
      unversioned_states[new_state] = unversioned;
    }

    //--------------------------------------------------------------------------
    /*static*/ void VersionManager::handle_unversioned_request(
                   Deserializer &derez, Runtime *runtime, AddressSpaceID source)
    //--------------------------------------------------------------------------
    {
      DerezCheck z(derez);
      UniqueID context_uid;
      derez.deserialize(context_uid);
      bool is_region;
      derez.deserialize(is_region);
      RegionTreeNode *node;
      if (is_region)
      {
        LogicalRegion handle;
        derez.deserialize(handle);
        node = runtime->forest->get_node(handle);
      }
      else
      {
        LogicalPartition handle;
        derez.deserialize(handle);
        node = runtime->forest->get_node(handle);
      }
      FieldMask unversioned;
      derez.deserialize(unversioned);
      void *target;
      derez.deserialize(target);
      RtUserEvent done;
      derez.deserialize(done);

      InnerContext *context = runtime->find_context(context_uid);
      ContextID ctx = context->get_context_id();
      VersionManager &manager = node->get_current_version_manager(ctx);
      
      std::set<RtEvent> done_preconditions;
      WrapperReferenceMutator mutator(done_preconditions);
      LegionMap<VersionState*,FieldMask>::aligned unversioned_states;

      manager.find_or_create_unversioned_states(unversioned,
                                                unversioned_states, &mutator);
      // Now send the results back to the source
      Serializer rez;
      {
        RezCheck z2(rez);
        rez.serialize(target);
        rez.serialize<size_t>(unversioned_states.size());
        for (LegionMap<VersionState*,FieldMask>::aligned::const_iterator it = 
              unversioned_states.begin(); it != unversioned_states.end(); it++)
        {
          rez.serialize(it->first->did);
          rez.serialize(it->second);
        }
        if (!done_preconditions.empty())
          rez.serialize(Runtime::merge_events(done_preconditions));
        else
          rez.serialize(RtEvent::NO_RT_EVENT);
        rez.serialize(done);
      }
      runtime->send_version_manager_unversioned_response(source, rez);
    }
    
    //--------------------------------------------------------------------------
    /*static*/ void VersionManager::handle_unversioned_response(
                                          Deserializer &derez, Runtime *runtime)
    //--------------------------------------------------------------------------
    {
      DerezCheck z(derez);
      LegionMap<VersionState*,FieldMask>::aligned *unversioned_states;
      derez.deserialize(unversioned_states);
      size_t num_states;
      derez.deserialize(num_states);
      std::set<RtEvent> preconditions;
      for (unsigned idx = 0; idx < num_states; idx++)
      {
        DistributedID did;
        derez.deserialize(did);
        RtEvent ready;
        VersionState *state = runtime->find_or_request_version_state(did,ready);
        if (ready.exists())
          preconditions.insert(ready);
        derez.deserialize((*unversioned_states)[state]);
      }
      RtEvent precondition;
      derez.deserialize(precondition);
      if (precondition.exists())
        preconditions.insert(precondition);
      RtUserEvent done;
      derez.deserialize(done);
      if (!preconditions.empty())
        Runtime::trigger_event(done, Runtime::merge_events(preconditions));
      else
        Runtime::trigger_event(done);
    }

    //--------------------------------------------------------------------------
    /*static*/ void VersionManager::process_capture_dirty(const void *args)
    //--------------------------------------------------------------------------
    {
      const DirtyUpdateArgs *dargs = (const DirtyUpdateArgs*)args;
      dargs->previous->capture_dirty_instances(*(dargs->capture_mask),
                                               dargs->target);
      delete dargs->capture_mask;
    }

    //--------------------------------------------------------------------------
    /*static*/ void VersionManager::process_pending_advance(const void *args)
    //--------------------------------------------------------------------------
    {
      const PendingAdvanceArgs *pargs = (const PendingAdvanceArgs*)args;
      pargs->proxy_this->reclaim_pending_advance(pargs->to_reclaim);
    }

    //--------------------------------------------------------------------------
    void VersionManager::update_child_versions(InnerContext *context,
                                              const LegionColor child_color,
                                              VersioningSet<> &new_states,
                                              std::set<RtEvent> &applied_events)
    //--------------------------------------------------------------------------
    {
      // See if we have been assigned
      if (context != current_context)
      {
        const AddressSpaceID local_space = 
          node->context->runtime->address_space;
        owner_space = context->get_version_owner(node, local_space);
        is_owner = (owner_space == local_space);
        current_context = context;
      }
      // Only need to hold the lock in read-only mode since we're not
      // going to be updating any of these local data structures
      AutoLock m_lock(manager_lock,1,false/*exclusive*/);
      // If we are not the owner, see if we need to issue any requests
      if (!is_owner)
      {
        const FieldMask request_mask = 
          new_states.get_valid_mask() - remote_valid_fields;
        // Also handle the case where we have stale data from advances
        if (!!request_mask ||
            !(new_states.get_valid_mask() * pending_remote_advance_summary))
        {
          // Release the lock before sending the message
          m_lock.release();
          // Always pass in the full mask as the call will recompute
          // the request_mask in case we lose a race
          RtEvent wait_on = send_remote_version_request(
              new_states.get_valid_mask(), applied_events);
          // Retake the lock only once we're ready to
          wait_on.wait();
          m_lock.reacquire();
#ifdef DEBUG_LEGION
          // When we wake up everything should be good
          assert(!(new_states.get_valid_mask() - remote_valid_fields));
#endif
        }
      }
      for (LegionMap<VersionID,ManagerVersions>::aligned::const_iterator vit = 
            current_version_infos.begin(); vit != 
            current_version_infos.end(); vit++)
      {
        FieldMask version_overlap = 
          vit->second.get_valid_mask() & new_states.get_valid_mask();
        if (!version_overlap)
          continue;
        for (ManagerVersions::iterator it = vit->second.begin();
              it != vit->second.end(); it++)
        {
          FieldMask overlap = it->second & version_overlap;
          if (!overlap)
            continue;
          it->first->reduce_open_children(child_color, overlap, new_states, 
                                          applied_events, true/*need lock*/,
                                          true/*local update*/);
        }
        // If we've handled all the new states then we are done
        if (new_states.empty())
          break;
      }
    }

    //--------------------------------------------------------------------------
    void VersionManager::invalidate_version_infos(const FieldMask &invalid_mask)
    //--------------------------------------------------------------------------
    {
#ifdef DEBUG_LEGION
      assert(!is_owner); // should only be called on remote managers
#endif
      AutoLock m_lock(manager_lock);
#ifdef DEBUG_LEGION
      sanity_check();
#endif
      // This invalidates our local fields
      remote_valid_fields -= invalid_mask;
      // Remove any pending remote advances that we have since
      // we no longer care about them now that we are no longer valid
      if (!(pending_remote_advance_summary * invalid_mask))
      {
        std::vector<RtEvent> to_delete;
        for (LegionMap<RtEvent,FieldMask>::aligned::iterator it = 
              pending_remote_advances.begin(); it != 
              pending_remote_advances.end(); it++)
        {
          it->second -= invalid_mask;
          if (!it->second)
            to_delete.push_back(it->first);
        }
        if (!to_delete.empty())
        {
          for (std::vector<RtEvent>::const_iterator it = 
                to_delete.begin(); it != to_delete.end(); it++)
            pending_remote_advances.erase(*it);
        }
        pending_remote_advance_summary -= invalid_mask;
      }
      filter_version_info(invalid_mask, current_version_infos);
      filter_version_info(invalid_mask, previous_version_infos);
#ifdef DEBUG_LEGION
      sanity_check();
#endif
    }

    //--------------------------------------------------------------------------
    /*static*/ void VersionManager::filter_version_info(const FieldMask &mask,
                       LegionMap<VersionID,ManagerVersions>::aligned &to_filter)
    //--------------------------------------------------------------------------
    {
      std::vector<VersionID> to_delete;
      for (LegionMap<VersionID,ManagerVersions>::aligned::iterator vit = 
            to_filter.begin(); vit != to_filter.end(); vit++)
      {
        FieldMask overlap = vit->second.get_valid_mask() & mask;
        if (!overlap)
          continue;
        if (overlap == vit->second.get_valid_mask())
          to_delete.push_back(vit->first);
        else
        {
          std::vector<VersionState*> to_remove;
          for (ManagerVersions::iterator it = vit->second.begin(); 
                it != vit->second.end(); it++)
          {
            it->second -= overlap;
            if (!it->second)
              to_remove.push_back(it->first);
          }
          if (!to_remove.empty())
          {
            for (std::vector<VersionState*>::const_iterator it = 
                  to_remove.begin(); it != to_remove.end(); it++)
              vit->second.erase(*it);
            if (vit->second.empty())
              to_delete.push_back(vit->first);
          }
        }
      }
      if (!to_delete.empty())
      {
        for (std::vector<VersionID>::const_iterator it = 
              to_delete.begin(); it != to_delete.end(); it++)
          to_filter.erase(*it);
      }
    }

    //--------------------------------------------------------------------------
    void VersionManager::print_physical_state(RegionTreeNode *arg_node,
                                const FieldMask &capture_mask,
                         LegionMap<LegionColor,FieldMask>::aligned &to_traverse,
                                TreeStateLogger *logger)
    //--------------------------------------------------------------------------
    {
#ifdef DEBUG_LEGION
      assert(node == arg_node);
#endif
      PhysicalState temp_state(node, false/*dummy path only*/);
      logger->log("Versions:");
      logger->down();
      for (LegionMap<VersionID,ManagerVersions>::aligned::const_iterator vit =
            current_version_infos.begin(); vit != 
            current_version_infos.end(); vit++)
      {
        if (capture_mask * vit->second.get_valid_mask())
          continue;
        FieldMask version_fields;
        for (ManagerVersions::iterator it = vit->second.begin();
              it != vit->second.end(); it++)
        {
          FieldMask overlap = capture_mask & it->second;
          if (!overlap)
            continue;
          version_fields |= overlap;
          VersionState *vs = dynamic_cast<VersionState*>(it->first);
          assert(vs != NULL);
          vs->update_physical_state(&temp_state, overlap);
        }
        assert(!!version_fields);
        char *version_buffer = version_fields.to_string();
        logger->log("%lld: %s", vit->first, version_buffer);
        free(version_buffer);
      }
      logger->up();
      temp_state.print_physical_state(capture_mask, to_traverse, logger);
    }

    //--------------------------------------------------------------------------
    VersionState* VersionManager::create_new_version_state(VersionID vid)
    //--------------------------------------------------------------------------
    {
      DistributedID did = runtime->get_available_distributed_id();
      return new VersionState(vid, runtime, did, 
          runtime->address_space, node, true/*register now*/);
    }

    //--------------------------------------------------------------------------
    RtEvent VersionManager::send_remote_advance(const FieldMask &advance_mask,
                                            bool update_parent_state,
                                            UniqueID logical_context_uid,
                                            bool dedup_opens,
                                            ProjectionEpochID open_epoch,
                                            bool dedup_advances,
                                            ProjectionEpochID advance_epoch,
                                            const FieldMask *dirty_previous,
                                            const ProjectionInfo *proj_info,
                                            const VersioningSet<> *repl_states)
    //--------------------------------------------------------------------------
    {
#ifdef DEBUG_LEGION
      assert(!is_owner);
#endif
      RtUserEvent remote_advance = Runtime::create_rt_user_event();
      Serializer rez;
      {
        RezCheck z(rez);
        rez.serialize(remote_advance);
        rez.serialize(logical_context_uid);
        rez.serialize(current_context->get_context_uid());
        if (node->is_region())
        {
          rez.serialize<bool>(true);
          rez.serialize(node->as_region_node()->handle);
        }
        else
        {
          rez.serialize<bool>(false);
          rez.serialize(node->as_partition_node()->handle);
        }
        rez.serialize(advance_mask);
        rez.serialize<bool>(update_parent_state);
        rez.serialize<bool>(dedup_opens);
        if (dedup_opens)
          rez.serialize(open_epoch);
        rez.serialize<bool>(dedup_advances);
        if (dedup_advances)
          rez.serialize(advance_epoch);
        if (dirty_previous != NULL)
        {
          rez.serialize<bool>(true);
          rez.serialize(*dirty_previous);
        }
        else
          rez.serialize<bool>(false);
        if (proj_info != NULL)
        {
          rez.serialize<bool>(true);
          // Only need to pack the projection epochs
          proj_info->pack_epochs(rez);
        }
        else
          rez.serialize<bool>(false);
        if (repl_states != NULL)
        {
          rez.serialize<size_t>(repl_states->size());
          for (VersioningSet<>::iterator it = repl_states->begin();
                it != repl_states->end(); it++)
          {
            rez.serialize(it->first->did);
            rez.serialize(it->second);
          }
        }
        else
          rez.serialize<size_t>(0);
      }
      runtime->send_version_manager_advance(owner_space, rez);
      return remote_advance;
    }

    //--------------------------------------------------------------------------
    /*static*/ void VersionManager::handle_remote_advance(Deserializer &derez,
                                                          Runtime *runtime)
    //--------------------------------------------------------------------------
    {
      DerezCheck z(derez);
      RtUserEvent done_event;
      derez.deserialize(done_event);
      UniqueID logical_context_uid;
      derez.deserialize(logical_context_uid);
      UniqueID physical_context_uid;
      derez.deserialize(physical_context_uid);
      bool is_region;
      derez.deserialize(is_region);
      RegionTreeNode *node;
      if (is_region)
      {
        LogicalRegion handle;
        derez.deserialize(handle);
        node = runtime->forest->get_node(handle);
      }
      else
      {
        LogicalPartition handle;
        derez.deserialize(handle);
        node = runtime->forest->get_node(handle);
      }
      FieldMask advance_mask;
      derez.deserialize(advance_mask);
      bool update_parent;
      derez.deserialize(update_parent);
      bool dedup_opens;
      derez.deserialize(dedup_opens);
      ProjectionEpochID open_epoch = 0;
      if (dedup_opens)
        derez.deserialize(open_epoch);
      bool dedup_advances;
      derez.deserialize(dedup_advances);
      ProjectionEpochID advance_epoch = 0;
      if (dedup_advances)
        derez.deserialize(advance_epoch);
      bool has_dirty_previous;
      derez.deserialize(has_dirty_previous);
      FieldMask dirty_previous;
      if (has_dirty_previous)
        derez.deserialize(dirty_previous);
      bool has_proj_info;
      derez.deserialize(has_proj_info);
      ProjectionInfo proj_info;
      if (has_proj_info)
        proj_info.unpack_epochs(derez);
      VersioningSet<> repl_states;
      size_t num_repl_states;
      derez.deserialize(num_repl_states);
      if (num_repl_states > 0)
      {
        std::set<RtEvent> ready_events;
        for (unsigned idx = 0; idx < num_repl_states; idx++)
        {
          DistributedID did;
          derez.deserialize(did);
          RtEvent ready;
          VersionState *state = 
            runtime->find_or_request_version_state(did, ready);
          FieldMask state_mask;
          derez.deserialize(state_mask);
          ready = repl_states.insert(state, state_mask, runtime, ready);
          if (ready.exists())
            ready_events.insert(ready);
        }
        if (!ready_events.empty())
        {
          RtEvent wait_on = Runtime::merge_events(ready_events);
          wait_on.wait();
        }
      }

      InnerContext *context = runtime->find_context(physical_context_uid);
      ContextID ctx = context->get_context_id();
      VersionManager &manager = node->get_current_version_manager(ctx);
      std::set<RtEvent> done_preconditions;
      manager.advance_versions(advance_mask, logical_context_uid, context, 
                               update_parent, done_preconditions, 
                               dedup_opens, open_epoch, 
                               dedup_advances, advance_epoch,
                               has_dirty_previous ? &dirty_previous : NULL,
                               has_proj_info ? &proj_info : NULL,
                               num_repl_states > 0 ? &repl_states : NULL);
      if (!done_preconditions.empty())
        Runtime::trigger_event(done_event, 
            Runtime::merge_events(done_preconditions));
      else
        Runtime::trigger_event(done_event);
    }

    //--------------------------------------------------------------------------
    RtEvent VersionManager::send_remote_invalidate(AddressSpaceID target,
                                               const FieldMask &invalidate_mask)
    //--------------------------------------------------------------------------
    {
#ifdef DEBUG_LEGION
      assert(is_owner); // should only be called from the owner
#endif
      RtUserEvent remote_invalidate = Runtime::create_rt_user_event();
      Serializer rez;
      {
        RezCheck z(rez);
        rez.serialize(remote_invalidate);
        rez.serialize(current_context->get_context_uid());
        if (node->is_region())
        {
          rez.serialize<bool>(true);
          rez.serialize(node->as_region_node()->handle);
        }
        else
        {
          rez.serialize<bool>(false);
          rez.serialize(node->as_partition_node()->handle);
        }
        rez.serialize(invalidate_mask);
      }
      runtime->send_version_manager_invalidate(target, rez);
      return remote_invalidate;
    }

    //--------------------------------------------------------------------------
    /*static*/ void VersionManager::handle_remote_invalidate(
                                          Deserializer &derez, Runtime *runtime)
    //--------------------------------------------------------------------------
    {
      DerezCheck z(derez);
      RtUserEvent done_event;
      derez.deserialize(done_event);
      UniqueID context_uid;
      derez.deserialize(context_uid);
      bool is_region;
      derez.deserialize(is_region);
      RegionTreeNode *node;
      if (is_region)
      {
        LogicalRegion handle;
        derez.deserialize(handle);
        node = runtime->forest->get_node(handle);
      }
      else
      {
        LogicalPartition handle;
        derez.deserialize(handle);
        node = runtime->forest->get_node(handle);
      }
      FieldMask invalidate_mask;
      derez.deserialize(invalidate_mask);

      InnerContext *context = runtime->find_context(context_uid);
      ContextID ctx = context->get_context_id();
      VersionManager &manager = node->get_current_version_manager(ctx);
      manager.invalidate_version_infos(invalidate_mask);
      Runtime::trigger_event(done_event);
    }

    //--------------------------------------------------------------------------
    RtEvent VersionManager::send_remote_version_request(FieldMask request_mask,
                                                std::set<RtEvent> &ready_events)
    //--------------------------------------------------------------------------
    {
#ifdef DEBUG_LEGION
      assert(!is_owner); // better be a remote copy
#endif
      RtUserEvent local_request;
      std::set<RtEvent> preconditions;
      {
        // First check to see what if any outstanding requests we have
        AutoLock m_lock(manager_lock);
        // First recheck to see if we lost any races with responses
        // already coming back to us since we computed our request mask
        if (!!pending_remote_advance_summary)
        {
          const FieldMask overlap = 
            request_mask & pending_remote_advance_summary;
          // Always remove the fields that are now valid
          request_mask -= remote_valid_fields;
          // If we had any overlap fields we have to add them back in
          if (!!overlap)
            request_mask |= overlap;
        }
        else // No remote advances so remove any fields now valid
          request_mask -= remote_valid_fields;
        // If we lost races with responses then we might already be done
        if (!request_mask)
          return RtEvent::NO_RT_EVENT;
        for (LegionMap<RtUserEvent,FieldMask>::aligned::const_iterator it =
              outstanding_requests.begin(); it != 
              outstanding_requests.end(); it++)
        {
          if (it->second * request_mask)
            continue;
          preconditions.insert(it->first);
          request_mask -= it->second;
          if (!request_mask)
            break;
        }
        if (!!request_mask)
        {
          local_request = Runtime::create_rt_user_event();
          outstanding_requests[local_request] = request_mask;
        }
      }
      if (!!request_mask)
      {
        // Send the local request
        Serializer rez;
        {
          RezCheck z(rez);
          // Send a pointer to this object for the response
          rez.serialize(this);
          // Need this for when we do the unpack
          rez.serialize(&ready_events);
          rez.serialize(local_request);
          rez.serialize(current_context->get_context_uid());
          if (node->is_region())
          {
            rez.serialize<bool>(true);
            rez.serialize(node->as_region_node()->handle);
          }
          else
          {
            rez.serialize<bool>(false);
            rez.serialize(node->as_partition_node()->handle);
          }
          rez.serialize(request_mask);
        }
        runtime->send_version_manager_request(owner_space, rez);
      }
      if (!preconditions.empty())
      {
        // Add the local request if there is one
        if (local_request.exists())
          preconditions.insert(local_request);
        return Runtime::merge_events(preconditions);
      }
#ifdef DEBUG_LEGION
      assert(local_request.exists()); // better have an event
#endif
      return local_request;
    }

    //--------------------------------------------------------------------------
    /*static*/ void VersionManager::handle_request(Deserializer &derez,
                                  Runtime *runtime, AddressSpaceID source_space)
    //--------------------------------------------------------------------------
    {
      DerezCheck z(derez);
      VersionManager *remote_manager;
      derez.deserialize(remote_manager);
      std::set<RtEvent> *applied_events;
      derez.deserialize(applied_events);
      RtUserEvent done_event;
      derez.deserialize(done_event);
      UniqueID context_uid;
      derez.deserialize(context_uid);
      bool is_region;
      derez.deserialize(is_region);
      RegionTreeNode *node;
      if (is_region)
      {
        LogicalRegion handle;
        derez.deserialize(handle);
        node = runtime->forest->get_node(handle);
      }
      else
      {
        LogicalPartition handle;
        derez.deserialize(handle);
        node = runtime->forest->get_node(handle);
      }     
      FieldMask request_mask;
      derez.deserialize(request_mask);

      InnerContext *context = runtime->find_context(context_uid);
      ContextID ctx = context->get_context_id();
      VersionManager &manager = node->get_current_version_manager(ctx);
      Serializer rez;
      {
        RezCheck z(rez);
        rez.serialize(remote_manager);
        rez.serialize(applied_events);
        rez.serialize(done_event);
        rez.serialize(request_mask);
        manager.pack_response(rez, source_space, request_mask);
      }
      runtime->send_version_manager_response(source_space, rez);
    }

    //--------------------------------------------------------------------------
    void VersionManager::pack_response(Serializer &rez, AddressSpaceID target,
                                       const FieldMask &request_mask)
    //--------------------------------------------------------------------------
    {
      // Do most of this in read only mode
#ifdef DEBUG_LEGION
      FieldMask send_mask = request_mask;
#endif
      {
        AutoLock m_lock(manager_lock,1,false/*exclusive*/);
#ifdef DEBUG_LEGION
        sanity_check();
#else
        FieldMask send_mask = request_mask;
#endif
        // We only need to send it if we know that it is not valid anymore
        LegionMap<AddressSpaceID,FieldMask>::aligned::const_iterator
          finder = remote_valid.find(target);
        // Remove any fields that we've already sent a response for
        if (finder != remote_valid.end())
          send_mask -= finder->second;
        LegionMap<VersionState*,FieldMask>::aligned send_infos;
        // Do the current infos first
        if (!!send_mask)
          find_send_infos(current_version_infos, send_mask, send_infos);
        pack_send_infos(rez, send_infos);
        if (!!send_mask)
        {
          send_infos.clear();
          // Then do the previous infos
          find_send_infos(previous_version_infos, request_mask, send_infos);
        }
        pack_send_infos(rez, send_infos);
      }
      // Need exclusive access at the end to update the remote information
      AutoLock m_lock(manager_lock);
      remote_valid_fields |= request_mask;
#ifdef DEBUG_LEGION
      // Sanity check that no invalidations were sent while
      // we weren't holding the lock
      if (remote_valid.find(target) != remote_valid.end())
        assert(send_mask == (request_mask - remote_valid[target]));
#endif
      remote_valid[target] |= request_mask;
    }

    //--------------------------------------------------------------------------
    /*static*/ void VersionManager::find_send_infos(
                   LegionMap<VersionID,ManagerVersions>::aligned &version_infos,
                        const FieldMask &request_mask, 
                        LegionMap<VersionState*,FieldMask>::aligned& send_infos)
    //--------------------------------------------------------------------------
    {
      for (LegionMap<VersionID,ManagerVersions>::aligned::const_iterator vit = 
            version_infos.begin(); vit != version_infos.end(); vit++)
      {
        FieldMask overlap = vit->second.get_valid_mask() & request_mask;
        if (!overlap)
          continue;
        for (ManagerVersions::iterator it = vit->second.begin(); 
              it != vit->second.end(); it++)
        {
          FieldMask state_overlap = it->second & overlap;
          if (!state_overlap)
            continue;
          send_infos[it->first] = state_overlap;
        }
      }
    }

    //--------------------------------------------------------------------------
    /*static*/ void VersionManager::pack_send_infos(Serializer &rez, const
        LegionMap<VersionState*,FieldMask>::aligned& send_infos)
    //--------------------------------------------------------------------------
    {
      rez.serialize<size_t>(send_infos.size());
      for (LegionMap<VersionState*,FieldMask>::aligned::const_iterator it = 
            send_infos.begin(); it != send_infos.end(); it++)
      {
        rez.serialize(it->first->did);
        rez.serialize(it->second);
        // Always add a remote valid reference in case we get invalidated
        // by an advance before this message is received on the remote node
        // This reference will be removed by the remote side after
        // it has registered the new version state
        // The reason we don't need a mutator here is very subtle:
        //  - If we're the owner, there are no effects
        //  - If we're not the owner then the message will be put on
        //    the virtual channel while we still hold our own valid 
        //    reference here, so if we remove our valid reference
        //    then it will be on the virtual channel after the add
        //    so we can avoid premature collection
        it->first->add_base_valid_ref(REMOTE_DID_REF);
      }
    }

    //--------------------------------------------------------------------------
    void VersionManager::unpack_response(Deserializer &derez, RtUserEvent done,
                                         const FieldMask &update_mask,
                                         std::set<RtEvent> *applied_events)
    //--------------------------------------------------------------------------
    {
      // Unpack all our version states
      LegionMap<VersionState*,FieldMask>::aligned current_update;
      LegionMap<VersionState*,FieldMask>::aligned previous_update;
      std::set<RtEvent> preconditions;
      unpack_send_infos(derez, current_update, runtime, preconditions);
      unpack_send_infos(derez, previous_update, runtime, preconditions);
      // If we have any preconditions here we must wait
      if (!preconditions.empty())
      {
        RtEvent wait_on = Runtime::merge_events(preconditions);
        wait_on.wait();
      }
#ifdef DEBUG_LEGION
      assert(applied_events != NULL);
#endif
      WrapperReferenceMutator mutator(*applied_events);
      // Take our lock and apply our updates
      {
        AutoLock m_lock(manager_lock);
#ifdef DEBUG_LEGION
        sanity_check();
#endif
        merge_send_infos(current_version_infos, current_update, &mutator);
        merge_send_infos(previous_version_infos, previous_update, &mutator);
        // Update the remote valid fields
        remote_valid_fields |= update_mask;
        // Remove our outstanding request
#ifdef DEBUG_LEGION
        assert(outstanding_requests.find(done) != outstanding_requests.end());
        sanity_check();
#endif
        outstanding_requests.erase(done);
      }
      // Remove the extra valid references that we added for the movement
      // of these version state objects, but no need to track the effects
      // these can be fire and forget
      for (LegionMap<VersionState*,FieldMask>::aligned::const_iterator it = 
            current_update.begin(); it != current_update.end(); it++)
        it->first->send_remote_valid_update(owner_space, NULL, 
                                            1/*count*/, false/*add*/);
      for (LegionMap<VersionState*,FieldMask>::aligned::const_iterator it = 
            previous_update.begin(); it != previous_update.end(); it++)
        it->first->send_remote_valid_update(owner_space, NULL, 
                                            1/*count*/, false/*add*/);
      // Now we can trigger our done event
      Runtime::trigger_event(done);
    }

    //--------------------------------------------------------------------------
    /*static*/ void VersionManager::unpack_send_infos(Deserializer &derez,
                            LegionMap<VersionState*,FieldMask>::aligned &infos,
                            Runtime *runtime, std::set<RtEvent> &preconditions)
    //--------------------------------------------------------------------------
    {
      size_t num_states;
      derez.deserialize(num_states);
      for (unsigned idx = 0; idx < num_states; idx++)
      {
        DistributedID did;
        derez.deserialize(did);
        FieldMask valid_mask;
        derez.deserialize(valid_mask);
        RtEvent ready;
        VersionState *state = runtime->find_or_request_version_state(did,ready);
        if (ready.exists())
          preconditions.insert(ready);
        infos[state] = valid_mask;
      }
    }

    //--------------------------------------------------------------------------
    /*static*/ void VersionManager::merge_send_infos(
                LegionMap<VersionID,ManagerVersions>::aligned &target_infos,
                const LegionMap<VersionState*,FieldMask>::aligned &source_infos,
                      ReferenceMutator *mutator)
    //--------------------------------------------------------------------------
    {
      for (LegionMap<VersionState*,FieldMask>::aligned::const_iterator
            it = source_infos.begin(); it != source_infos.end(); it++)
        target_infos[it->first->version_number].insert(it->first, 
                                            it->second, mutator);
    }

    //--------------------------------------------------------------------------
    /*static*/ void VersionManager::handle_response(Deserializer &derez)
    //--------------------------------------------------------------------------
    {
      DerezCheck z(derez);
      VersionManager *local_manager;
      derez.deserialize(local_manager);
      std::set<RtEvent> *applied_events;
      derez.deserialize(applied_events);
      RtUserEvent done_event;
      derez.deserialize(done_event);
      FieldMask update_mask;
      derez.deserialize(update_mask);
      local_manager->unpack_response(derez, done_event, 
                                     update_mask, applied_events);
    }

    //--------------------------------------------------------------------------
    void VersionManager::sanity_check(void)
    //--------------------------------------------------------------------------
    {
      // This code is a sanity check that each field appears for at most
      // one version number
      FieldMask current_version_fields;
      for (LegionMap<VersionID,ManagerVersions>::aligned::const_iterator vit =
            current_version_infos.begin(); vit != 
            current_version_infos.end(); vit++)
      {
        const ManagerVersions &info = vit->second;
        assert(!info.empty());
        // Make sure each field appears once in each version state info
        FieldMask local_version_fields;
        for (ManagerVersions::iterator it = vit->second.begin();
              it != vit->second.end(); it++)
        {
          assert(!!it->second); // better not be empty
          assert(local_version_fields * it->second); // better not overlap
          local_version_fields |= it->second;
        }
        // They can overapproximate if there is more than one
        if (info.size() > 1)
          assert(!(local_version_fields - info.get_valid_mask()));
        else
          assert(info.get_valid_mask() == local_version_fields); // beter match
        // Should not overlap with other fields in the current version
        assert(current_version_fields * local_version_fields);
        current_version_fields |= local_version_fields;
      }
      FieldMask previous_version_fields;
      for (LegionMap<VersionID,ManagerVersions>::aligned::const_iterator vit =
            previous_version_infos.begin(); vit != 
            previous_version_infos.end(); vit++)
      {
        const ManagerVersions &info = vit->second;
        assert(!info.empty());
        // Make sure each field appears once in each version state info
        FieldMask local_version_fields;
        for (ManagerVersions::iterator it = vit->second.begin();
              it != vit->second.end(); it++)
        {
          assert(!!it->second); // better not be empty
          assert(local_version_fields * it->second); // better not overlap
          local_version_fields |= it->second;
        }
        // They can overapproxminate if there is more than one
        if (info.size() > 1)
          assert(!(local_version_fields - info.get_valid_mask()));
        else
          assert(info.get_valid_mask() == local_version_fields); // beter match
        // Should not overlap with other fields in the current version
        assert(previous_version_fields * local_version_fields);
        previous_version_fields |= local_version_fields;
      }
    }

    /////////////////////////////////////////////////////////////
    // Version State 
    /////////////////////////////////////////////////////////////

    //--------------------------------------------------------------------------
    VersionState::VersionState(VersionID vid, Runtime *rt, DistributedID id,
                               AddressSpaceID own_sp, 
                               RegionTreeNode *node, bool register_now)
      : DistributedCollectable(rt, 
          LEGION_DISTRIBUTED_HELP_ENCODE(id, VERSION_STATE_DC), 
          own_sp, register_now),
        version_number(vid), logical_node(node), 
#ifdef DEBUG_LEGION
        currently_active(true), 
#endif
        currently_valid(true)
    //--------------------------------------------------------------------------
    {
#ifdef LEGION_GC
      log_garbage.info("GC Version State %lld %d", 
          LEGION_DISTRIBUTED_ID_FILTER(did), local_space);
#endif
    }

    //--------------------------------------------------------------------------
    VersionState::VersionState(const VersionState &rhs)
      : DistributedCollectable(rhs.runtime, rhs.did,
                               rhs.owner_space, false/*register now*/),
        version_number(0), logical_node(NULL)
    //--------------------------------------------------------------------------
    {
      // should never be called
      assert(false);
    }

    //--------------------------------------------------------------------------
    VersionState::~VersionState(void)
    //--------------------------------------------------------------------------
    {
    }

    //--------------------------------------------------------------------------
    VersionState& VersionState::operator=(const VersionState &rhs)
    //--------------------------------------------------------------------------
    {
      // should never be called
      assert(false);
      return *this;
    }

    //--------------------------------------------------------------------------
    void VersionState::initialize(ApEvent term_event, const RegionUsage &usage,
                                  const FieldMask &user_mask,
                                  const InstanceSet &targets,
                                  InnerContext *context, unsigned init_index,
                                 const std::vector<LogicalView*> &corresponding,
                                  std::set<RtEvent> &applied_events)
    //--------------------------------------------------------------------------
    {
#ifdef DEBUG_LEGION
      assert(is_owner());
      assert(currently_valid);
#endif
      const UniqueID init_op_id = context->get_unique_id();
      WrapperReferenceMutator mutator(applied_events);
      for (unsigned idx = 0; idx < targets.size(); idx++)
      {
        LogicalView *new_view = corresponding[idx];
#ifdef DEBUG_LEGION
        if (new_view->is_materialized_view())
          assert(!new_view->as_materialized_view()->
              manager->is_virtual_instance());
#endif
        const FieldMask &view_mask = targets[idx].get_valid_fields();
        if (new_view->is_instance_view())
        {
          InstanceView *inst_view = new_view->as_instance_view();
          if (inst_view->is_reduction_view())
          {
            ReductionView *view = inst_view->as_reduction_view();
            insert_reduction_view(view, view_mask, &mutator);
            reduction_mask |= view_mask;
            inst_view->add_initial_user(term_event, usage, view_mask,
                                        init_op_id, init_index);
          }
          else
          {
            insert_materialized_view(
                new_view->as_materialized_view(), view_mask, &mutator);
            if (HAS_WRITE(usage))
              dirty_mask |= view_mask;
            inst_view->add_initial_user(term_event, usage, view_mask,
                                        init_op_id, init_index);
          }
        }
        else
        {
#ifdef DEBUG_LEGION
          assert(!term_event.exists());
#endif
          insert_deferred_view(new_view->as_deferred_view(),
                               view_mask, &mutator);
          if (HAS_WRITE(usage))
            dirty_mask |= view_mask;
          // Don't add a user since this is a deferred view and
          // we can't access it anyway
        }
      }
      update_fields |= user_mask;
    }

    //--------------------------------------------------------------------------
    void VersionState::update_path_only_state(PhysicalState *state,
                                             const FieldMask &update_mask) const
    //--------------------------------------------------------------------------
    {
      DETAILED_PROFILER(logical_node->context->runtime,
                        VERSION_STATE_UPDATE_PATH_ONLY_CALL);
      // We're reading so we only the need the lock in read-only mode
      AutoLock s_lock(state_lock,1,false/*exclusive*/);
      // If we are premapping, we only need to update the dirty bits
      // and the valid instance views 
      if (!!dirty_mask)
        state->dirty_mask |= (dirty_mask & update_mask);
      for (LegionMap<LogicalView*,FieldMask,VALID_VIEW_ALLOC>::
            track_aligned::const_iterator it = valid_views.begin();
            it != valid_views.end(); it++)
      {
        FieldMask overlap = it->second & update_mask;
        if (!overlap)
          continue;
        LegionMap<LogicalView*,FieldMask,VALID_VIEW_ALLOC>::track_aligned::
          iterator finder = state->valid_views.find(it->first);
        if (finder == state->valid_views.end())
          state->valid_views[it->first] = overlap;
        else
          finder->second |= overlap;
      }
    }

    //--------------------------------------------------------------------------
    void VersionState::update_physical_state(PhysicalState *state,
                                             const FieldMask &update_mask) const
    //--------------------------------------------------------------------------
    {
      DETAILED_PROFILER(logical_node->context->runtime,
                        VERSION_STATE_UPDATE_PATH_ONLY_CALL);
      // We're reading so we only the need the lock in read-only mode
      AutoLock s_lock(state_lock,1,false/*exclusive*/);
      if (!!dirty_mask)
        state->dirty_mask |= (dirty_mask & update_mask);
      FieldMask reduction_update = reduction_mask & update_mask;
      if (!!reduction_update)
        state->reduction_mask |= reduction_update;
      for (LegionMap<LogicalView*,FieldMask,VALID_VIEW_ALLOC>::
            track_aligned::const_iterator it = valid_views.begin();
            it != valid_views.end(); it++)
      {
        FieldMask overlap = it->second & update_mask;
        if (!overlap && !it->first->has_space(update_mask))
          continue;
        LegionMap<LogicalView*,FieldMask,VALID_VIEW_ALLOC>::track_aligned::
          iterator finder = state->valid_views.find(it->first);
        if (finder == state->valid_views.end())
          state->valid_views[it->first] = overlap;
        else
          finder->second |= overlap;
      }
      if (!!reduction_update)
      {
        for (LegionMap<ReductionView*,FieldMask,VALID_REDUCTION_ALLOC>::
              track_aligned::const_iterator it = reduction_views.begin();
              it != reduction_views.end(); it++)
        {
          FieldMask overlap = it->second & update_mask; 
          if (!overlap)
            continue;
          LegionMap<ReductionView*,FieldMask,VALID_REDUCTION_ALLOC>::
            track_aligned::iterator finder = 
              state->reduction_views.find(it->first);
          if (finder == state->reduction_views.end())
            state->reduction_views[it->first] = overlap;
          else
            finder->second |= overlap;
        }
      }
    }

    //--------------------------------------------------------------------------
    void VersionState::merge_physical_state(const PhysicalState *state,
                                            const FieldMask &merge_mask,
                                          std::set<RtEvent> &applied_conditions)
    //--------------------------------------------------------------------------
    {
      DETAILED_PROFILER(logical_node->context->runtime,
                        VERSION_STATE_MERGE_PHYSICAL_STATE_CALL);
#ifdef DEBUG_LEGION
      assert(currently_valid);
#endif
      WrapperReferenceMutator mutator(applied_conditions);
      AutoLock s_lock(state_lock);
      if (!!state->dirty_mask)
        dirty_mask |= (state->dirty_mask & merge_mask);
      FieldMask reduction_merge = state->reduction_mask & merge_mask;
      if (!!reduction_merge)
        reduction_mask |= reduction_merge;
      for (LegionMap<LogicalView*,FieldMask,VALID_VIEW_ALLOC>::
            track_aligned::const_iterator it = state->valid_views.begin();
            it != state->valid_views.end(); it++)
      {
#ifdef DEBUG_LEGION
        if (it->first->is_materialized_view())
          assert(!it->first->as_materialized_view()->
              manager->is_virtual_instance());
#endif
        FieldMask overlap = it->second & merge_mask;
        if (!overlap)
          continue;
        insert_valid_view(it->first, overlap, &mutator);
      }
      if (!!reduction_merge)
      {
        for (LegionMap<ReductionView*,FieldMask,VALID_REDUCTION_ALLOC>::
              track_aligned::const_iterator it = state->reduction_views.begin();
              it != state->reduction_views.end(); it++)
        {
          FieldMask overlap = it->second & merge_mask;
          if (!overlap)
            continue;
          LegionMap<ReductionView*,FieldMask,VALID_REDUCTION_ALLOC>::
            track_aligned::iterator finder = reduction_views.find(it->first);
          if (finder == reduction_views.end())
          {
            it->first->add_nested_valid_ref(did, &mutator);
            reduction_views[it->first] = overlap;
          }
          else
            finder->second |= overlap;
        }
      }
      // Tell our owner node that we have valid data
      if (!is_owner() && !update_fields)
        send_valid_notification(applied_conditions);
      update_fields |= merge_mask;
    }

    //--------------------------------------------------------------------------
    void VersionState::reduce_open_children(const LegionColor child_color,
                                            const FieldMask &update_mask,
                                            VersioningSet<> &new_states,
                                            std::set<RtEvent> &applied_events,
                                            bool need_lock, bool local_update)
    //--------------------------------------------------------------------------
    {
      if (need_lock)
      {
        // Hold the lock in exclusive mode since we might change things
        AutoLock s_lock(state_lock);
        reduce_open_children(child_color, update_mask, new_states, 
                             applied_events, false/*need lock*/, local_update);
        return;
      }
      WrapperReferenceMutator mutator(applied_events);
      LegionMap<LegionColor,VersioningSet<> >::aligned::iterator finder =
        open_children.find(child_color);
      // We only have to do insertions if the entry didn't exist before
      // or its fields are disjoint with the update mask
      if ((finder == open_children.end()) || 
          (finder->second.get_valid_mask() * update_mask))
      {
        VersioningSet<> &current_states = (finder == open_children.end()) ?
          open_children[child_color] : finder->second;
        // Otherwise we can just insert these
        // but we only insert the ones for our fields
        for (VersioningSet<>::iterator it = new_states.begin();
              it != new_states.end(); it++)
        {
          FieldMask overlap = it->second & update_mask;
          if (!overlap)
            continue;
          insert_child_version(current_states, it->first, overlap, &mutator);
        }
      }
      else
      {
        // If you are looking for the magical reduce function that allows
        // us to know which are the most recent version state objects, well
        // you can congratulate yourself because you've found it
        VersioningSet<> &current_states = finder->second;
#ifdef DEBUG_LEGION
        current_states.sanity_check();
        new_states.sanity_check();
#endif
        std::vector<VersionState*> to_erase_new;
        for (VersioningSet<>::iterator nit = new_states.begin();
              nit != new_states.end(); nit++)
        {
          LegionMap<VersionState*,FieldMask>::aligned to_add; 
          std::vector<VersionState*> to_erase_current;
          FieldMask overlap = update_mask & nit->second;
          // If there are no fields if this version state doesn't apply locally
          if (!overlap)
            continue;
          // We can remove these fields from the new states because
          // we know that we are going to handle it
          nit->second -= overlap;
          if (!nit->second)
            to_erase_new.push_back(nit->first);
          // Iterate over the current states and see which ones are interfering
          for (VersioningSet<>::iterator cit = current_states.begin();
                cit != current_states.end(); cit++)
          {
            const FieldMask current_overlap = cit->second & overlap;
            if (!current_overlap)
              continue;
            // Overlapping fields to two different version states, compare
            // the version numbers to see which one we should keep
            if (cit->first->version_number < nit->first->version_number)
            {
              // Take the next one, throw away this one
              to_add[nit->first] |= current_overlap;
              cit->second -= current_overlap;
              if (!cit->second)
                to_erase_current.push_back(cit->first);
            }
#ifdef DEBUG_LEGION
            else if (cit->first->version_number == nit->first->version_number)
              // better be the same object with overlapping fields 
              // and the same version number
              assert(cit->first == nit->first);
#endif
            // Otherwise we keep the old one and throw away the new one
            overlap -= current_overlap;
            if (!overlap)
              break;
          }
          // If we still have fields for this version state, then
          // we just have to insert it locally
          if (!!overlap)
            insert_child_version(current_states, nit->first, overlap, &mutator);
          if (!to_erase_current.empty())
          {
            for (std::vector<VersionState*>::const_iterator it = 
                  to_erase_current.begin(); it != to_erase_current.end(); it++)
              remove_child_version(current_states, *it, &mutator);
          }
          if (!to_add.empty())
          {
            for (LegionMap<VersionState*,FieldMask>::aligned::const_iterator
                  it = to_add.begin(); it != to_add.end(); it++)
              insert_child_version(current_states, it->first, 
                                   it->second, &mutator);
          }
        }
        if (!to_erase_new.empty())
        {
          for (std::vector<VersionState*>::const_iterator it = 
                to_erase_new.begin(); it != to_erase_new.end(); it++)
            new_states.erase(*it);
        }
#ifdef DEBUG_LEGION
        current_states.sanity_check();
#endif
      }
      if (local_update)
      {
        // Tell our owner node that we have valid data
        if (!is_owner() && !update_fields)
          send_valid_notification(applied_events);
        // Update the valid fields
        update_fields |= update_mask;
      }
    }

    //--------------------------------------------------------------------------
    void VersionState::insert_materialized_view(MaterializedView *view,
                          const FieldMask &view_mask, ReferenceMutator *mutator)
    //--------------------------------------------------------------------------
    {
#ifdef DEBUG_LEGION
      assert(currently_active);
#endif
      LegionMap<LogicalView*,FieldMask>::aligned::iterator finder = 
        valid_views.find(view);
      if (finder == valid_views.end())
      {
        // Materialized views only get valid references
        valid_views[view] = view_mask;
        view->add_nested_valid_ref(did, mutator);
      }
      else
        finder->second |= view_mask;
    }

    //--------------------------------------------------------------------------
    void VersionState::insert_reduction_view(ReductionView *view,
                          const FieldMask &view_mask, ReferenceMutator *mutator)
    //--------------------------------------------------------------------------
    {
#ifdef DEBUG_LEGION
      assert(currently_active);
#endif
      LegionMap<ReductionView*,FieldMask>::aligned::iterator finder = 
        reduction_views.find(view);
      if (finder == reduction_views.end())
      {
        reduction_views[view] = view_mask;
        view->add_nested_valid_ref(did, mutator);
      }
      else
        finder->second |= view_mask;
    }

    //--------------------------------------------------------------------------
    void VersionState::insert_deferred_view(DeferredView *view,
                          const FieldMask &view_mask, ReferenceMutator *mutator)
    //--------------------------------------------------------------------------
    {
#ifdef DEBUG_LEGION
      assert(currently_active);
#endif
      LegionMap<LogicalView*,FieldMask>::aligned::iterator finder = 
        valid_views.find(view);
      if (finder == valid_views.end())
      {
        // Deferred views get GC refs and a valid ref if we're valid
        valid_views[view] = view_mask;
        view->add_nested_gc_ref(did, mutator);
        // If we're currently valid then we need a valid reference too
        if (currently_valid)
          view->add_nested_valid_ref(did, mutator);
      }
      else
        finder->second |= view_mask;
    }

    //--------------------------------------------------------------------------
    void VersionState::insert_valid_view(LogicalView *view,
                          const FieldMask &view_mask, ReferenceMutator *mutator)
    //--------------------------------------------------------------------------
    {
#ifdef DEBUG_LEGION
      assert(!view->is_reduction_view());
#endif
      if (view->is_deferred_view())
        insert_deferred_view(view->as_deferred_view(), view_mask, mutator);
      else
        insert_materialized_view(view->as_materialized_view(), 
                                 view_mask, mutator);
    }

    //--------------------------------------------------------------------------
    void VersionState::insert_child_version(VersioningSet<> &child_states,
                         VersionState *state, const FieldMask &state_mask, 
                         ReferenceMutator *mutator)
    //--------------------------------------------------------------------------
    {
#ifdef DEBUG_LEGION
      assert(currently_active);
#endif
      if (child_states.insert(state, state_mask, mutator))
      {
        // Always add a gc reference
        state->add_nested_gc_ref(did, mutator);
        // If we're valid then we need a valid reference too
        if (currently_valid)
          state->add_nested_valid_ref(did, mutator);
      }
    }

    //--------------------------------------------------------------------------
    void VersionState::remove_child_version(VersioningSet<> &child_states,
                                 VersionState *state, ReferenceMutator *mutator)
    //--------------------------------------------------------------------------
    {
#ifdef DEBUG_LEGION
      assert(currently_active);
#endif
      child_states.erase(state);
      if (currently_valid)
        state->remove_nested_valid_ref(did, mutator);
      if (state->remove_nested_gc_ref(did, mutator))
        delete state;
    }

    //--------------------------------------------------------------------------
    void VersionState::send_valid_notification(
                                        std::set<RtEvent> &applied_events) const
    //--------------------------------------------------------------------------
    {
#ifdef DEBUG_LEGION
      assert(!is_owner());
#endif
      RtUserEvent done_event = Runtime::create_rt_user_event();
      Serializer rez;
      {
        RezCheck z(rez);
        rez.serialize(did);
        rez.serialize(done_event);
      }
      runtime->send_version_state_valid_notification(owner_space, rez);
      applied_events.insert(done_event);
    }

    //--------------------------------------------------------------------------
    void VersionState::handle_version_state_valid_notification(
                                                          AddressSpaceID source)
    //--------------------------------------------------------------------------
    {
      AutoLock s_lock(state_lock);
      remote_valid_instances.add(source);
    }

    //--------------------------------------------------------------------------
    /*static*/ void VersionState::process_version_state_valid_notification(
                   Deserializer &derez, Runtime *runtime, AddressSpaceID source)
    //--------------------------------------------------------------------------
    {
      DerezCheck z(derez);
      DistributedID did;
      derez.deserialize(did);
      RtUserEvent done;
      derez.deserialize(done);
      DistributedCollectable *target = 
        runtime->find_distributed_collectable(did);
#ifdef DEBUG_LEGION
      VersionState *vs = dynamic_cast<VersionState*>(target);
      assert(vs != NULL);
#else
      VersionState *vs = static_cast<VersionState*>(target);
#endif
      vs->handle_version_state_valid_notification(source);
      Runtime::trigger_event(done);
    }

    //--------------------------------------------------------------------------
    void VersionState::notify_active(ReferenceMutator *mutator)
    //--------------------------------------------------------------------------
    {
#ifdef DEBUG_LEGION
      // This should be monotonic on all instances of the version state
      assert(currently_active);
#endif
      if (!is_owner())
        send_remote_gc_update(owner_space, mutator, 1/*count*/, true/*add*/);
    }

    //--------------------------------------------------------------------------
    void VersionState::notify_inactive(ReferenceMutator *mutator)
    //--------------------------------------------------------------------------
    {
#ifdef DEBUG_LEGION
      assert(currently_active);
#endif
      if (is_owner())
      {
        // Send our remote deactivate messages if we have any
        if (has_remote_instances())
        {
          RemoteDeactivateFunctor functor(this, mutator);
          map_over_remote_instances(functor);
        }
        // Perform our local deactivate
        notify_local_inactive(mutator);
      }
      else
        send_remote_gc_update(owner_space, mutator, 1/*count*/, false/*add*/);
    }

    //--------------------------------------------------------------------------
    void VersionState::notify_remote_inactive(ReferenceMutator *mutator)
    //--------------------------------------------------------------------------
    {
      notify_local_inactive(mutator);
    }

    //--------------------------------------------------------------------------
    void VersionState::notify_local_inactive(ReferenceMutator *mutator)
    //--------------------------------------------------------------------------
    {
#ifdef DEBUG_LEGION
      assert(currently_active); // This should be monotonic
      currently_active = false;
#endif
      // Remove active references from our open children
      for (LegionMap<LegionColor,VersioningSet<> >::aligned::const_iterator 
            cit = open_children.begin(); cit != open_children.end(); cit++)
      {
        for (VersioningSet<>::iterator it = cit->second.begin();
              it != cit->second.end(); it++)
          if (it->first->remove_nested_gc_ref(did, mutator))
            delete it->first;
      }
      open_children.clear();
      // Remove active references from our deferred views
      // Remove valid references from our materialized views
      for (LegionMap<LogicalView*,FieldMask>::aligned::const_iterator it = 
            valid_views.begin(); it != valid_views.end(); it++)
      {
        if (it->first->is_deferred_view())
        {
          if (it->first->remove_nested_gc_ref(did, mutator))
            delete it->first;
        }
        else
        {
#ifdef DEBUG_LEGION
          assert(it->first->is_materialized_view());
#endif
          if (it->first->remove_nested_valid_ref(did, mutator))
            delete it->first;
        }
      }
      valid_views.clear();
      // Remove valid references from our reduction views
      for (LegionMap<ReductionView*,FieldMask>::aligned::const_iterator it = 
            reduction_views.begin(); it != reduction_views.end(); it++)
      {
        if (it->first->remove_nested_valid_ref(did, mutator))
          delete it->first;
      }
      reduction_views.clear();
    }

    //--------------------------------------------------------------------------
    void VersionState::notify_valid(ReferenceMutator *mutator)
    //--------------------------------------------------------------------------
    {
#ifdef DEBUG_LEGION
      assert(currently_valid);
#endif
      // If we are not the owner, then we have to tell the owner we're valid
      if (!is_owner())
        send_remote_valid_update(owner_space, mutator, 1/*count*/, true/*add*/);
    }

    //--------------------------------------------------------------------------
    void VersionState::notify_invalid(ReferenceMutator *mutator)
    //--------------------------------------------------------------------------
    {
#ifdef DEBUG_LEGION
      assert(currently_valid);
#endif
      // When we are no longer valid we have to send a reference back
      // to our owner to indicate that we are no longer valid
      if (is_owner())
      {
        // Send our remote invalidate messages 
        if (has_remote_instances())
        {
          RemoteInvalidateFunctor functor(this, mutator);
          map_over_remote_instances(functor);
        }
        // Then do our local invalidate
        notify_local_invalid(mutator);
      }
      else
        send_remote_valid_update(owner_space, mutator, 1/*count*/,false/*add*/);
    }

    //--------------------------------------------------------------------------
    void VersionState::notify_remote_invalid(ReferenceMutator *mutator)
    //--------------------------------------------------------------------------
    {
      notify_local_invalid(mutator);
    }

    //--------------------------------------------------------------------------
    void VersionState::notify_local_invalid(ReferenceMutator *mutator)
    //--------------------------------------------------------------------------
    {
      std::vector<DeferredView*> to_remove;
      {
        AutoLock s_lock(state_lock);
#ifdef DEBUG_LEGION
        assert(currently_valid); // This should always be monotonic
#endif
        currently_valid = false;
        // Remove valid references on all our open child views  
        for (LegionMap<LegionColor,VersioningSet<> >::aligned::const_iterator 
              cit = open_children.begin(); cit != open_children.end(); cit++)
        {
          for (VersioningSet<>::iterator it = cit->second.begin();
                it != cit->second.end(); it++)
            it->first->remove_nested_valid_ref(did, mutator);
        } 
        // Remove valid references on all our deferred views
        for (LegionMap<LogicalView*,FieldMask>::aligned::const_iterator it = 
              valid_views.begin(); it != valid_views.end(); it++)
        {
          if (!it->first->is_deferred_view())
            continue;
          to_remove.push_back(it->first->as_deferred_view());
        }
      }
      // No need to check for deletion since we know we have gc refs
      for (std::vector<DeferredView*>::const_iterator it = 
            to_remove.begin(); it != to_remove.end(); it++)
        (*it)->remove_nested_valid_ref(did, mutator);
    }

    //--------------------------------------------------------------------------
    template<VersionState::VersionRequestKind KIND>
    void VersionState::RequestFunctor<KIND>::apply(AddressSpaceID target)
    //--------------------------------------------------------------------------
    {
      // Skip the requestor
      if (target == requestor)
        return;
      RtUserEvent ready_event = Runtime::create_rt_user_event();
      proxy_this->send_version_state_update_request(target, context, 
          requestor, ready_event, mask, KIND);
      preconditions.insert(ready_event);
    }

    //--------------------------------------------------------------------------
    void VersionState::request_children_version_state(InnerContext *context,
                    const FieldMask &req_mask, std::set<RtEvent> &preconditions)
    //--------------------------------------------------------------------------
    {
      DETAILED_PROFILER(context->runtime, VERSION_STATE_REQUEST_CHILDREN_CALL);
#ifdef DEBUG_LEGION
      assert(context != NULL);
#endif
      if (is_owner())
      {
        // We are the owner node so see if we need to do any reequests
        // to remote nodes to get our valid data
        AutoLock s_lock(state_lock);
        if (!remote_valid_instances.empty())
        {
          // We always have to request these from scratch for
          // disjoint closes in case we do several of them
          // If we still have remaining fields, we have to send requests to
          // all the other nodes asking for their data
          std::set<RtEvent> local_preconditions;
          RequestFunctor<CHILD_VERSION_REQUEST> functor(this, context, 
              local_space, req_mask, local_preconditions);
          remote_valid_instances.map(functor);
          RtEvent ready_event = Runtime::merge_events(local_preconditions);
          preconditions.insert(ready_event);
        }
        // otherwise we're the only copy so there is nothing to do
      }
      else
      {
        // We are not the owner so figure out which fields we still need to
        // send a request for
        RtUserEvent ready_event = Runtime::create_rt_user_event();
        send_version_state_update_request(owner_space, context, local_space,
            ready_event, req_mask, CHILD_VERSION_REQUEST);
        // Save the event indicating when the fields will be ready
        preconditions.insert(ready_event);
      }
    }

    //--------------------------------------------------------------------------
    void VersionState::request_initial_version_state(InnerContext *context,
                const FieldMask &request_mask, std::set<RtEvent> &preconditions)
    //--------------------------------------------------------------------------
    {
      DETAILED_PROFILER(context->runtime, VERSION_STATE_REQUEST_INITIAL_CALL);
#ifdef DEBUG_LEGION
      assert(context != NULL);
#endif
      FieldMask needed_fields = request_mask;
      if (is_owner())
      {
        // We're the owner, if we have remote copies then send a 
        // request to them for the needed fields
        AutoLock s_lock(state_lock);
        if (!remote_valid_instances.empty())
        {
          for (LegionMap<RtEvent,FieldMask>::aligned::const_iterator it = 
                initial_events.begin(); it != initial_events.end(); it++)
          {
            FieldMask overlap = it->second & needed_fields;
            if (!overlap)
              continue;
            preconditions.insert(it->first);
            needed_fields -= overlap;
            if (!needed_fields)
              return; 
          }
          // If we still have remaining fields, we have to send requests to
          // all the other nodes asking for their data
          if (!!needed_fields)
          {
            std::set<RtEvent> local_preconditions;
            RequestFunctor<INITIAL_VERSION_REQUEST> functor(this, context,
                local_space, needed_fields, local_preconditions);
            remote_valid_instances.map(functor);
            RtEvent ready_event = Runtime::merge_events(local_preconditions);
            preconditions.insert(ready_event);
          }
        }
        // Otherwise no one has anything so we are done
      }
      else
      {
        AutoLock s_lock(state_lock);
        // Figure out which requests we haven't sent yet
        for (LegionMap<RtEvent,FieldMask>::aligned::const_iterator it = 
              initial_events.begin(); it != initial_events.end(); it++)
        {
          FieldMask overlap = needed_fields & it->second;
          if (!overlap)
            continue;
          preconditions.insert(it->first);
          needed_fields -= overlap;
          if (!needed_fields)
            return;
        }
        // If we still have remaining fields, make a new event and 
        // send a request to the intial owner
        if (!!needed_fields)
        {
          RtUserEvent ready_event = Runtime::create_rt_user_event();
          send_version_state_update_request(owner_space, context, local_space,
              ready_event, needed_fields, INITIAL_VERSION_REQUEST);
          // Save the event indicating when the fields will be ready
          initial_events[ready_event] = needed_fields;
          preconditions.insert(ready_event);
        }
      }
    }

    //--------------------------------------------------------------------------
    void VersionState::request_final_version_state(InnerContext *context,
                    const FieldMask &req_mask, std::set<RtEvent> &preconditions)
    //--------------------------------------------------------------------------
    {
      DETAILED_PROFILER(context->runtime, VERSION_STATE_REQUEST_FINAL_CALL);
#ifdef DEBUG_LEGION
      assert(context != NULL);
#endif
      if (is_owner())
      {
        // We are the owner node so see if we need to do any reequests
        // to remote nodes to get our valid data
        AutoLock s_lock(state_lock);
        if (!remote_valid_instances.empty())
        {
          // Figure out which fields we need to request
          FieldMask remaining_mask = req_mask;
          for (LegionMap<RtEvent,FieldMask>::aligned::const_iterator it = 
                final_events.begin(); it != final_events.end(); it++)
          {
            FieldMask overlap = it->second & remaining_mask;
            if (!overlap)
              continue;
            preconditions.insert(it->first);
            remaining_mask -= overlap;
            if (!remaining_mask)
              return; 
          }
          // If we still have remaining fields, we have to send requests to
          // all the other nodes asking for their data
          if (!!remaining_mask)
          {
            std::set<RtEvent> local_preconditions;
            RequestFunctor<FINAL_VERSION_REQUEST> functor(this, context,
                local_space, remaining_mask, local_preconditions);
            remote_valid_instances.map(functor);
            RtEvent ready_event = Runtime::merge_events(local_preconditions);
            final_events[ready_event] = remaining_mask;
            preconditions.insert(ready_event);
          }
        }
        // otherwise we're the only copy so there is nothing to do
      }
      else
      {
        FieldMask remaining_mask = req_mask;
        // We are not the owner so figure out which fields we still need to
        // send a request for
        AutoLock s_lock(state_lock); 
        for (LegionMap<RtEvent,FieldMask>::aligned::const_iterator it = 
              final_events.begin(); it != final_events.end(); it++)
        {
          FieldMask overlap = it->second & remaining_mask;
          if (!overlap)
            continue;
          preconditions.insert(it->first);
          remaining_mask -= overlap;
          if (!remaining_mask)
            return;
        }
        if (!!remaining_mask)
        {
          RtUserEvent ready_event = Runtime::create_rt_user_event();
          send_version_state_update_request(owner_space, context, local_space,
              ready_event, remaining_mask, FINAL_VERSION_REQUEST);
          // Save the event indicating when the fields will be ready
          final_events[ready_event] = remaining_mask;
          preconditions.insert(ready_event);
        }
      }
    }

    //--------------------------------------------------------------------------
    void VersionState::send_version_state_update(AddressSpaceID target,
                                                InnerContext *context,
                                                const FieldMask &request_mask,
                                                VersionRequestKind request_kind,
                                                RtUserEvent to_trigger)
    //--------------------------------------------------------------------------
    {
      DETAILED_PROFILER(logical_node->context->runtime,
                        VERSION_STATE_SEND_STATE_CALL);
      Serializer rez;
      {
        RezCheck z(rez);
        rez.serialize(did);
        rez.serialize(context);
        rez.serialize(to_trigger);
        rez.serialize(request_mask);
        rez.serialize(request_kind);
        // Hold the lock in read-only mode while iterating these structures
        AutoLock s_lock(state_lock,1,false/*exclusive*/);
        // See if we should send all the fields or just do a partial send
        if (!(update_fields - request_mask))
        {
          // Send everything
          if (request_kind != CHILD_VERSION_REQUEST)
          {
            rez.serialize(dirty_mask);
            rez.serialize(reduction_mask);
          }
          // Only send this if request is for child or final
          if (request_kind != INITIAL_VERSION_REQUEST)
          {
            rez.serialize<size_t>(open_children.size());
            for (LegionMap<LegionColor,
                           VersioningSet<> >::aligned::const_iterator cit =
                  open_children.begin(); cit != open_children.end(); cit++)
            {
              rez.serialize(cit->first);
              rez.serialize<size_t>(cit->second.size());
              for (VersioningSet<>::iterator it = cit->second.begin();
                    it != cit->second.end(); it++)
              {
                rez.serialize(it->first->did);
                rez.serialize(it->second);
              }
            }
          }
          // Only send this if we are not doing child
          if (request_kind != CHILD_VERSION_REQUEST)
          {
            // Sort the valid views into materialized and deferred
            std::vector<MaterializedView*> materialized;
            std::vector<LogicalView*> deferred;
            for (LegionMap<LogicalView*,FieldMask,VALID_VIEW_ALLOC>::
                  track_aligned::const_iterator it = valid_views.begin(); it !=
                  valid_views.end(); it++)
            {
              if (it->first->is_materialized_view())
              {
                materialized.push_back(it->first->as_materialized_view());
              }
              else
              {
#ifdef DEBUG_LEGION
                assert(it->first->is_deferred_view());
#endif
                deferred.push_back(it->first);
              }
            }
            rez.serialize<size_t>(materialized.size());
            for (std::vector<MaterializedView*>::const_iterator it = 
                  materialized.begin(); it != materialized.end(); it++)
            {
              // Serialize the DID of the manager and not the view
              // it will be converted on the far side to get the
              // proper subview
              rez.serialize((*it)->manager->did);
              rez.serialize(valid_views[*it]);
            }
            rez.serialize<size_t>(deferred.size());
            for (std::vector<LogicalView*>::const_iterator it = 
                  deferred.begin(); it != deferred.end(); it++)
            {
              rez.serialize((*it)->did);
              rez.serialize(valid_views[*it]);
            }
            rez.serialize<size_t>(reduction_views.size());
            for (LegionMap<ReductionView*,FieldMask,VALID_REDUCTION_ALLOC>::
                  track_aligned::const_iterator it = reduction_views.begin();
                  it != reduction_views.end(); it++)
            {
              rez.serialize(it->first->did);
              rez.serialize(it->second);
            }
          }
        }
        else
        {
          // Partial send
          if (request_kind != CHILD_VERSION_REQUEST)
          {
            rez.serialize(dirty_mask & request_mask);
            rez.serialize(reduction_mask & request_mask);
          }
          if (request_kind != INITIAL_VERSION_REQUEST)
          {
            if (!open_children.empty())
            {
              Serializer child_rez;
              size_t count = 0;
              for (LegionMap<LegionColor,
                             VersioningSet<> >::aligned::const_iterator cit =
                    open_children.begin(); cit != open_children.end(); cit++)
              {
                FieldMask overlap = cit->second.get_valid_mask() & request_mask;
                if (!overlap)
                  continue;
                child_rez.serialize(cit->first);
                Serializer state_rez;
                size_t state_count = 0;
                for (VersioningSet<>::iterator it = cit->second.begin();
                      it != cit->second.end(); it++)
                {
                  FieldMask state_overlap = it->second & overlap;
                  if (!state_overlap)
                    continue;
                  state_rez.serialize(it->first->did);
                  state_rez.serialize(state_overlap);
                  state_count++;
                }
                child_rez.serialize(state_count);
                child_rez.serialize(state_rez.get_buffer(), 
                                    state_rez.get_used_bytes());
                count++;
              }
              rez.serialize(count);
              rez.serialize(child_rez.get_buffer(), child_rez.get_used_bytes());
            }
            else
              rez.serialize<size_t>(0);
          }
          if (request_kind != CHILD_VERSION_REQUEST)
          {
            if (!valid_views.empty())
            {
              // Sort into materialized and deferred
              LegionMap<MaterializedView*,FieldMask>::aligned materialized;
              Serializer valid_rez;
              size_t count = 0;
              for (LegionMap<LogicalView*,FieldMask,VALID_VIEW_ALLOC>::
                    track_aligned::const_iterator it = valid_views.begin(); 
                    it != valid_views.end(); it++)
              {
                FieldMask overlap = it->second & request_mask;
                if (!overlap)
                  continue;
                if (it->first->is_materialized_view())
                {
                  materialized[it->first->as_materialized_view()] = overlap;
                  continue;
                }
#ifdef DEBUG_LEGION
                assert(it->first->is_deferred_view());
#endif
                valid_rez.serialize(it->first->did);
                valid_rez.serialize(overlap);
                count++;
              }
              rez.serialize<size_t>(materialized.size());
              for (LegionMap<MaterializedView*,FieldMask>::aligned::
                    const_iterator it = materialized.begin(); it !=
                    materialized.end(); it++)
              {
                // Serialize the manager DID, it will get converted
                // to the proper subview on the far side
                rez.serialize(it->first->manager->did);
                rez.serialize(it->second);
              }
              rez.serialize(count);
              rez.serialize(valid_rez.get_buffer(), valid_rez.get_used_bytes());
            }
            else
            {
              rez.serialize<size_t>(0); // instance views
              rez.serialize<size_t>(0); // valid views
            }
            if (!reduction_views.empty())
            {
              Serializer reduc_rez;
              size_t count = 0;
              for (LegionMap<ReductionView*,FieldMask,VALID_REDUCTION_ALLOC>::
                    track_aligned::const_iterator it = reduction_views.begin();
                    it != reduction_views.end(); it++)
              {
                FieldMask overlap = it->second & request_mask;
                if (!overlap)
                  continue;
                reduc_rez.serialize(it->first->did);
                reduc_rez.serialize(overlap);
                count++;
              }
              rez.serialize(count);
              rez.serialize(reduc_rez.get_buffer(), reduc_rez.get_used_bytes());
            }
            else
              rez.serialize<size_t>(0);
          }
        }
      }
      runtime->send_version_state_update_response(target, rez);
    }

    //--------------------------------------------------------------------------
    void VersionState::send_version_state_update_request(AddressSpaceID target,
                                                InnerContext *context, 
                                                AddressSpaceID source,
                                                RtUserEvent to_trigger,
                                                const FieldMask &request_mask, 
                                                VersionRequestKind request_kind) 
    //--------------------------------------------------------------------------
    {
#ifdef DEBUG_LEGION
      assert(!!request_mask);
#endif
      Serializer rez;
      {
        RezCheck z(rez);
        rez.serialize(did);
        rez.serialize(source);
        rez.serialize(context);
        rez.serialize(to_trigger);
        rez.serialize(request_kind);
        rez.serialize(request_mask);
      }
      runtime->send_version_state_update_request(target, rez);
    }

    //--------------------------------------------------------------------------
    void VersionState::launch_send_version_state_update(AddressSpaceID target,
                                                InnerContext *context,
                                                RtUserEvent to_trigger, 
                                                const FieldMask &request_mask, 
                                                VersionRequestKind request_kind,
                                                RtEvent precondition)
    //--------------------------------------------------------------------------
    {
#ifdef DEBUG_LEGION
      assert(!!request_mask);
#endif
      SendVersionStateArgs args;
      args.proxy_this = this;
      args.target = target;
      args.context = context;
      // Have to use new here for alignment
      args.request_mask = new FieldMask(request_mask);
      args.request_kind = request_kind;
      args.to_trigger = to_trigger;
      // There is imprecision in our tracking of which nodes have valid
      // meta-data for different fields (i.e. we don't track it at all
      // currently), therefore we may get requests for updates that we
      runtime->issue_runtime_meta_task(args, LG_LATENCY_DEFERRED_PRIORITY,
                                       precondition);
    }

    //--------------------------------------------------------------------------
    void VersionState::send_version_state(AddressSpaceID target)
    //--------------------------------------------------------------------------
    {
#ifdef DEBUG_LEGION
      assert(is_owner());
      assert(currently_active); // Must be currently active
      // We should have had a request for this already
      assert(!has_remote_instance(target));
#endif
      Serializer rez;
      {
        RezCheck z(rez);
        rez.serialize(did);
        rez.serialize(version_number);
        if (logical_node->is_region())
        {
          rez.serialize<bool>(true);
          rez.serialize(logical_node->as_region_node()->handle);
        }
        else
        {
          rez.serialize<bool>(false);
          rez.serialize(logical_node->as_partition_node()->handle);
        }
      }
      runtime->send_version_state_response(target, rez);
      update_remote_instances(target);
    }

    //--------------------------------------------------------------------------
    /*static*/ void VersionState::handle_version_state_request(
                   Deserializer &derez, Runtime *runtime, AddressSpaceID source)
    //--------------------------------------------------------------------------
    {
      DerezCheck z(derez);
      DistributedID did;
      derez.deserialize(did);
      DistributedCollectable *dc = runtime->find_distributed_collectable(did);
#ifdef DEBUG_LEGION
      VersionState *state = dynamic_cast<VersionState*>(dc);
      assert(state != NULL);
#else
      VersionState *state = static_cast<VersionState*>(dc);
#endif
      state->send_version_state(source);
    }

    //--------------------------------------------------------------------------
    /*static*/ void VersionState::handle_version_state_response(
                   Deserializer &derez, Runtime *runtime, AddressSpaceID source)
    //--------------------------------------------------------------------------
    {
      DerezCheck z(derez);
      DistributedID did;
      derez.deserialize(did);
      VersionID version_number;
      derez.deserialize(version_number);
      bool is_region;
      derez.deserialize(is_region);
      RegionTreeNode *node;
      if (is_region)
      {
        LogicalRegion handle;
        derez.deserialize(handle);
        node = runtime->forest->get_node(handle);
      }
      else
      {
        LogicalPartition handle;
        derez.deserialize(handle);
        node = runtime->forest->get_node(handle);
      }
      void *location;
      VersionState *state = NULL;
      if (runtime->find_pending_collectable_location(did, location))
        state = new(location) VersionState(version_number,
                                           runtime, did, source, 
                                           node, false/*register now*/);
      else
        state = new VersionState(version_number, runtime, did,
                                 source, node, false/*register now*/);
      // Once construction is complete then we do the registration
      state->register_with_runtime(NULL/*no remote registration needed*/);
    }

    //--------------------------------------------------------------------------
    void VersionState::handle_version_state_update_request(
          AddressSpaceID source, InnerContext *context, RtUserEvent to_trigger, 
          VersionRequestKind request_kind, FieldMask &request_mask)
    //--------------------------------------------------------------------------
    {
      DETAILED_PROFILER(logical_node->context->runtime,
                        VERSION_STATE_HANDLE_REQUEST_CALL);
#ifdef DEBUG_LEGION
      assert(currently_active);
#endif
      // If we are the not the owner, the same thing happens no matter what
      if (!is_owner())
      {
        // If we are not the owner, all we have to do is replay with our state
        AutoLock s_lock(state_lock,1,false/*exclusive*/);
        // Check to see if we have valid fields, if not we
        // can trigger the event immediately
        FieldMask overlap = update_fields & request_mask;
        if (!overlap)
          Runtime::trigger_event(to_trigger);
        else if (request_kind == CHILD_VERSION_REQUEST)
        {
          // See if we have any children we need to send
          bool has_children = false;
          for (LegionMap<LegionColor,VersioningSet<> >::aligned::const_iterator
                it = open_children.begin(); it != open_children.end(); it++)
          {
            if (it->second.get_valid_mask() * overlap)
              continue;
            has_children = true;
            break;
          }
          if (has_children)
            launch_send_version_state_update(source, context, to_trigger, 
                                             overlap, request_kind);
          else // no children so we can trigger now
            Runtime::trigger_event(to_trigger);
        }
        else
        {
#ifdef DEBUG_LEGION
          assert((request_kind == INITIAL_VERSION_REQUEST) || 
                 (request_kind == FINAL_VERSION_REQUEST));
#endif
          launch_send_version_state_update(source, context, to_trigger, 
                                           overlap, request_kind);
        }
      }
      else
      {
        // We're the owner, see if we're doing an initial requst or not 
        if (request_kind == INITIAL_VERSION_REQUEST)
        {
          AutoLock s_lock(state_lock,1,false/*exclusive*/);
          // See if we have any remote instances
          if (!remote_valid_instances.empty())
          {
            // Send notifications to any remote instances
            FieldMask needed_fields;
            RtEvent local_event;
            {
              // See if we have to send any messages
              FieldMask overlap = request_mask & update_fields;
              if (!!overlap)
              {
                needed_fields = request_mask - overlap;
                if (!!needed_fields)
                {
                  // We're going to have send messages so we need a local event
                  RtUserEvent local = Runtime::create_rt_user_event();
                  launch_send_version_state_update(source, context, local,
                                                   overlap, request_kind);
                  local_event = local;
                }
                else // no messages, so do the normal thing
                {
                  launch_send_version_state_update(source, context, to_trigger,
                                                   overlap, request_kind);
                  return; // we're done here
                }
              }
              else
                needed_fields = request_mask; // need all the fields
            }
#ifdef DEBUG_LEGION
            assert(!!needed_fields);
#endif
            std::set<RtEvent> local_preconditions;
            RequestFunctor<INITIAL_VERSION_REQUEST> functor(this, context,
                source, needed_fields, local_preconditions);
            remote_valid_instances.map(functor);
            if (!local_preconditions.empty())
            {
              if (local_event.exists())
                local_preconditions.insert(local_event);
              Runtime::trigger_event(to_trigger,
                  Runtime::merge_events(local_preconditions));
            }
            else
            {
              // Sent no messages
              if (local_event.exists())
                Runtime::trigger_event(to_trigger, local_event);
              else
                Runtime::trigger_event(to_trigger);
            }
          }
          else
          {
            // No remote instances so handle ourselves locally only
            FieldMask overlap = request_mask & update_fields;
            if (!overlap)
              Runtime::trigger_event(to_trigger);
            else
              launch_send_version_state_update(source, context, to_trigger,
                                               overlap, request_kind);
          }
        }
        else
        {
#ifdef DEBUG_LEGION
          assert((request_kind == CHILD_VERSION_REQUEST) || 
                 (request_kind == FINAL_VERSION_REQUEST));
#endif
          AutoLock s_lock(state_lock,1,false/*exclusive*/);
          // We're the owner handling a child or final version request
          // See if we have any remote instances to handle ourselves
          if (!remote_valid_instances.empty())
          {
            std::set<RtEvent> local_preconditions;
            if (request_kind == CHILD_VERSION_REQUEST)
            {
              RequestFunctor<CHILD_VERSION_REQUEST> functor(this, context,
                  source, request_mask, local_preconditions);
              remote_valid_instances.map(functor);
            }
            else
            {
              RequestFunctor<FINAL_VERSION_REQUEST> functor(this, context,
                  source, request_mask, local_preconditions);
              remote_valid_instances.map(functor);
            }
            if (!local_preconditions.empty())
            {
              FieldMask overlap = update_fields & request_mask;
              if (!!overlap)
              {
                RtUserEvent local_event = Runtime::create_rt_user_event();
                launch_send_version_state_update(source, context, local_event, 
                                                 overlap, request_kind);
                local_preconditions.insert(local_event);
              }
              Runtime::trigger_event(to_trigger,
                  Runtime::merge_events(local_preconditions));
            }
            else
            {
              // Didn't send any messages so do the normal path
              FieldMask overlap = update_fields & request_mask;
              if (!overlap)
                Runtime::trigger_event(to_trigger);
              else
                launch_send_version_state_update(source, context, to_trigger,
                                                 overlap, request_kind);
            }
          }
          else // We just have to send our local state
          {
            FieldMask overlap = update_fields & request_mask;
            if (!overlap)
              Runtime::trigger_event(to_trigger);
            else
              launch_send_version_state_update(source, context, to_trigger,
                                               overlap, request_kind);
          }
        }
      }
    }

    //--------------------------------------------------------------------------
    void VersionState::handle_version_state_update_response(
                                                InnerContext *context,
                                                RtUserEvent to_trigger, 
                                                Deserializer &derez,
                                                const FieldMask &update,
                                                VersionRequestKind request_kind)
    //--------------------------------------------------------------------------
    {
      DETAILED_PROFILER(context->runtime, VERSION_STATE_HANDLE_RESPONSE_CALL);
#ifdef DEBUG_LEGION
      assert(currently_active);
#endif
      std::set<RtEvent> preconditions;
      LegionMap<LogicalView*,
                std::pair<RtEvent,FieldMask> >::aligned pending_views;
      WrapperReferenceMutator mutator(preconditions);
      {
        // Hold the lock when touching the data structures because we might
        // be getting multiple updates from different locations
        AutoLock s_lock(state_lock); 
        if (request_kind != CHILD_VERSION_REQUEST)
        {
          // Unpack the dirty and reduction fields
          if (!dirty_mask && !reduction_mask)
          {
            // In-place
            derez.deserialize(dirty_mask);
            derez.deserialize(reduction_mask);
          }
          else
          {
            // Not in-place
            FieldMask dirty_update;
            derez.deserialize(dirty_update);
            dirty_mask |= dirty_update;

            FieldMask reduction_update;
            derez.deserialize(reduction_update);
            reduction_mask |= reduction_update;
          }
        }
        if (request_kind != INITIAL_VERSION_REQUEST)
        {
          // Unpack the open children
          if (open_children.empty())
          {
            // in-place
            size_t num_children;
            derez.deserialize(num_children);
            for (unsigned idx = 0; idx < num_children; idx++)
            {
              LegionColor child;
              derez.deserialize(child);
              size_t num_states;
              derez.deserialize(num_states);
              if (num_states == 0)
                continue;
              VersioningSet<> *deferred_children = NULL;
              std::set<RtEvent> deferred_children_events;
              for (unsigned idx2 = 0; idx2 < num_states; idx2++)
              {
                DistributedID did;
                derez.deserialize(did);
                RtEvent state_ready;
                VersionState *state = 
                  runtime->find_or_request_version_state(did, state_ready);
                FieldMask state_mask;
                derez.deserialize(state_mask);
                if (state_ready.exists())
                {
                  // We can't actually put this in the data 
                  // structure yet, because the object isn't ready
                  if (deferred_children == NULL)
                    deferred_children = new VersioningSet<>();
                  deferred_children->insert(state, state_mask);
                  deferred_children_events.insert(state_ready);
                }
                else
                  insert_child_version(open_children[child], state, 
                                       state_mask, &mutator);
              }
              if (deferred_children != NULL)
              {
                RtEvent precondition = 
                  Runtime::merge_events(deferred_children_events);
                if (!precondition.has_triggered())
                {
                  // Launch a task to do the merge later
                  UpdateStateReduceArgs args;
                  args.proxy_this = this;
                  args.child_color = child;
                  // Takes ownership for deallocation
                  args.children = deferred_children;
                  // Need resource priority since we asked for the lock
                  RtEvent done = runtime->issue_runtime_meta_task(args, 
                          LG_LATENCY_WORK_PRIORITY, precondition);
                  preconditions.insert(done);
                }
                else // We can run it now
                {
                  FieldMask update_mask;
                  for (VersioningSet<>::iterator it = 
                        deferred_children->begin(); it != 
                        deferred_children->end(); it++)
                    update_mask |= it->second;
                  reduce_open_children(child, update_mask, *deferred_children,
                      preconditions, false/*need lock*/, false/*local update*/);
                  delete deferred_children;
                }
              }
            }
          }
          else
          {
            // Not in-place
            size_t num_children;
            derez.deserialize(num_children);
            for (unsigned idx = 0; idx < num_children; idx++)
            {
              LegionColor child;
              derez.deserialize(child);
              size_t num_states;
              derez.deserialize(num_states);
              if (num_states == 0)
                continue;
              VersioningSet<> *reduce_children = new VersioningSet<>();
              std::set<RtEvent> reduce_preconditions;
              FieldMask update_mask;
              for (unsigned idx2 = 0; idx2 < num_states; idx2++)
              {
                DistributedID did;
                derez.deserialize(did);
                RtEvent state_ready;
                VersionState *state = 
                  runtime->find_or_request_version_state(did, state_ready);
                if (state_ready.exists())
                  reduce_preconditions.insert(state_ready);
                FieldMask state_mask;
                derez.deserialize(state_mask);
                reduce_children->insert(state, state_mask);
                // As long as we aren't going to defer things, keep
                // updating the update mask
                if (reduce_preconditions.empty())
                  update_mask |= state_mask;
              }
              if (!reduce_preconditions.empty())
              {
                RtEvent precondition = 
                  Runtime::merge_events(reduce_preconditions);
                if (!precondition.has_triggered())
                {
                  // Launch a task to do the merge later
                  UpdateStateReduceArgs args;
                  args.proxy_this = this;
                  args.child_color = child;
                  // Takes ownership for deallocation
                  args.children = reduce_children;
                  // Need resource priority since we asked for the lock
                  RtEvent done = runtime->issue_runtime_meta_task(args,
                          LG_LATENCY_WORK_PRIORITY, precondition);
                  preconditions.insert(done);
                }
                else // We can run it now
                {
                  reduce_open_children(child, update_mask, *reduce_children,
                                       preconditions, false/*need lock*/,
                                       false/*local udpate*/);
                  delete reduce_children;
                }
              }
              else
              {
                // We can do the merge now
                reduce_open_children(child, update_mask, *reduce_children,
                                     preconditions, false/*need lock*/,
                                     false/*local update*/);
                delete reduce_children;
              }
            }
          }
        }
        if (request_kind != CHILD_VERSION_REQUEST)
        {
          // Finally do the views
          // Materialized Views have to convert to the proper
          // subview, so there is no point in doing anything
          // special with them since we'll need to convert
          // them anyway
          size_t num_instance_views;
          derez.deserialize(num_instance_views);
          for (unsigned idx = 0; idx < num_instance_views; idx++)
          {
            DistributedID manager_did;
            derez.deserialize(manager_did);
            RtEvent ready;
            PhysicalManager *manager = 
              runtime->find_or_request_physical_manager(manager_did, ready);
            LegionMap<PhysicalManager*,
              std::pair<RtEvent,FieldMask> >::aligned::iterator finder = 
                pending_instances.find(manager);
            if (finder == pending_instances.end())
            {
              ConvertViewArgs args;
              args.proxy_this = this;
              args.manager = manager;
              args.context = context;
              std::pair<RtEvent,FieldMask> &entry = pending_instances[manager];
              entry.first = runtime->issue_runtime_meta_task(args,
                                       LG_LATENCY_WORK_PRIORITY, ready);
              derez.deserialize(entry.second);
              preconditions.insert(entry.first);
            }
            else
            {
              // Already pending, so we can just add our fields 
              FieldMask update_mask;
              derez.deserialize(update_mask);
              finder->second.second |= update_mask;
              preconditions.insert(finder->second.first);
            }
          }
          // Don't both with in-place for valid views
          size_t num_valid_views;
          derez.deserialize(num_valid_views);
          for (unsigned idx = 0; idx < num_valid_views; idx++)
          {
            DistributedID view_did;
            derez.deserialize(view_did);
            RtEvent ready;
            LogicalView *view =
              runtime->find_or_request_logical_view(view_did, ready);
            FieldMask update_mask;
            derez.deserialize(update_mask);
            if (ready.exists())
              pending_views[view] = 
                std::pair<RtEvent,FieldMask>(ready, update_mask);
            else
              insert_valid_view(view, update_mask, &mutator);
          }
          // Reduction views
          size_t num_reduction_views;
          derez.deserialize(num_reduction_views);
          for (unsigned idx = 0; idx < num_reduction_views; idx++)
          {
            DistributedID view_did;
            derez.deserialize(view_did);
            RtEvent ready;
            LogicalView *view =
              runtime->find_or_request_logical_view(view_did, ready);
            ReductionView *red_view = static_cast<ReductionView*>(view);
            FieldMask update_mask;
            derez.deserialize(update_mask);
            if (ready.exists())
              pending_views[view] = 
                std::pair<RtEvent,FieldMask>(ready, update_mask);
            else
              insert_reduction_view(red_view, update_mask, &mutator);
          }
        }
      }
      if (!pending_views.empty())
      {
        UpdatePendingView args;
        args.proxy_this = this;
        for (LegionMap<LogicalView*,std::pair<RtEvent,FieldMask> >::aligned::
              const_iterator it = pending_views.begin(); 
              it != pending_views.end(); it++)
        {
          if (it->second.first.has_triggered())
          {
            if (it->first->is_reduction_view())
              insert_reduction_view(it->first->as_reduction_view(), 
                                    it->second.second, &mutator);
            else
              insert_valid_view(it->first, it->second.second, &mutator);
            continue;
          }
          args.view = it->first;
          // Have to new this so we can guarantee alignment
          args.view_mask = new FieldMask(it->second.second);
          preconditions.insert(
              runtime->issue_runtime_meta_task(args, LG_LATENCY_WORK_PRIORITY,
                                               it->second.first));
        }
      }
      if (!preconditions.empty())
        Runtime::trigger_event(to_trigger,
                               Runtime::merge_events(preconditions));
      else
        Runtime::trigger_event(to_trigger);
    }

    //--------------------------------------------------------------------------
    /*static*/ void VersionState::process_version_state_reduction(
                                                               const void *args)
    //--------------------------------------------------------------------------
    {
      const UpdateStateReduceArgs *reduce_args = 
        (const UpdateStateReduceArgs*)args;
      // Compute the update mask
      FieldMask update_mask;
      for (VersioningSet<>::iterator it = reduce_args->children->begin();
            it != reduce_args->children->end(); it++)
        update_mask |= it->second;
      std::set<RtEvent> done_events;
      // Lock was acquired by the caller
      reduce_args->proxy_this->reduce_open_children(reduce_args->child_color,
          update_mask, *reduce_args->children, done_events, 
          true/*need lock*/, false/*local update*/);
      delete reduce_args->children;
      // Wait for all the effects to be applied
      if (!done_events.empty())
      {
        RtEvent done = Runtime::merge_events(done_events);
        done.wait();
      }
    }

    //--------------------------------------------------------------------------
    void VersionState::remove_version_state_ref(ReferenceSource ref_kind,
                                                RtEvent done_event)
    //--------------------------------------------------------------------------
    {
      RemoveVersionStateRefArgs args;
      args.proxy_this = this;
      args.ref_kind = ref_kind;
      runtime->issue_runtime_meta_task(args, LG_LATENCY_WORK_PRIORITY,
                                       done_event);
    }

    //--------------------------------------------------------------------------
    /*static*/ void VersionState::process_remove_version_state_ref(
                                                               const void *args)
    //--------------------------------------------------------------------------
    {
      const RemoveVersionStateRefArgs *ref_args = 
        (const RemoveVersionStateRefArgs*)args;
      if (ref_args->proxy_this->remove_base_valid_ref(ref_args->ref_kind))
        delete ref_args->proxy_this;     
    }

    //--------------------------------------------------------------------------
    void VersionState::convert_view(PhysicalManager *manager,
                               InnerContext *context, ReferenceMutator *mutator)
    //--------------------------------------------------------------------------
    {
#ifdef DEBUG_LEGION
      assert(!manager->is_virtual_manager());
#endif
      InstanceView *view = logical_node->convert_manager(manager, context);
      AutoLock s_lock(state_lock);
      LegionMap<PhysicalManager*,
                std::pair<RtEvent,FieldMask> >::aligned::iterator finder = 
                  pending_instances.find(manager);
#ifdef DEBUG_LEGION
      assert(finder != pending_instances.end());
#endif
      insert_valid_view(view, finder->second.second, mutator);
      // Remove the entry 
      pending_instances.erase(finder);
    }

    //--------------------------------------------------------------------------
    /*static*/ void VersionState::process_convert_view(const void *args)
    //--------------------------------------------------------------------------
    {
      const ConvertViewArgs *view_args = (const ConvertViewArgs*)args;
      LocalReferenceMutator mutator;
      view_args->proxy_this->convert_view(view_args->manager,
                                          view_args->context, &mutator);
    }

    //--------------------------------------------------------------------------
    void VersionState::insert_pending_view(LogicalView *view, 
                          const FieldMask &view_mask, ReferenceMutator *mutator)
    //--------------------------------------------------------------------------
    {
      AutoLock s_lock(state_lock);
      if (view->is_reduction_view())
        insert_reduction_view(view->as_reduction_view(), view_mask, mutator);
      else
        insert_valid_view(view, view_mask, mutator);
    }

    //--------------------------------------------------------------------------
    /*static*/ void VersionState::process_pending_view(const void *args)
    //--------------------------------------------------------------------------
    {
      const UpdatePendingView *view_args = (const UpdatePendingView*)args;
      LocalReferenceMutator mutator;
      view_args->proxy_this->insert_pending_view(view_args->view,
                                   *view_args->view_mask, &mutator);
      delete view_args->view_mask;
    }

    //--------------------------------------------------------------------------
    /*static*/ void VersionState::process_version_state_update_request(
                                               Runtime *rt, Deserializer &derez)
    //--------------------------------------------------------------------------
    {
      DerezCheck z(derez);
      DistributedID did;
      derez.deserialize(did);
      AddressSpaceID source;
      derez.deserialize(source);
      InnerContext *context;
      derez.deserialize(context);
      RtUserEvent to_trigger;
      derez.deserialize(to_trigger);
      VersionRequestKind request_kind;
      derez.deserialize(request_kind);
      FieldMask request_mask;
      derez.deserialize(request_mask);
      DistributedCollectable *target = rt->find_distributed_collectable(did);
#ifdef DEBUG_LEGION
      VersionState *vs = dynamic_cast<VersionState*>(target);
      assert(vs != NULL);
#else
      VersionState *vs = static_cast<VersionState*>(target);
#endif
      vs->handle_version_state_update_request(source, context, to_trigger, 
                                              request_kind, request_mask);
    }

    //--------------------------------------------------------------------------
    /*static*/ void VersionState::process_version_state_update_response(
                                               Runtime *rt, Deserializer &derez)
    //--------------------------------------------------------------------------
    {
      DerezCheck z(derez);
      DistributedID did;
      derez.deserialize(did);
      InnerContext *context;
      derez.deserialize(context);
      RtUserEvent to_trigger;
      derez.deserialize(to_trigger);
      FieldMask update_mask;
      derez.deserialize(update_mask);
      VersionRequestKind request_kind;
      derez.deserialize(request_kind);
      DistributedCollectable *target = rt->find_distributed_collectable(did);
#ifdef DEBUG_LEGION
      VersionState *vs = dynamic_cast<VersionState*>(target);
      assert(vs != NULL);
#else
      VersionState *vs = static_cast<VersionState*>(target);
#endif
      vs->handle_version_state_update_response(context, to_trigger, derez, 
                                               update_mask, request_kind);
    } 

    //--------------------------------------------------------------------------
    void VersionState::find_close_fields(FieldMask &test_mask, 
                                         FieldMask &result_mask)
    //--------------------------------------------------------------------------
    {
      AutoLock s_lock(state_lock,1,false/*exclusive*/);
      // Any reductions we have at this level mandate a close
      FieldMask reduc_mask = test_mask & reduction_mask;
      if (!!reduc_mask)
      {
        result_mask |= reduc_mask;
        test_mask -= reduc_mask;
        if (!test_mask)
          return;
      }
      // Any dirty children also require a close
      for (LegionMap<LegionColor,VersioningSet<> >::aligned::const_iterator it =
            open_children.begin(); it != open_children.end(); it++)
      {
        FieldMask overlap = it->second.get_valid_mask() & test_mask;
        if (!overlap)
          continue;
        result_mask |= overlap;
        test_mask -= overlap;
        if (!test_mask)
          return;
      }
    }

    //--------------------------------------------------------------------------
    void VersionState::capture_root(CompositeView *target, 
                 const FieldMask &capture_mask, ReferenceMutator *mutator) const
    //--------------------------------------------------------------------------
    { 
      // We'll only capture nested composite views if we have no choice
      // If we have any other kind of instance for those fields, then there
      // is no reason to capture a nested composite instance
      FieldMask non_composite_capture;
      LegionMap<CompositeView*,FieldMask>::aligned composite_views;
      {
        // Only need this in read only mode since we're just reading
        AutoLock s_lock(state_lock,1,false/*exclusive*/);
        for (LegionMap<LegionColor,VersioningSet<> >::aligned::const_iterator 
              cit = open_children.begin(); cit != open_children.end(); cit++)
        {
          if (cit->second.get_valid_mask() * capture_mask)
            continue;
          for (VersioningSet<>::iterator it = cit->second.begin();
                it != cit->second.end(); it++)
          {
            FieldMask overlap = it->second & capture_mask;
            if (!overlap)
              continue;
            target->record_child_version_state(cit->first, it->first, 
                                               overlap, mutator);
          }
        }
        FieldMask dirty_overlap = dirty_mask & capture_mask;
        if (!!dirty_overlap)
        {
          target->record_dirty_fields(dirty_overlap);
          for (LegionMap<LogicalView*,FieldMask>::aligned::const_iterator it = 
                valid_views.begin(); it != valid_views.end(); it++)
          {
            FieldMask overlap = it->second & dirty_overlap;
            if (!overlap)
              continue;
            if (!it->first->is_composite_view())
            {
              target->record_valid_view(it->first, overlap, mutator);
              non_composite_capture |= overlap;
            }
            else
              composite_views[it->first->as_composite_view()] = overlap;
          }
        }
        FieldMask reduction_overlap = reduction_mask & capture_mask;
        if (!!reduction_overlap)
        {
          target->record_reduction_fields(reduction_overlap);
          for (LegionMap<ReductionView*,FieldMask>::aligned::const_iterator it =
                reduction_views.begin(); it != reduction_views.end(); it++)
          {
            FieldMask overlap = it->second & reduction_overlap;
            if (!overlap)
              continue;
            target->record_reduction_view(it->first, overlap, mutator);
          }
        }
      }
      if (!composite_views.empty())
      {
        if (!!non_composite_capture)
        {
          for (LegionMap<CompositeView*,FieldMask>::aligned::iterator it =
                composite_views.begin(); it != composite_views.end(); it++)
          {
            it->second -= non_composite_capture;
            if (!!it->second)
              target->record_valid_view(it->first, it->second, mutator);
          }
        }
        else
        {
          for (LegionMap<CompositeView*,FieldMask>::aligned::const_iterator it =
                composite_views.begin(); it != composite_views.end(); it++)
            target->record_valid_view(it->first, it->second, mutator);
        }
      }
    }

    //--------------------------------------------------------------------------
    void VersionState::capture(CompositeNode *target,
                               const FieldMask &capture_mask,
                               ReferenceMutator *mutator) const
    //--------------------------------------------------------------------------
    {
      // Only need this in read only mode since we're just reading
      AutoLock s_lock(state_lock,1,false/*exclusive*/);
      FieldMask dirty_overlap = dirty_mask & capture_mask;
      if (!!dirty_overlap)
      {
        target->record_dirty_fields(dirty_overlap);
        for (LegionMap<LogicalView*,FieldMask>::aligned::const_iterator it = 
              valid_views.begin(); it != valid_views.end(); it++)
        {
          FieldMask overlap = it->second & dirty_overlap;
          if (!overlap)
            continue;
          target->record_valid_view(it->first, overlap);
        }
      }
      FieldMask reduction_overlap = reduction_mask & capture_mask;
      if (!!reduction_overlap)
      {
        target->record_reduction_fields(reduction_overlap);
        for (LegionMap<ReductionView*,FieldMask>::aligned::const_iterator it = 
              reduction_views.begin(); it != reduction_views.end(); it++)
        {
          FieldMask overlap = it->second & reduction_overlap;
          if (!overlap)
            continue;
          target->record_reduction_view(it->first, overlap);
        }
      }
      for (LegionMap<LegionColor,VersioningSet<> >::aligned::const_iterator 
            cit = open_children.begin(); cit != open_children.end(); cit++)
      {
        if (cit->second.get_valid_mask() * capture_mask)
          continue;
        for (VersioningSet<>::iterator it = cit->second.begin();
              it != cit->second.end(); it++)
        {
          FieldMask overlap = it->second & capture_mask;
          if (!overlap)
            continue;
          target->record_child_version_state(cit->first, it->first, overlap);
        }
      }
    }

    //--------------------------------------------------------------------------
    void VersionState::capture_dirty_instances(const FieldMask &capture_mask,
                                               VersionState *target) const
    //--------------------------------------------------------------------------
    {
      AutoLock s_lock(state_lock,1,false/*exclusive*/);
#ifdef DEBUG_LEGION
      // This assertion doesn't hold true under virtual mappings where
      // an advance operation might think there is dirty field data but
      // it was never actually initialized in the outermost task
      //assert(!(capture_mask - (dirty_mask | reduction_mask)));
      assert((this->version_number + 1) == target->version_number);
#endif
      FieldMask dirty_overlap = dirty_mask & capture_mask;
      if (!!dirty_overlap)
      {
        target->dirty_mask |= dirty_overlap;
        target->update_fields |= dirty_overlap;
        for (LegionMap<LogicalView*,FieldMask>::aligned::const_iterator it =
              valid_views.begin(); it != valid_views.end(); it++)
        {
          FieldMask overlap = it->second & dirty_overlap;
          if (!overlap)
            continue;
          // No need for a mutator here, it is already valid
          target->insert_valid_view(it->first, overlap, NULL);
        }
      }
      FieldMask reduction_overlap = reduction_mask & capture_mask;
      if (!!reduction_overlap)
      {
        target->reduction_mask |= reduction_overlap;
        target->update_fields |= reduction_overlap;
        for (LegionMap<ReductionView*,FieldMask>::aligned::const_iterator it =
              reduction_views.begin(); it != reduction_views.end(); it++)
        {
          FieldMask overlap = it->second & reduction_overlap;
          if (!overlap)
            continue;
          LegionMap<ReductionView*,FieldMask,VALID_REDUCTION_ALLOC>::
                track_aligned::iterator finder = 
                      target->reduction_views.find(it->first);
          if (finder == target->reduction_views.end())
          {
#ifdef DEBUG_LEGION
            assert(target->currently_valid);
#endif
            // No need for a mutator here, it is already valid
            it->first->add_nested_valid_ref(target->did);
            target->reduction_views[it->first] = overlap;
          }
          else
            finder->second |= overlap;
        }
      }
    }

    /////////////////////////////////////////////////////////////
    // RegionTreePath 
    /////////////////////////////////////////////////////////////

    //--------------------------------------------------------------------------
    RegionTreePath::RegionTreePath(void) 
      : min_depth(0), max_depth(0)
    //--------------------------------------------------------------------------
    {
    }

    //--------------------------------------------------------------------------
    void RegionTreePath::initialize(unsigned min, unsigned max)
    //--------------------------------------------------------------------------
    {
#ifdef DEBUG_LEGION
      assert(min <= max);
#endif
      min_depth = min;
      max_depth = max;
      path.resize(max_depth+1, INVALID_COLOR);
    }

    //--------------------------------------------------------------------------
    void RegionTreePath::register_child(unsigned depth, 
                                        const LegionColor color)
    //--------------------------------------------------------------------------
    {
#ifdef DEBUG_LEGION
      assert(min_depth <= depth);
      assert(depth <= max_depth);
#endif
      path[depth] = color;
    }

    //--------------------------------------------------------------------------
    void RegionTreePath::record_aliased_children(unsigned depth,
                                                 const FieldMask &mask)
    //--------------------------------------------------------------------------
    {
#ifdef DEBUG_LEGION
      assert(min_depth <= depth);
      assert(depth <= max_depth);
#endif
      LegionMap<unsigned,FieldMask>::aligned::iterator finder = 
        interfering_children.find(depth);
      if (finder == interfering_children.end())
        interfering_children[depth] = mask;
      else
        finder->second |= mask;
    }

    //--------------------------------------------------------------------------
    void RegionTreePath::clear(void)
    //--------------------------------------------------------------------------
    {
      path.clear();
      min_depth = 0;
      max_depth = 0;
    }

#ifdef DEBUG_LEGION
    //--------------------------------------------------------------------------
    bool RegionTreePath::has_child(unsigned depth) const
    //--------------------------------------------------------------------------
    {
      assert(min_depth <= depth);
      assert(depth <= max_depth);
      return (path[depth] != INVALID_COLOR);
    }

    //--------------------------------------------------------------------------
    LegionColor RegionTreePath::get_child(unsigned depth) const
    //--------------------------------------------------------------------------
    {
      assert(min_depth <= depth);
      assert(depth <= max_depth);
      assert(has_child(depth));
      return path[depth];
    }
#endif

    //--------------------------------------------------------------------------
    const FieldMask* RegionTreePath::get_aliased_children(unsigned depth) const
    //--------------------------------------------------------------------------
    {
      if (interfering_children.empty())
        return NULL;
      LegionMap<unsigned,FieldMask>::aligned::const_iterator finder = 
        interfering_children.find(depth);
      if (finder == interfering_children.end())
        return NULL;
      return &(finder->second);
    }

    /////////////////////////////////////////////////////////////
    // InstanceRef 
    /////////////////////////////////////////////////////////////

    //--------------------------------------------------------------------------
    InstanceRef::InstanceRef(bool comp)
      : ready_event(ApEvent::NO_AP_EVENT), manager(NULL), local(true)
    //--------------------------------------------------------------------------
    {
    }

    //--------------------------------------------------------------------------
    InstanceRef::InstanceRef(const InstanceRef &rhs)
      : valid_fields(rhs.valid_fields), ready_event(rhs.ready_event),
        manager(rhs.manager), local(rhs.local)
    //--------------------------------------------------------------------------
    {
    }

    //--------------------------------------------------------------------------
    InstanceRef::InstanceRef(PhysicalManager *man, const FieldMask &m,ApEvent r)
      : valid_fields(m), ready_event(r), manager(man), local(true)
    //--------------------------------------------------------------------------
    {
    }

    //--------------------------------------------------------------------------
    InstanceRef::~InstanceRef(void)
    //--------------------------------------------------------------------------
    {
    }

    //--------------------------------------------------------------------------
    InstanceRef& InstanceRef::operator=(const InstanceRef &rhs)
    //--------------------------------------------------------------------------
    {
      valid_fields = rhs.valid_fields;
      ready_event = rhs.ready_event;
      local = rhs.local;
      manager = rhs.manager;
      return *this;
    }

    //--------------------------------------------------------------------------
    bool InstanceRef::operator==(const InstanceRef &rhs) const
    //--------------------------------------------------------------------------
    {
      if (valid_fields != rhs.valid_fields)
        return false;
      if (ready_event != rhs.ready_event)
        return false;
      if (manager != rhs.manager)
        return false;
      return true;
    }

    //--------------------------------------------------------------------------
    bool InstanceRef::operator!=(const InstanceRef &rhs) const
    //--------------------------------------------------------------------------
    {
      return !(*this == rhs);
    }

    //--------------------------------------------------------------------------
    MappingInstance InstanceRef::get_mapping_instance(void) const
    //--------------------------------------------------------------------------
    {
      return MappingInstance(manager);
    }

    //--------------------------------------------------------------------------
    bool InstanceRef::is_virtual_ref(void) const
    //--------------------------------------------------------------------------
    {
      if (manager == NULL)
        return true;
      return manager->is_virtual_manager(); 
    }

    //--------------------------------------------------------------------------
    void InstanceRef::add_valid_reference(ReferenceSource source) const
    //--------------------------------------------------------------------------
    {
#ifdef DEBUG_LEGION
      assert(manager != NULL);
#endif
      manager->add_base_valid_ref(source);
    }

    //--------------------------------------------------------------------------
    void InstanceRef::remove_valid_reference(ReferenceSource source) const
    //--------------------------------------------------------------------------
    {
#ifdef DEBUG_LEGION
      assert(manager != NULL);
#endif
      if (manager->remove_base_valid_ref(source))
        delete manager;
    }

    //--------------------------------------------------------------------------
    Memory InstanceRef::get_memory(void) const
    //--------------------------------------------------------------------------
    {
#ifdef DEBUG_LEGION
      assert(manager != NULL);
#endif
      return manager->get_memory();
    }

    //--------------------------------------------------------------------------
    Reservation InstanceRef::get_read_only_reservation(void) const
    //--------------------------------------------------------------------------
    {
#ifdef DEBUG_LEGION
      assert(manager != NULL);
      assert(manager->is_instance_manager());
#endif
      return 
        manager->as_instance_manager()->get_read_only_mapping_reservation();
    }

    //--------------------------------------------------------------------------
    bool InstanceRef::is_field_set(FieldID fid) const
    //--------------------------------------------------------------------------
    {
#ifdef DEBUG_LEGION
      assert(manager != NULL);
#endif
      FieldSpaceNode *field_node = manager->region_node->column_source; 
      unsigned index = field_node->get_field_index(fid);
      return valid_fields.is_set(index);
    }

    //--------------------------------------------------------------------------
    LegionRuntime::Accessor::RegionAccessor<
      LegionRuntime::Accessor::AccessorType::Generic> 
        InstanceRef::get_accessor(void) const
    //--------------------------------------------------------------------------
    {
#ifdef DEBUG_LEGION
      assert(manager != NULL);
#endif
      return manager->get_accessor();
    }

    //--------------------------------------------------------------------------
    LegionRuntime::Accessor::RegionAccessor<
      LegionRuntime::Accessor::AccessorType::Generic>
        InstanceRef::get_field_accessor(FieldID fid) const
    //--------------------------------------------------------------------------
    {
#ifdef DEBUG_LEGION
      assert(manager != NULL);
#endif
      return manager->get_field_accessor(fid);
    }

    //--------------------------------------------------------------------------
    void InstanceRef::pack_reference(Serializer &rez) const
    //--------------------------------------------------------------------------
    {
      rez.serialize(valid_fields);
      rez.serialize(ready_event);
      if (manager != NULL)
        rez.serialize(manager->did);
      else
        rez.serialize<DistributedID>(0);
    }

    //--------------------------------------------------------------------------
    void InstanceRef::unpack_reference(Runtime *runtime,
                                       Deserializer &derez, RtEvent &ready)
    //--------------------------------------------------------------------------
    {
      derez.deserialize(valid_fields);
      derez.deserialize(ready_event);
      DistributedID did;
      derez.deserialize(did);
      if (did == 0)
        return;
      manager = runtime->find_or_request_physical_manager(did, ready);
      local = false;
    } 

    /////////////////////////////////////////////////////////////
    // InstanceSet 
    /////////////////////////////////////////////////////////////
    
    //--------------------------------------------------------------------------
    InstanceSet::CollectableRef& InstanceSet::CollectableRef::operator=(
                                         const InstanceSet::CollectableRef &rhs)
    //--------------------------------------------------------------------------
    {
      valid_fields = rhs.valid_fields;
      ready_event = rhs.ready_event;
      local = rhs.local;
      manager = rhs.manager;
      return *this;
    }

    //--------------------------------------------------------------------------
    InstanceSet::InstanceSet(size_t init_size /*=0*/)
      : single((init_size <= 1)), shared(false)
    //--------------------------------------------------------------------------
    {
      if (init_size == 0)
        refs.single = NULL;
      else if (init_size == 1)
      {
        refs.single = new CollectableRef();
        refs.single->add_reference();
      }
      else
      {
        refs.multi = new InternalSet(init_size);
        refs.multi->add_reference();
      }
    }

    //--------------------------------------------------------------------------
    InstanceSet::InstanceSet(const InstanceSet &rhs)
      : single(rhs.single)
    //--------------------------------------------------------------------------
    {
      // Mark that the other one is sharing too
      if (single)
      {
        refs.single = rhs.refs.single;
        if (refs.single == NULL)
        {
          shared = false;
          return;
        }
        shared = true;
        rhs.shared = true;
        refs.single->add_reference();
      }
      else
      {
        refs.multi = rhs.refs.multi;
        shared = true;
        rhs.shared = true;
        refs.multi->add_reference();
      }
    }

    //--------------------------------------------------------------------------
    InstanceSet::~InstanceSet(void)
    //--------------------------------------------------------------------------
    {
      if (single)
      {
        if ((refs.single != NULL) && refs.single->remove_reference())
          delete (refs.single);
      }
      else
      {
        if (refs.multi->remove_reference())
          delete refs.multi;
      }
    }

    //--------------------------------------------------------------------------
    InstanceSet& InstanceSet::operator=(const InstanceSet &rhs)
    //--------------------------------------------------------------------------
    {
      // See if we need to delete our current one
      if (single)
      {
        if ((refs.single != NULL) && refs.single->remove_reference())
          delete (refs.single);
      }
      else
      {
        if (refs.multi->remove_reference())
          delete refs.multi;
      }
      // Now copy over the other one
      single = rhs.single; 
      if (single)
      {
        refs.single = rhs.refs.single;
        if (refs.single != NULL)
        {
          shared = true;
          rhs.shared = true;
          refs.single->add_reference();
        }
        else
          shared = false;
      }
      else
      {
        refs.multi = rhs.refs.multi;
        shared = true;
        rhs.shared = true;
        refs.multi->add_reference();
      }
      return *this;
    }

    //--------------------------------------------------------------------------
    void InstanceSet::make_copy(void)
    //--------------------------------------------------------------------------
    {
#ifdef DEBUG_LEGION
      assert(shared);
#endif
      if (single)
      {
        if (refs.single != NULL)
        {
          CollectableRef *next = 
            new CollectableRef(*refs.single);
          next->add_reference();
          if (refs.single->remove_reference())
            delete (refs.single);
          refs.single = next;
        }
      }
      else
      {
        InternalSet *next = new InternalSet(*refs.multi);
        next->add_reference();
        if (refs.multi->remove_reference())
          delete refs.multi;
        refs.multi = next;
      }
      shared = false;
    }

    //--------------------------------------------------------------------------
    bool InstanceSet::operator==(const InstanceSet &rhs) const
    //--------------------------------------------------------------------------
    {
      if (single != rhs.single)
        return false;
      if (single)
      {
        if (refs.single == rhs.refs.single)
          return true;
        if (((refs.single == NULL) && (rhs.refs.single != NULL)) ||
            ((refs.single != NULL) && (rhs.refs.single == NULL)))
          return false;
        return ((*refs.single) == (*rhs.refs.single));
      }
      else
      {
        if (refs.multi->vector.size() != rhs.refs.multi->vector.size())
          return false;
        for (unsigned idx = 0; idx < refs.multi->vector.size(); idx++)
        {
          if (refs.multi->vector[idx] != rhs.refs.multi->vector[idx])
            return false;
        }
        return true;
      }
    }

    //--------------------------------------------------------------------------
    bool InstanceSet::operator!=(const InstanceSet &rhs) const
    //--------------------------------------------------------------------------
    {
      return !((*this) == rhs);
    }

    //--------------------------------------------------------------------------
    InstanceRef& InstanceSet::operator[](unsigned idx)
    //--------------------------------------------------------------------------
    {
      if (shared)
        make_copy();
      if (single)
      {
#ifdef DEBUG_LEGION
        assert(idx == 0);
        assert(refs.single != NULL);
#endif
        return *(refs.single);
      }
#ifdef DEBUG_LEGION
      assert(idx < refs.multi->vector.size());
#endif
      return refs.multi->vector[idx];
    }

    //--------------------------------------------------------------------------
    const InstanceRef& InstanceSet::operator[](unsigned idx) const
    //--------------------------------------------------------------------------
    {
      // No need to make a copy if shared here since this is read-only
      if (single)
      {
#ifdef DEBUG_LEGION
        assert(idx == 0);
        assert(refs.single != NULL);
#endif
        return *(refs.single);
      }
#ifdef DEBUG_LEGION
      assert(idx < refs.multi->vector.size());
#endif
      return refs.multi->vector[idx];
    }

    //--------------------------------------------------------------------------
    bool InstanceSet::empty(void) const
    //--------------------------------------------------------------------------
    {
      if (single && (refs.single == NULL))
        return true;
      else if (!single && refs.multi->empty())
        return true;
      return false;
    }

    //--------------------------------------------------------------------------
    size_t InstanceSet::size(void) const
    //--------------------------------------------------------------------------
    {
      if (single)
      {
        if (refs.single == NULL)
          return 0;
        return 1;
      }
      if (refs.multi == NULL)
        return 0;
      return refs.multi->vector.size();
    }

    //--------------------------------------------------------------------------
    void InstanceSet::resize(size_t new_size)
    //--------------------------------------------------------------------------
    {
      if (single)
      {
        if (new_size == 0)
        {
          if ((refs.single != NULL) && refs.single->remove_reference())
            delete (refs.single);
          refs.single = NULL;
          shared = false;
        }
        else if (new_size > 1)
        {
          // Switch to multi
          InternalSet *next = new InternalSet(new_size);
          if (refs.single != NULL)
          {
            next->vector[0] = *(refs.single);
            if (refs.single->remove_reference())
              delete (refs.single);
          }
          next->add_reference();
          refs.multi = next;
          single = false;
          shared = false;
        }
        else if (refs.single == NULL)
        {
          // New size is 1 but we were empty before
          CollectableRef *next = new CollectableRef();
          next->add_reference();
          refs.single = next;
          single = true;
          shared = false;
        }
      }
      else
      {
        if (new_size == 0)
        {
          if (refs.multi->remove_reference())
            delete refs.multi;
          refs.single = NULL;
          single = true;
          shared = false;
        }
        else if (new_size == 1)
        {
          CollectableRef *next = 
            new CollectableRef(refs.multi->vector[0]);
          if (refs.multi->remove_reference())
            delete (refs.multi);
          next->add_reference();
          refs.single = next;
          single = true;
          shared = false;
        }
        else
        {
          size_t current_size = refs.multi->vector.size();
          if (current_size != new_size)
          {
            if (shared)
            {
              // Make a copy
              InternalSet *next = new InternalSet(new_size);
              // Copy over the elements
              for (unsigned idx = 0; idx < 
                   ((current_size < new_size) ? current_size : new_size); idx++)
                next->vector[idx] = refs.multi->vector[idx];
              if (refs.multi->remove_reference())
                delete refs.multi;
              next->add_reference();
              refs.multi = next;
              shared = false;
            }
            else
            {
              // Resize our existing vector
              refs.multi->vector.resize(new_size);
            }
          }
          // Size is the same so there is no need to do anything
        }
      }
    }

    //--------------------------------------------------------------------------
    void InstanceSet::clear(void)
    //--------------------------------------------------------------------------
    {
      // No need to copy since we are removing our references and not mutating
      if (single)
      {
        if ((refs.single != NULL) && refs.single->remove_reference())
          delete (refs.single);
        refs.single = NULL;
      }
      else
      {
        if (shared)
        {
          // Small optimization here, if we're told to delete it, we know
          // that means we were the last user so we can re-use it
          if (refs.multi->remove_reference())
          {
            // Put a reference back on it since we're reusing it
            refs.multi->add_reference();
            refs.multi->vector.clear();
          }
          else
          {
            // Go back to single
            refs.multi = NULL;
            single = true;
          }
        }
        else
          refs.multi->vector.clear();
      }
      shared = false;
    }

    //--------------------------------------------------------------------------
    void InstanceSet::add_instance(const InstanceRef &ref)
    //--------------------------------------------------------------------------
    {
      if (single)
      {
        // No need to check for shared, we're going to make new things anyway
        if (refs.single != NULL)
        {
          // Make the new multi version
          InternalSet *next = new InternalSet(2);
          next->vector[0] = *(refs.single);
          next->vector[1] = ref;
          if (refs.single->remove_reference())
            delete (refs.single);
          next->add_reference();
          refs.multi = next;
          single = false;
          shared = false;
        }
        else
        {
          refs.single = new CollectableRef(ref);
          refs.single->add_reference();
        }
      }
      else
      {
        if (shared)
          make_copy();
        refs.multi->vector.push_back(ref);
      }
    }

    //--------------------------------------------------------------------------
    bool InstanceSet::is_virtual_mapping(void) const
    //--------------------------------------------------------------------------
    {
      if (empty())
        return true;
      if (size() > 1)
        return false;
      return refs.single->is_virtual_ref();
    }

    //--------------------------------------------------------------------------
    void InstanceSet::pack_references(Serializer &rez) const
    //--------------------------------------------------------------------------
    {
      if (single)
      {
        if (refs.single == NULL)
        {
          rez.serialize<size_t>(0);
          return;
        }
        rez.serialize<size_t>(1);
        refs.single->pack_reference(rez);
      }
      else
      {
        rez.serialize<size_t>(refs.multi->vector.size());
        for (unsigned idx = 0; idx < refs.multi->vector.size(); idx++)
          refs.multi->vector[idx].pack_reference(rez);
      }
    }

    //--------------------------------------------------------------------------
    void InstanceSet::unpack_references(Runtime *runtime, Deserializer &derez, 
                                        std::set<RtEvent> &ready_events)
    //--------------------------------------------------------------------------
    {
      size_t num_refs;
      derez.deserialize(num_refs);
      if (num_refs == 0)
      {
        // No matter what, we can just clear out any references we have
        if (single)
        {
          if ((refs.single != NULL) && refs.single->remove_reference())
            delete (refs.single);
          refs.single = NULL;
        }
        else
        {
          if (refs.multi->remove_reference())
            delete refs.multi;
          single = true;
        }
      }
      else if (num_refs == 1)
      {
        // If we're in multi, go back to single
        if (!single)
        {
          if (refs.multi->remove_reference())
            delete refs.multi;
          refs.multi = NULL;
          single = true;
        }
        // Now we can unpack our reference, see if we need to make one
        if (refs.single == NULL)
        {
          refs.single = new CollectableRef();
          refs.single->add_reference();
        }
        RtEvent ready;
        refs.single->unpack_reference(runtime, derez, ready);
        if (ready.exists())
          ready_events.insert(ready);
      }
      else
      {
        // If we're in single, go to multi
        // otherwise resize our multi for the appropriate number of references
        if (single)
        {
          if ((refs.single != NULL) && refs.single->remove_reference())
            delete (refs.single);
          refs.multi = new InternalSet(num_refs);
          refs.multi->add_reference();
          single = false;
        }
        else
          refs.multi->vector.resize(num_refs);
        // Now do the unpacking
        for (unsigned idx = 0; idx < num_refs; idx++)
        {
          RtEvent ready;
          refs.multi->vector[idx].unpack_reference(runtime, derez, ready);
          if (ready.exists())
            ready_events.insert(ready);
        }
      }
      // We are always not shared when we are done
      shared = false;
    }

    //--------------------------------------------------------------------------
    void InstanceSet::add_valid_references(ReferenceSource source) const
    //--------------------------------------------------------------------------
    {
      if (single)
      {
        if (refs.single != NULL)
          refs.single->add_valid_reference(source);
      }
      else
      {
        for (unsigned idx = 0; idx < refs.multi->vector.size(); idx++)
          refs.multi->vector[idx].add_valid_reference(source);
      }
    }

    //--------------------------------------------------------------------------
    void InstanceSet::remove_valid_references(ReferenceSource source) const
    //--------------------------------------------------------------------------
    {
      if (single)
      {
        if (refs.single != NULL)
          refs.single->remove_valid_reference(source);
      }
      else
      {
        for (unsigned idx = 0; idx < refs.multi->vector.size(); idx++)
          refs.multi->vector[idx].remove_valid_reference(source);
      }
    }

    //--------------------------------------------------------------------------
    void InstanceSet::update_wait_on_events(std::set<ApEvent> &wait_on) const 
    //--------------------------------------------------------------------------
    {
      if (single)
      {
        if (refs.single != NULL)
        {
          ApEvent ready = refs.single->get_ready_event();
          if (ready.exists())
            wait_on.insert(ready);
        }
      }
      else
      {
        for (unsigned idx = 0; idx < refs.multi->vector.size(); idx++)
        {
          ApEvent ready = refs.multi->vector[idx].get_ready_event();
          if (ready.exists())
            wait_on.insert(ready);
        }
      }
    }

    //--------------------------------------------------------------------------
    void InstanceSet::find_read_only_reservations(
                                             std::set<Reservation> &locks) const
    //--------------------------------------------------------------------------
    {
      if (single)
      {
        if (refs.single != NULL)
          locks.insert(refs.single->get_read_only_reservation());
      }
      else
      {
        for (unsigned idx = 0; idx < refs.multi->vector.size(); idx++)
          locks.insert(refs.multi->vector[idx].get_read_only_reservation());
      }
    }
    
    //--------------------------------------------------------------------------
    LegionRuntime::Accessor::RegionAccessor<
      LegionRuntime::Accessor::AccessorType::Generic> InstanceSet::
                                           get_field_accessor(FieldID fid) const
    //--------------------------------------------------------------------------
    {
      if (single)
      {
#ifdef DEBUG_LEGION
        assert(refs.single != NULL);
#endif
        return refs.single->get_field_accessor(fid);
      }
      else
      {
        for (unsigned idx = 0; idx < refs.multi->vector.size(); idx++)
        {
          const InstanceRef &ref = refs.multi->vector[idx];
          if (ref.is_field_set(fid))
            return ref.get_field_accessor(fid);
        }
        assert(false);
        return refs.multi->vector[0].get_field_accessor(fid);
      }
    }

    /////////////////////////////////////////////////////////////
    // VersioningInvalidator 
    /////////////////////////////////////////////////////////////

    //--------------------------------------------------------------------------
    VersioningInvalidator::VersioningInvalidator(void)
      : ctx(0), invalidate_all(true)
    //--------------------------------------------------------------------------
    {
    }

    //--------------------------------------------------------------------------
    VersioningInvalidator::VersioningInvalidator(RegionTreeContext c)
      : ctx(c.get_id()), invalidate_all(!c.exists())
    //--------------------------------------------------------------------------
    {
    }

    //--------------------------------------------------------------------------
    bool VersioningInvalidator::visit_region(RegionNode *node)
    //--------------------------------------------------------------------------
    {
      if (invalidate_all)
        node->invalidate_version_managers();
      else
        node->invalidate_version_state(ctx);
      return true;
    }

    //--------------------------------------------------------------------------
    bool VersioningInvalidator::visit_partition(PartitionNode *node)
    //--------------------------------------------------------------------------
    {
      if (invalidate_all)
        node->invalidate_version_managers();
      else
        node->invalidate_version_state(ctx);
      return true;
    }

  }; // namespace Internal 
}; // namespace Legion
<|MERGE_RESOLUTION|>--- conflicted
+++ resolved
@@ -4280,12 +4280,6 @@
 #ifdef DEBUG_LEGION
       assert(!!mask);
 #endif
-<<<<<<< HEAD
-=======
-      normal_close_mask |= mask;
-      if (projection && !disjoint_close)
-        closed_projections |= mask;
->>>>>>> 70400fc6
       if (disjoint_close)
       {
 #ifdef DEBUG_LEGION
@@ -4293,7 +4287,6 @@
         assert(mask * normal_close_mask); // shouldn't overlap
 #endif
         disjoint_close_mask |= mask;
-        closed_projections |= mask;
       }
       else
       {
