--- conflicted
+++ resolved
@@ -2437,7 +2437,7 @@
     }
 
     //--------------------------------------------------------------------------
-    void ProjectionEpoch::insert(ProjectionFunction *function, 
+    void ProjectionEpoch::insert_write(ProjectionFunction *function, 
                                  IndexSpaceNode* node, ShardingFunction *shard)
     //--------------------------------------------------------------------------
     {
@@ -2445,6 +2445,40 @@
       assert(!!valid_fields);
 #endif
       write_projections.insert(ProjectionSummary(node, function, shard));
+    }
+
+    //--------------------------------------------------------------------------
+    void ProjectionEpoch::insert_reduce(ProjectionFunction *function, 
+                                 IndexSpaceNode* node, ShardingFunction *shard)
+    //--------------------------------------------------------------------------
+    {
+#ifdef DEBUG_LEGION
+      assert(!!valid_fields);
+#endif
+      reduce_projections.insert(ProjectionSummary(node, function, shard));
+    }
+
+    //--------------------------------------------------------------------------
+    void ProjectionEpoch::record_closed_projections(LogicalCloser &closer,
+                                                    RegionTreeNode *node,
+                                            const FieldMask &closing_mask) const
+    //--------------------------------------------------------------------------
+    {
+      const FieldMask overlap = valid_fields & closing_mask;
+      if (!overlap)
+        return;
+      if (!write_projections.empty())
+      {
+        for (std::set<ProjectionSummary>::const_iterator it = 
+              write_projections.begin(); it != write_projections.end(); it++)
+          closer.record_write_projection(*it, node, overlap);
+      }
+      if (!reduce_projections.empty())
+      {
+          for (std::set<ProjectionSummary>::const_iterator it = 
+               reduce_projections.begin(); it != reduce_projections.end(); it++)
+          closer.record_reduce_projection(*it, node, overlap);
+      }
     }
 
     /////////////////////////////////////////////////////////////
@@ -2840,24 +2874,6 @@
       projection_epochs.push_back(new_epoch);
       // Record it
       info.record_projection_epoch(ProjectionEpoch::first_epoch, capture_mask);
-    }
-
-    //--------------------------------------------------------------------------
-    void LogicalState::capture_close_epochs(FieldMask capture_mask, 
-                                   OpenState state, LogicalCloser &closer) const
-    //--------------------------------------------------------------------------
-    {
-      for (std::list<ProjectionEpoch*>::const_iterator it = 
-            projection_epochs.begin(); it != projection_epochs.end(); it++)
-      {
-        FieldMask overlap = (*it)->valid_fields & capture_mask;
-        if (!overlap)
-          continue;
-        closer.record_projections(*it, state, owner, overlap);  
-        capture_mask -= overlap;
-        if (!capture_mask)
-          return;
-      }
     }
 
     //--------------------------------------------------------------------------
@@ -2909,28 +2925,56 @@
         {
           const LogicalRegion upper_bound = 
             owner->as_region_node()->handle;
-          for (Domain::DomainPointIterator itr(launch_dom); itr; itr++)
-          {
-            Mappable *mappable = user.op->get_mappable();
-            LogicalRegion handle = 
-              functor->project(mappable, user.idx, upper_bound, itr.p);
-            RegionNode *node = context->get_node(handle);
-            projection_partial_writes.insert(
-                node->get_index_space_expression(), update_mask);
+          if (info.projection->is_functional)
+          {
+            for (Domain::DomainPointIterator itr(launch_dom); itr; itr++)
+            {
+              LogicalRegion handle = 
+                functor->project(upper_bound, itr.p, launch_dom);
+              RegionNode *node = context->get_node(handle);
+              projection_partial_writes.insert(
+                  node->get_index_space_expression(), update_mask);
+            }
+          }
+          else
+          {
+            for (Domain::DomainPointIterator itr(launch_dom); itr; itr++)
+            {
+              Mappable *mappable = user.op->get_mappable();
+              LogicalRegion handle = 
+                functor->project(mappable, user.idx, upper_bound, itr.p);
+              RegionNode *node = context->get_node(handle);
+              projection_partial_writes.insert(
+                  node->get_index_space_expression(), update_mask);
+            }
           }
         }
         else
         {
           const LogicalPartition upper_bound = 
             owner->as_partition_node()->handle;
-          for (Domain::DomainPointIterator itr(launch_dom); itr; itr++)
-          {
-            Mappable *mappable = user.op->get_mappable();
-            LogicalRegion handle = 
-              functor->project(mappable, user.idx, upper_bound, itr.p);
-            RegionNode *node = context->get_node(handle);
-            projection_partial_writes.insert(
-                node->get_index_space_expression(), update_mask);
+          if (info.projection->is_functional)
+          {
+            for (Domain::DomainPointIterator itr(launch_dom); itr; itr++)
+            {
+              LogicalRegion handle = 
+                functor->project(upper_bound, itr.p, launch_dom);
+              RegionNode *node = context->get_node(handle);
+              projection_partial_writes.insert(
+                  node->get_index_space_expression(), update_mask);
+            }
+          }
+          else
+          {
+            for (Domain::DomainPointIterator itr(launch_dom); itr; itr++)
+            {
+              Mappable *mappable = user.op->get_mappable();
+              LogicalRegion handle = 
+                functor->project(mappable, user.idx, upper_bound, itr.p);
+              RegionNode *node = context->get_node(handle);
+              projection_partial_writes.insert(
+                  node->get_index_space_expression(), update_mask);
+            }
           }
         }
       }
@@ -2944,8 +2988,8 @@
         FieldMask overlap = (*it)->valid_fields & update_mask;
         if (!overlap)
           continue;
-        (*it)->insert(info.projection, info.projection_space, 
-                      info.sharding_function);
+        (*it)->insert_write(info.projection, info.projection_space, 
+                            info.sharding_function);
         update_mask -= overlap;
         if (!update_mask)
           return;
@@ -2956,8 +3000,36 @@
       // If we get here will still have an update mask so make an epoch
       ProjectionEpoch *new_epoch = 
         new ProjectionEpoch(ProjectionEpoch::first_epoch, update_mask);
-      new_epoch->insert(info.projection, info.projection_space, 
-                        info.sharding_function);
+      new_epoch->insert_write(info.projection, info.projection_space, 
+                              info.sharding_function);
+      projection_epochs.push_back(new_epoch);
+    }
+
+    //--------------------------------------------------------------------------
+    void LogicalState::update_reduce_projection_epochs(FieldMask update_mask,
+                                                     const ProjectionInfo &info)
+    //--------------------------------------------------------------------------
+    {
+      for (std::list<ProjectionEpoch*>::const_iterator it = 
+            projection_epochs.begin(); it != projection_epochs.end(); it++)
+      {
+        FieldMask overlap = (*it)->valid_fields & update_mask;
+        if (!overlap)
+          continue;
+        (*it)->insert_reduce(info.projection, info.projection_space, 
+                             info.sharding_function);
+        update_mask -= overlap;
+        if (!update_mask)
+          return;
+      }
+#ifdef DEBUG_LEGION
+      assert(!!update_mask);
+#endif
+      // If we get here will still have an update mask so make an epoch
+      ProjectionEpoch *new_epoch = 
+        new ProjectionEpoch(ProjectionEpoch::first_epoch, update_mask);
+      new_epoch->insert_reduce(info.projection, info.projection_space, 
+                               info.sharding_function);
       projection_epochs.push_back(new_epoch);
     }
 
@@ -2992,6 +3064,16 @@
             partial_writes_out.insert(diff_expr, it->set_mask);
         }
       }
+    }
+
+    //--------------------------------------------------------------------------
+    void LogicalState::record_closed_projections(LogicalCloser &closer,
+                                            const FieldMask &closing_mask) const
+    //--------------------------------------------------------------------------
+    {
+      for (std::list<ProjectionEpoch*>::const_iterator it = 
+            projection_epochs.begin(); it != projection_epochs.end(); it++)
+        (*it)->record_closed_projections(closer, owner, closing_mask);
     }
 
     /////////////////////////////////////////////////////////////
@@ -3709,7 +3791,6 @@
         assert(mask * normal_close_mask); // shouldn't overlap
 #endif
         disjoint_close_mask |= mask;
-<<<<<<< HEAD
       }
       else
       {
@@ -3719,104 +3800,6 @@
         normal_close_mask |= mask;
         closed_projections |= mask;
       }
-      // This is the point where we also want to evaluate all the
-      // projection users to figure out the complete and partial writes
-      const bool is_root_region = root_node->is_region();
-      const size_t root_num_children = root_node->get_num_children();
-      RegionTreeForest *context = root_node->context;
-      for (std::list<ProjectionEpoch*>::const_iterator pit = 
-            state.projection_epochs.begin(); pit !=
-            state.projection_epochs.end(); pit++)
-      {
-        const FieldMask overlap = mask & (*pit)->valid_fields;
-        if (!overlap)
-          continue;
-        // Now iterate over the write projections and update the state
-        // and complete information based on what we find
-        std::set<IndexSpaceExpression*> projection_writes;
-        for (std::set<ProjectionSummary>::const_iterator wit = 
-              (*pit)->write_projections.begin(); wit !=
-              (*pit)->write_projections.end(); wit++)
-        {
-          ProjectionFunction *projection = wit->projection;
-          IndexSpaceNode *domain = wit->domain;
-          // Now we need to update the write fields or the partial
-          // write set depending on whether this is a complete write
-          // to this node in the region tree or not. If this is a depth
-          // 0 projection functor and either we're a region on a partition
-          // with the same number of subregions as the color space then
-          // we can trivially prove that this is a complete write.
-          if ((projection->depth == 0) && 
-              (is_root_region || (root_num_children == domain->get_volume())))
-          {
-            // This is a complete write so we can record it as such
-            state.update_write_fields(overlap);
-            // We can also mark that we have a complete write here
-            complete_writes |= overlap;
-            // We found a complete write, so ignore everything else
-            projection_writes.clear();
-            break;
-          }
-          else
-          {
-            // This is the slow path where we actually have to enumerate
-            // all the points in the projection operation and evaluate
-            // the union of their subregion accesses so we can get a 
-            // precise measure of the points that are written
-            // Issue a performance warning since this is very suboptimal
-            // without any kind of projection functor analysis
-            // No need to issue the warning here, we already did it
-            // in register_logical_user
-            Domain launch_dom;
-            domain->get_launch_space_domain(launch_dom);
-            ProjectionFunctor *functor = projection->functor; 
-            if (is_root_region)
-            {
-              const LogicalRegion upper_bound = 
-                root_node->as_region_node()->handle;
-              for (Domain::DomainPointIterator itr(launch_dom); itr; itr++)
-              {
-                LogicalRegion handle = functor->project(
-                    user.op->get_mappable(), user.idx, upper_bound, itr.p);
-                RegionNode *node = context->get_node(handle);
-                projection_writes.insert(node->get_index_space_expression());
-              }
-            }
-            else
-            {
-              const LogicalPartition upper_bound = 
-                root_node->as_partition_node()->handle;
-              for (Domain::DomainPointIterator itr(launch_dom); itr; itr++)
-              {
-                LogicalRegion handle = functor->project(
-                    user.op->get_mappable(), user.idx, upper_bound, itr.p);
-                RegionNode *node = context->get_node(handle);
-                projection_writes.insert(node->get_index_space_expression());
-              }
-            }
-          }
-        }
-        // If we had any partial writes then we handle them now
-        if (!projection_writes.empty())
-        {
-          // Now we can union these together
-          IndexSpaceExpression *union_expr = 
-            context->union_index_spaces(projection_writes);
-          // Do a test to see if it is complete or not
-          IndexSpaceExpression *diff_expr = 
-            context->subtract_index_spaces(
-                root_node->get_index_space_expression(), union_expr);
-          if (diff_expr->is_empty())
-          {
-            // Record that we have a complete write of the root
-            state.update_write_fields(overlap); 
-            // We can also mark that we have a complete write here
-            complete_writes |= overlap;
-          }
-          else
-          {
-            state.partial_writes.insert(union_expr, overlap);
-=======
       // Compute the write sets so we can update them
       FieldMask state_complete;
       WriteSet state_partial;
@@ -3830,7 +3813,6 @@
       }
       if (!state_partial.empty())
       {
->>>>>>> 03acd99a
 #ifdef DEBUG_LEGION
         assert(partial_writes.size() == 1);
 #endif
@@ -3844,6 +3826,15 @@
           state.partial_writes.insert(it->first, it->second);
         }
       }
+      // If this is a close for control replication we also need to 
+      // record the projections for any closes
+      if (replicate_context && !state.projection_epochs.empty())
+      {
+#ifdef DEBUG_LEGION
+        assert(!disjoint_close);
+#endif
+        state.record_closed_projections(*this, mask); 
+      }
     }
 
     //--------------------------------------------------------------------------
@@ -3902,44 +3893,29 @@
       }
     }
 
-#if 0
-    //--------------------------------------------------------------------------
-    void LogicalCloser::record_projections(const ProjectionEpoch *epoch,
-                 OpenState state, RegionTreeNode *node, const FieldMask &fields)
+    //--------------------------------------------------------------------------
+    void LogicalCloser::record_write_projection(const ProjectionSummary &sum,
+                            RegionTreeNode *node, const FieldMask &summary_mask)
     //--------------------------------------------------------------------------
     {
 #ifdef DEBUG_LEGION
       // We should only be doing this for control replication context
       assert(replicate_context);
 #endif
-      switch (state)
-      {
-        // No need to capture this one at all
-        case OPEN_READ_ONLY_PROJ:
-          break;
-        case OPEN_READ_WRITE_PROJ:
-        case OPEN_REDUCE_PROJ_DIRTY:
-          {
-            for (std::set<ProjectionSummary>::const_iterator pit = 
-                  epoch->projections.begin(); pit != 
-                  epoch->projections.end(); pit++)
-              write_projections.insert(new ShardingSummary(*pit, node), fields);
-            break;
-          }
-        case OPEN_REDUCE_PROJ:
-          {
-            for (std::set<ProjectionSummary>::const_iterator pit = 
-                  epoch->projections.begin(); pit != 
-                  epoch->projections.end(); pit++)
-              reduce_projections.insert(new ShardingSummary(*pit, node),fields);
-            break;
-          }
-        default:
-          assert(false); // shouldn't see any other states
-      
-      }
-    }
-#endif
+      write_projections.insert(new ShardingSummary(sum, node), summary_mask);
+    }
+
+    //--------------------------------------------------------------------------
+    void LogicalCloser::record_reduce_projection(const ProjectionSummary &sum,
+                            RegionTreeNode *node, const FieldMask &summary_mask)
+    //--------------------------------------------------------------------------
+    {
+#ifdef DEBUG_LEGION
+      // We should only be doing this for control replication context
+      assert(replicate_context);
+#endif
+      reduce_projections.insert(new ShardingSummary(sum, node), summary_mask);
+    }
 
 #ifndef LEGION_SPY
     //--------------------------------------------------------------------------
@@ -4365,95 +4341,6 @@
         }
         if (!!unwritten && !local_partial.empty())
         {
-<<<<<<< HEAD
-          const FieldMask overlap = unwritten & (*pit)->valid_fields;
-          if (!overlap)
-            continue;
-          // Now iterate over the write projections and update the state
-          // and complete information based on what we find
-          std::set<IndexSpaceExpression*> projection_writes;
-          for (std::set<ProjectionSummary>::const_iterator wit = 
-              (*pit)->write_projections.begin(); wit !=
-              (*pit)->write_projections.end(); wit++)
-          {
-            ProjectionFunction *projection = wit->projection;
-            IndexSpaceNode *domain = wit->domain;
-            // Now we need to update the write fields or the partial
-            // write set depending on whether this is a complete write
-            // to this node in the region tree or not. If this is a depth
-            // 0 projection functor and either we're a region on a partition
-            // with the same number of subregions as the color space then
-            // we can trivially prove that this is a complete write.
-            if ((projection->depth == 0) && 
-                (is_region || (num_children == domain->get_volume())))
-            {
-              written_children[depth-1].insert(closing_node, overlap);
-              written_above[depth] = from_above | overlap;
-              projection_writes.clear();
-              unwritten -= overlap;
-              break;
-            }
-            else
-            {
-              // This is the slow path where we actually have to enumerate
-              // all the points in the projection operation and evaluate
-              // the union of their subregion accesses so we can get a 
-              // precise measure of the points that are written
-              // Issue a performance warning since this is very suboptimal
-              // without any kind of projection functor analysis
-              // No need to issue the warning here, we already did it
-              // in register_logical_user
-              Domain launch_dom;
-              domain->get_launch_space_domain(launch_dom);
-              ProjectionFunctor *functor = projection->functor; 
-              if (is_region)
-              {
-                const LogicalRegion upper_bound = 
-                  root_node->as_region_node()->handle;
-                for (Domain::DomainPointIterator itr(launch_dom); itr; itr++)
-                {
-                  LogicalRegion handle = functor->project(
-                      user.op->get_mappable(), user.idx, upper_bound, itr.p);
-                  RegionNode *node = context->get_node(handle);
-                  projection_writes.insert(node->get_index_space_expression());
-                }
-              }
-              else
-              {
-                const LogicalPartition upper_bound = 
-                  root_node->as_partition_node()->handle;
-                for (Domain::DomainPointIterator itr(launch_dom); itr; itr++)
-                {
-                  LogicalRegion handle = functor->project(
-                      user.op->get_mappable(), user.idx, upper_bound, itr.p);
-                  RegionNode *node = context->get_node(handle);
-                  projection_writes.insert(node->get_index_space_expression());
-                }
-              }
-            }
-          }
-          // If we had any partial writes then we handle them now
-          if (!projection_writes.empty())
-          {
-            // Now we can union these together
-            IndexSpaceExpression *union_expr = 
-              context->union_index_spaces(projection_writes);
-            // Do a test to see if it is complete or not
-            IndexSpaceExpression *diff_expr = 
-              context->subtract_index_spaces(
-                  root_node->get_index_space_expression(), union_expr);
-            if (diff_expr->is_empty())
-            {
-              written_children[depth-1].insert(closing_node, overlap);
-              written_above[depth] = from_above | overlap;
-              unwritten -= overlap;
-              if (!unwritten)
-                break;
-            }
-            else
-            {
-=======
->>>>>>> 03acd99a
 #ifdef DEBUG_LEGION
           assert(!partial_writes.empty());
 #endif
@@ -4463,6 +4350,10 @@
             partial.insert(it->first, it->second);
         }
       }
+      // If we're a replicate context there are projections record any
+      // that are going to apply to our close
+      if (replicate_context && !state.projection_epochs.empty())
+        state.record_closed_projections(*this, closing_mask);
     }
 
     //--------------------------------------------------------------------------
@@ -4663,6 +4554,10 @@
             partial.insert(it->first, it->second);
         }
       }
+      // If we're a replicate context there are projections record any
+      // that are going to apply to our close
+      if (replicate_context && !state.projection_epochs.empty())
+        state.record_closed_projections(*this, closing_mask);
     }
 
     //--------------------------------------------------------------------------
