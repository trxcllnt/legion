--- conflicted
+++ resolved
@@ -59,18 +59,14 @@
       FUTURE_HANDLE_REF = 0,
       DEFERRED_TASK_REF = 1,
       VERSION_MANAGER_REF = 2,
-      VERSION_INFO_REF = 3,
-      PHYSICAL_STATE_REF = 4,
+      PHYSICAL_ANALYIS_REF = 3,
+      PENDING_UNBOUND_REF = 4,
       PHYSICAL_REGION_REF = 5,
       PENDING_GC_REF = 6,
       REMOTE_DID_REF = 7,
       PENDING_COLLECTIVE_REF = 8,
       MEMORY_MANAGER_REF = 9,
-<<<<<<< HEAD
       PENDING_REFINEMENT_REF = 10,
-=======
-      INSTANCE_BUILDER_REF = 10,
->>>>>>> 80772783
       FIELD_ALLOCATOR_REF = 11,
       REMOTE_CREATE_REF = 12,
       INSTANCE_MAPPER_REF = 13,
@@ -79,14 +75,9 @@
       NEVER_GC_REF = 16,
       CONTEXT_REF = 17,
       RESTRICTED_REF = 18,
-<<<<<<< HEAD
-      PENDING_UNBOUND_REF = 19,
-      PHYSICAL_MANAGER_REF = 20,
-=======
       META_TASK_REF = 19,
       PHYSICAL_USER_REF = 20,
->>>>>>> 80772783
-      LOGICAL_VIEW_REF = 21,
+      INSTANCE_BUILDER_REF = 21,
       REGION_TREE_REF = 22,
       LAYOUT_DESC_REF = 23,
       RUNTIME_REF = 24,
@@ -94,14 +85,11 @@
       TRACE_REF = 26,
       AGGREGATOR_REF = 27,
       FIELD_STATE_REF = 28,
-<<<<<<< HEAD
       CANONICAL_REF = 29,
       DISJOINT_COMPLETE_REF = 30,
       REPLICATION_REF = 31,
-      LAST_SOURCE_REF = 32,
-=======
-      LAST_SOURCE_REF = 29,
->>>>>>> 80772783
+      PHYSICAL_ANALYSIS_REF = 32,
+      LAST_SOURCE_REF = 33,
     };
 
     enum ReferenceKind {
@@ -115,18 +103,14 @@
       "Future Handle Reference",                    \
       "Deferred Task Reference",                    \
       "Version Manager Reference",                  \
-      "Version Info Reference",                     \
-      "Physical State Reference",                   \
+      "Physical Analysis Reference",                \
+      "Pending Unbound Reference",                  \
       "Physical Region Reference",                  \
       "Pending GC Reference",                       \
       "Remote Distributed ID Reference",            \
       "Pending Collective Reference",               \
       "Memory Manager Reference",                   \
-<<<<<<< HEAD
       "Pending Refinement Reference",               \
-=======
-      "Instance Builder Reference",                 \
->>>>>>> 80772783
       "Field Allocator Reference",                  \
       "Remote Creation Reference",                  \
       "Instance Mapper Reference",                  \
@@ -135,31 +119,20 @@
       "Never GC Reference",                         \
       "Context Reference",                          \
       "Restricted Reference",                       \
-<<<<<<< HEAD
-      "Pending Unbound Reference",                  \
-      "Physical Manager Reference",                 \
-=======
       "Meta-Task Reference",                        \
       "Physical User Reference",                    \
->>>>>>> 80772783
-      "Logical View Reference",                     \
+      "Instance Builder Reference",                 \
       "Region Tree Reference",                      \
       "Layout Description Reference",               \
       "Runtime Reference",                          \
-<<<<<<< HEAD
-=======
       "Live Index Space Expression Reference",      \
->>>>>>> 80772783
       "Physical Trace Reference",                   \
-      "Index Space Expression Reference",           \
       "Aggregator Reference",                       \
       "Field State Reference",                      \
-<<<<<<< HEAD
       "Canonical Index Space Expression Reference", \
       "Disjoint Complete Reference",                \
       "Replication Reference",                      \
-=======
->>>>>>> 80772783
+      "Physical Analysis Reference",                \
     }
 
     extern Realm::Logger log_garbage;
