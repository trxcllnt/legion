--- conflicted
+++ resolved
@@ -749,17 +749,8 @@
 #ifdef LEGION_SPY
                              RegionTreeID src_tree_id, RegionTreeID dst_tree_id,
 #endif
-<<<<<<< HEAD
-                             ApEvent precondition,
-                             ReductionOpID redop,
-                             bool reduction_fold,
-                             const FieldMaskSet<InstanceView> &tracing_srcs,
-                             const FieldMaskSet<InstanceView> &tracing_dsts,
-                             std::set<RtEvent> &applied);
-=======
                              ApEvent precondition, PredEvent pred_guard,
                              ReductionOpID redop, bool reduction_fold);
->>>>>>> 6afbdfc5
       virtual void record_issue_indirect(Memoizable *memo, ApEvent &lhs,
                              IndexSpaceExpression *expr,
                              const std::vector<CopySrcDstField>& src_fields,
@@ -780,19 +771,6 @@
                              FieldSpace handle, 
                              RegionTreeID tree_id,
 #endif
-<<<<<<< HEAD
-                             ApEvent precondition,
-                             const FieldMaskSet<FillView> &tracing_srcs,
-                             const FieldMaskSet<InstanceView> &tracing_dsts,
-                             std::set<RtEvent> &applied);
-    private:
-      void record_issue_fill_for_reduction(Memoizable *memo,
-                                           unsigned idx,
-                                           InstanceView *view,
-                                           const FieldMask &user_mask,
-                                           IndexSpaceExpression *expr,
-                                           std::set<RtEvent> &applied);
-=======
                              ApEvent precondition, PredEvent pred_guard);
 #ifdef LEGION_GPU_REDUCTIONS
       virtual void record_gpu_reduction(Memoizable *memo, ApEvent &lhs,
@@ -804,7 +782,6 @@
                            ApEvent precondition, PredEvent pred_guard,
                            ReductionOpID redop, bool reduction_fold);
 #endif
->>>>>>> 6afbdfc5
     public:
       virtual void get_reduction_ready_events(Memoizable *memo,
                                               std::set<ApEvent> &ready_events);
@@ -814,22 +791,15 @@
                                   InstanceView *view,
                                   const RegionUsage &usage,
                                   const FieldMask &user_mask,
-<<<<<<< HEAD
                                   bool update_validity,
                                   std::set<RtEvent> &applied);
-      virtual void record_fill_view(FillView *view, const FieldMask &user_mask,
-                                  std::set<RtEvent> &applied);
-    protected:
-=======
-                                  bool update_validity);
       virtual void record_post_fill_view(FillView *view, const FieldMask &mask);
       virtual void record_fill_views(ApEvent lhs, Memoizable *memo,
                            unsigned idx, IndexSpaceExpression *expr, 
                            const FieldMaskSet<FillView> &tracing_srcs,
                            const FieldMaskSet<InstanceView> &tracing_dsts,
                            std::set<RtEvent> &applied_events);
-    private:
->>>>>>> 6afbdfc5
+    protected:
       void record_views(unsigned entry,
                         IndexSpaceExpression *expr,
                         const RegionUsage &usage,
@@ -1083,45 +1053,30 @@
       virtual ApEvent get_completion_for_deletion(void) const;
       virtual void record_merge_events(ApEvent &lhs, 
                             const std::set<ApEvent>& rhs, Memoizable *memo);
-      virtual void record_issue_copy(Memoizable *memo,
-                             unsigned src_idx,
-                             unsigned dst_idx,
-                             ApEvent &lhs,
+      virtual void record_issue_copy(Memoizable *memo, ApEvent &lhs,
                              IndexSpaceExpression *expr,
                              const std::vector<CopySrcDstField>& src_fields,
                              const std::vector<CopySrcDstField>& dst_fields,
 #ifdef LEGION_SPY
-                             RegionTreeID src_tree_id,
-                             RegionTreeID dst_tree_id,
-#endif
-                             ApEvent precondition,
-                             ReductionOpID redop,
-                             bool reduction_fold,
-                             const FieldMaskSet<InstanceView> &tracing_srcs,
-                             const FieldMaskSet<InstanceView> &tracing_dsts,
-                             std::set<RtEvent> &applied);
+                             RegionTreeID src_tree_id, RegionTreeID dst_tree_id,
+#endif
+                             ApEvent precondition, PredEvent guard_event,
+                             ReductionOpID redop, bool reduction_fold);
       virtual void record_issue_indirect(Memoizable *memo, ApEvent &lhs,
                              IndexSpaceExpression *expr,
                              const std::vector<CopySrcDstField>& src_fields,
                              const std::vector<CopySrcDstField>& dst_fields,
                              const std::vector<void*> &indirections,
-                             ApEvent precondition);
-      virtual void record_issue_fill(Memoizable *memo, unsigned idx,
-                             ApEvent &lhs,
+                             ApEvent precondition, PredEvent pred_guard);
+      virtual void record_issue_fill(Memoizable *memo, ApEvent &lhs,
                              IndexSpaceExpression *expr,
                              const std::vector<CopySrcDstField> &fields,
                              const void *fill_value, size_t fill_size,
 #ifdef LEGION_SPY
-                             FieldSpace handle,
-                             RegionTreeID tree_id,
-#endif
-                             ApEvent precondition,
-                             const FieldMaskSet<FillView> &tracing_srcs,
-                             const FieldMaskSet<InstanceView> &tracing_dsts,
-                             std::set<RtEvent> &applied);
+                             FieldSpace handle, RegionTreeID tree_id,
+#endif
+                             ApEvent precondition, PredEvent guard_event);
       virtual void record_set_op_sync_event(ApEvent &lhs, Memoizable *memo);
-      virtual void record_fill_view(FillView *view, const FieldMask &user_mask,
-                                    std::set<RtEvent> &applied);
     public:
       virtual void record_owner_shard(unsigned trace_local_id, ShardID owner);
       virtual void record_local_space(unsigned trace_local_id, IndexSpace sp);
@@ -1270,14 +1225,11 @@
       SET_EFFECTS,
       ASSIGN_FENCE_COMPLETION,
       COMPLETE_REPLAY,
-<<<<<<< HEAD
       BARRIER_ARRIVAL,
       BARRIER_ADVANCE,
-=======
 #ifdef LEGION_GPU_REDUCTIONS
       GPU_REDUCTION,
 #endif
->>>>>>> 6afbdfc5
     };
 
     /**
@@ -1303,14 +1255,11 @@
       virtual SetOpSyncEvent* as_set_op_sync_event(void) { return NULL; }
       virtual SetEffects* as_set_effects(void) { return NULL; }
       virtual CompleteReplay* as_complete_replay(void) { return NULL; }
-<<<<<<< HEAD
       virtual BarrierArrival* as_barrier_arrival(void) { return NULL; }
       virtual BarrierAdvance* as_barrier_advance(void) { return NULL; }
-=======
 #ifdef LEGION_GPU_REDUCTIONS
       virtual GPUReduction* as_gpu_reduction(void) { return NULL; }
 #endif
->>>>>>> 6afbdfc5
     protected:
       std::map<TraceLocalID, Memoizable*> &operations;
       std::vector<ApEvent> &events;
