--- conflicted
+++ resolved
@@ -644,15 +644,9 @@
       virtual Rect<ODIM> image_dense_subrect(const Rect<IDIM> r, Rect<IDIM>& subrect) const = 0;
       virtual Point<ODIM> image_linear_subrect(const Rect<IDIM> r, Rect<IDIM>& subrect, Point<ODIM> strides[IDIM]) const = 0;
 
-<<<<<<< HEAD
       virtual Rect<IDIM> preimage(const Point<ODIM> p) const = 0;//{ assert(0); return Rect<IDIM>(); }//= 0;
       virtual bool preimage_is_dense(const Point<ODIM> p) const = 0;//{ assert(0); return false; }//= 0;
-      
-=======
-      virtual Rect<IDIM> preimage(const Point<ODIM> p) const { assert(0); return Rect<IDIM>(); }//= 0;
-      virtual bool preimage_is_dense(const Point<ODIM> p) const { assert(0); return false; }//= 0;
-
->>>>>>> fbaeba17
+
       inline void add_reference(void)
       {
         __sync_fetch_and_add(&references, 1);
