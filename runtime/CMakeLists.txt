--- conflicted
+++ resolved
@@ -465,13 +465,8 @@
     target_link_libraries(RealmRuntime PRIVATE ${CUDA_CUDA_LIBRARY})
     # for backwards compatibility in applications
     target_compile_definitions(RealmRuntime INTERFACE USE_HIP)
-<<<<<<< HEAD
-
-    set(CMAKE_CXX_FLAGS "${CMAKE_CXX_FLAGS} -D__HIP_PLATFORM_NVCC__")
-=======
-  
+
     target_compile_definitions(RealmRuntime PRIVATE __HIP_PLATFORM_NVIDIA__)
->>>>>>> ebe8b3cb
   endif()
 
   if (Legion_HIP_TARGET STREQUAL "ROCM")
