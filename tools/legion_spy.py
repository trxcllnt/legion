--- conflicted
+++ resolved
@@ -5104,27 +5104,15 @@
     __slots__ = ['state', 'uid', 'kind', 'context', 'name', 'reqs', 'mappings', 
                  'incoming', 'outgoing', 'logical_incoming', 
                  'logical_outgoing', 'physical_incoming', 'physical_outgoing', 
-<<<<<<< HEAD
-                 'start_event', 'finish_event', 'inter_close_ops', 'open_ops', 
-                 'advance_ops', 'summary_ops', 'task', 'task_id', 'predicate', 'predicate_result',
+                 'eq_incoming', 'eq_outgoing', 'eq_privileges',
+                 'start_event', 'finish_event', 'inter_close_ops',
+                 'summary_ops', 'task', 'task_id', 'predicate', 'predicate_result',
                  'futures', 'owner_shard', 'index_owner', 'points', 'launch_rect', 
                  'creator', 'realm_copies', 'realm_fills', 'realm_depparts', 
-                 'version_numbers', 'internal_idx', 'disjoint_close_fields', 
-                 'partition_kind', 'partition_node', 'node_name', 'cluster_name', 
-                 'generation', 'reachable_cache', 'transitive_warning_issued', 
+                 'version_numbers', 'internal_idx', 'partition_kind', 'partition_node', 
+                 'node_name', 'cluster_name', 'generation', 'transitive_warning_issued', 
                  'arrival_barriers', 'wait_barriers', 'created_futures', 
                  'used_futures', 'merged', 'replayed']
-=======
-                 'eq_incoming', 'eq_outgoing', 'eq_privileges',
-                 'start_event', 'finish_event', 'inter_close_ops', 
-                 'summary_ops', 'task', 'task_id', 'predicate', 'predicate_result',
-                 'futures', 'index_owner', 'points', 'launch_rect', 'creator', 
-                 'realm_copies', 'realm_fills', 'realm_depparts', 'version_numbers', 
-                 'internal_idx', 'partition_kind', 'partition_node', 'node_name', 
-                 'cluster_name', 'generation',
-                 'transitive_warning_issued', 'arrival_barriers', 
-                 'wait_barriers', 'created_futures', 'used_futures', 'merged', "replayed"]
->>>>>>> bf15c418
                   # If you add a field here, you must update the merge method
     def __init__(self, state, uid):
         self.state = state
@@ -10115,25 +10103,14 @@
 
 class State(object):
     __slots__ = ['verbose', 'top_level_uid', 'traverser_gen', 'processors', 'memories',
-<<<<<<< HEAD
-                 'processor_kinds', 'memory_kinds', 'index_spaces', 'index_partitions',
-                 'field_spaces', 'regions', 'partitions', 'top_spaces', 'trees',
-                 'ops', 'tasks', 'task_names', 'variants', 'projection_functions',
-                 'has_mapping_deps', 'instances', 'events', 'copies', 'fills', 'depparts',
-                 'no_event', 'slice_index', 'slice_slice', 'point_slice', 'point_point',
-                 'futures', 'next_generation', 'next_realm_num', 'detailed_graphs', 
-                 'assert_on_error', 'assert_on_warning', 'config', 'detailed_logging',
-                 'replicants']
-=======
                  'processor_kinds', 'memory_kinds', 'index_exprs', 'index_spaces', 
-                 'index_partitions', 'field_spaces', 'regions', 'partitions', 'top_spaces',
+                 'index_partitions', 'field_spaces', 'regions', 'partitions', 'top_spaces', 
                  'trees', 'ops', 'unique_ops', 'tasks', 'task_names', 'variants', 
                  'projection_functions', 'has_mapping_deps', 'instances', 'events', 
                  'copies', 'fills', 'depparts', 'no_event', 'slice_index', 'slice_slice', 
                  'point_slice', 'point_point', 'futures', 'next_generation', 
-                 'next_realm_num', 'detailed_graphs', 'assert_on_error', 
-                 'assert_on_warning', 'config', 'detailed_logging']
->>>>>>> bf15c418
+                 'next_realm_num', 'detailed_graphs',  'assert_on_error', 'assert_on_warning', 
+                 'config', 'detailed_logging', 'replicants']
     def __init__(self, verbose, details, assert_on_error, assert_on_warning):
         self.config = False
         self.detailed_logging = True
@@ -10274,14 +10251,11 @@
         # Flatten summary operations in each context
         for task in self.tasks.itervalues():
             task.flatten_summary_operations()
-<<<<<<< HEAD
         # Hook up any replicated tasks
         for replicant in self.replicants.itervalues():
             replicant.update_shards()
-=======
         # Create the unique set of operations
         self.unique_ops = set(self.ops.itervalues())
->>>>>>> bf15c418
         # Add implicit dependencies between point and index operations
         if self.detailed_logging:
             index_owners = set()
